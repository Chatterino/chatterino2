from conan import ConanFile
from conan.tools.files import copy
from os import path


class Chatterino(ConanFile):
    name = "Chatterino"
<<<<<<< HEAD
    requires = "libavif/1.0.1"
=======
    requires = "boost/1.83.0"
>>>>>>> 485fc5cd
    settings = "os", "compiler", "build_type", "arch"
    default_options = {
        "with_benchmark": False,
        "with_openssl3": False,
        "openssl*:shared": True,
    }
    options = {
        "with_benchmark": [True, False],
        # Qt is built with OpenSSL 3 from version 6.5.0 onwards
        "with_openssl3": [True, False],
    }
    generators = "CMakeDeps", "CMakeToolchain"

    def requirements(self):
        if self.settings.os != "Windows":
            return

        self.requires("boost/1.81.0")
        if self.options.get_safe("with_benchmark", False):
            self.requires("benchmark/1.7.1")

        if self.options.get_safe("with_openssl3", False):
            self.requires("openssl/3.2.0")
        else:
            self.requires("openssl/1.1.1t")

    def generate(self):
        copy_bin = lambda dep, selector, subdir: copy(
            self,
            selector,
            dep.cpp_info.bindirs[0],
            path.join(self.build_folder, subdir),
            keep_path=False,
        )
        for dep in self.dependencies.values():
            # macOS
            copy_bin(dep, "*.dylib", "bin")
            # Windows
            copy_bin(dep, "*.dll", "bin")
            copy_bin(dep, "*.dll", "Chatterino2")  # used in CI
            # Linux
            copy(
                self,
                "*.so*",
                dep.cpp_info.libdirs[0],
                path.join(self.build_folder, "bin"),
                keep_path=False,
            )<|MERGE_RESOLUTION|>--- conflicted
+++ resolved
@@ -5,11 +5,7 @@
 
 class Chatterino(ConanFile):
     name = "Chatterino"
-<<<<<<< HEAD
     requires = "libavif/1.0.1"
-=======
-    requires = "boost/1.83.0"
->>>>>>> 485fc5cd
     settings = "os", "compiler", "build_type", "arch"
     default_options = {
         "with_benchmark": False,
@@ -27,7 +23,7 @@
         if self.settings.os != "Windows":
             return
 
-        self.requires("boost/1.81.0")
+        self.requires("boost/1.83.0")
         if self.options.get_safe("with_benchmark", False):
             self.requires("benchmark/1.7.1")
 
