cmake_minimum_required(VERSION 3.15)
cmake_policy(SET CMP0087 NEW) # evaluates generator expressions in `install(CODE/SCRIPT)`
cmake_policy(SET CMP0091 NEW) # select MSVC runtime library through `CMAKE_MSVC_RUNTIME_LIBRARY`
include(FeatureSummary)

list(APPEND CMAKE_MODULE_PATH
    "${CMAKE_SOURCE_DIR}/cmake"
    "${CMAKE_SOURCE_DIR}/cmake/sanitizers-cmake/cmake"
    )

<<<<<<< HEAD
project(chatterino VERSION 7.4.3)
=======
project(chatterino VERSION 2.4.4)
>>>>>>> 29a14627

option(BUILD_APP "Build Chatterino" ON)
option(BUILD_TESTS "Build the tests for Chatterino" OFF)
option(BUILD_BENCHMARKS "Build the benchmarks for Chatterino" OFF)
option(USE_SYSTEM_PAJLADA_SETTINGS "Use system pajlada settings library" OFF)
option(USE_SYSTEM_LIBCOMMUNI "Use system communi library" OFF)
option(USE_SYSTEM_QTKEYCHAIN "Use system QtKeychain library" OFF)
option(BUILD_WITH_QTKEYCHAIN "Build Chatterino with support for your system key chain" ON)
option(BUILD_WITH_CRASHPAD "Build chatterino with crashpad" OFF)
option(USE_PRECOMPILED_HEADERS "Use precompiled headers" ON)
option(BUILD_WITH_QT6 "Use Qt6 instead of default Qt5" OFF)
option(CHATTERINO_GENERATE_COVERAGE "Generate coverage files" OFF)
# We don't use translations, and we don't want qtkeychain to build translations
option(BUILD_TRANSLATIONS "" OFF)
option(BUILD_SHARED_LIBS "" OFF)
option(CHATTERINO_LTO "Enable LTO for all targets" OFF)
option(CHATTERINO_PLUGINS "Enable EXPERIMENTAL plugin support in Chatterino" OFF)

if(CHATTERINO_LTO)
    include(CheckIPOSupported)
    check_ipo_supported(RESULT CHATTERINO_ENABLE_LTO OUTPUT IPO_ERROR)
    message(STATUS "LTO: Enabled (Supported: ${CHATTERINO_ENABLE_LTO})")
else()
    message(STATUS "LTO: Disabled")
endif()

if (BUILD_WITH_QT6)
    set(MAJOR_QT_VERSION "6")
else()
    set(MAJOR_QT_VERSION "5")
endif()

find_program(CCACHE_PROGRAM ccache)
if (CCACHE_PROGRAM)
    set(CMAKE_CXX_COMPILER_LAUNCHER "${CCACHE_PROGRAM}")
    message("Using ${CCACHE_PROGRAM} for speeding up build")
endif ()

include(${CMAKE_CURRENT_LIST_DIR}/cmake/GIT.cmake)

find_package(Qt${MAJOR_QT_VERSION} REQUIRED
    COMPONENTS
    Core
    Widgets
    Gui
    Network
    Svg
    Concurrent
    )

if (BUILD_WITH_QT6)
    find_package(Qt${MAJOR_QT_VERSION} REQUIRED
        COMPONENTS
        Core5Compat
        )
endif ()

message(STATUS "Qt version: ${Qt${MAJOR_QT_VERSION}_VERSION}")

if (WIN32)
    find_package(WinToast REQUIRED)
endif ()

find_package(Sanitizers)

# Find boost on the system
# `OPTIONAL_COMPONENTS random` is required for vcpkg builds to link.
# `OPTIONAL` is required, because conan doesn't set `boost_random_FOUND`.
find_package(Boost REQUIRED OPTIONAL_COMPONENTS random)

# Find OpenSSL on the system
find_package(OpenSSL REQUIRED)

find_package(Threads REQUIRED)

find_library(LIBRT rt)

if (USE_SYSTEM_LIBCOMMUNI)
    find_package(LibCommuni REQUIRED)
else()
    set(LIBCOMMUNI_ROOT_LIB_FOLDER "${CMAKE_SOURCE_DIR}/lib/libcommuni")
    if (NOT EXISTS "${LIBCOMMUNI_ROOT_LIB_FOLDER}/CMakeLists.txt")
        message(FATAL_ERROR "Submodules probably not loaded, unable to find lib/libcommuni/CMakeLists.txt")
    endif()

    add_subdirectory("${LIBCOMMUNI_ROOT_LIB_FOLDER}" EXCLUDE_FROM_ALL)
endif()

if (BUILD_WITH_QTKEYCHAIN)
    # Link QtKeychain statically
    if (USE_SYSTEM_QTKEYCHAIN)
        find_package(Qt${MAJOR_QT_VERSION}Keychain REQUIRED)
    else()
        set(QTKEYCHAIN_ROOT_LIB_FOLDER "${CMAKE_SOURCE_DIR}/lib/qtkeychain")
        if (NOT EXISTS "${QTKEYCHAIN_ROOT_LIB_FOLDER}/CMakeLists.txt")
            message(FATAL_ERROR "Submodules probably not loaded, unable to find lib/qtkeychain/CMakeLists.txt")
        endif()

        add_subdirectory("${QTKEYCHAIN_ROOT_LIB_FOLDER}" EXCLUDE_FROM_ALL)
        if (NOT TARGET qt${MAJOR_QT_VERSION}keychain)
            message(FATAL_ERROR "qt${MAJOR_QT_VERSION}keychain target was not created :@")
        endif()
    endif()
endif()

find_package(RapidJSON REQUIRED)

find_package(Websocketpp REQUIRED)

if (BUILD_TESTS)
    # For MSVC: Prevent overriding the parent project's compiler/linker settings
    # See https://github.com/google/googletest/blob/main/googletest/README.md#visual-studio-dynamic-vs-static-runtimes
    set(gtest_force_shared_crt ON CACHE BOOL "" FORCE)

    add_subdirectory("${CMAKE_CURRENT_LIST_DIR}/lib/googletest" "lib/googletest")

    mark_as_advanced(
            BUILD_GMOCK BUILD_GTEST BUILD_SHARED_LIBS
            gmock_build_tests gtest_build_samples gtest_build_tests
            gtest_disable_pthreads gtest_force_shared_crt gtest_hide_internal_symbols
    )

    set_target_properties(gtest PROPERTIES FOLDER lib)
    set_target_properties(gtest_main PROPERTIES FOLDER lib)
    set_target_properties(gmock PROPERTIES FOLDER lib)
    set_target_properties(gmock_main PROPERTIES FOLDER lib)
endif ()

if (BUILD_BENCHMARKS)
    # Include system benchmark (Google Benchmark)
    find_package(benchmark REQUIRED)
endif ()

find_package(PajladaSerialize REQUIRED)
find_package(PajladaSignals REQUIRED)
find_package(LRUCache REQUIRED)
find_package(MagicEnum REQUIRED)

if (USE_SYSTEM_PAJLADA_SETTINGS)
    find_package(PajladaSettings REQUIRED)
else()
    if (NOT EXISTS "${CMAKE_SOURCE_DIR}/lib/settings/CMakeLists.txt")
        message(FATAL_ERROR "Submodules probably not loaded, unable to find lib/settings/CMakeLists.txt")
    endif()

    add_subdirectory("${CMAKE_SOURCE_DIR}/lib/settings" EXCLUDE_FROM_ALL)
endif()

if (CHATTERINO_PLUGINS)
    set(LUA_INCLUDE_DIRS "${CMAKE_SOURCE_DIR}/lib/lua/src")
    add_subdirectory(lib/lua)
endif()

if (BUILD_WITH_CRASHPAD)
    add_subdirectory("${CMAKE_SOURCE_DIR}/lib/crashpad" EXCLUDE_FROM_ALL)
endif()

set(CMAKE_CXX_STANDARD 20)
set(CMAKE_CXX_STANDARD_REQUIRED ON)

# Generate resource files
include(cmake/resources/generate_resources.cmake)

add_subdirectory(src)

if (BUILD_TESTS)
    enable_testing()
    add_subdirectory(tests)
endif ()

if (BUILD_BENCHMARKS)
    add_subdirectory(benchmarks)
endif ()

feature_summary(WHAT ALL)<|MERGE_RESOLUTION|>--- conflicted
+++ resolved
@@ -8,11 +8,7 @@
     "${CMAKE_SOURCE_DIR}/cmake/sanitizers-cmake/cmake"
     )
 
-<<<<<<< HEAD
-project(chatterino VERSION 7.4.3)
-=======
-project(chatterino VERSION 2.4.4)
->>>>>>> 29a14627
+project(chatterino VERSION 7.4.4)
 
 option(BUILD_APP "Build Chatterino" ON)
 option(BUILD_TESTS "Build the tests for Chatterino" OFF)
