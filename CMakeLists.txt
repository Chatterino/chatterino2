--- conflicted
+++ resolved
@@ -236,7 +236,6 @@
     add_subdirectory("${CMAKE_SOURCE_DIR}/tools/crash-handler")
 endif()
 
-<<<<<<< HEAD
 if (NOT CHATTERINO_NO_AVIF_PLUGIN)
     include(${CMAKE_SOURCE_DIR}/cmake/AVIF.cmake)
 endif ()
@@ -246,10 +245,7 @@
     set(CHATTERINO_WITH_AVIF_PLUGIN ON)
 endif()
 
-add_subdirectory(lib/twitch-eventsub-ws EXCLUDE_FROM_ALL)
-=======
 add_subdirectory(lib/twitch-eventsub-ws)
->>>>>>> fbe14484
 
 # Used to provide a date of build in the About page (for nightly builds). Getting the actual time of
 # compilation in CMake is a more involved, as documented in https://stackoverflow.com/q/24292898.
