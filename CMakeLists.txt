--- conflicted
+++ resolved
@@ -28,11 +28,8 @@
 option(BUILD_SHARED_LIBS "" OFF)
 option(CHATTERINO_LTO "Enable LTO for all targets" OFF)
 option(CHATTERINO_PLUGINS "Enable ALPHA plugin support in Chatterino" OFF)
-<<<<<<< HEAD
 option(CHATTERINO_NO_AVIF_PLUGIN "Disable AVIF plugin" OFF)
-=======
 option(CHATTERINO_USE_GDI_FONTENGINE "Use the legacy GDI fontengine instead of the new DirectWrite one on Windows (Qt 6.8.0 and later)" ON)
->>>>>>> 2215455c
 
 option(CHATTERINO_UPDATER "Enable update checks" ON)
 mark_as_advanced(CHATTERINO_UPDATER)
