cmake_minimum_required(VERSION 3.15)
cmake_policy(SET CMP0087 NEW) # evaluates generator expressions in `install(CODE/SCRIPT)`
cmake_policy(SET CMP0091 NEW) # select MSVC runtime library through `CMAKE_MSVC_RUNTIME_LIBRARY`
include(FeatureSummary)

list(APPEND CMAKE_MODULE_PATH
    "${CMAKE_SOURCE_DIR}/cmake"
    "${CMAKE_SOURCE_DIR}/cmake/sanitizers-cmake/cmake"
    )

option(BUILD_APP "Build Chatterino" ON)
option(BUILD_TESTS "Build the tests for Chatterino" OFF)
option(BUILD_BENCHMARKS "Build the benchmarks for Chatterino" OFF)
option(USE_SYSTEM_PAJLADA_SETTINGS "Use system pajlada settings library" OFF)
option(USE_SYSTEM_LIBCOMMUNI "Use system communi library" OFF)
option(USE_SYSTEM_QTKEYCHAIN "Use system QtKeychain library" OFF)
option(BUILD_WITH_QTKEYCHAIN "Build Chatterino with support for your system key chain" ON)
option(USE_SYSTEM_MINIAUDIO "Build Chatterino with your system miniaudio" OFF)
option(BUILD_WITH_CRASHPAD "Build chatterino with crashpad" OFF)
option(USE_PRECOMPILED_HEADERS "Use precompiled headers" ON)
if(WIN32)
    option(BUILD_WITH_QT6 "Build with Qt6, default on for Windows" On)
else()
    option(BUILD_WITH_QT6 "Use Qt6 instead of default Qt5" OFF)
endif()
option(CHATTERINO_GENERATE_COVERAGE "Generate coverage files" OFF)
# We don't use translations, and we don't want qtkeychain to build translations
option(BUILD_TRANSLATIONS "" OFF)
option(BUILD_SHARED_LIBS "" OFF)
option(CHATTERINO_LTO "Enable LTO for all targets" OFF)
option(CHATTERINO_PLUGINS "Enable EXPERIMENTAL plugin support in Chatterino" OFF)
option(CHATTERINO_NO_AVIF_PLUGIN "Disable AVIF plugin" OFF)

option(CHATTERINO_UPDATER "Enable update checks" ON)
mark_as_advanced(CHATTERINO_UPDATER)

if(BUILD_TESTS)
    list(APPEND VCPKG_MANIFEST_FEATURES "tests")
endif()
if(BUILD_BENCHMARKS)
    list(APPEND VCPKG_MANIFEST_FEATURES "benchmarks")
endif()

project(chatterino 
<<<<<<< HEAD
    VERSION 7.5.0
=======
    VERSION 2.5.1
>>>>>>> eafcb941
    DESCRIPTION "Chat client for twitch.tv"
    HOMEPAGE_URL "https://chatterino.com/"
)

if(CHATTERINO_LTO)
    include(CheckIPOSupported)
    check_ipo_supported(RESULT CHATTERINO_ENABLE_LTO OUTPUT IPO_ERROR)
    message(STATUS "LTO: Enabled (Supported: ${CHATTERINO_ENABLE_LTO} - ${IPO_ERROR})")
else()
    message(STATUS "LTO: Disabled")
endif()

if (BUILD_WITH_QT6)
    set(MAJOR_QT_VERSION "6")
else()
    set(MAJOR_QT_VERSION "5")
endif()

find_program(CCACHE_PROGRAM ccache)
find_program(SCCACHE_PROGRAM sccache)
if (SCCACHE_PROGRAM)
    set(_compiler_launcher ${SCCACHE_PROGRAM})
elseif (CCACHE_PROGRAM)
    set(_compiler_launcher ${CCACHE_PROGRAM})
endif ()


# Alternate linker code taken from heavyai/heavydb
# https://github.com/heavyai/heavydb/blob/0517d99b467806f6af7b4c969e351368a667497d/CMakeLists.txt#L87-L103
macro(set_alternate_linker linker)
  find_program(LINKER_EXECUTABLE ld.${USE_ALTERNATE_LINKER} ${USE_ALTERNATE_LINKER})
  if(LINKER_EXECUTABLE)
    if("${CMAKE_CXX_COMPILER_ID}" STREQUAL "Clang" AND "${CMAKE_CXX_COMPILER_VERSION}" VERSION_LESS 12.0.0)
      add_link_options("-ld-path=${USE_ALTERNATE_LINKER}")
    else()
      add_link_options("-fuse-ld=${USE_ALTERNATE_LINKER}")
    endif()
    message(STATUS "Linking with ${USE_ALTERNATE_LINKER}")
  else()
    set(USE_ALTERNATE_LINKER "" CACHE STRING "Use alternate linker" FORCE)
    message(STATUS "Failed to find alternate linker ${USE_ALTERNATE_LINKER}")
  endif()
endmacro()

set(USE_ALTERNATE_LINKER "" CACHE STRING "Use alternate linker. Leave empty for system default; alternatives are 'gold', 'lld', 'bfd', 'mold'")

if(NOT "${USE_ALTERNATE_LINKER}" STREQUAL "")
  set_alternate_linker(${USE_ALTERNATE_LINKER})
endif()

if (_compiler_launcher)
    set(CMAKE_CXX_COMPILER_LAUNCHER "${_compiler_launcher}" CACHE STRING "CXX compiler launcher")
    message(STATUS "Using ${_compiler_launcher} for speeding up build")

    if (MSVC)
        # /Zi can't be used with (s)ccache
        # Use /Z7 instead (debug info in object files)
        if(CMAKE_BUILD_TYPE STREQUAL "Debug")
            string(REPLACE "/Zi" "/Z7" CMAKE_CXX_FLAGS_DEBUG "${CMAKE_CXX_FLAGS_DEBUG}")
        elseif(CMAKE_BUILD_TYPE STREQUAL "Release")
            string(REPLACE "/Zi" "/Z7" CMAKE_CXX_FLAGS_RELEASE "${CMAKE_CXX_FLAGS_RELEASE}")
        elseif(CMAKE_BUILD_TYPE STREQUAL "RelWithDebInfo")
            string(REPLACE "/Zi" "/Z7" CMAKE_CXX_FLAGS_RELWITHDEBINFO "${CMAKE_CXX_FLAGS_RELWITHDEBINFO}")
        endif()
    endif()
endif()

include(${CMAKE_CURRENT_LIST_DIR}/cmake/GIT.cmake)

find_package(Qt${MAJOR_QT_VERSION} REQUIRED
    COMPONENTS
    Core
    Widgets
    Gui
    Network
    Svg
    Concurrent
    )

message(STATUS "Qt version: ${Qt${MAJOR_QT_VERSION}_VERSION}")

if (WIN32)
    add_subdirectory(lib/WinToast EXCLUDE_FROM_ALL)
endif ()

find_package(Sanitizers QUIET)

# Find boost on the system
find_package(Boost REQUIRED OPTIONAL_COMPONENTS headers)

# Find OpenSSL on the system
find_package(OpenSSL REQUIRED)

find_package(Threads REQUIRED)

find_library(LIBRT rt)

if (USE_SYSTEM_LIBCOMMUNI)
    find_package(LibCommuni REQUIRED)
else()
    set(LIBCOMMUNI_ROOT_LIB_FOLDER "${CMAKE_SOURCE_DIR}/lib/libcommuni")
    if (NOT EXISTS "${LIBCOMMUNI_ROOT_LIB_FOLDER}/CMakeLists.txt")
        message(FATAL_ERROR "Submodules probably not loaded, unable to find lib/libcommuni/CMakeLists.txt")
    endif()

    add_subdirectory("${LIBCOMMUNI_ROOT_LIB_FOLDER}" EXCLUDE_FROM_ALL)
endif()

if (BUILD_WITH_QTKEYCHAIN)
    # Link QtKeychain statically
    if (USE_SYSTEM_QTKEYCHAIN)
        find_package(Qt${MAJOR_QT_VERSION}Keychain REQUIRED)
    else()
        set(QTKEYCHAIN_ROOT_LIB_FOLDER "${CMAKE_SOURCE_DIR}/lib/qtkeychain")
        if (NOT EXISTS "${QTKEYCHAIN_ROOT_LIB_FOLDER}/CMakeLists.txt")
            message(FATAL_ERROR "Submodules probably not loaded, unable to find lib/qtkeychain/CMakeLists.txt")
        endif()

        add_subdirectory("${QTKEYCHAIN_ROOT_LIB_FOLDER}" EXCLUDE_FROM_ALL)
        if (NOT TARGET qt${MAJOR_QT_VERSION}keychain)
            message(FATAL_ERROR "qt${MAJOR_QT_VERSION}keychain target was not created :@")
        endif()
    endif()
endif()

find_package(RapidJSON REQUIRED)

find_package(Websocketpp REQUIRED)

if (BUILD_TESTS)
    include(GoogleTest)
    # For MSVC: Prevent overriding the parent project's compiler/linker settings
    # See https://github.com/google/googletest/blob/main/googletest/README.md#visual-studio-dynamic-vs-static-runtimes
    set(gtest_force_shared_crt ON CACHE BOOL "" FORCE)

    add_subdirectory("${CMAKE_CURRENT_LIST_DIR}/lib/googletest" "lib/googletest")

    mark_as_advanced(
            BUILD_GMOCK BUILD_GTEST BUILD_SHARED_LIBS
            gmock_build_tests gtest_build_samples gtest_build_tests
            gtest_disable_pthreads gtest_force_shared_crt gtest_hide_internal_symbols
    )

    set_target_properties(gtest PROPERTIES FOLDER lib)
    set_target_properties(gtest_main PROPERTIES FOLDER lib)
    set_target_properties(gmock PROPERTIES FOLDER lib)
    set_target_properties(gmock_main PROPERTIES FOLDER lib)
endif ()

if (BUILD_BENCHMARKS)
    # Include system benchmark (Google Benchmark)
    find_package(benchmark REQUIRED)
endif ()

find_package(PajladaSerialize REQUIRED)
find_package(PajladaSignals REQUIRED)
find_package(LRUCache REQUIRED)
find_package(MagicEnum REQUIRED)

if (USE_SYSTEM_PAJLADA_SETTINGS)
    find_package(PajladaSettings REQUIRED)
else()
    if (NOT EXISTS "${CMAKE_SOURCE_DIR}/lib/settings/CMakeLists.txt")
        message(FATAL_ERROR "Submodules probably not loaded, unable to find lib/settings/CMakeLists.txt")
    endif()

    add_subdirectory("${CMAKE_SOURCE_DIR}/lib/settings" EXCLUDE_FROM_ALL)
endif()

if (CHATTERINO_PLUGINS)
    set(LUA_INCLUDE_DIRS "${CMAKE_SOURCE_DIR}/lib/lua/src")
    add_subdirectory(lib/lua)
endif()

if (BUILD_WITH_CRASHPAD)
    add_subdirectory("${CMAKE_SOURCE_DIR}/tools/crash-handler")
endif()

if (NOT CHATTERINO_NO_AVIF_PLUGIN)
    include(${CMAKE_SOURCE_DIR}/cmake/AVIF.cmake)
endif ()

if (libavif_FOUND AND NOT CHATTERINO_NO_AVIF_PLUGIN)
    message(STATUS "Adding AVIF plugin")
    set(CHATTERINO_WITH_AVIF_PLUGIN ON)
endif()

# Used to provide a date of build in the About page (for nightly builds). Getting the actual time of
# compilation in CMake is a more involved, as documented in https://stackoverflow.com/q/24292898.
# For CI runs, however, the date of build file generation should be consistent with the date of
# compilation so this approximation is "good enough" for our purpose.
if (DEFINED ENV{CHATTERINO_SKIP_DATE_GEN})
    set(cmake_gen_date "1970-01-01")
else ()
    string(TIMESTAMP cmake_gen_date "%Y-%m-%d")
endif ()

set(CMAKE_CXX_STANDARD 20)
set(CMAKE_CXX_STANDARD_REQUIRED ON)

# Generate resource files
include(cmake/resources/generate_resources.cmake)

add_subdirectory(src)

if (BUILD_TESTS OR BUILD_BENCHMARKS)
    add_subdirectory(mocks)
endif ()

if (BUILD_TESTS)
    enable_testing()
    add_subdirectory(tests)
endif ()

if (BUILD_BENCHMARKS)
    add_subdirectory(benchmarks)
endif ()

feature_summary(WHAT ALL)<|MERGE_RESOLUTION|>--- conflicted
+++ resolved
@@ -42,11 +42,7 @@
 endif()
 
 project(chatterino 
-<<<<<<< HEAD
-    VERSION 7.5.0
-=======
-    VERSION 2.5.1
->>>>>>> eafcb941
+    VERSION 7.5.1
     DESCRIPTION "Chat client for twitch.tv"
     HOMEPAGE_URL "https://chatterino.com/"
 )
