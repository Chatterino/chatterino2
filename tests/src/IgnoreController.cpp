#include "controllers/ignores/IgnoreController.hpp"

#include "controllers/accounts/AccountController.hpp"
#include "mocks/BaseApplication.hpp"
#include "mocks/EmoteController.hpp"
#include "providers/twitch/TwitchEmotes.hpp"
#include "providers/twitch/TwitchIrc.hpp"
#include "Test.hpp"

using namespace chatterino;

namespace {

class MockApplication : public mock::BaseApplication
{
public:
    MockApplication() = default;

<<<<<<< HEAD
    EmoteController *getEmoteController() override
=======
    EmoteController *getEmotes() override
>>>>>>> c5b06698
    {
        return &this->emoteController;
    }

    AccountController *getAccounts() override
    {
        return &this->accounts;
    }

<<<<<<< HEAD
    mock::EmoteController emoteController;
=======
    mock::EmoteController emotes;
>>>>>>> c5b06698
    AccountController accounts;
};

}  // namespace

class TestIgnoreController : public ::testing::Test
{
protected:
    void SetUp() override
    {
        this->mockApplication = std::make_unique<MockApplication>();
    }

    void TearDown() override
    {
        this->mockApplication.reset();
    }

    std::unique_ptr<MockApplication> mockApplication;
};

TEST_F(TestIgnoreController, processIgnorePhrases)
{
    struct TestCase {
        std::vector<IgnorePhrase> phrases;
        QString input;
        std::vector<TwitchEmoteOccurrence> twitchEmotes;
        QString expectedMessage;
        std::vector<TwitchEmoteOccurrence> expectedTwitchEmotes;
    };

    auto *twitchEmotes =
        this->mockApplication->getEmoteController()->twitchEmotes();

    auto emoteAt = [&](int at, const QString &name) {
        return TwitchEmoteOccurrence{
            .start = at,
            .end = static_cast<int>(at + name.size() - 1),
            .ptr =
                twitchEmotes->getOrCreateEmote(EmoteId{name}, EmoteName{name}),
            .name = EmoteName{name},
        };
    };

    auto regularReplace = [](auto pattern, auto replace,
                             bool caseSensitive = true) {
        return IgnorePhrase(pattern, false, false, replace, caseSensitive);
    };
    auto regexReplace = [](auto pattern, auto regex,
                           bool caseSensitive = true) {
        return IgnorePhrase(pattern, true, false, regex, caseSensitive);
    };

    std::vector<TestCase> testCases{
        {
            {regularReplace("foo1", "baz1")},
            "foo1 Kappa",
            {emoteAt(4, "Kappa")},
            "baz1 Kappa",
            {emoteAt(4, "Kappa")},
        },
        {
            {regularReplace("foo1", "baz1", false)},
            "FoO1 Kappa",
            {emoteAt(4, "Kappa")},
            "baz1 Kappa",
            {emoteAt(4, "Kappa")},
        },
        {
            {regexReplace("f(o+)1", "baz1[\\1]")},
            "foo1 Kappa",
            {emoteAt(4, "Kappa")},
            "baz1[oo] Kappa",
            {emoteAt(8, "Kappa")},
        },

        {
            {regexReplace("f(o+)1", R"(baz1[\0][\1][\2])")},
            "foo1 Kappa",
            {emoteAt(4, "Kappa")},
            "baz1[\\0][oo][\\2] Kappa",
            {emoteAt(16, "Kappa")},
        },
        {
            {regexReplace("f(o+)(\\d+)", "baz1[\\1+\\2]")},
            "foo123 Kappa",
            {emoteAt(6, "Kappa")},
            "baz1[oo+123] Kappa",
            {emoteAt(12, "Kappa")},
        },
        {
            {regexReplace("(?<=foo)(\\d+)", "[\\1]")},
            "foo123 Kappa",
            {emoteAt(6, "Kappa")},
            "foo[123] Kappa",
            {emoteAt(8, "Kappa")},
        },
        {
            {regexReplace("a(?=a| )", "b")},
            "aaaaaaaaaaaaaaaaaaaaaaaaaaaaaaaaaaaaaaaaaaaaaaaaaaaaaaaaaaaaaa"
            "aaaa"
            "aaaaaaaaaaaaaaaaaaaaaaaaaaaaaaaaaaaaaaaaaaaaaaaaaaaaaaaaaaaa "
            "Kappa",
            {emoteAt(127, "Kappa")},
            "bbbbbbbbbbbbbbbbbbbbbbbbbbbbbbbbbbbbbbbbbbbbbbbbbbbbbbbbbbbbbb"
            "bbbb"
            "bbbbbbbbbbbbbbbbbbbbbbbbbbbbbbbbbbbbbbbbbbbbbbbbbbbbbbbbbbbb "
            "Kappa",
            {emoteAt(127, "Kappa")},
        },
        {
            {regexReplace("abc", "def", false)},
            "AbC Kappa",
            {emoteAt(3, "Kappa")},
            "def Kappa",
            {emoteAt(3, "Kappa")},
        },
        {
            {
                regexReplace("abc", "def", false),
                regularReplace("def", "ghi"),
            },
            "AbC Kappa",
            {emoteAt(3, "Kappa")},
            "ghi Kappa",
            {emoteAt(3, "Kappa")},
        },
        {
            {
                regexReplace("a(?=a| )", "b"),
                regexReplace("b(?=b| )", "c"),
            },
            "aaaaaaaaaaaaaaaaaaaaaaaaaaaaaaaaaaaaaaaaaaaaaaaaaaaaaaaaaaaaaa"
            "aaaa"
            "aaaaaaaaaaaaaaaaaaaaaaaaaaaaaaaaaaaaaaaaaaaaaaaaaaaaaaaaaaaa "
            "Kappa",
            {emoteAt(127, "Kappa")},
            "cccccccccccccccccccccccccccccccccccccccccccccccccccccccccccccccccc"
            "cccccccccccccccccccccccccccccccccccccccccccccccccccccccccccc "
            "Kappa",
            {emoteAt(127, "Kappa")},
        },
    };

    for (const auto &test : testCases)
    {
        auto message = test.input;
        auto emotes = test.twitchEmotes;
        processIgnorePhrases(test.phrases, message, emotes);

        EXPECT_EQ(message, test.expectedMessage)
            << "Message not equal for input '" << test.input
            << "' - expected: '" << test.expectedMessage << "' got: '"
            << message << "'";
        EXPECT_EQ(emotes, test.expectedTwitchEmotes)
            << "Twitch emotes not equal for input '" << test.input
            << "' and output '" << message << "'";
    }
}<|MERGE_RESOLUTION|>--- conflicted
+++ resolved
@@ -16,13 +16,9 @@
 public:
     MockApplication() = default;
 
-<<<<<<< HEAD
-    EmoteController *getEmoteController() override
-=======
     EmoteController *getEmotes() override
->>>>>>> c5b06698
     {
-        return &this->emoteController;
+        return &this->emotes;
     }
 
     AccountController *getAccounts() override
@@ -30,11 +26,7 @@
         return &this->accounts;
     }
 
-<<<<<<< HEAD
-    mock::EmoteController emoteController;
-=======
     mock::EmoteController emotes;
->>>>>>> c5b06698
     AccountController accounts;
 };
 
@@ -66,8 +58,7 @@
         std::vector<TwitchEmoteOccurrence> expectedTwitchEmotes;
     };
 
-    auto *twitchEmotes =
-        this->mockApplication->getEmoteController()->twitchEmotes();
+    auto *twitchEmotes = this->mockApplication->getEmotes()->getTwitchEmotes();
 
     auto emoteAt = [&](int at, const QString &name) {
         return TwitchEmoteOccurrence{
