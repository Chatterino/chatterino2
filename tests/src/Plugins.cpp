#ifdef CHATTERINO_HAVE_PLUGINS
#    include "Application.hpp"
#    include "common/Channel.hpp"
#    include "common/network/NetworkCommon.hpp"
#    include "controllers/commands/Command.hpp"  // IWYU pragma: keep
#    include "controllers/commands/CommandController.hpp"
#    include "controllers/plugins/api/ChannelRef.hpp"
#    include "controllers/plugins/api/WebSocket.hpp"
#    include "controllers/plugins/Plugin.hpp"
#    include "controllers/plugins/PluginController.hpp"
#    include "controllers/plugins/PluginPermission.hpp"
#    include "controllers/plugins/SolTypes.hpp"  // IWYU pragma: keep
#    include "lib/Snapshot.hpp"
#    include "messages/Message.hpp"
#    include "mocks/BaseApplication.hpp"
#    include "mocks/Channel.hpp"
#    include "mocks/EmoteController.hpp"
#    include "mocks/Logging.hpp"
#    include "mocks/TwitchIrcServer.hpp"
#    include "NetworkHelpers.hpp"
#    include "singletons/Logging.hpp"
#    include "Test.hpp"

#    include <lauxlib.h>
#    include <sol/state_view.hpp>
#    include <sol/table.hpp>

#    include <memory>
#    include <optional>
#    include <utility>

using namespace chatterino;
using chatterino::mock::MockChannel;

namespace {

constexpr bool UPDATE_SNAPSHOTS = false;

const QString TEST_SETTINGS = R"(
{
    "plugins": {
        "supportEnabled": true,
        "enabledPlugins": [
            "test"
        ]
    }
}
)";

class MockTwitch : public mock::MockTwitchIrcServer
{
public:
    ChannelPtr mm2pl = std::make_shared<MockChannel>("mm2pl");

    ChannelPtr getChannelOrEmpty(const QString &dirtyChannelName) override
    {
        if (dirtyChannelName == "mm2pl")
        {
            return this->mm2pl;
        }
        return Channel::getEmpty();
    }

    std::shared_ptr<Channel> getChannelOrEmptyByID(
        const QString &channelID) override
    {
        if (channelID == "117691339")
        {
            return this->mm2pl;
        }
        return Channel::getEmpty();
    }
};

class MockApplication : public mock::BaseApplication
{
public:
    MockApplication()
        : mock::BaseApplication(TEST_SETTINGS)
        , plugins(this->paths_)
        , commands(this->paths_)
    {
    }

    PluginController *getPlugins() override
    {
        return &this->plugins;
    }

    CommandController *getCommands() override
    {
        return &this->commands;
    }

<<<<<<< HEAD
=======
    EmoteController *getEmotes() override
    {
        return &this->emotes;
    }

>>>>>>> c5b06698
    mock::MockTwitchIrcServer *getTwitch() override
    {
        return &this->twitch;
    }

    ILogging *getChatLogger() override
    {
        return &this->logging;
    }

    EmoteController *getEmoteController() override
    {
        return &this->emoteController;
    }

    PluginController plugins;
    mock::Logging logging;
    CommandController commands;
<<<<<<< HEAD
    mock::EmoteController emoteController;
=======
    mock::EmoteController emotes;
>>>>>>> c5b06698
    MockTwitch twitch;
};

}  // namespace

namespace chatterino {

class PluginControllerAccess
{
public:
    static bool tryLoadFromDir(const QDir &pluginDir)
    {
        return getApp()->getPlugins()->tryLoadFromDir(pluginDir);
    }

    static void openLibrariesFor(Plugin *plugin)
    {
        return PluginController::openLibrariesFor(plugin);
    }

    static std::map<QString, std::unique_ptr<Plugin>> &plugins()
    {
        return getApp()->getPlugins()->plugins_;
    }

    static lua_State *state(Plugin *pl)
    {
        return pl->state_;
    }
};

}  // namespace chatterino

class PluginTest : public ::testing::Test
{
protected:
    void configure(std::vector<PluginPermission> permissions = {})
    {
        this->app = std::make_unique<MockApplication>();

        auto &plugins = PluginControllerAccess::plugins();
        {
            PluginMeta meta;
            meta.name = "Test";
            meta.license = "MIT";
            meta.homepage = "https://github.com/Chatterino/chatterino2";
            meta.description = "Plugin for tests";
            meta.permissions = std::move(permissions);

            QDir plugindir =
                QDir(app->paths_.pluginsDirectory).absoluteFilePath("test");

            plugindir.mkpath(".");
            auto temp = std::make_unique<Plugin>("test", luaL_newstate(), meta,
                                                 plugindir);
            this->rawpl = temp.get();
            plugins.insert({"test", std::move(temp)});
        }

        // XXX: this skips PluginController::load()
        PluginControllerAccess::openLibrariesFor(rawpl);
        this->lua = new sol::state_view(PluginControllerAccess::state(rawpl));

        this->channel = app->twitch.mm2pl;
        this->rawpl->dataDirectory().mkpath(".");
    }

    void TearDown() override
    {
        // perform safe destruction of the plugin
        delete this->lua;
        this->lua = nullptr;
        PluginControllerAccess::plugins().clear();
        this->rawpl = nullptr;
        this->app.reset();
    }

    Plugin *rawpl = nullptr;
    std::unique_ptr<MockApplication> app;
    sol::state_view *lua;
    ChannelPtr channel;
};

TEST_F(PluginTest, testCommands)
{
    configure();

    lua->script(R"lua(
        _G.called = false
        _G.words = nil
        _G.channel = nil
        c2.register_command("/test", function(ctx)
            _G.called = true
            _G.words = ctx.words
            _G.channel = ctx.channel
        end)
    )lua");

    EXPECT_EQ(app->commands.pluginCommands(), QStringList{"/test"});
    app->commands.execCommand("/test with arguments", channel, false);
    bool called = (*lua)["called"];
    EXPECT_EQ(called, true);

    EXPECT_NE((*lua)["words"], sol::nil);
    {
        sol::table tbl = (*lua)["words"];
        std::vector<std::string> words;
        for (auto &o : tbl)
        {
            words.push_back(o.second.as<std::string>());
        }
        EXPECT_EQ(words,
                  std::vector<std::string>({"/test", "with", "arguments"}));
    }

    sol::object chnobj = (*lua)["channel"];
    EXPECT_EQ(chnobj.get_type(), sol::type::userdata);
    lua::api::ChannelRef ref = chnobj.as<lua::api::ChannelRef>();
    EXPECT_EQ(ref.get_name(), channel->getName());
}

TEST_F(PluginTest, testCompletion)
{
    configure();

    lua->script(R"lua(
        _G.called = false
        _G.query = nil
        _G.full_text_content = nil
        _G.cursor_position = nil
        _G.is_first_word = nil

        c2.register_callback(
            c2.EventType.CompletionRequested,
            function(ev)
                _G.called = true
                _G.query = ev.query
                _G.full_text_content = ev.full_text_content
                _G.cursor_position = ev.cursor_position
                _G.is_first_word = ev.is_first_word
                if ev.query == "exclusive" then
                    return {
                        hide_others = true,
                        values = {"Completion1", "Completion2"}
                    }
                end
                return {
                    hide_others = false,
                    values = {"Completion"},
                }
            end
        )
    )lua");

    bool done{};
    QStringList results;
    std::tie(done, results) =
        app->plugins.updateCustomCompletions("foo", "foo", 3, true);
    ASSERT_EQ(done, false);
    ASSERT_EQ(results, QStringList{"Completion"});

    ASSERT_EQ((*lua).get<std::string>("query"), "foo");
    ASSERT_EQ((*lua).get<std::string>("full_text_content"), "foo");
    ASSERT_EQ((*lua).get<int>("cursor_position"), 3);
    ASSERT_EQ((*lua).get<bool>("is_first_word"), true);

    std::tie(done, results) = app->plugins.updateCustomCompletions(
        "exclusive", "foo exclusive", 13, false);
    ASSERT_EQ(done, true);
    ASSERT_EQ(results, QStringList({"Completion1", "Completion2"}));

    ASSERT_EQ((*lua).get<std::string>("query"), "exclusive");
    ASSERT_EQ((*lua).get<std::string>("full_text_content"), "foo exclusive");
    ASSERT_EQ((*lua).get<int>("cursor_position"), 13);
    ASSERT_EQ((*lua).get<bool>("is_first_word"), false);
}

TEST_F(PluginTest, testChannel)
{
    configure();
    lua->script(R"lua(
        chn = c2.Channel.by_name("mm2pl")
    )lua");

    ASSERT_EQ(lua->script(R"lua( return chn:get_name() )lua").get<QString>(0),
              "mm2pl");
    ASSERT_EQ(
        lua->script(R"lua( return chn:get_type() )lua").get<Channel::Type>(0),
        Channel::Type::Twitch);
    ASSERT_EQ(
        lua->script(R"lua( return chn:get_display_name() )lua").get<QString>(0),
        "mm2pl");
    // TODO: send_message, add_system_message

    ASSERT_EQ(
        lua->script(R"lua( return chn:is_twitch_channel() )lua").get<bool>(0),
        true);

    ASSERT_TRUE(lua->script(R"lua(
        assert(c2.Channel.by_name("mm2pl") == c2.Channel.by_name("mm2pl"))
        assert(not c2.Channel.by_name("mm2pl") ~= c2.Channel.by_name("mm2pl"))
        assert(c2.Channel.by_name("mm2pl") ~= c2.Channel.by_name("twitchdev"))
        assert(c2.Channel.by_name("twitchdev") == c2.Channel.by_name("twitchdev"))
        assert(c2.Channel.by_name("twitchdev") == c2.Channel.by_name("other")) -- empty channel
    )lua")
                    .valid());

    // this is not a TwitchChannel
    const auto *shouldThrow1 = R"lua(
        return chn:is_broadcaster()
    )lua";
    EXPECT_ANY_THROW(lua->script(shouldThrow1));
    const auto *shouldThrow2 = R"lua(
        return chn:is_mod()
    )lua";
    EXPECT_ANY_THROW(lua->script(shouldThrow2));
    const auto *shouldThrow3 = R"lua(
        return chn:is_vip()
    )lua";
    EXPECT_ANY_THROW(lua->script(shouldThrow3));
    const auto *shouldThrow4 = R"lua(
        return chn:get_twitch_id()
    )lua";
    EXPECT_ANY_THROW(lua->script(shouldThrow4));
}

TEST_F(PluginTest, testHttp)
{
    {
        PluginPermission net;
        net.type = PluginPermission::Type::Network;
        configure({net});
    }

    lua->script(R"lua(
        function DoReq(url, postdata)
            r = c2.HTTPRequest.create(method, url)
            r:on_success(function(res)
                status = res:status()
                data = res:data()
                error = res:error()
                success = true
            end)
            r:on_error(function(res)
                status = res:status()
                data = res:data()
                error = res:error()
                failure = true
            end)
            r:finally(function()
                finally = true
                done()
            end)
            if postdata ~= "" then
                r:set_payload(postdata)
                r:set_header("Content-Type", "text/plain")
            end
            r:set_timeout(1000)
            r:execute()
        end
    )lua");

    struct RequestCase {
        QString url;
        bool success;
        bool failure;

        int status;
        QString error;

        NetworkRequestType meth = NetworkRequestType::Get;
        QByteArray data;  // null means do not check
    };

    std::vector<RequestCase> cases{
        {"/status/200", true, false, 200, "200"},
        {"/delay/2", false, true, 0, "TimeoutError"},
        {"/post", true, false, 200, "200", NetworkRequestType::Post,
         "Example data"},
    };

    for (const auto &c : cases)
    {
        lua->script(R"lua(
            success = false
            failure = false
            finally = false

            status = nil
            data = nil
            error = nil
        )lua");
        RequestWaiter waiter;
        (*lua)["method"] = c.meth;
        (*lua)["done"] = [&waiter]() {
            waiter.requestDone();
        };

        (*lua)["DoReq"](HTTPBIN_BASE_URL + c.url, c.data);
        waiter.waitForRequest();

        EXPECT_EQ(lua->get<bool>("success"), c.success);
        EXPECT_EQ(lua->get<bool>("failure"), c.failure);
        EXPECT_EQ(lua->get<bool>("finally"), true);

        if (c.status != 0)
        {
            EXPECT_EQ(lua->get<int>("status"), c.status);
        }
        else
        {
            EXPECT_EQ((*lua)["status"], sol::nil);
        }
        EXPECT_EQ(lua->get<QString>("error"), c.error);
        if (!c.data.isNull())
        {
            EXPECT_EQ(lua->get<QByteArray>("data"), c.data);
        }
    }
}

const QByteArray TEST_FILE_DATA = "Test file data\nWith a new line.\n";

TEST_F(PluginTest, ioTest)
{
    {
        PluginPermission ioread;
        PluginPermission iowrite;
        ioread.type = PluginPermission::Type::FilesystemRead;
        iowrite.type = PluginPermission::Type::FilesystemWrite;
        configure({ioread, iowrite});
    }

    lua->set("TEST_DATA", TEST_FILE_DATA);

    lua->script(R"lua(
        f, err = io.open("testfile", "w")
        print(f, err)
        f:write(TEST_DATA)
        f:close()

        f, err = io.open("testfile", "r")
        out = f:read("a")
        f:close()
    )lua");
    EXPECT_EQ(lua->get<QByteArray>("out"), TEST_FILE_DATA);

    lua->script(R"lua(
        io.input("testfile")
        out = io.read("a")
    )lua");
    EXPECT_EQ(lua->get<QByteArray>("out"), TEST_FILE_DATA);

    const auto *shouldThrow1 = R"lua(
        io.popen("/bin/sh", "-c", "notify-send \"This should not execute.\"")
    )lua";
    EXPECT_ANY_THROW(lua->script(shouldThrow1));
    const auto *shouldThrow2 = R"lua(
        io.tmpfile()
    )lua";
    EXPECT_ANY_THROW(lua->script(shouldThrow2));
}

TEST_F(PluginTest, ioNoPerms)
{
    configure();
    auto file = rawpl->dataDirectory().filePath("testfile");
    QFile f(file);
    f.open(QFile::WriteOnly);
    f.write(TEST_FILE_DATA);
    f.close();

    EXPECT_EQ(
        // clang-format off
        lua->script(R"lua(
            f, err = io.open("testfile", "r")
            return err
        )lua").get<QString>(0),
       "Plugin does not have permissions to access given file."
        // clang-format on
    );

    const auto *shouldThrow1 = R"lua(
        io.input("testfile")
    )lua";
    EXPECT_ANY_THROW(lua->script(shouldThrow1));

    EXPECT_EQ(
        // clang-format off
        lua->script(R"lua(
            f, err = io.open("testfile", "w")
            return err
        )lua").get<QString>(0),
       "Plugin does not have permissions to access given file."
        // clang-format on
    );

    const auto *shouldThrow2 = R"lua(
        io.output("testfile")
    )lua";
    EXPECT_ANY_THROW(lua->script(shouldThrow2));

    const auto *shouldThrow3 = R"lua(
        io.lines("testfile")
    )lua";
    EXPECT_ANY_THROW(lua->script(shouldThrow3));
}

TEST_F(PluginTest, requireNoData)
{
    {
        PluginPermission ioread;
        PluginPermission iowrite;
        ioread.type = PluginPermission::Type::FilesystemRead;
        iowrite.type = PluginPermission::Type::FilesystemWrite;
        configure({ioread, iowrite});
    }

    auto file = rawpl->dataDirectory().filePath("thisiscode.lua");
    QFile f(file);
    f.open(QFile::WriteOnly);
    f.write(R"lua(print("Data was executed"))lua");
    f.close();

    const auto *shouldThrow1 = R"lua(
        require("data.thisiscode")
    )lua";
    EXPECT_ANY_THROW(lua->script(shouldThrow1));
}

TEST_F(PluginTest, testTimerRec)
{
    configure();

    RequestWaiter waiter;
    lua->set("done", [&] {
        waiter.requestDone();
    });

    sol::protected_function fn = lua->script(R"lua(
        local i = 0
        f = function()
            i = i + 1
            c2.log(c2.LogLevel.Info, "cb", i)
            if i < 1024 then
                c2.later(f, 1)
            else
                done()
            end
        end
        c2.later(f, 1)
    )lua");
    waiter.waitForRequest();
}

TEST_F(PluginTest, tryCallTest)
{
    configure();
    lua->script(R"lua(
        function return_table()
            return {
                a="b"
            }
        end
        function return_nothing()
        end
        function return_nil()
            return nil
        end
        function return_nothing_and_error()
            error("I failed :)")
        end
    )lua");

    using func = sol::protected_function;

    func returnTable = lua->get<func>("return_table");
    func returnNil = lua->get<func>("return_nil");
    func returnNothing = lua->get<func>("return_nothing");
    func returnNothingAndError = lua->get<func>("return_nothing_and_error");

    // happy paths
    {
        auto res = lua::tryCall<sol::table>(returnTable);
        EXPECT_TRUE(res.has_value());
        auto t = res.value();
        EXPECT_EQ(t.get<QString>("a"), "b");
    }
    {
        // valid void return
        auto res = lua::tryCall<void>(returnNil);
        EXPECT_TRUE(res.has_value());
    }
    {
        // valid void return
        auto res = lua::tryCall<void>(returnNothing);
        EXPECT_TRUE(res.has_value());
    }
    {
        auto res = lua::tryCall<sol::table>(returnNothingAndError);
        EXPECT_FALSE(res.has_value());
        EXPECT_EQ(res.error(), "[string \"...\"]:13: I failed :)");
    }
    {
        auto res = lua::tryCall<std::optional<int>>(returnNil);
        EXPECT_TRUE(res.has_value());  // no error
        auto opt = *res;
        EXPECT_FALSE(opt.has_value());  // but also no false
    }

    // unhappy paths
    {
        // wrong return type
        auto res = lua::tryCall<int>(returnTable);
        EXPECT_FALSE(res.has_value());
        EXPECT_EQ(res.error(),
                  "Expected int to be returned but table was returned");
    }
    {
        // optional but bad return type
        auto res = lua::tryCall<std::optional<int>>(returnTable);
        EXPECT_FALSE(res.has_value());
        EXPECT_EQ(res.error(), "Expected std::optional<int> to be returned but "
                               "table was returned");
    }
    {
        // no return
        auto res = lua::tryCall<int>(returnNothing);
        EXPECT_FALSE(res.has_value());
        EXPECT_EQ(res.error(),
                  "Expected int to be returned but none was returned");
    }
    {
        // nil return
        auto res = lua::tryCall<int>(returnNil);
        EXPECT_FALSE(res.has_value());
        EXPECT_EQ(res.error(),
                  "Expected int to be returned but lua_nil was returned");
    }
}

TEST_F(PluginTest, testTcpWebSocket)
{
    configure({PluginPermission{{{"type", "Network"}}}});

    RequestWaiter waiter;
    std::vector<std::pair<bool, QByteArray>> messages;
    bool open = false;
    lua->set("done", [&] {
        waiter.requestDone();
    });
    lua->set("add", [&](bool isText, QByteArray data) {
        EXPECT_TRUE(open);
        messages.emplace_back(isText, std::move(data));
    });
    // On GCC in release mode, using set() would cause the done function to be called instead.
    lua->set_function("open", [&] {
        EXPECT_FALSE(open);
        open = true;
    });

    std::shared_ptr<lua::api::WebSocket> ws = lua->script(R"lua(
        local ws = c2.WebSocket.new("ws://127.0.0.1:9052/echo")
        ws.on_text = function(data)
            add(true, data)
        end
        local any_msg = false
        ws.on_binary = function(data)
            if not any_msg then
                any_msg = true
                ws:send_text(string.rep("a", 1 << 15))
                ws:send_binary("wow")
                ws:send_text("/HEADER user-agent")
                ws:send_binary("/CLOSE")
            end
            add(false, data)
        end
        ws.on_close = function()
            done()
        end
        ws.on_open = function()
            open()
        end
        ws:send_text("message1")
        ws:send_text("message2")
        ws:send_text("message3")
        ws:send_binary("message4")

        return ws
    )lua");
    std::weak_ptr<lua::api::WebSocket> weakWs{ws};
    ws.reset();

    waiter.waitForRequest();
    ASSERT_TRUE(open);

    ASSERT_EQ(messages.size(), 7);
    ASSERT_EQ(messages[0].first, true);
    ASSERT_EQ(messages[0].second, "message1");
    ASSERT_EQ(messages[1].first, true);
    ASSERT_EQ(messages[1].second, "message2");
    ASSERT_EQ(messages[2].first, true);
    ASSERT_EQ(messages[2].second, "message3");
    ASSERT_EQ(messages[3].first, false);
    ASSERT_EQ(messages[3].second, "message4");
    ASSERT_EQ(messages[4].first, true);
    ASSERT_EQ(messages[4].second, QByteArray(1 << 15, 'a'));
    ASSERT_EQ(messages[5].first, false);
    ASSERT_EQ(messages[5].second, "wow");
    ASSERT_EQ(messages[6].first, true);
    ASSERT_TRUE(messages[6].second.startsWith("Chatterino"));

    ASSERT_FALSE(weakWs.expired());
    lua->collect_garbage();
    ASSERT_TRUE(weakWs.expired());
}

TEST_F(PluginTest, testTlsWebSocket)
{
    configure({PluginPermission{{{"type", "Network"}}}});

    RequestWaiter waiter;
    bool open = false;
    std::vector<std::pair<bool, QByteArray>> messages;
    lua->set("done", [&] {
        waiter.requestDone();
    });
    lua->set("add", [&](bool isText, QByteArray data) {
        EXPECT_TRUE(open);
        messages.emplace_back(isText, std::move(data));
    });
    // On GCC in release mode, using set() would cause the done function to be called instead.
    lua->set_function("open", [&] {
        EXPECT_FALSE(open);
        open = true;
    });

    std::shared_ptr<lua::api::WebSocket> ws = lua->script(R"lua(
        local ws = c2.WebSocket.new("wss://127.0.0.1:9050/echo", { 
            headers = {
                ["User-Agent"] = "Lua",
                ["A-Header"] = "A value",
                ["Referer"] = "https://chatterino.com",
            },
        })
        ws.on_text = function(data)
            add(true, data)
        end
        local any_msg = false
        ws.on_binary = function(data)
            if not any_msg then
                any_msg = true
                ws:send_text(string.rep("a", 1 << 15))
                ws:send_binary("wow")
                ws:send_text("/HEADER user-agent")
                ws:send_text("/HEADER a-header")
                ws:send_text("/HEADER referer")
                ws:send_binary("/CLOSE")
            end
            add(false, data)
        end
        ws.on_close = function()
            done()
        end
        ws.on_open = function()
            open()
        end
        ws:send_text("message1")
        ws:send_text("message2")
        ws:send_text("message3")
        ws:send_binary("message4")

        return ws
    )lua");
    std::weak_ptr<lua::api::WebSocket> weakWs{ws};
    ws.reset();

    waiter.waitForRequest();
    ASSERT_TRUE(open);

    ASSERT_EQ(messages.size(), 9);
    ASSERT_EQ(messages[0].first, true);
    ASSERT_EQ(messages[0].second, "message1");
    ASSERT_EQ(messages[1].first, true);
    ASSERT_EQ(messages[1].second, "message2");
    ASSERT_EQ(messages[2].first, true);
    ASSERT_EQ(messages[2].second, "message3");
    ASSERT_EQ(messages[3].first, false);
    ASSERT_EQ(messages[3].second, "message4");
    ASSERT_EQ(messages[4].first, true);
    ASSERT_EQ(messages[4].second, QByteArray(1 << 15, 'a'));
    ASSERT_EQ(messages[5].first, false);
    ASSERT_EQ(messages[5].second, "wow");
    ASSERT_EQ(messages[6].first, true);
    ASSERT_EQ(messages[6].second, "Lua");
    ASSERT_EQ(messages[7].first, true);
    ASSERT_EQ(messages[7].second, "A value");
    ASSERT_EQ(messages[8].first, true);
    ASSERT_EQ(messages[8].second, "https://chatterino.com");

    ASSERT_FALSE(weakWs.expired());
    lua->collect_garbage();
    ASSERT_TRUE(weakWs.expired());
}

TEST_F(PluginTest, testWebSocketNoPerms)
{
    configure();

    bool res = lua->script(R"lua(
        return c2["WebSocket"] ~= nil
    )lua");
    ASSERT_TRUE(res);

    const char *shouldThrow = R"lua(
        return c2.WebSocket.new('wss://127.0.0.1:9050/echo')
    )lua";
    EXPECT_ANY_THROW(lua->script(shouldThrow));
}

TEST_F(PluginTest, testWebSocketApi)
{
    configure({PluginPermission{{{"type", "Network"}}}});

    bool ok = lua->script(R"lua(
        local t = function () end
        local b = function () end
        local c = function () end
        local ws = c2.WebSocket.new("wss://127.0.0.1:9050/echo", { 
            on_text = t,
            on_binary = b,
            on_close = c,
        })

        return ws.on_text == t and ws.on_binary == b and ws.on_close == c
    )lua");

    ASSERT_TRUE(ok);
}

TEST_F(PluginTest, testWebSocketUnsetFns)
{
    configure({PluginPermission{{{"type", "Network"}}}});

    RequestWaiter waiter;
    lua->set("done", [&] {
        waiter.requestDone();
    });

    lua->script(R"lua(
        local ws = c2.WebSocket.new("wss://127.0.0.1:9050/echo")
        ws.on_close = function()
            done()
        end
        ws:send_text("message1")
        ws:send_text("message2")
        ws:send_binary("message3")
        ws:send_binary("/CLOSE")
    )lua");

    waiter.waitForRequest();
}

TEST_F(PluginTest, MessageElementFlag)
{
    configure();
    lua->script(R"lua(
        values = {}
        for k, v in pairs(c2.MessageElementFlag) do
            table.insert(values, ("%s=0x%x"):format(k, v))
        end
        table.sort(values, function(a, b) return a:lower() < b:lower() end)
        out = table.concat(values, ",")
    )lua");

    const char *VALUES = "AlwaysShow=0x2000000,"
                         "BadgeChannelAuthority=0x8000,"
                         "BadgeChatterino=0x40000,"
                         "BadgeFfz=0x80000,"
                         "BadgeGlobalAuthority=0x2000,"
                         "BadgePredictions=0x4000,"
                         "BadgeSevenTV=0x1000000000,"
                         "BadgeSharedChannel=0x2000000000,"
                         "BadgeSubscription=0x10000,"
                         "BadgeVanity=0x20000,"
                         "BitsAmount=0x200000,"
                         "BitsAnimated=0x1000,"
                         "BitsStatic=0x800,"
                         "ChannelName=0x100000,"
                         "ChannelPointReward=0x100,"
                         "Collapsed=0x4000000,"
                         "EmojiImage=0x800000,"
                         "EmojiText=0x1000000,"
                         "EmoteImage=0x10,"
                         "EmoteText=0x20,"
                         "LowercaseLinks=0x20000000,"
                         "Mention=0x8000000,"
                         "Misc=0x1,"
                         "ModeratorTools=0x400000,"
                         "RepliedMessage=0x100000000,"
                         "ReplyButton=0x200000000,"
                         "Text=0x2,"
                         "Timestamp=0x8,"
                         "Username=0x4";

    std::string got = (*lua)["out"];
    ASSERT_EQ(got, VALUES);
}

TEST_F(PluginTest, ChannelAddMessage)
{
    configure();
    lua->script(R"lua(
        function do_it(chan)
            local Repost = c2.MessageContext.Repost
            local Original = c2.MessageContext.Original
            chan:add_message(c2.Message.new({ id = "1" }))
            chan:add_message(c2.Message.new({ id = "2" }), Repost)
            chan:add_message(c2.Message.new({ id = "3" }), Original, nil)
            chan:add_message(c2.Message.new({ id = "4" }), Repost, c2.MessageFlag.DoNotLog)
            chan:add_message(c2.Message.new({ id = "5" }), Original, c2.MessageFlag.DoNotLog)
            chan:add_message(c2.Message.new({ id = "6" }), Original, c2.MessageFlag.System)
        end
    )lua");

    auto chan = std::make_shared<MockChannel>("mock");

    std::vector<MessagePtr> logged;
    EXPECT_CALL(this->app->logging, addMessage)
        .Times(3)
        .WillRepeatedly(
            [&](const auto &, const auto &msg, const auto &, const auto &) {
                logged.emplace_back(msg);
            });

    std::vector<std::pair<MessagePtr, std::optional<MessageFlags>>> added;
    std::ignore = chan->messageAppended.connect([&](auto &&...args) {
        added.emplace_back(std::forward<decltype(args)>(args)...);
    });

    (*lua)["do_it"](lua::api::ChannelRef(chan));

    ASSERT_EQ(added.size(), 6);
    ASSERT_EQ(added[0].first->id, "1");
    ASSERT_FALSE(added[0].second.has_value());
    ASSERT_EQ(added[1].first->id, "2");
    ASSERT_FALSE(added[1].second.has_value());
    ASSERT_EQ(added[2].first->id, "3");
    ASSERT_FALSE(added[2].second.has_value());
    ASSERT_EQ(added[3].first->id, "4");
    ASSERT_EQ(added[3].second, MessageFlags{MessageFlag::DoNotLog});
    ASSERT_EQ(added[4].first->id, "5");
    ASSERT_EQ(added[4].second, MessageFlags{MessageFlag::DoNotLog});
    ASSERT_EQ(added[5].first->id, "6");
    ASSERT_EQ(added[5].second, MessageFlags{MessageFlag::System});

    ASSERT_EQ(logged.size(), 3);
    ASSERT_EQ(added[0].first, logged[0]);
    ASSERT_EQ(added[2].first, logged[1]);
    ASSERT_EQ(added[5].first, logged[2]);
}

class PluginMessageConstructionTest
    : public PluginTest,
      public ::testing::WithParamInterface<QString>
{
};
TEST_P(PluginMessageConstructionTest, Run)
{
    auto fixture = testlib::Snapshot::read("PluginMessageCtor", GetParam());

    configure();
    std::string script;
    if (fixture->input().isArray())
    {
        for (auto line : fixture->input().toArray())
        {
            script += line.toString().toStdString() + '\n';
        }
    }
    else
    {
        script = fixture->inputString().toStdString() + '\n';
    }

    script += "out = c2.Message.new(msg)";
    lua->script(script);

    Message *got = (*lua)["out"];

    ASSERT_TRUE(fixture->run(got->toJson(), UPDATE_SNAPSHOTS));
}

INSTANTIATE_TEST_SUITE_P(
    PluginMessageConstruction, PluginMessageConstructionTest,
    testing::ValuesIn(testlib::Snapshot::discover("PluginMessageCtor")));

// verify that all snapshots are included
TEST(PluginMessageConstructionTest, Integrity)
{
    ASSERT_FALSE(UPDATE_SNAPSHOTS);  // make sure fixtures are actually tested
}

#endif<|MERGE_RESOLUTION|>--- conflicted
+++ resolved
@@ -92,14 +92,11 @@
         return &this->commands;
     }
 
-<<<<<<< HEAD
-=======
     EmoteController *getEmotes() override
     {
         return &this->emotes;
     }
 
->>>>>>> c5b06698
     mock::MockTwitchIrcServer *getTwitch() override
     {
         return &this->twitch;
@@ -108,21 +105,12 @@
     ILogging *getChatLogger() override
     {
         return &this->logging;
-    }
-
-    EmoteController *getEmoteController() override
-    {
-        return &this->emoteController;
     }
 
     PluginController plugins;
     mock::Logging logging;
     CommandController commands;
-<<<<<<< HEAD
-    mock::EmoteController emoteController;
-=======
     mock::EmoteController emotes;
->>>>>>> c5b06698
     MockTwitch twitch;
 };
 
