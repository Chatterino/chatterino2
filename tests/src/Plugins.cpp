--- conflicted
+++ resolved
@@ -998,7 +998,6 @@
     ASSERT_EQ(added[5].first, logged[2]);
 }
 
-<<<<<<< HEAD
 TEST_F(PluginTest, MessageFrozenFlag)
 {
     configure();
@@ -1408,7 +1407,8 @@
     expectErr("tooltip", "tool");
     expectErr("trailing_space", false);
     expectErr("padding", 1);
-=======
+}
+
 /// Test that both C++ exceptions and luaL_error properly unwind the stack.
 TEST_F(PluginTest, LuaUnwind)
 {
@@ -1460,7 +1460,6 @@
     ASSERT_TRUE(lua->script("check_it()").valid());
 
     static_assert(LUA_VERSION_NUM >= 504);
->>>>>>> b63739e7
 }
 
 class PluginMessageConstructionTest
