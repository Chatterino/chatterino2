#ifdef CHATTERINO_HAVE_PLUGINS
#    include "Application.hpp"
#    include "common/Channel.hpp"
#    include "common/network/NetworkCommon.hpp"
#    include "controllers/commands/Command.hpp"  // IWYU pragma: keep
#    include "controllers/commands/CommandController.hpp"
#    include "controllers/plugins/api/ChannelRef.hpp"
#    include "controllers/plugins/api/WebSocket.hpp"
#    include "controllers/plugins/Plugin.hpp"
#    include "controllers/plugins/PluginController.hpp"
#    include "controllers/plugins/PluginPermission.hpp"
#    include "controllers/plugins/SolTypes.hpp"  // IWYU pragma: keep
#    include "lib/Snapshot.hpp"
#    include "messages/Message.hpp"
#    include "mocks/BaseApplication.hpp"
#    include "mocks/Channel.hpp"
#    include "mocks/Emotes.hpp"
#    include "mocks/Logging.hpp"
#    include "mocks/TwitchIrcServer.hpp"
#    include "NetworkHelpers.hpp"
#    include "singletons/Logging.hpp"
#    include "Test.hpp"

#    include <lauxlib.h>
#    include <sol/state_view.hpp>
#    include <sol/table.hpp>

#    include <memory>
#    include <optional>
#    include <utility>

using namespace chatterino;
using chatterino::mock::MockChannel;

namespace {

constexpr bool UPDATE_SNAPSHOTS = false;

const QString TEST_SETTINGS = R"(
{
    "plugins": {
        "supportEnabled": true,
        "enabledPlugins": [
            "test"
        ]
    }
}
)";

class MockTwitch : public mock::MockTwitchIrcServer
{
public:
    ChannelPtr mm2pl = std::make_shared<MockChannel>("mm2pl");

    ChannelPtr getChannelOrEmpty(const QString &dirtyChannelName) override
    {
        if (dirtyChannelName == "mm2pl")
        {
            return this->mm2pl;
        }
        return Channel::getEmpty();
    }

    std::shared_ptr<Channel> getChannelOrEmptyByID(
        const QString &channelID) override
    {
        if (channelID == "117691339")
        {
            return this->mm2pl;
        }
        return Channel::getEmpty();
    }
};

class MockApplication : public mock::BaseApplication
{
public:
    MockApplication()
        : mock::BaseApplication(TEST_SETTINGS)
        , plugins(this->paths_)
        , commands(this->paths_)
    {
    }

    PluginController *getPlugins() override
    {
        return &this->plugins;
    }

    CommandController *getCommands() override
    {
        return &this->commands;
    }

    IEmotes *getEmotes() override
    {
        return &this->emotes;
    }

    mock::MockTwitchIrcServer *getTwitch() override
    {
        return &this->twitch;
    }

    ILogging *getChatLogger() override
    {
        return &this->logging;
    }

    PluginController plugins;
    mock::Logging logging;
    CommandController commands;
    mock::Emotes emotes;
    MockTwitch twitch;
};

}  // namespace

namespace chatterino {

class PluginControllerAccess
{
public:
    static bool tryLoadFromDir(const QDir &pluginDir)
    {
        return getApp()->getPlugins()->tryLoadFromDir(pluginDir);
    }

    static void openLibrariesFor(Plugin *plugin)
    {
        return PluginController::openLibrariesFor(plugin);
    }

    static std::map<QString, std::unique_ptr<Plugin>> &plugins()
    {
        return getApp()->getPlugins()->plugins_;
    }

    static lua_State *state(Plugin *pl)
    {
        return pl->state_;
    }
};

}  // namespace chatterino

class PluginTest : public ::testing::Test
{
protected:
    void configure(std::vector<PluginPermission> permissions = {})
    {
        this->app = std::make_unique<MockApplication>();

        auto &plugins = PluginControllerAccess::plugins();
        {
            PluginMeta meta;
            meta.name = "Test";
            meta.license = "MIT";
            meta.homepage = "https://github.com/Chatterino/chatterino2";
            meta.description = "Plugin for tests";
            meta.permissions = std::move(permissions);

            QDir plugindir =
                QDir(app->paths_.pluginsDirectory).absoluteFilePath("test");

            plugindir.mkpath(".");
            auto temp = std::make_unique<Plugin>("test", luaL_newstate(), meta,
                                                 plugindir);
            this->rawpl = temp.get();
            plugins.insert({"test", std::move(temp)});
        }

        // XXX: this skips PluginController::load()
        PluginControllerAccess::openLibrariesFor(rawpl);
        this->lua = new sol::state_view(PluginControllerAccess::state(rawpl));

        this->channel = app->twitch.mm2pl;
        this->rawpl->dataDirectory().mkpath(".");
    }

    void TearDown() override
    {
        // perform safe destruction of the plugin
        delete this->lua;
        this->lua = nullptr;
        PluginControllerAccess::plugins().clear();
        this->rawpl = nullptr;
        this->app.reset();
    }

    Plugin *rawpl = nullptr;
    std::unique_ptr<MockApplication> app;
    sol::state_view *lua;
    ChannelPtr channel;
};

TEST_F(PluginTest, testCommands)
{
    configure();

    lua->script(R"lua(
        _G.called = false
        _G.words = nil
        _G.channel = nil
        c2.register_command("/test", function(ctx)
            _G.called = true
            _G.words = ctx.words
            _G.channel = ctx.channel
        end)
    )lua");

    EXPECT_EQ(app->commands.pluginCommands(), QStringList{"/test"});
    app->commands.execCommand("/test with arguments", channel, false);
    bool called = (*lua)["called"];
    EXPECT_EQ(called, true);

    EXPECT_NE((*lua)["words"], sol::nil);
    {
        sol::table tbl = (*lua)["words"];
        std::vector<std::string> words;
        for (auto &o : tbl)
        {
            words.push_back(o.second.as<std::string>());
        }
        EXPECT_EQ(words,
                  std::vector<std::string>({"/test", "with", "arguments"}));
    }

    sol::object chnobj = (*lua)["channel"];
    EXPECT_EQ(chnobj.get_type(), sol::type::userdata);
    lua::api::ChannelRef ref = chnobj.as<lua::api::ChannelRef>();
    EXPECT_EQ(ref.get_name(), channel->getName());
}

TEST_F(PluginTest, testCompletion)
{
    configure();

    lua->script(R"lua(
        _G.called = false
        _G.query = nil
        _G.full_text_content = nil
        _G.cursor_position = nil
        _G.is_first_word = nil

        c2.register_callback(
            c2.EventType.CompletionRequested,
            function(ev)
                _G.called = true
                _G.query = ev.query
                _G.full_text_content = ev.full_text_content
                _G.cursor_position = ev.cursor_position
                _G.is_first_word = ev.is_first_word
                if ev.query == "exclusive" then
                    return {
                        hide_others = true,
                        values = {"Completion1", "Completion2"}
                    }
                end
                return {
                    hide_others = false,
                    values = {"Completion"},
                }
            end
        )
    )lua");

    bool done{};
    QStringList results;
    std::tie(done, results) =
        app->plugins.updateCustomCompletions("foo", "foo", 3, true);
    ASSERT_EQ(done, false);
    ASSERT_EQ(results, QStringList{"Completion"});

    ASSERT_EQ((*lua).get<std::string>("query"), "foo");
    ASSERT_EQ((*lua).get<std::string>("full_text_content"), "foo");
    ASSERT_EQ((*lua).get<int>("cursor_position"), 3);
    ASSERT_EQ((*lua).get<bool>("is_first_word"), true);

    std::tie(done, results) = app->plugins.updateCustomCompletions(
        "exclusive", "foo exclusive", 13, false);
    ASSERT_EQ(done, true);
    ASSERT_EQ(results, QStringList({"Completion1", "Completion2"}));

    ASSERT_EQ((*lua).get<std::string>("query"), "exclusive");
    ASSERT_EQ((*lua).get<std::string>("full_text_content"), "foo exclusive");
    ASSERT_EQ((*lua).get<int>("cursor_position"), 13);
    ASSERT_EQ((*lua).get<bool>("is_first_word"), false);
}

TEST_F(PluginTest, testChannel)
{
    configure();
    lua->script(R"lua(
        chn = c2.Channel.by_name("mm2pl")
    )lua");

    ASSERT_EQ(lua->script(R"lua( return chn:get_name() )lua").get<QString>(0),
              "mm2pl");
    ASSERT_EQ(
        lua->script(R"lua( return chn:get_type() )lua").get<Channel::Type>(0),
        Channel::Type::Twitch);
    ASSERT_EQ(
        lua->script(R"lua( return chn:get_display_name() )lua").get<QString>(0),
        "mm2pl");
    // TODO: send_message, add_system_message

    ASSERT_EQ(
        lua->script(R"lua( return chn:is_twitch_channel() )lua").get<bool>(0),
        true);

    // this is not a TwitchChannel
    const auto *shouldThrow1 = R"lua(
        return chn:is_broadcaster()
    )lua";
    EXPECT_ANY_THROW(lua->script(shouldThrow1));
    const auto *shouldThrow2 = R"lua(
        return chn:is_mod()
    )lua";
    EXPECT_ANY_THROW(lua->script(shouldThrow2));
    const auto *shouldThrow3 = R"lua(
        return chn:is_vip()
    )lua";
    EXPECT_ANY_THROW(lua->script(shouldThrow3));
    const auto *shouldThrow4 = R"lua(
        return chn:get_twitch_id()
    )lua";
    EXPECT_ANY_THROW(lua->script(shouldThrow4));
}

TEST_F(PluginTest, testHttp)
{
    {
        PluginPermission net;
        net.type = PluginPermission::Type::Network;
        configure({net});
    }

    lua->script(R"lua(
        function DoReq(url, postdata)
            r = c2.HTTPRequest.create(method, url)
            r:on_success(function(res)
                status = res:status()
                data = res:data()
                error = res:error()
                success = true
            end)
            r:on_error(function(res)
                status = res:status()
                data = res:data()
                error = res:error()
                failure = true
            end)
            r:finally(function()
                finally = true
                done()
            end)
            if postdata ~= "" then
                r:set_payload(postdata)
                r:set_header("Content-Type", "text/plain")
            end
            r:set_timeout(1000)
            r:execute()
        end
    )lua");

    struct RequestCase {
        QString url;
        bool success;
        bool failure;

        int status;
        QString error;

        NetworkRequestType meth = NetworkRequestType::Get;
        QByteArray data;  // null means do not check
    };

    std::vector<RequestCase> cases{
        {"/status/200", true, false, 200, "200"},
        {"/delay/2", false, true, 0, "TimeoutError"},
        {"/post", true, false, 200, "200", NetworkRequestType::Post,
         "Example data"},
    };

    for (const auto &c : cases)
    {
        lua->script(R"lua(
            success = false
            failure = false
            finally = false

            status = nil
            data = nil
            error = nil
        )lua");
        RequestWaiter waiter;
        (*lua)["method"] = c.meth;
        (*lua)["done"] = [&waiter]() {
            waiter.requestDone();
        };

        (*lua)["DoReq"](HTTPBIN_BASE_URL + c.url, c.data);
        waiter.waitForRequest();

        EXPECT_EQ(lua->get<bool>("success"), c.success);
        EXPECT_EQ(lua->get<bool>("failure"), c.failure);
        EXPECT_EQ(lua->get<bool>("finally"), true);

        if (c.status != 0)
        {
            EXPECT_EQ(lua->get<int>("status"), c.status);
        }
        else
        {
            EXPECT_EQ((*lua)["status"], sol::nil);
        }
        EXPECT_EQ(lua->get<QString>("error"), c.error);
        if (!c.data.isNull())
        {
            EXPECT_EQ(lua->get<QByteArray>("data"), c.data);
        }
    }
}

const QByteArray TEST_FILE_DATA = "Test file data\nWith a new line.\n";

TEST_F(PluginTest, ioTest)
{
    {
        PluginPermission ioread;
        PluginPermission iowrite;
        ioread.type = PluginPermission::Type::FilesystemRead;
        iowrite.type = PluginPermission::Type::FilesystemWrite;
        configure({ioread, iowrite});
    }

    lua->set("TEST_DATA", TEST_FILE_DATA);

    lua->script(R"lua(
        f, err = io.open("testfile", "w")
        print(f, err)
        f:write(TEST_DATA)
        f:close()

        f, err = io.open("testfile", "r")
        out = f:read("a")
        f:close()
    )lua");
    EXPECT_EQ(lua->get<QByteArray>("out"), TEST_FILE_DATA);

    lua->script(R"lua(
        io.input("testfile")
        out = io.read("a")
    )lua");
    EXPECT_EQ(lua->get<QByteArray>("out"), TEST_FILE_DATA);

    const auto *shouldThrow1 = R"lua(
        io.popen("/bin/sh", "-c", "notify-send \"This should not execute.\"")
    )lua";
    EXPECT_ANY_THROW(lua->script(shouldThrow1));
    const auto *shouldThrow2 = R"lua(
        io.tmpfile()
    )lua";
    EXPECT_ANY_THROW(lua->script(shouldThrow2));
}

TEST_F(PluginTest, ioNoPerms)
{
    configure();
    auto file = rawpl->dataDirectory().filePath("testfile");
    QFile f(file);
    f.open(QFile::WriteOnly);
    f.write(TEST_FILE_DATA);
    f.close();

    EXPECT_EQ(
        // clang-format off
        lua->script(R"lua(
            f, err = io.open("testfile", "r")
            return err
        )lua").get<QString>(0),
       "Plugin does not have permissions to access given file."
        // clang-format on
    );

    const auto *shouldThrow1 = R"lua(
        io.input("testfile")
    )lua";
    EXPECT_ANY_THROW(lua->script(shouldThrow1));

    EXPECT_EQ(
        // clang-format off
        lua->script(R"lua(
            f, err = io.open("testfile", "w")
            return err
        )lua").get<QString>(0),
       "Plugin does not have permissions to access given file."
        // clang-format on
    );

    const auto *shouldThrow2 = R"lua(
        io.output("testfile")
    )lua";
    EXPECT_ANY_THROW(lua->script(shouldThrow2));

    const auto *shouldThrow3 = R"lua(
        io.lines("testfile")
    )lua";
    EXPECT_ANY_THROW(lua->script(shouldThrow3));
}

TEST_F(PluginTest, requireNoData)
{
    {
        PluginPermission ioread;
        PluginPermission iowrite;
        ioread.type = PluginPermission::Type::FilesystemRead;
        iowrite.type = PluginPermission::Type::FilesystemWrite;
        configure({ioread, iowrite});
    }

    auto file = rawpl->dataDirectory().filePath("thisiscode.lua");
    QFile f(file);
    f.open(QFile::WriteOnly);
    f.write(R"lua(print("Data was executed"))lua");
    f.close();

    const auto *shouldThrow1 = R"lua(
        require("data.thisiscode")
    )lua";
    EXPECT_ANY_THROW(lua->script(shouldThrow1));
}

TEST_F(PluginTest, testTimerRec)
{
    configure();

    RequestWaiter waiter;
    lua->set("done", [&] {
        waiter.requestDone();
    });

    sol::protected_function fn = lua->script(R"lua(
        local i = 0
        f = function()
            i = i + 1
            c2.log(c2.LogLevel.Info, "cb", i)
            if i < 1024 then
                c2.later(f, 1)
            else
                done()
            end
        end
        c2.later(f, 1)
    )lua");
    waiter.waitForRequest();
}

TEST_F(PluginTest, tryCallTest)
{
    configure();
    lua->script(R"lua(
        function return_table()
            return {
                a="b"
            }
        end
        function return_nothing()
        end
        function return_nil()
            return nil
        end
        function return_nothing_and_error()
            error("I failed :)")
        end
    )lua");

    using func = sol::protected_function;

    func returnTable = lua->get<func>("return_table");
    func returnNil = lua->get<func>("return_nil");
    func returnNothing = lua->get<func>("return_nothing");
    func returnNothingAndError = lua->get<func>("return_nothing_and_error");

    // happy paths
    {
        auto res = lua::tryCall<sol::table>(returnTable);
        EXPECT_TRUE(res.has_value());
        auto t = res.value();
        EXPECT_EQ(t.get<QString>("a"), "b");
    }
    {
        // valid void return
        auto res = lua::tryCall<void>(returnNil);
        EXPECT_TRUE(res.has_value());
    }
    {
        // valid void return
        auto res = lua::tryCall<void>(returnNothing);
        EXPECT_TRUE(res.has_value());
    }
    {
        auto res = lua::tryCall<sol::table>(returnNothingAndError);
        EXPECT_FALSE(res.has_value());
        EXPECT_EQ(res.error(), "[string \"...\"]:13: I failed :)");
    }
    {
        auto res = lua::tryCall<std::optional<int>>(returnNil);
        EXPECT_TRUE(res.has_value());  // no error
        auto opt = *res;
        EXPECT_FALSE(opt.has_value());  // but also no false
    }

    // unhappy paths
    {
        // wrong return type
        auto res = lua::tryCall<int>(returnTable);
        EXPECT_FALSE(res.has_value());
        EXPECT_EQ(res.error(),
                  "Expected int to be returned but table was returned");
    }
    {
        // optional but bad return type
        auto res = lua::tryCall<std::optional<int>>(returnTable);
        EXPECT_FALSE(res.has_value());
        EXPECT_EQ(res.error(), "Expected std::optional<int> to be returned but "
                               "table was returned");
    }
    {
        // no return
        auto res = lua::tryCall<int>(returnNothing);
        EXPECT_FALSE(res.has_value());
        EXPECT_EQ(res.error(),
                  "Expected int to be returned but none was returned");
    }
    {
        // nil return
        auto res = lua::tryCall<int>(returnNil);
        EXPECT_FALSE(res.has_value());
        EXPECT_EQ(res.error(),
                  "Expected int to be returned but lua_nil was returned");
    }
}

TEST_F(PluginTest, testTcpWebSocket)
{
    configure({PluginPermission{{{"type", "Network"}}}});

    RequestWaiter waiter;
    std::vector<std::pair<bool, QByteArray>> messages;
    bool open = false;
    lua->set("done", [&] {
        waiter.requestDone();
    });
    lua->set("add", [&](bool isText, QByteArray data) {
        EXPECT_TRUE(open);
        messages.emplace_back(isText, std::move(data));
    });
    // On GCC in release mode, using set() would cause the done function to be called instead.
    lua->set_function("open", [&] {
        EXPECT_FALSE(open);
        open = true;
    });

    std::shared_ptr<lua::api::WebSocket> ws = lua->script(R"lua(
        local ws = c2.WebSocket.new("ws://127.0.0.1:9052/echo")
        ws.on_text = function(data)
            add(true, data)
        end
        local any_msg = false
        ws.on_binary = function(data)
            if not any_msg then
                any_msg = true
                ws:send_text(string.rep("a", 1 << 15))
                ws:send_binary("wow")
                ws:send_text("/HEADER user-agent")
                ws:send_binary("/CLOSE")
            end
            add(false, data)
        end
        ws.on_close = function()
            done()
        end
        ws.on_open = function()
            open()
        end
        ws:send_text("message1")
        ws:send_text("message2")
        ws:send_text("message3")
        ws:send_binary("message4")

        return ws
    )lua");
    std::weak_ptr<lua::api::WebSocket> weakWs{ws};
    ws.reset();

    waiter.waitForRequest();
    ASSERT_TRUE(open);

    ASSERT_EQ(messages.size(), 7);
    ASSERT_EQ(messages[0].first, true);
    ASSERT_EQ(messages[0].second, "message1");
    ASSERT_EQ(messages[1].first, true);
    ASSERT_EQ(messages[1].second, "message2");
    ASSERT_EQ(messages[2].first, true);
    ASSERT_EQ(messages[2].second, "message3");
    ASSERT_EQ(messages[3].first, false);
    ASSERT_EQ(messages[3].second, "message4");
    ASSERT_EQ(messages[4].first, true);
    ASSERT_EQ(messages[4].second, QByteArray(1 << 15, 'a'));
    ASSERT_EQ(messages[5].first, false);
    ASSERT_EQ(messages[5].second, "wow");
    ASSERT_EQ(messages[6].first, true);
    ASSERT_TRUE(messages[6].second.startsWith("Chatterino"));

    ASSERT_FALSE(weakWs.expired());
    lua->collect_garbage();
    ASSERT_TRUE(weakWs.expired());
}

TEST_F(PluginTest, testTlsWebSocket)
{
    configure({PluginPermission{{{"type", "Network"}}}});

    RequestWaiter waiter;
    bool open = false;
    std::vector<std::pair<bool, QByteArray>> messages;
    lua->set("done", [&] {
        waiter.requestDone();
    });
    lua->set("add", [&](bool isText, QByteArray data) {
        EXPECT_TRUE(open);
        messages.emplace_back(isText, std::move(data));
    });
    // On GCC in release mode, using set() would cause the done function to be called instead.
    lua->set_function("open", [&] {
        EXPECT_FALSE(open);
        open = true;
    });

    std::shared_ptr<lua::api::WebSocket> ws = lua->script(R"lua(
        local ws = c2.WebSocket.new("wss://127.0.0.1:9050/echo", { 
            headers = {
                ["User-Agent"] = "Lua",
                ["A-Header"] = "A value",
                ["Referer"] = "https://chatterino.com",
            },
        })
        ws.on_text = function(data)
            add(true, data)
        end
        local any_msg = false
        ws.on_binary = function(data)
            if not any_msg then
                any_msg = true
                ws:send_text(string.rep("a", 1 << 15))
                ws:send_binary("wow")
                ws:send_text("/HEADER user-agent")
                ws:send_text("/HEADER a-header")
                ws:send_text("/HEADER referer")
                ws:send_binary("/CLOSE")
            end
            add(false, data)
        end
        ws.on_close = function()
            done()
        end
        ws.on_open = function()
            open()
        end
        ws:send_text("message1")
        ws:send_text("message2")
        ws:send_text("message3")
        ws:send_binary("message4")

        return ws
    )lua");
    std::weak_ptr<lua::api::WebSocket> weakWs{ws};
    ws.reset();

    waiter.waitForRequest();
    ASSERT_TRUE(open);

    ASSERT_EQ(messages.size(), 9);
    ASSERT_EQ(messages[0].first, true);
    ASSERT_EQ(messages[0].second, "message1");
    ASSERT_EQ(messages[1].first, true);
    ASSERT_EQ(messages[1].second, "message2");
    ASSERT_EQ(messages[2].first, true);
    ASSERT_EQ(messages[2].second, "message3");
    ASSERT_EQ(messages[3].first, false);
    ASSERT_EQ(messages[3].second, "message4");
    ASSERT_EQ(messages[4].first, true);
    ASSERT_EQ(messages[4].second, QByteArray(1 << 15, 'a'));
    ASSERT_EQ(messages[5].first, false);
    ASSERT_EQ(messages[5].second, "wow");
    ASSERT_EQ(messages[6].first, true);
    ASSERT_EQ(messages[6].second, "Lua");
    ASSERT_EQ(messages[7].first, true);
    ASSERT_EQ(messages[7].second, "A value");
    ASSERT_EQ(messages[8].first, true);
    ASSERT_EQ(messages[8].second, "https://chatterino.com");

    ASSERT_FALSE(weakWs.expired());
    lua->collect_garbage();
    ASSERT_TRUE(weakWs.expired());
}

TEST_F(PluginTest, testWebSocketNoPerms)
{
    configure();

    bool res = lua->script(R"lua(
        return c2["WebSocket"] ~= nil
    )lua");
    ASSERT_TRUE(res);

    const char *shouldThrow = R"lua(
        return c2.WebSocket.new('wss://127.0.0.1:9050/echo')
    )lua";
    EXPECT_ANY_THROW(lua->script(shouldThrow));
}

TEST_F(PluginTest, testWebSocketApi)
{
    configure({PluginPermission{{{"type", "Network"}}}});

    bool ok = lua->script(R"lua(
        local t = function () end
        local b = function () end
        local c = function () end
        local ws = c2.WebSocket.new("wss://127.0.0.1:9050/echo", { 
            on_text = t,
            on_binary = b,
            on_close = c,
        })

        return ws.on_text == t and ws.on_binary == b and ws.on_close == c
    )lua");

    ASSERT_TRUE(ok);
}

<<<<<<< HEAD
TEST_F(PluginTest, MessageElementFlag)
{
    configure();
    lua->script(R"lua(
        values = {}
        for k, v in pairs(c2.MessageElementFlag) do
            table.insert(values, ("%s=0x%x"):format(k, v))
        end
        table.sort(values, function(a, b) return a:lower() < b:lower() end)
        out = table.concat(values, ",")
    )lua");

    const char *VALUES = "AlwaysShow=0x2000000,"
                         "BadgeChannelAuthority=0x8000,"
                         "BadgeChatterino=0x40000,"
                         "BadgeFfz=0x80000,"
                         "BadgeGlobalAuthority=0x2000,"
                         "BadgePredictions=0x4000,"
                         "BadgeSevenTV=0x1000000000,"
                         "BadgeSharedChannel=0x2000000000,"
                         "BadgeSubscription=0x10000,"
                         "BadgeVanity=0x20000,"
                         "BitsAmount=0x200000,"
                         "BitsAnimated=0x1000,"
                         "BitsStatic=0x800,"
                         "BttvEmoteImage=0x40,"
                         "BttvEmoteText=0x80,"
                         "ChannelName=0x100000,"
                         "ChannelPointReward=0x100,"
                         "Collapsed=0x4000000,"
                         "EmojiImage=0x800000,"
                         "EmojiText=0x1000000,"
                         "FfzEmoteImage=0x200,"
                         "FfzEmoteText=0x400,"
                         "LowercaseLinks=0x20000000,"
                         "Mention=0x8000000,"
                         "Misc=0x1,"
                         "ModeratorTools=0x400000,"
                         "RepliedMessage=0x100000000,"
                         "ReplyButton=0x200000000,"
                         "SevenTVEmoteImage=0x400000000,"
                         "SevenTVEmoteText=0x800000000,"
                         "Text=0x2,"
                         "Timestamp=0x8,"
                         "TwitchEmoteImage=0x10,"
                         "TwitchEmoteText=0x20,"
                         "Username=0x4";

    std::string got = (*lua)["out"];
    ASSERT_EQ(got, VALUES);
}

TEST_F(PluginTest, ChannelAddMessage)
{
    configure();
    lua->script(R"lua(
        function do_it(chan)
            local Repost = c2.MessageContext.Repost
            local Original = c2.MessageContext.Original
            chan:add_message(c2.Message.new({ id = "1" }))
            chan:add_message(c2.Message.new({ id = "2" }), Repost)
            chan:add_message(c2.Message.new({ id = "3" }), Original, nil)
            chan:add_message(c2.Message.new({ id = "4" }), Repost, c2.MessageFlag.DoNotLog)
            chan:add_message(c2.Message.new({ id = "5" }), Original, c2.MessageFlag.DoNotLog)
            chan:add_message(c2.Message.new({ id = "6" }), Original, c2.MessageFlag.System)
        end
    )lua");

    auto chan = std::make_shared<MockChannel>("mock");

    std::vector<MessagePtr> logged;
    EXPECT_CALL(this->app->logging, addMessage)
        .Times(3)
        .WillRepeatedly(
            [&](const auto &, const auto &msg, const auto &, const auto &) {
                logged.emplace_back(msg);
            });

    std::vector<std::pair<MessagePtr, std::optional<MessageFlags>>> added;
    std::ignore = chan->messageAppended.connect([&](auto &&...args) {
        added.emplace_back(std::forward<decltype(args)>(args)...);
    });

    (*lua)["do_it"](lua::api::ChannelRef(chan));

    ASSERT_EQ(added.size(), 6);
    ASSERT_EQ(added[0].first->id, "1");
    ASSERT_FALSE(added[0].second.has_value());
    ASSERT_EQ(added[1].first->id, "2");
    ASSERT_FALSE(added[1].second.has_value());
    ASSERT_EQ(added[2].first->id, "3");
    ASSERT_FALSE(added[2].second.has_value());
    ASSERT_EQ(added[3].first->id, "4");
    ASSERT_EQ(added[3].second, MessageFlags{MessageFlag::DoNotLog});
    ASSERT_EQ(added[4].first->id, "5");
    ASSERT_EQ(added[4].second, MessageFlags{MessageFlag::DoNotLog});
    ASSERT_EQ(added[5].first->id, "6");
    ASSERT_EQ(added[5].second, MessageFlags{MessageFlag::System});

    ASSERT_EQ(logged.size(), 3);
    ASSERT_EQ(added[0].first, logged[0]);
    ASSERT_EQ(added[2].first, logged[1]);
    ASSERT_EQ(added[5].first, logged[2]);
}

class PluginMessageConstructionTest
    : public PluginTest,
      public ::testing::WithParamInterface<QString>
{
};
TEST_P(PluginMessageConstructionTest, Run)
{
    auto fixture = testlib::Snapshot::read("PluginMessageCtor", GetParam());

    configure();
    std::string script;
    if (fixture->input().isArray())
    {
        for (auto line : fixture->input().toArray())
        {
            script += line.toString().toStdString() + '\n';
        }
    }
    else
    {
        script = fixture->inputString().toStdString() + '\n';
    }

    script += "out = c2.Message.new(msg)";
    lua->script(script);

    Message *got = (*lua)["out"];

    ASSERT_TRUE(fixture->run(got->toJson(), UPDATE_SNAPSHOTS));
}

INSTANTIATE_TEST_SUITE_P(
    PluginMessageConstruction, PluginMessageConstructionTest,
    testing::ValuesIn(testlib::Snapshot::discover("PluginMessageCtor")));

// verify that all snapshots are included
TEST(PluginMessageConstructionTest, Integrity)
{
    ASSERT_FALSE(UPDATE_SNAPSHOTS);  // make sure fixtures are actually tested
=======
TEST_F(PluginTest, testWebSocketUnsetFns)
{
    configure({PluginPermission{{{"type", "Network"}}}});

    RequestWaiter waiter;
    lua->set("done", [&] {
        waiter.requestDone();
    });

    lua->script(R"lua(
        local ws = c2.WebSocket.new("wss://127.0.0.1:9050/echo")
        ws.on_close = function()
            done()
        end
        ws:send_text("message1")
        ws:send_text("message2")
        ws:send_binary("message3")
        ws:send_binary("/CLOSE")
    )lua");

    waiter.waitForRequest();
>>>>>>> 2581d729
}

#endif<|MERGE_RESOLUTION|>--- conflicted
+++ resolved
@@ -842,7 +842,29 @@
     ASSERT_TRUE(ok);
 }
 
-<<<<<<< HEAD
+TEST_F(PluginTest, testWebSocketUnsetFns)
+{
+    configure({PluginPermission{{{"type", "Network"}}}});
+
+    RequestWaiter waiter;
+    lua->set("done", [&] {
+        waiter.requestDone();
+    });
+
+    lua->script(R"lua(
+        local ws = c2.WebSocket.new("wss://127.0.0.1:9050/echo")
+        ws.on_close = function()
+            done()
+        end
+        ws:send_text("message1")
+        ws:send_text("message2")
+        ws:send_binary("message3")
+        ws:send_binary("/CLOSE")
+    )lua");
+
+    waiter.waitForRequest();
+}
+
 TEST_F(PluginTest, MessageElementFlag)
 {
     configure();
@@ -987,29 +1009,6 @@
 TEST(PluginMessageConstructionTest, Integrity)
 {
     ASSERT_FALSE(UPDATE_SNAPSHOTS);  // make sure fixtures are actually tested
-=======
-TEST_F(PluginTest, testWebSocketUnsetFns)
-{
-    configure({PluginPermission{{{"type", "Network"}}}});
-
-    RequestWaiter waiter;
-    lua->set("done", [&] {
-        waiter.requestDone();
-    });
-
-    lua->script(R"lua(
-        local ws = c2.WebSocket.new("wss://127.0.0.1:9050/echo")
-        ws.on_close = function()
-            done()
-        end
-        ws:send_text("message1")
-        ws:send_text("message2")
-        ws:send_binary("message3")
-        ws:send_binary("/CLOSE")
-    )lua");
-
-    waiter.waitForRequest();
->>>>>>> 2581d729
 }
 
 #endif