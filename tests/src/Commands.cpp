#include "controllers/accounts/AccountController.hpp"
#include "controllers/commands/Command.hpp"
#include "controllers/commands/CommandContext.hpp"
#include "controllers/commands/CommandController.hpp"
#include "controllers/commands/common/ChannelAction.hpp"
#include "mocks/BaseApplication.hpp"
#include "mocks/EmoteController.hpp"
#include "mocks/Helix.hpp"
#include "mocks/Logging.hpp"
#include "mocks/TwitchIrcServer.hpp"
#include "providers/twitch/TwitchAccount.hpp"
#include "providers/twitch/TwitchChannel.hpp"
#include "singletons/Settings.hpp"
#include "Test.hpp"

#include <QStringBuilder>

using namespace chatterino;

using ::testing::_;
using ::testing::StrictMock;

namespace {

class MockApplication : public mock::BaseApplication
{
public:
    MockApplication()
        : commands(this->paths_)
    {
    }

    ITwitchIrcServer *getTwitch() override
    {
        return &this->twitch;
    }

    AccountController *getAccounts() override
    {
        return &this->accounts;
    }

    CommandController *getCommands() override
    {
        return &this->commands;
    }

<<<<<<< HEAD
    EmoteController *getEmoteController() override
=======
    EmoteController *getEmotes() override
>>>>>>> c5b06698
    {
        return &this->emoteController;
    }

    ILogging *getChatLogger() override
    {
        return &this->chatLogger;
    }

    mock::EmptyLogging chatLogger;
    AccountController accounts;
    CommandController commands;
    mock::MockTwitchIrcServer twitch;
<<<<<<< HEAD
    mock::EmoteController emoteController;
=======
    mock::EmoteController emotes;
>>>>>>> c5b06698
};

}  // namespace

namespace chatterino {

TEST(Commands, parseBanActions)
{
    MockApplication app;

    std::shared_ptr<TwitchChannel> channel =
        std::make_shared<TwitchChannel>("forsen");

    CommandContext ctx{};

    QString command("/ban");
    QString usage("usage string");
    bool withDuration = false;
    bool withReason = true;

    struct Test {
        CommandContext inputContext;

        std::vector<commands::PerformChannelAction> expectedActions;
        QString expectedError;
    };

    std::vector<Test> tests{
        {
            // Normal ban with an added reason, with the user maybe trying to use the --channel parameter at the end, but it gets eaten by the reason
            .inputContext =
                {
                    .words = {"/ban", "forsen", "the", "ban", "reason",
                              "--channel", "xD"},
                    .channel = channel,
                    .twitchChannel = channel.get(),
                },
            .expectedActions =
                {
                    {
                        .channel =
                            {
                                .login = "forsen",
                                .displayName = "forsen",
                            },
                        .target =
                            {
                                .login = "forsen",
                            },
                        .reason = "the ban reason --channel xD",
                        .duration = 0,
                    },
                },
            .expectedError = "",
        },
        {
            // Normal ban with an added reason
            .inputContext =
                {
                    .words = {"/ban", "forsen", "the", "ban", "reason"},
                    .channel = channel,
                    .twitchChannel = channel.get(),
                },
            .expectedActions =
                {
                    {
                        .channel =
                            {
                                .login = "forsen",
                                .displayName = "forsen",
                            },
                        .target =
                            {
                                .login = "forsen",
                            },
                        .reason = "the ban reason",
                        .duration = 0,
                    },
                },
            .expectedError = "",
        },
        {
            // Normal ban without an added reason
            .inputContext =
                {
                    .words = {"/ban", "forsen"},
                    .channel = channel,
                    .twitchChannel = channel.get(),
                },
            .expectedActions =
                {
                    {
                        .channel =
                            {
                                .login = "forsen",
                                .displayName = "forsen",
                            },
                        .target =
                            {
                                .login = "forsen",
                            },
                        .reason = "",
                        .duration = 0,
                    },
                },
            .expectedError = "",
        },
        {
            // User forgot to specify who to ban
            .inputContext =
                {
                    .words = {"/ban"},
                    .channel = channel,
                    .twitchChannel = channel.get(),
                },
            .expectedActions = {},
            .expectedError = "Missing target - " % usage,
        },
        {
            // User tried to use /ban outside of a channel context (shouldn't really be able to happen)
            .inputContext =
                {
                    .words = {"/ban"},
                },
            .expectedActions = {},
            .expectedError =
                "A " % command %
                " action must be performed with a channel as a context",
        },
        {
            // User tried to use /ban without a target, but with a --channel specified
            .inputContext =
                {
                    .words = {"/ban", "--channel", "pajlada"},
                    .channel = channel,
                    .twitchChannel = channel.get(),
                },
            .expectedActions = {},
            .expectedError = "Missing target - " % usage,
        },
        {
            // User overriding the ban to be done in the pajlada channel
            .inputContext =
                {
                    .words = {"/ban", "--channel", "pajlada", "forsen"},
                    .channel = channel,
                    .twitchChannel = channel.get(),
                },
            .expectedActions =
                {
                    {
                        .channel =
                            {
                                .login = "pajlada",
                            },
                        .target =
                            {
                                .login = "forsen",
                            },
                        .reason = "",
                        .duration = 0,
                    },
                },
            .expectedError = "",
        },
        {
            // User overriding the ban to be done in the pajlada channel and in the channel with the id 11148817
            .inputContext =
                {
                    .words = {"/ban", "--channel", "pajlada", "--channel",
                              "id:11148817", "forsen"},
                    .channel = channel,
                    .twitchChannel = channel.get(),
                },
            .expectedActions =
                {
                    {
                        .channel =
                            {
                                .login = "pajlada",
                            },
                        .target =
                            {
                                .login = "forsen",
                            },
                        .reason = "",
                        .duration = 0,
                    },
                    {
                        .channel =
                            {
                                .id = "11148817",
                            },
                        .target =
                            {
                                .login = "forsen",
                            },
                        .reason = "",
                        .duration = 0,
                    },
                },
            .expectedError = "",
        },
        {
            // User overriding the ban to be done in the pajlada channel and in the channel with the id 11148817, with a reason specified
            .inputContext =
                {
                    .words = {"/ban", "--channel", "pajlada", "--channel",
                              "id:11148817", "forsen", "the", "ban", "reason"},
                    .channel = channel,
                    .twitchChannel = channel.get(),
                },
            .expectedActions =
                {
                    {
                        .channel =
                            {
                                .login = "pajlada",
                            },
                        .target =
                            {
                                .login = "forsen",
                            },
                        .reason = "the ban reason",
                        .duration = 0,
                    },
                    {
                        .channel =
                            {
                                .id = "11148817",
                            },
                        .target =
                            {
                                .login = "forsen",
                            },
                        .reason = "the ban reason",
                        .duration = 0,
                    },
                },
            .expectedError = "",
        },
    };

    for (const auto &test : tests)
    {
        auto oActions = commands::parseChannelAction(
            test.inputContext, command, usage, withDuration, withReason);

        if (!test.expectedActions.empty())
        {
            ASSERT_TRUE(oActions.has_value()) << oActions.error();
            auto actions = *oActions;
            ASSERT_EQ(actions.size(), test.expectedActions.size());
            ASSERT_EQ(actions, test.expectedActions);
        }
        else
        {
            ASSERT_FALSE(oActions.has_value());
        }

        if (!test.expectedError.isEmpty())
        {
            ASSERT_FALSE(oActions.has_value());
            ASSERT_EQ(oActions.error(), test.expectedError);
        }
    }
}

TEST(Commands, parseTimeoutActions)
{
    MockApplication app;

    std::shared_ptr<TwitchChannel> channel =
        std::make_shared<TwitchChannel>("forsen");

    CommandContext ctx{};

    QString command("/timeout");
    QString usage("usage string");
    bool withDuration = true;
    bool withReason = true;

    struct Test {
        CommandContext inputContext;

        std::vector<commands::PerformChannelAction> expectedActions;
        QString expectedError;
    };

    std::vector<Test> tests{
        {
            // Normal timeout without an added reason, with the default duration
            .inputContext =
                {
                    .words = {"/timeout", "forsen"},
                    .channel = channel,
                    .twitchChannel = channel.get(),
                },
            .expectedActions =
                {
                    {
                        .channel =
                            {
                                .login = "forsen",
                                .displayName = "forsen",
                            },
                        .target =
                            {
                                .login = "forsen",
                            },
                        .reason = "",
                        .duration = 10 * 60,
                    },
                },
            .expectedError = "",
        },
        {
            // Normal timeout without an added reason, with a custom duration
            .inputContext =
                {
                    .words = {"/timeout", "forsen", "5m"},
                    .channel = channel,
                    .twitchChannel = channel.get(),
                },
            .expectedActions =
                {
                    {
                        .channel =
                            {
                                .login = "forsen",
                                .displayName = "forsen",
                            },
                        .target =
                            {
                                .login = "forsen",
                            },
                        .reason = "",
                        .duration = 5 * 60,
                    },
                },
            .expectedError = "",
        },
        {
            // Normal timeout without an added reason, with a custom duration, with an added reason
            .inputContext =
                {
                    .words = {"/timeout", "forsen", "5m", "the", "timeout",
                              "reason"},
                    .channel = channel,
                    .twitchChannel = channel.get(),
                },
            .expectedActions =
                {
                    {
                        .channel =
                            {
                                .login = "forsen",
                                .displayName = "forsen",
                            },
                        .target =
                            {
                                .login = "forsen",
                            },
                        .reason = "the timeout reason",
                        .duration = 5 * 60,
                    },
                },
            .expectedError = "",
        },
        {
            // Normal timeout without an added reason, with an added reason, but user forgot to specify a timeout duration so it fails
            .inputContext =
                {
                    .words = {"/timeout", "forsen", "the", "timeout", "reason"},
                    .channel = channel,
                    .twitchChannel = channel.get(),
                },
            .expectedActions = {},
            .expectedError = "Invalid duration - " % usage,
        },
        {
            // User forgot to specify who to timeout
            .inputContext =
                {
                    .words = {"/timeout"},
                    .channel = channel,
                    .twitchChannel = channel.get(),
                },
            .expectedActions = {},
            .expectedError = "Missing target - " % usage,
        },
        {
            // User tried to use /timeout outside of a channel context (shouldn't really be able to happen)
            .inputContext =
                {
                    .words = {"/timeout"},
                },
            .expectedActions = {},
            .expectedError =
                "A " % command %
                " action must be performed with a channel as a context",
        },
        {
            // User tried to use /timeout without a target, but with a --channel specified
            .inputContext =
                {
                    .words = {"/timeout", "--channel", "pajlada"},
                    .channel = channel,
                    .twitchChannel = channel.get(),
                },
            .expectedActions = {},
            .expectedError = "Missing target - " % usage,
        },
        {
            // User overriding the timeout to be done in the pajlada channel
            .inputContext =
                {
                    .words = {"/timeout", "--channel", "pajlada", "forsen"},
                    .channel = channel,
                    .twitchChannel = channel.get(),
                },
            .expectedActions =
                {
                    {
                        .channel =
                            {
                                .login = "pajlada",
                            },
                        .target =
                            {
                                .login = "forsen",
                            },
                        .reason = "",
                        .duration = 10 * 60,
                    },
                },
            .expectedError = "",
        },
        {
            // User overriding the timeout to be done in the pajlada channel and in the channel with the id 11148817
            .inputContext =
                {
                    .words = {"/timeout", "--channel", "pajlada", "--channel",
                              "id:11148817", "forsen"},
                    .channel = channel,
                    .twitchChannel = channel.get(),
                },
            .expectedActions =
                {
                    {
                        .channel =
                            {
                                .login = "pajlada",
                            },
                        .target =
                            {
                                .login = "forsen",
                            },
                        .reason = "",
                        .duration = 10 * 60,
                    },
                    {
                        .channel =
                            {
                                .id = "11148817",
                            },
                        .target =
                            {
                                .login = "forsen",
                            },
                        .reason = "",
                        .duration = 10 * 60,
                    },
                },
            .expectedError = "",
        },
        {
            // User overriding the timeout to be done in the pajlada channel and in the channel with the id 11148817, with a custom duration
            .inputContext =
                {
                    .words = {"/timeout", "--channel", "pajlada", "--channel",
                              "id:11148817", "forsen", "5m"},
                    .channel = channel,
                    .twitchChannel = channel.get(),
                },
            .expectedActions =
                {
                    {
                        .channel =
                            {
                                .login = "pajlada",
                            },
                        .target =
                            {
                                .login = "forsen",
                            },
                        .reason = "",
                        .duration = 5 * 60,
                    },
                    {
                        .channel =
                            {
                                .id = "11148817",
                            },
                        .target =
                            {
                                .login = "forsen",
                            },
                        .reason = "",
                        .duration = 5 * 60,
                    },
                },
            .expectedError = "",
        },
        {
            // User overriding the timeout to be done in the pajlada channel and in the channel with the id 11148817, with a reason specified
            .inputContext =
                {
                    .words = {"/timeout", "--channel", "pajlada", "--channel",
                              "id:11148817", "forsen", "10m", "the", "timeout",
                              "reason"},
                    .channel = channel,
                    .twitchChannel = channel.get(),
                },
            .expectedActions =
                {
                    {
                        .channel =
                            {
                                .login = "pajlada",
                            },
                        .target =
                            {
                                .login = "forsen",
                            },
                        .reason = "the timeout reason",
                        .duration = 10 * 60,
                    },
                    {
                        .channel =
                            {
                                .id = "11148817",
                            },
                        .target =
                            {
                                .login = "forsen",
                            },
                        .reason = "the timeout reason",
                        .duration = 10 * 60,
                    },
                },
            .expectedError = "",
        },
    };

    for (const auto &test : tests)
    {
        auto oActions = commands::parseChannelAction(
            test.inputContext, command, usage, withDuration, withReason);

        if (!test.expectedActions.empty())
        {
            ASSERT_TRUE(oActions.has_value()) << oActions.error();
            auto actions = *oActions;
            ASSERT_EQ(actions.size(), test.expectedActions.size());
            ASSERT_EQ(actions, test.expectedActions);
        }
        else
        {
            ASSERT_FALSE(oActions.has_value());
        }

        if (!test.expectedError.isEmpty())
        {
            ASSERT_FALSE(oActions.has_value());
            ASSERT_EQ(oActions.error(), test.expectedError);
        }
    }
}

TEST(Commands, parseUnbanActions)
{
    MockApplication app;

    std::shared_ptr<TwitchChannel> channel =
        std::make_shared<TwitchChannel>("forsen");

    CommandContext ctx{};

    QString command("/unban");
    QString usage("usage string");
    bool withDuration = false;
    bool withReason = false;

    struct Test {
        CommandContext inputContext;

        std::vector<commands::PerformChannelAction> expectedActions;
        QString expectedError;
    };

    std::vector<Test> tests{
        {
            // Normal unban
            .inputContext =
                {
                    .words = {"/unban", "forsen"},
                    .channel = channel,
                    .twitchChannel = channel.get(),
                },
            .expectedActions =
                {
                    {
                        .channel =
                            {
                                .login = "forsen",
                                .displayName = "forsen",
                            },
                        .target =
                            {
                                .login = "forsen",
                            },
                    },
                },
            .expectedError = "",
        },
        {
            // Normal unban but user input some random junk after the target
            .inputContext =
                {
                    .words = {"/unban", "forsen", "foo", "bar", "baz"},
                    .channel = channel,
                    .twitchChannel = channel.get(),
                },
            .expectedActions =
                {
                    {
                        .channel =
                            {
                                .login = "forsen",
                                .displayName = "forsen",
                            },
                        .target =
                            {
                                .login = "forsen",
                            },
                    },
                },
            .expectedError = "",
        },
        {
            // User forgot to specify who to unban
            .inputContext =
                {
                    .words = {"/unban"},
                    .channel = channel,
                    .twitchChannel = channel.get(),
                },
            .expectedActions = {},
            .expectedError = "Missing target - " % usage,
        },
        {
            // User tried to use /unban outside of a channel context (shouldn't really be able to happen)
            .inputContext =
                {
                    .words = {"/unban"},
                },
            .expectedActions = {},
            .expectedError =
                "A " % command %
                " action must be performed with a channel as a context",
        },
        {
            // User tried to use /unban without a target, but with a --channel specified
            .inputContext =
                {
                    .words = {"/unban", "--channel", "pajlada"},
                    .channel = channel,
                    .twitchChannel = channel.get(),
                },
            .expectedActions = {},
            .expectedError = "Missing target - " % usage,
        },
        {
            // User overriding the unban to be done in the pajlada channel
            .inputContext =
                {
                    .words = {"/unban", "--channel", "pajlada", "forsen"},
                    .channel = channel,
                    .twitchChannel = channel.get(),
                },
            .expectedActions =
                {
                    {
                        .channel =
                            {
                                .login = "pajlada",
                            },
                        .target =
                            {
                                .login = "forsen",
                            },
                    },
                },
            .expectedError = "",
        },
        {
            // User overriding the unban to be done in the pajlada channel and in the channel with the id 11148817
            .inputContext =
                {
                    .words = {"/unban", "--channel", "pajlada", "--channel",
                              "id:11148817", "forsen"},
                    .channel = channel,
                    .twitchChannel = channel.get(),
                },
            .expectedActions =
                {
                    {
                        .channel =
                            {
                                .login = "pajlada",
                            },
                        .target =
                            {
                                .login = "forsen",
                            },
                    },
                    {
                        .channel =
                            {
                                .id = "11148817",
                            },
                        .target =
                            {
                                .login = "forsen",
                            },
                    },
                },
            .expectedError = "",
        },
    };

    for (const auto &test : tests)
    {
        auto oActions = commands::parseChannelAction(
            test.inputContext, command, usage, withDuration, withReason);

        if (!test.expectedActions.empty())
        {
            ASSERT_TRUE(oActions.has_value()) << oActions.error();
            auto actions = *oActions;
            ASSERT_EQ(actions.size(), test.expectedActions.size());
            ASSERT_EQ(actions, test.expectedActions);
        }
        else
        {
            ASSERT_FALSE(oActions.has_value());
        }

        if (!test.expectedError.isEmpty())
        {
            ASSERT_FALSE(oActions.has_value());
            ASSERT_EQ(oActions.error(), test.expectedError);
        }
    }
}

TEST(Commands, E2E)
{
    ::testing::InSequence seq;
    MockApplication app;

    QJsonObject pajlada;
    pajlada["id"] = "11148817";
    pajlada["login"] = "pajlada";
    pajlada["display_name"] = "pajlada";
    pajlada["created_at"] = "2010-03-17T11:50:53Z";
    pajlada["description"] = " ͡° ͜ʖ ͡°)";
    pajlada["profile_image_url"] =
        "https://static-cdn.jtvnw.net/jtv_user_pictures/"
        "cbe986e3-06ad-4506-a3aa-eb05466c839c-profile_image-300x300.png";

    QJsonObject testaccount420;
    testaccount420["id"] = "117166826";
    testaccount420["login"] = "testaccount_420";
    testaccount420["display_name"] = "테스트계정420";
    testaccount420["created_at"] = "2016-02-27T18:55:59Z";
    testaccount420["description"] = "";
    testaccount420["profile_image_url"] =
        "https://static-cdn.jtvnw.net/user-default-pictures-uv/"
        "ead5c8b2-a4c9-4724-b1dd-9f00b46cbd3d-profile_image-300x300.png";

    QJsonObject forsen;
    forsen["id"] = "22484632";
    forsen["login"] = "forsen";
    forsen["display_name"] = "Forsen";
    forsen["created_at"] = "2011-05-19T00:28:28Z";
    forsen["description"] =
        "Approach with caution! No roleplaying or tryharding allowed.";
    forsen["profile_image_url"] =
        "https://static-cdn.jtvnw.net/jtv_user_pictures/"
        "forsen-profile_image-48b43e1e4f54b5c8-300x300.png";

    std::shared_ptr<TwitchChannel> channel =
        std::make_shared<TwitchChannel>("pajlada");
    channel->setRoomId("11148817");

    StrictMock<mock::Helix> mockHelix;
    initializeHelix(&mockHelix);

    EXPECT_CALL(mockHelix, update).Times(1);
    EXPECT_CALL(mockHelix, loadBlocks).Times(1);

    auto account = std::make_shared<TwitchAccount>(
        testaccount420["login"].toString(), "token", "oauthclient",
        testaccount420["id"].toString());
    getApp()->getAccounts()->twitch.accounts.append(account);
    getApp()->getAccounts()->twitch.currentUsername =
        testaccount420["login"].toString();
    getApp()->getAccounts()->twitch.load();

    // Simple single-channel ban
    EXPECT_CALL(mockHelix, fetchUsers(QStringList{"11148817"},
                                      QStringList{"forsen"}, _, _))
        .WillOnce([=](auto, auto, auto success, auto) {
            std::vector<HelixUser> users{
                HelixUser(pajlada),
                HelixUser(forsen),
            };
            success(users);
        });

    EXPECT_CALL(mockHelix,
                banUser(pajlada["id"].toString(), QString("117166826"),
                        forsen["id"].toString(), std::optional<int>{},
                        QString(""), _, _))
        .Times(1);

    getApp()->getCommands()->execCommand("/ban forsen", channel, false);

    // Multi-channel ban
    EXPECT_CALL(mockHelix, fetchUsers(QStringList{"11148817"},
                                      QStringList{"forsen"}, _, _))
        .WillOnce([=](auto, auto, auto success, auto) {
            std::vector<HelixUser> users{
                HelixUser(pajlada),
                HelixUser(forsen),
            };
            success(users);
        });

    EXPECT_CALL(mockHelix, banUser(pajlada["id"].toString(),
                                   testaccount420["id"].toString(),
                                   forsen["id"].toString(),
                                   std::optional<int>{}, QString(""), _, _))
        .Times(1);

    EXPECT_CALL(mockHelix,
                fetchUsers(QStringList{},
                           QStringList{"forsen", "testaccount_420"}, _, _))
        .WillOnce([=](auto, auto, auto success, auto) {
            std::vector<HelixUser> users{
                HelixUser(testaccount420),
                HelixUser(forsen),
            };
            success(users);
        });

    EXPECT_CALL(mockHelix, banUser(testaccount420["id"].toString(),
                                   testaccount420["id"].toString(),
                                   forsen["id"].toString(),
                                   std::optional<int>{}, QString(""), _, _))
        .Times(1);

    getApp()->getCommands()->execCommand(
        "/ban --channel id:11148817 --channel testaccount_420 forsen", channel,
        false);

    // ID-based ban
    EXPECT_CALL(mockHelix,
                banUser(pajlada["id"].toString(), QString("117166826"),
                        forsen["id"].toString(), std::optional<int>{},
                        QString(""), _, _))
        .Times(1);

    getApp()->getCommands()->execCommand("/ban id:22484632", channel, false);

    // ID-based redirected ban
    EXPECT_CALL(mockHelix,
                banUser(testaccount420["id"].toString(), QString("117166826"),
                        forsen["id"].toString(), std::optional<int>{},
                        QString(""), _, _))
        .Times(1);

    getApp()->getCommands()->execCommand(
        "/ban --channel id:117166826 id:22484632", channel, false);

    // name-based redirected ban
    EXPECT_CALL(mockHelix, fetchUsers(QStringList{"22484632"},
                                      QStringList{"testaccount_420"}, _, _))
        .WillOnce([=](auto, auto, auto success, auto) {
            std::vector<HelixUser> users{
                HelixUser(testaccount420),
                HelixUser(forsen),
            };
            success(users);
        });
    EXPECT_CALL(mockHelix,
                banUser(testaccount420["id"].toString(), QString("117166826"),
                        forsen["id"].toString(), std::optional<int>{},
                        QString(""), _, _))
        .Times(1);

    getApp()->getCommands()->execCommand(
        "/ban --channel testaccount_420 id:22484632", channel, false);

    // Multi-channel timeout
    EXPECT_CALL(mockHelix, fetchUsers(QStringList{"11148817"},
                                      QStringList{"forsen"}, _, _))
        .WillOnce([=](auto, auto, auto success, auto) {
            std::vector<HelixUser> users{
                HelixUser(pajlada),
                HelixUser(forsen),
            };
            success(users);
        });

    EXPECT_CALL(mockHelix, banUser(pajlada["id"].toString(),
                                   testaccount420["id"].toString(),
                                   forsen["id"].toString(),
                                   std::optional<int>{600}, QString(""), _, _))
        .Times(1);

    EXPECT_CALL(mockHelix,
                fetchUsers(QStringList{},
                           QStringList{"forsen", "testaccount_420"}, _, _))
        .WillOnce([=](auto, auto, auto success, auto) {
            std::vector<HelixUser> users{
                HelixUser(testaccount420),
                HelixUser(forsen),
            };
            success(users);
        });

    EXPECT_CALL(mockHelix, banUser(testaccount420["id"].toString(),
                                   testaccount420["id"].toString(),
                                   forsen["id"].toString(),
                                   std::optional<int>{600}, QString(""), _, _))
        .Times(1);

    getApp()->getCommands()->execCommand(
        "/timeout --channel id:11148817 --channel testaccount_420 forsen",
        channel, false);

    // Multi-channel unban
    EXPECT_CALL(mockHelix, fetchUsers(QStringList{"11148817"},
                                      QStringList{"forsen"}, _, _))
        .WillOnce([=](auto, auto, auto success, auto) {
            std::vector<HelixUser> users{
                HelixUser(pajlada),
                HelixUser(forsen),
            };
            success(users);
        });

    EXPECT_CALL(mockHelix, unbanUser(pajlada["id"].toString(),
                                     testaccount420["id"].toString(),
                                     forsen["id"].toString(), _, _))
        .Times(1);

    EXPECT_CALL(mockHelix,
                fetchUsers(QStringList{},
                           QStringList{"forsen", "testaccount_420"}, _, _))
        .WillOnce([=](auto, auto, auto success, auto) {
            std::vector<HelixUser> users{
                HelixUser(testaccount420),
                HelixUser(forsen),
            };
            success(users);
        });

    EXPECT_CALL(mockHelix, unbanUser(testaccount420["id"].toString(),
                                     testaccount420["id"].toString(),
                                     forsen["id"].toString(), _, _))
        .Times(1);

    getApp()->getCommands()->execCommand(
        "/unban --channel id:11148817 --channel testaccount_420 forsen",
        channel, false);
}

}  // namespace chatterino<|MERGE_RESOLUTION|>--- conflicted
+++ resolved
@@ -45,13 +45,9 @@
         return &this->commands;
     }
 
-<<<<<<< HEAD
-    EmoteController *getEmoteController() override
-=======
     EmoteController *getEmotes() override
->>>>>>> c5b06698
     {
-        return &this->emoteController;
+        return &this->emotes;
     }
 
     ILogging *getChatLogger() override
@@ -63,11 +59,7 @@
     AccountController accounts;
     CommandController commands;
     mock::MockTwitchIrcServer twitch;
-<<<<<<< HEAD
-    mock::EmoteController emoteController;
-=======
     mock::EmoteController emotes;
->>>>>>> c5b06698
 };
 
 }  // namespace
