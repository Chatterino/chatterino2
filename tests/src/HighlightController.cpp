--- conflicted
+++ resolved
@@ -259,66 +259,14 @@
         (override));
 
     // The extra parenthesis around the failure callback is because its type contains a comma
-<<<<<<< HEAD
-    MOCK_METHOD(void, updateEmoteMode,
-                (QString broadcasterID, QString moderatorID, bool emoteMode,
-                 ResultCallback<HelixChatSettings> successCallback,
-                 (FailureCallback<HelixUpdateChatSettingsError, QString>
-=======
     MOCK_METHOD(void, removeChannelVIP,
                 (QString broadcasterID, QString userID,
                  ResultCallback<> successCallback,
                  (FailureCallback<HelixRemoveChannelVIPError, QString>
->>>>>>> f8f99038
-                      failureCallback)),
-                (override));
-
-    // The extra parenthesis around the failure callback is because its type contains a comma
-<<<<<<< HEAD
-    MOCK_METHOD(void, updateFollowerMode,
-                (QString broadcasterID, QString moderatorID,
-                 boost::optional<int> followerModeDuration,
-                 ResultCallback<HelixChatSettings> successCallback,
-                 (FailureCallback<HelixUpdateChatSettingsError, QString>
-                      failureCallback)),
-                (override));
-
-    // The extra parenthesis around the failure callback is because its type contains a comma
-    MOCK_METHOD(void, updateNonModeratorChatDelay,
-                (QString broadcasterID, QString moderatorID,
-                 boost::optional<int> nonModeratorChatDelayDuration,
-                 ResultCallback<HelixChatSettings> successCallback,
-                 (FailureCallback<HelixUpdateChatSettingsError, QString>
-                      failureCallback)),
-                (override));
-
-    // The extra parenthesis around the failure callback is because its type contains a comma
-    MOCK_METHOD(void, updateSlowMode,
-                (QString broadcasterID, QString moderatorID,
-                 boost::optional<int> slowModeWaitTime,
-                 ResultCallback<HelixChatSettings> successCallback,
-                 (FailureCallback<HelixUpdateChatSettingsError, QString>
-                      failureCallback)),
-                (override));
-
-    // The extra parenthesis around the failure callback is because its type contains a comma
-    MOCK_METHOD(void, updateSubscriberMode,
-                (QString broadcasterID, QString moderatorID,
-                 bool subscriberMode,
-                 ResultCallback<HelixChatSettings> successCallback,
-                 (FailureCallback<HelixUpdateChatSettingsError, QString>
-                      failureCallback)),
-                (override));
-
-    // The extra parenthesis around the failure callback is because its type contains a comma
-    MOCK_METHOD(void, updateUniqueChatMode,
-                (QString broadcasterID, QString moderatorID,
-                 bool uniqueChatMode,
-                 ResultCallback<HelixChatSettings> successCallback,
-                 (FailureCallback<HelixUpdateChatSettingsError, QString>
-                      failureCallback)),
-                (override));
-=======
+                      failureCallback)),
+                (override));
+
+    // The extra parenthesis around the failure callback is because its type contains a comma
     MOCK_METHOD(
         void, unbanUser,
         (QString broadcasterID, QString moderatorID, QString userID,
@@ -333,7 +281,60 @@
          ResultCallback<> successCallback,
          (FailureCallback<HelixStartRaidError, QString> failureCallback)),
         (override));  // /raid
->>>>>>> f8f99038
+
+    // The extra parenthesis around the failure callback is because its type contains a comma
+    MOCK_METHOD(void, updateEmoteMode,
+                (QString broadcasterID, QString moderatorID, bool emoteMode,
+                 ResultCallback<HelixChatSettings> successCallback,
+                 (FailureCallback<HelixUpdateChatSettingsError, QString>
+                      failureCallback)),
+                (override));
+
+    // The extra parenthesis around the failure callback is because its type contains a comma
+    MOCK_METHOD(void, updateFollowerMode,
+                (QString broadcasterID, QString moderatorID,
+                 boost::optional<int> followerModeDuration,
+                 ResultCallback<HelixChatSettings> successCallback,
+                 (FailureCallback<HelixUpdateChatSettingsError, QString>
+                      failureCallback)),
+                (override));
+
+    // The extra parenthesis around the failure callback is because its type contains a comma
+    MOCK_METHOD(void, updateNonModeratorChatDelay,
+                (QString broadcasterID, QString moderatorID,
+                 boost::optional<int> nonModeratorChatDelayDuration,
+                 ResultCallback<HelixChatSettings> successCallback,
+                 (FailureCallback<HelixUpdateChatSettingsError, QString>
+                      failureCallback)),
+                (override));
+
+    // The extra parenthesis around the failure callback is because its type contains a comma
+    MOCK_METHOD(void, updateSlowMode,
+                (QString broadcasterID, QString moderatorID,
+                 boost::optional<int> slowModeWaitTime,
+                 ResultCallback<HelixChatSettings> successCallback,
+                 (FailureCallback<HelixUpdateChatSettingsError, QString>
+                      failureCallback)),
+                (override));
+
+    // The extra parenthesis around the failure callback is because its type contains a comma
+    MOCK_METHOD(void, updateSubscriberMode,
+                (QString broadcasterID, QString moderatorID,
+                 bool subscriberMode,
+                 ResultCallback<HelixChatSettings> successCallback,
+                 (FailureCallback<HelixUpdateChatSettingsError, QString>
+                      failureCallback)),
+                (override));
+
+    // The extra parenthesis around the failure callback is because its type contains a comma
+    MOCK_METHOD(void, updateUniqueChatMode,
+                (QString broadcasterID, QString moderatorID,
+                 bool uniqueChatMode,
+                 ResultCallback<HelixChatSettings> successCallback,
+                 (FailureCallback<HelixUpdateChatSettingsError, QString>
+                      failureCallback)),
+                (override));
+    // update chat settings
 
     MOCK_METHOD(void, update, (QString clientId, QString oauthToken),
                 (override));
