--- conflicted
+++ resolved
@@ -382,7 +382,15 @@
          (FailureCallback<HelixListVIPsError, QString> failureCallback)),
         (override));  // /vips
 
-<<<<<<< HEAD
+    // /commercial
+    // The extra parenthesis around the failure callback is because its type contains a comma
+    MOCK_METHOD(
+        void, startCommercial,
+        (QString broadcasterID, int length,
+         ResultCallback<HelixStartCommercialResponse> successCallback,
+         (FailureCallback<HelixStartCommercialError, QString> failureCallback)),
+        (override));  // /commercial
+
     // /mods
     // The extra parenthesis around the failure callback is because its type contains a comma
     MOCK_METHOD(
@@ -391,16 +399,6 @@
          ResultCallback<std::vector<HelixModerator>> successCallback,
          (FailureCallback<HelixGetModeratorsError, QString> failureCallback)),
         (override));  // /mods
-=======
-    // /commercial
-    // The extra parenthesis around the failure callback is because its type contains a comma
-    MOCK_METHOD(
-        void, startCommercial,
-        (QString broadcasterID, int length,
-         ResultCallback<HelixStartCommercialResponse> successCallback,
-         (FailureCallback<HelixStartCommercialError, QString> failureCallback)),
-        (override));  // /commercial
->>>>>>> aac9ea53
 
     MOCK_METHOD(void, update, (QString clientId, QString oauthToken),
                 (override));
