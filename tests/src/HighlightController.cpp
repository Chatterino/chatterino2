--- conflicted
+++ resolved
@@ -226,7 +226,14 @@
                 (override));
 
     // The extra parenthesis around the failure callback is because its type contains a comma
-<<<<<<< HEAD
+    MOCK_METHOD(void, addChannelModerator,
+                (QString broadcasterID, QString userID,
+                 ResultCallback<> successCallback,
+                 (FailureCallback<HelixAddChannelModeratorError, QString>
+                      failureCallback)),
+                (override));
+
+    // The extra parenthesis around the failure callback is because its type contains a comma
     MOCK_METHOD(void, removeChannelModerator,
                 (QString broadcasterID, QString userID,
                  ResultCallback<> successCallback,
@@ -234,16 +241,6 @@
                       failureCallback)),
                 (override));
 
-
-=======
-    MOCK_METHOD(void, addChannelModerator,
-                (QString broadcasterID, QString userID,
-                 ResultCallback<> successCallback,
-                 (FailureCallback<HelixAddChannelModeratorError, QString>
-                      failureCallback)),
-                (override));
-
->>>>>>> 63119661
     MOCK_METHOD(void, update, (QString clientId, QString oauthToken),
                 (override));
 };
