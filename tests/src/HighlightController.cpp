--- conflicted
+++ resolved
@@ -25,11 +25,7 @@
 
 namespace {
 
-<<<<<<< HEAD
-class MockApplication : EmptyApplication
-=======
 class MockApplication : mock::EmptyApplication
->>>>>>> e1a6c24c
 {
 public:
     AccountController *getAccounts() override
