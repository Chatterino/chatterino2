#include "controllers/highlights/HighlightController.hpp"
#include "Application.hpp"
#include "BaseSettings.hpp"
#include "messages/MessageBuilder.hpp"       // for MessageParseArgs
#include "providers/twitch/TwitchBadge.hpp"  // for Badge
#include "providers/twitch/api/Helix.hpp"

#include <gmock/gmock.h>
#include <gtest/gtest.h>
#include <QDebug>
#include <QDir>
#include <QFile>
#include <QString>

using namespace chatterino;
using ::testing::Exactly;

class MockApplication : IApplication
{
public:
    Theme *getThemes() override
    {
        return nullptr;
    }
    Fonts *getFonts() override
    {
        return nullptr;
    }
    Emotes *getEmotes() override
    {
        return nullptr;
    }
    AccountController *getAccounts() override
    {
        return &this->accounts;
    }
    HotkeyController *getHotkeys() override
    {
        return nullptr;
    }
    WindowManager *getWindows() override
    {
        return nullptr;
    }
    Toasts *getToasts() override
    {
        return nullptr;
    }
    CommandController *getCommands() override
    {
        return nullptr;
    }
    NotificationController *getNotifications() override
    {
        return nullptr;
    }
    HighlightController *getHighlights() override
    {
        return &this->highlights;
    }
    TwitchIrcServer *getTwitch() override
    {
        return nullptr;
    }
    ChatterinoBadges *getChatterinoBadges() override
    {
        return nullptr;
    }
    FfzBadges *getFfzBadges() override
    {
        return nullptr;
    }

    AccountController accounts;
    HighlightController highlights;
    // TODO: Figure this out
};

class MockHelix : public IHelix
{
public:
    MOCK_METHOD(void, fetchUsers,
                (QStringList userIds, QStringList userLogins,
                 ResultCallback<std::vector<HelixUser>> successCallback,
                 HelixFailureCallback failureCallback),
                (override));

    MOCK_METHOD(void, getUserByName,
                (QString userName, ResultCallback<HelixUser> successCallback,
                 HelixFailureCallback failureCallback),
                (override));
    MOCK_METHOD(void, getUserById,
                (QString userId, ResultCallback<HelixUser> successCallback,
                 HelixFailureCallback failureCallback),
                (override));

    MOCK_METHOD(void, fetchUsersFollows,
                (QString fromId, QString toId,
                 ResultCallback<HelixUsersFollowsResponse> successCallback,
                 HelixFailureCallback failureCallback),
                (override));

    MOCK_METHOD(void, getUserFollowers,
                (QString userId,
                 ResultCallback<HelixUsersFollowsResponse> successCallback,
                 HelixFailureCallback failureCallback),
                (override));

    MOCK_METHOD(void, fetchStreams,
                (QStringList userIds, QStringList userLogins,
                 ResultCallback<std::vector<HelixStream>> successCallback,
                 HelixFailureCallback failureCallback,
                 std::function<void()> finallyCallback),
                (override));

    MOCK_METHOD(void, getStreamById,
                (QString userId,
                 (ResultCallback<bool, HelixStream> successCallback),
                 HelixFailureCallback failureCallback,
                 std::function<void()> finallyCallback),
                (override));

    MOCK_METHOD(void, getStreamByName,
                (QString userName,
                 (ResultCallback<bool, HelixStream> successCallback),
                 HelixFailureCallback failureCallback,
                 std::function<void()> finallyCallback),
                (override));

    MOCK_METHOD(void, fetchGames,
                (QStringList gameIds, QStringList gameNames,
                 (ResultCallback<std::vector<HelixGame>> successCallback),
                 HelixFailureCallback failureCallback),
                (override));

    MOCK_METHOD(void, searchGames,
                (QString gameName,
                 ResultCallback<std::vector<HelixGame>> successCallback,
                 HelixFailureCallback failureCallback),
                (override));

    MOCK_METHOD(void, getGameById,
                (QString gameId, ResultCallback<HelixGame> successCallback,
                 HelixFailureCallback failureCallback),
                (override));

    MOCK_METHOD(void, createClip,
                (QString channelId, ResultCallback<HelixClip> successCallback,
                 std::function<void(HelixClipError)> failureCallback,
                 std::function<void()> finallyCallback),
                (override));

    MOCK_METHOD(void, getChannel,
                (QString broadcasterId,
                 ResultCallback<HelixChannel> successCallback,
                 HelixFailureCallback failureCallback),
                (override));

    MOCK_METHOD(void, createStreamMarker,
                (QString broadcasterId, QString description,
                 ResultCallback<HelixStreamMarker> successCallback,
                 std::function<void(HelixStreamMarkerError)> failureCallback),
                (override));

    MOCK_METHOD(void, loadBlocks,
                (QString userId,
                 ResultCallback<std::vector<HelixBlock>> successCallback,
                 HelixFailureCallback failureCallback),
                (override));

    MOCK_METHOD(void, blockUser,
                (QString targetUserId, std::function<void()> successCallback,
                 HelixFailureCallback failureCallback),
                (override));

    MOCK_METHOD(void, unblockUser,
                (QString targetUserId, std::function<void()> successCallback,
                 HelixFailureCallback failureCallback),
                (override));

    MOCK_METHOD(void, updateChannel,
                (QString broadcasterId, QString gameId, QString language,
                 QString title,
                 std::function<void(NetworkResult)> successCallback,
                 HelixFailureCallback failureCallback),
                (override));

    MOCK_METHOD(void, manageAutoModMessages,
                (QString userID, QString msgID, QString action,
                 std::function<void()> successCallback,
                 std::function<void(HelixAutoModMessageError)> failureCallback),
                (override));

    MOCK_METHOD(void, getCheermotes,
                (QString broadcasterId,
                 ResultCallback<std::vector<HelixCheermoteSet>> successCallback,
                 HelixFailureCallback failureCallback),
                (override));

    MOCK_METHOD(void, getEmoteSetData,
                (QString emoteSetId,
                 ResultCallback<HelixEmoteSetData> successCallback,
                 HelixFailureCallback failureCallback),
                (override));

    MOCK_METHOD(void, getChannelEmotes,
                (QString broadcasterId,
                 ResultCallback<std::vector<HelixChannelEmote>> successCallback,
                 HelixFailureCallback failureCallback),
                (override));

    // The extra parenthesis around the failure callback is because its type contains a comma
    MOCK_METHOD(void, updateUserChatColor,
                (QString userID, QString color,
                 ResultCallback<> successCallback,
                 (FailureCallback<HelixUpdateUserChatColorError, QString>
                      failureCallback)),
                (override));

    // The extra parenthesis around the failure callback is because its type contains a comma
    MOCK_METHOD(void, deleteChatMessages,
                (QString broadcasterID, QString moderatorID, QString messageID,
                 ResultCallback<> successCallback,
                 (FailureCallback<HelixDeleteChatMessagesError, QString>
                      failureCallback)),
                (override));

    // The extra parenthesis around the failure callback is because its type contains a comma
    MOCK_METHOD(void, addChannelModerator,
                (QString broadcasterID, QString userID,
                 ResultCallback<> successCallback,
                 (FailureCallback<HelixAddChannelModeratorError, QString>
                      failureCallback)),
                (override));

    // The extra parenthesis around the failure callback is because its type contains a comma
    MOCK_METHOD(void, removeChannelModerator,
                (QString broadcasterID, QString userID,
                 ResultCallback<> successCallback,
                 (FailureCallback<HelixRemoveChannelModeratorError, QString>
                      failureCallback)),
                (override));

    // The extra parenthesis around the failure callback is because its type contains a comma
    MOCK_METHOD(void, sendChatAnnouncement,
                (QString broadcasterID, QString moderatorID, QString message,
                 HelixAnnouncementColor color, ResultCallback<> successCallback,
                 (FailureCallback<HelixSendChatAnnouncementError, QString>
                      failureCallback)),
                (override));

    // The extra parenthesis around the failure callback is because its type contains a comma
    MOCK_METHOD(
        void, addChannelVIP,
        (QString broadcasterID, QString userID,
         ResultCallback<> successCallback,
         (FailureCallback<HelixAddChannelVIPError, QString> failureCallback)),
        (override));

    // The extra parenthesis around the failure callback is because its type contains a comma
<<<<<<< HEAD
    MOCK_METHOD(
        void, startRaid,
        (QString fromBroadcasterID, QString toBroadcasterId,
         ResultCallback<> successCallback,
         (FailureCallback<HelixStartRaidError, QString> failureCallback)),
=======
    MOCK_METHOD(void, removeChannelVIP,
                (QString broadcasterID, QString userID,
                 ResultCallback<> successCallback,
                 (FailureCallback<HelixRemoveChannelVIPError, QString>
                      failureCallback)),
                (override));

    // The extra parenthesis around the failure callback is because its type contains a comma
    MOCK_METHOD(
        void, unbanUser,
        (QString broadcasterID, QString moderatorID, QString userID,
         ResultCallback<> successCallback,
         (FailureCallback<HelixUnbanUserError, QString> failureCallback)),
>>>>>>> 2deed8e1
        (override));

    MOCK_METHOD(void, update, (QString clientId, QString oauthToken),
                (override));
};

static QString DEFAULT_SETTINGS = R"!(
{
    "accounts": {
        "uid117166826": {
            "username": "testaccount_420",
            "userID": "117166826",
            "clientID": "abc",
            "oauthToken": "def"
        },
        "current": "testaccount_420"
    },
    "highlighting": {
        "selfHighlight": {
            "enableSound": true
        },
        "blacklist": [
            {
                "pattern": "zenix",
                "regex": false
            }
        ],
        "users": [
            {
                "pattern": "pajlada",
                "showInMentions": false,
                "alert": false,
                "sound": false,
                "regex": false,
                "case": false,
                "soundUrl": "",
                "color": "#7fffffff"
            },
            {
                "pattern": "testaccount_420",
                "showInMentions": false,
                "alert": false,
                "sound": false,
                "regex": false,
                "case": false,
                "soundUrl": "",
                "color": "#6fffffff"
            },
            {
                "pattern": "gempir",
                "showInMentions": true,
                "alert": true,
                "sound": false,
                "regex": false,
                "case": false,
                "soundUrl": "",
                "color": "#7ff19900"
            }
        ],
        "alwaysPlaySound": true,
        "highlights": [
            {
                "pattern": "!testmanxd",
                "showInMentions": true,
                "alert": true,
                "sound": true,
                "regex": false,
                "case": false,
                "soundUrl": "",
                "color": "#7f7f3f49"
            }
        ],
        "badges": [
            {
                "name": "broadcaster",
                "displayName": "Broadcaster",
                "alert": false,
                "sound": false,
                "soundUrl": "",
                "color": "#7f427f00"
            },
            {
                "name": "subscriber",
                "displayName": "Subscriber",
                "alert": false,
                "sound": false,
                "soundUrl": "",
                "color": "#7f7f3f49"
            },
            {
                "name": "founder",
                "displayName": "Founder",
                "alert": true,
                "sound": false,
                "soundUrl": "",
                "color": "#7fe8b7eb"
            }
        ],
        "subHighlightColor": "#64ffd641"
    }
})!";

struct TestCase {
    // TODO: create one of these from a raw irc message? hmm xD
    struct {
        MessageParseArgs args;
        std::vector<Badge> badges;
        QString senderName;
        QString originalMessage;
    } input;

    struct {
        bool state;
        HighlightResult result;
    } expected;
};

class HighlightControllerTest : public ::testing::Test
{
protected:
    void SetUp() override
    {
        {
            // Write default settings to the mock settings json file
            QDir().mkpath("/tmp/c2-tests");
            QFile settingsFile("/tmp/c2-tests/settings.json");
            assert(settingsFile.open(QIODevice::WriteOnly | QIODevice::Text));
            QTextStream out(&settingsFile);
            out << DEFAULT_SETTINGS;
        }

        this->mockHelix = new MockHelix;

        initializeHelix(this->mockHelix);

        EXPECT_CALL(*this->mockHelix, loadBlocks).Times(Exactly(1));
        EXPECT_CALL(*this->mockHelix, update).Times(Exactly(1));

        this->mockApplication = std::make_unique<MockApplication>();
        this->settings = std::make_unique<Settings>("/tmp/c2-tests");
        this->paths = std::make_unique<Paths>();

        this->controller = std::make_unique<HighlightController>();

        this->mockApplication->accounts.initialize(*this->settings,
                                                   *this->paths);
        this->controller->initialize(*this->settings, *this->paths);
    }

    void TearDown() override
    {
        QDir().rmdir("/tmp/c2-tests");
        this->mockApplication.reset();
        this->settings.reset();
        this->paths.reset();

        this->controller.reset();

        delete this->mockHelix;
    }

    std::unique_ptr<MockApplication> mockApplication;
    std::unique_ptr<Settings> settings;
    std::unique_ptr<Paths> paths;

    std::unique_ptr<HighlightController> controller;

    MockHelix *mockHelix;
};

TEST_F(HighlightControllerTest, A)
{
    auto currentUser =
        this->mockApplication->getAccounts()->twitch.getCurrent();
    std::vector<TestCase> tests{
        {
            {
                // input
                MessageParseArgs{},  // no special args
                {},                  // no badges
                "pajlada",           // sender name
                "hello!",            // original message
            },
            {
                // expected
                true,  // state
                {
                    false,                                  // alert
                    false,                                  // playsound
                    boost::none,                            // custom sound url
                    std::make_shared<QColor>("#7fffffff"),  // color
                    false,
                },
            },
        },
        {
            {
                // input
                MessageParseArgs{},  // no special args
                {},                  // no badges
                "pajlada2",          // sender name
                "hello!",            // original message
            },
            {
                // expected
                false,                           // state
                HighlightResult::emptyResult(),  // result
            },
        },
        {
            {
                // input
                MessageParseArgs{},  // no special args
                {
                    {
                        "founder",
                        "0",
                    },  // founder badge
                },
                "pajlada22",  // sender name
                "hello!",     // original message
            },
            {
                // expected
                true,  // state
                {
                    true,                                   // alert
                    false,                                  // playsound
                    boost::none,                            // custom sound url
                    std::make_shared<QColor>("#7fe8b7eb"),  // color
                    false,                                  //showInMentions
                },
            },
        },
        {
            {
                // input
                MessageParseArgs{},  // no special args
                {
                    {
                        "founder",
                        "0",
                    },  // founder badge
                },
                "pajlada",  // sender name
                "hello!",   // original message
            },
            {
                // expected
                true,  // state
                {
                    true,                                   // alert
                    false,                                  // playsound
                    boost::none,                            // custom sound url
                    std::make_shared<QColor>("#7fffffff"),  // color
                    false,                                  //showInMentions
                },
            },
        },
        {
            // User mention with showInMentions
            {
                // input
                MessageParseArgs{},  // no special args
                {},                  // no badges
                "gempir",            // sender name
                "a",                 // original message
            },
            {
                // expected
                true,  // state
                {
                    true,                                   // alert
                    false,                                  // playsound
                    boost::none,                            // custom sound url
                    std::make_shared<QColor>("#7ff19900"),  // color
                    true,                                   // showInMentions
                },
            },
        },
        {
            {
                // input
                MessageParseArgs{},  // no special args
                {},                  // no badges
                "a",                 // sender name
                "!testmanxd",        // original message
            },
            {
                // expected
                true,  // state
                {
                    true,                                   // alert
                    true,                                   // playsound
                    boost::none,                            // custom sound url
                    std::make_shared<QColor>("#7f7f3f49"),  // color
                    true,                                   // showInMentions
                },
            },
        },
        {
            // TEST CASE: Message phrase from sender should be ignored (so showInMentions false), but since it's a user highlight, it should set a color
            {
                // input
                MessageParseArgs{},  // no special args
                {},                  // no badges
                "testaccount_420",   // sender name
                "!testmanxd",        // original message
            },
            {
                // expected
                true,  // state
                {
                    false,                                  // alert
                    false,                                  // playsound
                    boost::none,                            // custom sound url
                    std::make_shared<QColor>("#6fffffff"),  // color
                    false,
                },
            },
        },
    };

    for (const auto &[input, expected] : tests)
    {
        auto [isMatch, matchResult] = this->controller->check(
            input.args, input.badges, input.senderName, input.originalMessage);

        EXPECT_EQ(isMatch, expected.state)
            << qUtf8Printable(input.senderName) << ": "
            << qUtf8Printable(input.originalMessage);
        EXPECT_EQ(matchResult, expected.result);
    }
}<|MERGE_RESOLUTION|>--- conflicted
+++ resolved
@@ -258,13 +258,6 @@
         (override));
 
     // The extra parenthesis around the failure callback is because its type contains a comma
-<<<<<<< HEAD
-    MOCK_METHOD(
-        void, startRaid,
-        (QString fromBroadcasterID, QString toBroadcasterId,
-         ResultCallback<> successCallback,
-         (FailureCallback<HelixStartRaidError, QString> failureCallback)),
-=======
     MOCK_METHOD(void, removeChannelVIP,
                 (QString broadcasterID, QString userID,
                  ResultCallback<> successCallback,
@@ -278,7 +271,6 @@
         (QString broadcasterID, QString moderatorID, QString userID,
          ResultCallback<> successCallback,
          (FailureCallback<HelixUnbanUserError, QString> failureCallback)),
->>>>>>> 2deed8e1
         (override));
 
     MOCK_METHOD(void, update, (QString clientId, QString oauthToken),
