#include "controllers/highlights/HighlightController.hpp"
#include "Application.hpp"
#include "BaseSettings.hpp"
#include "messages/MessageBuilder.hpp"       // for MessageParseArgs
#include "providers/twitch/TwitchBadge.hpp"  // for Badge
#include "providers/twitch/api/Helix.hpp"

#include <gmock/gmock.h>
#include <gtest/gtest.h>
#include <QDebug>
#include <QDir>
#include <QFile>
#include <QString>

using namespace chatterino;
using ::testing::Exactly;

class MockApplication : IApplication
{
public:
    Theme *getThemes() override
    {
        return nullptr;
    }
    Fonts *getFonts() override
    {
        return nullptr;
    }
    Emotes *getEmotes() override
    {
        return nullptr;
    }
    AccountController *getAccounts() override
    {
        return &this->accounts;
    }
    HotkeyController *getHotkeys() override
    {
        return nullptr;
    }
    WindowManager *getWindows() override
    {
        return nullptr;
    }
    Toasts *getToasts() override
    {
        return nullptr;
    }
    CommandController *getCommands() override
    {
        return nullptr;
    }
    NotificationController *getNotifications() override
    {
        return nullptr;
    }
    HighlightController *getHighlights() override
    {
        return &this->highlights;
    }
    TwitchIrcServer *getTwitch() override
    {
        return nullptr;
    }
    ChatterinoBadges *getChatterinoBadges() override
    {
        return nullptr;
    }
    FfzBadges *getFfzBadges() override
    {
        return nullptr;
    }

    AccountController accounts;
    HighlightController highlights;
    // TODO: Figure this out
};

class MockHelix : public IHelix
{
public:
    MOCK_METHOD(void, fetchUsers,
                (QStringList userIds, QStringList userLogins,
                 ResultCallback<std::vector<HelixUser>> successCallback,
                 HelixFailureCallback failureCallback),
                (override));

    MOCK_METHOD(void, getUserByName,
                (QString userName, ResultCallback<HelixUser> successCallback,
                 HelixFailureCallback failureCallback),
                (override));
    MOCK_METHOD(void, getUserById,
                (QString userId, ResultCallback<HelixUser> successCallback,
                 HelixFailureCallback failureCallback),
                (override));

    MOCK_METHOD(void, fetchUsersFollows,
                (QString fromId, QString toId,
                 ResultCallback<HelixUsersFollowsResponse> successCallback,
                 HelixFailureCallback failureCallback),
                (override));

    MOCK_METHOD(void, getUserFollowers,
                (QString userId,
                 ResultCallback<HelixUsersFollowsResponse> successCallback,
                 HelixFailureCallback failureCallback),
                (override));

    MOCK_METHOD(void, fetchStreams,
                (QStringList userIds, QStringList userLogins,
                 ResultCallback<std::vector<HelixStream>> successCallback,
                 HelixFailureCallback failureCallback,
                 std::function<void()> finallyCallback),
                (override));

    MOCK_METHOD(void, getStreamById,
                (QString userId,
                 (ResultCallback<bool, HelixStream> successCallback),
                 HelixFailureCallback failureCallback,
                 std::function<void()> finallyCallback),
                (override));

    MOCK_METHOD(void, getStreamByName,
                (QString userName,
                 (ResultCallback<bool, HelixStream> successCallback),
                 HelixFailureCallback failureCallback,
                 std::function<void()> finallyCallback),
                (override));

    MOCK_METHOD(void, fetchGames,
                (QStringList gameIds, QStringList gameNames,
                 (ResultCallback<std::vector<HelixGame>> successCallback),
                 HelixFailureCallback failureCallback),
                (override));

    MOCK_METHOD(void, searchGames,
                (QString gameName,
                 ResultCallback<std::vector<HelixGame>> successCallback,
                 HelixFailureCallback failureCallback),
                (override));

    MOCK_METHOD(void, getGameById,
                (QString gameId, ResultCallback<HelixGame> successCallback,
                 HelixFailureCallback failureCallback),
                (override));

    MOCK_METHOD(void, createClip,
                (QString channelId, ResultCallback<HelixClip> successCallback,
                 std::function<void(HelixClipError)> failureCallback,
                 std::function<void()> finallyCallback),
                (override));

    MOCK_METHOD(void, getChannel,
                (QString broadcasterId,
                 ResultCallback<HelixChannel> successCallback,
                 HelixFailureCallback failureCallback),
                (override));

    MOCK_METHOD(void, createStreamMarker,
                (QString broadcasterId, QString description,
                 ResultCallback<HelixStreamMarker> successCallback,
                 std::function<void(HelixStreamMarkerError)> failureCallback),
                (override));

    MOCK_METHOD(void, loadBlocks,
                (QString userId,
                 ResultCallback<std::vector<HelixBlock>> successCallback,
                 HelixFailureCallback failureCallback),
                (override));

    MOCK_METHOD(void, blockUser,
                (QString targetUserId, std::function<void()> successCallback,
                 HelixFailureCallback failureCallback),
                (override));

    MOCK_METHOD(void, unblockUser,
                (QString targetUserId, std::function<void()> successCallback,
                 HelixFailureCallback failureCallback),
                (override));

    MOCK_METHOD(void, updateChannel,
                (QString broadcasterId, QString gameId, QString language,
                 QString title,
                 std::function<void(NetworkResult)> successCallback,
                 HelixFailureCallback failureCallback),
                (override));

    MOCK_METHOD(void, manageAutoModMessages,
                (QString userID, QString msgID, QString action,
                 std::function<void()> successCallback,
                 std::function<void(HelixAutoModMessageError)> failureCallback),
                (override));

    MOCK_METHOD(void, getCheermotes,
                (QString broadcasterId,
                 ResultCallback<std::vector<HelixCheermoteSet>> successCallback,
                 HelixFailureCallback failureCallback),
                (override));

    MOCK_METHOD(void, getEmoteSetData,
                (QString emoteSetId,
                 ResultCallback<HelixEmoteSetData> successCallback,
                 HelixFailureCallback failureCallback),
                (override));

    MOCK_METHOD(void, getChannelEmotes,
                (QString broadcasterId,
                 ResultCallback<std::vector<HelixChannelEmote>> successCallback,
                 HelixFailureCallback failureCallback),
                (override));

    // The extra parenthesis around the failure callback is because its type contains a comma
    MOCK_METHOD(void, updateUserChatColor,
                (QString userID, QString color,
                 ResultCallback<> successCallback,
                 (FailureCallback<HelixUpdateUserChatColorError, QString>
                      failureCallback)),
                (override));

    // The extra parenthesis around the failure callback is because its type contains a comma
    MOCK_METHOD(void, deleteChatMessages,
                (QString broadcasterID, QString moderatorID, QString messageID,
                 ResultCallback<> successCallback,
                 (FailureCallback<HelixDeleteChatMessagesError, QString>
                      failureCallback)),
                (override));

<<<<<<< HEAD
    MOCK_METHOD(void, sendChatAnnouncement,
                (QString broadcasterID, QString moderatorID, QString message,
                 HelixAnnouncementColor color, ResultCallback<> successCallback,
                 (FailureCallback<HelixDeleteChatMessagesError, QString>
=======
    // The extra parenthesis around the failure callback is because its type contains a comma
    MOCK_METHOD(void, addChannelModerator,
                (QString broadcasterID, QString userID,
                 ResultCallback<> successCallback,
                 (FailureCallback<HelixAddChannelModeratorError, QString>
                      failureCallback)),
                (override));

    // The extra parenthesis around the failure callback is because its type contains a comma
    MOCK_METHOD(void, removeChannelModerator,
                (QString broadcasterID, QString userID,
                 ResultCallback<> successCallback,
                 (FailureCallback<HelixRemoveChannelModeratorError, QString>
>>>>>>> 1c97b3d0
                      failureCallback)),
                (override));

    MOCK_METHOD(void, update, (QString clientId, QString oauthToken),
                (override));
};

static QString DEFAULT_SETTINGS = R"!(
{
    "accounts": {
        "uid117166826": {
            "username": "testaccount_420",
            "userID": "117166826",
            "clientID": "abc",
            "oauthToken": "def"
        },
        "current": "testaccount_420"
    },
    "highlighting": {
        "selfHighlight": {
            "enableSound": true
        },
        "blacklist": [
            {
                "pattern": "zenix",
                "regex": false
            }
        ],
        "users": [
            {
                "pattern": "pajlada",
                "showInMentions": false,
                "alert": false,
                "sound": false,
                "regex": false,
                "case": false,
                "soundUrl": "",
                "color": "#7fffffff"
            },
            {
                "pattern": "testaccount_420",
                "showInMentions": false,
                "alert": false,
                "sound": false,
                "regex": false,
                "case": false,
                "soundUrl": "",
                "color": "#6fffffff"
            },
            {
                "pattern": "gempir",
                "showInMentions": true,
                "alert": true,
                "sound": false,
                "regex": false,
                "case": false,
                "soundUrl": "",
                "color": "#7ff19900"
            }
        ],
        "alwaysPlaySound": true,
        "highlights": [
            {
                "pattern": "!testmanxd",
                "showInMentions": true,
                "alert": true,
                "sound": true,
                "regex": false,
                "case": false,
                "soundUrl": "",
                "color": "#7f7f3f49"
            }
        ],
        "badges": [
            {
                "name": "broadcaster",
                "displayName": "Broadcaster",
                "alert": false,
                "sound": false,
                "soundUrl": "",
                "color": "#7f427f00"
            },
            {
                "name": "subscriber",
                "displayName": "Subscriber",
                "alert": false,
                "sound": false,
                "soundUrl": "",
                "color": "#7f7f3f49"
            },
            {
                "name": "founder",
                "displayName": "Founder",
                "alert": true,
                "sound": false,
                "soundUrl": "",
                "color": "#7fe8b7eb"
            }
        ],
        "subHighlightColor": "#64ffd641"
    }
})!";

struct TestCase {
    // TODO: create one of these from a raw irc message? hmm xD
    struct {
        MessageParseArgs args;
        std::vector<Badge> badges;
        QString senderName;
        QString originalMessage;
    } input;

    struct {
        bool state;
        HighlightResult result;
    } expected;
};

class HighlightControllerTest : public ::testing::Test
{
protected:
    void SetUp() override
    {
        {
            // Write default settings to the mock settings json file
            QDir().mkpath("/tmp/c2-tests");
            QFile settingsFile("/tmp/c2-tests/settings.json");
            assert(settingsFile.open(QIODevice::WriteOnly | QIODevice::Text));
            QTextStream out(&settingsFile);
            out << DEFAULT_SETTINGS;
        }

        this->mockHelix = new MockHelix;

        initializeHelix(this->mockHelix);

        EXPECT_CALL(*this->mockHelix, loadBlocks).Times(Exactly(1));
        EXPECT_CALL(*this->mockHelix, update).Times(Exactly(1));

        this->mockApplication = std::make_unique<MockApplication>();
        this->settings = std::make_unique<Settings>("/tmp/c2-tests");
        this->paths = std::make_unique<Paths>();

        this->controller = std::make_unique<HighlightController>();

        this->mockApplication->accounts.initialize(*this->settings,
                                                   *this->paths);
        this->controller->initialize(*this->settings, *this->paths);
    }

    void TearDown() override
    {
        QDir().rmdir("/tmp/c2-tests");
        this->mockApplication.reset();
        this->settings.reset();
        this->paths.reset();

        this->controller.reset();

        delete this->mockHelix;
    }

    std::unique_ptr<MockApplication> mockApplication;
    std::unique_ptr<Settings> settings;
    std::unique_ptr<Paths> paths;

    std::unique_ptr<HighlightController> controller;

    MockHelix *mockHelix;
};

TEST_F(HighlightControllerTest, A)
{
    auto currentUser =
        this->mockApplication->getAccounts()->twitch.getCurrent();
    std::vector<TestCase> tests{
        {
            {
                // input
                MessageParseArgs{},  // no special args
                {},                  // no badges
                "pajlada",           // sender name
                "hello!",            // original message
            },
            {
                // expected
                true,  // state
                {
                    false,                                  // alert
                    false,                                  // playsound
                    boost::none,                            // custom sound url
                    std::make_shared<QColor>("#7fffffff"),  // color
                    false,
                },
            },
        },
        {
            {
                // input
                MessageParseArgs{},  // no special args
                {},                  // no badges
                "pajlada2",          // sender name
                "hello!",            // original message
            },
            {
                // expected
                false,                           // state
                HighlightResult::emptyResult(),  // result
            },
        },
        {
            {
                // input
                MessageParseArgs{},  // no special args
                {
                    {
                        "founder",
                        "0",
                    },  // founder badge
                },
                "pajlada22",  // sender name
                "hello!",     // original message
            },
            {
                // expected
                true,  // state
                {
                    true,                                   // alert
                    false,                                  // playsound
                    boost::none,                            // custom sound url
                    std::make_shared<QColor>("#7fe8b7eb"),  // color
                    false,                                  //showInMentions
                },
            },
        },
        {
            {
                // input
                MessageParseArgs{},  // no special args
                {
                    {
                        "founder",
                        "0",
                    },  // founder badge
                },
                "pajlada",  // sender name
                "hello!",   // original message
            },
            {
                // expected
                true,  // state
                {
                    true,                                   // alert
                    false,                                  // playsound
                    boost::none,                            // custom sound url
                    std::make_shared<QColor>("#7fffffff"),  // color
                    false,                                  //showInMentions
                },
            },
        },
        {
            // User mention with showInMentions
            {
                // input
                MessageParseArgs{},  // no special args
                {},                  // no badges
                "gempir",            // sender name
                "a",                 // original message
            },
            {
                // expected
                true,  // state
                {
                    true,                                   // alert
                    false,                                  // playsound
                    boost::none,                            // custom sound url
                    std::make_shared<QColor>("#7ff19900"),  // color
                    true,                                   // showInMentions
                },
            },
        },
        {
            {
                // input
                MessageParseArgs{},  // no special args
                {},                  // no badges
                "a",                 // sender name
                "!testmanxd",        // original message
            },
            {
                // expected
                true,  // state
                {
                    true,                                   // alert
                    true,                                   // playsound
                    boost::none,                            // custom sound url
                    std::make_shared<QColor>("#7f7f3f49"),  // color
                    true,                                   // showInMentions
                },
            },
        },
        {
            // TEST CASE: Message phrase from sender should be ignored (so showInMentions false), but since it's a user highlight, it should set a color
            {
                // input
                MessageParseArgs{},  // no special args
                {},                  // no badges
                "testaccount_420",   // sender name
                "!testmanxd",        // original message
            },
            {
                // expected
                true,  // state
                {
                    false,                                  // alert
                    false,                                  // playsound
                    boost::none,                            // custom sound url
                    std::make_shared<QColor>("#6fffffff"),  // color
                    false,
                },
            },
        },
    };

    for (const auto &[input, expected] : tests)
    {
        auto [isMatch, matchResult] = this->controller->check(
            input.args, input.badges, input.senderName, input.originalMessage);

        EXPECT_EQ(isMatch, expected.state)
            << qUtf8Printable(input.senderName) << ": "
            << qUtf8Printable(input.originalMessage);
        EXPECT_EQ(matchResult, expected.result);
    }
}<|MERGE_RESOLUTION|>--- conflicted
+++ resolved
@@ -225,12 +225,14 @@
                       failureCallback)),
                 (override));
 
-<<<<<<< HEAD
+    // The extra parenthesis around the failure callback is because its type contains a comma
     MOCK_METHOD(void, sendChatAnnouncement,
                 (QString broadcasterID, QString moderatorID, QString message,
                  HelixAnnouncementColor color, ResultCallback<> successCallback,
                  (FailureCallback<HelixDeleteChatMessagesError, QString>
-=======
+                      failureCallback)),
+                (override));
+
     // The extra parenthesis around the failure callback is because its type contains a comma
     MOCK_METHOD(void, addChannelModerator,
                 (QString broadcasterID, QString userID,
@@ -244,7 +246,6 @@
                 (QString broadcasterID, QString userID,
                  ResultCallback<> successCallback,
                  (FailureCallback<HelixRemoveChannelModeratorError, QString>
->>>>>>> 1c97b3d0
                       failureCallback)),
                 (override));
 
