--- conflicted
+++ resolved
@@ -19,21 +19,14 @@
 
 namespace {
 
-<<<<<<< HEAD
-class MockApplication : EmptyApplication
-=======
 class MockApplication : mock::EmptyApplication
->>>>>>> e1a6c24c
 {
 public:
     IEmotes *getEmotes() override
     {
         return &this->emotes;
     }
-<<<<<<< HEAD
-
-=======
->>>>>>> e1a6c24c
+
     IUserDataController *getUserData() override
     {
         return &this->userData;
