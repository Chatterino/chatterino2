#include "controllers/moderationactions/ModerationAction.hpp"

#include "messages/Image.hpp"
#include "mocks/BaseApplication.hpp"
#include "mocks/EmoteController.hpp"
#include "singletons/Resources.hpp"
#include "Test.hpp"

#include <QString>

using namespace chatterino;

using namespace std::chrono_literals;

namespace {

class MockApplication : public mock::BaseApplication
{
public:
    MockApplication() = default;

<<<<<<< HEAD
    EmoteController *getEmoteController() override
=======
    EmoteController *getEmotes() override
>>>>>>> c5b06698
    {
        return &this->emoteController;
    }

<<<<<<< HEAD
    mock::EmoteController emoteController;
=======
    mock::EmoteController emotes;
>>>>>>> c5b06698
};

class ModerationActionTest : public ::testing::Test
{
public:
    MockApplication mockApplication;
};

}  // namespace

TEST_F(ModerationActionTest, Parse)
{
    struct TestCase {
        QString action;
        QString iconPath;

        QString expectedLine1;
        QString expectedLine2;

        std::optional<ImagePtr> expectedImage;

        ModerationAction::Type expectedType;
    };

    std::vector<TestCase> tests{
        {
            .action = "/ban forsen",
            .expectedImage =
                Image::fromResourcePixmap(getResources().buttons.ban),
            .expectedType = ModerationAction::Type::Ban,
        },
        {
            .action = "/delete {message.id}",
            .expectedImage =
                Image::fromResourcePixmap(getResources().buttons.trashCan),
            .expectedType = ModerationAction::Type::Delete,
        },
        {
            .action = "/timeout {user.name} 1d",
            .expectedLine1 = "1",
            .expectedLine2 = "d",
            .expectedType = ModerationAction::Type::Timeout,
        },
        {
            .action = ".timeout {user.name} 300",
            .expectedLine1 = "5",
            .expectedLine2 = "m",
            .expectedType = ModerationAction::Type::Timeout,
        },
        {
            .action = "forsen",
            .expectedLine1 = "fo",
            .expectedLine2 = "rs",
            .expectedType = ModerationAction::Type::Custom,
        },
        {
            .action = "forsen",
            .iconPath = "file:///this-is-the-path-to-the-icon.png",
            .expectedLine1 = "fo",
            .expectedLine2 = "rs",
            .expectedImage =
                Image::fromUrl(Url{"file:///this-is-the-path-to-the-icon.png"}),
            .expectedType = ModerationAction::Type::Custom,
        },
    };

    for (const auto &test : tests)
    {
        ModerationAction moderationAction(test.action, test.iconPath);

        EXPECT_EQ(moderationAction.getAction(), test.action);

        EXPECT_EQ(moderationAction.getLine1(), test.expectedLine1);
        EXPECT_EQ(moderationAction.getLine2(), test.expectedLine2);

        EXPECT_EQ(moderationAction.getImage(), test.expectedImage);

        EXPECT_EQ(moderationAction.getType(), test.expectedType);
    }
}<|MERGE_RESOLUTION|>--- conflicted
+++ resolved
@@ -19,20 +19,12 @@
 public:
     MockApplication() = default;
 
-<<<<<<< HEAD
-    EmoteController *getEmoteController() override
-=======
     EmoteController *getEmotes() override
->>>>>>> c5b06698
     {
-        return &this->emoteController;
+        return &this->emotes;
     }
 
-<<<<<<< HEAD
-    mock::EmoteController emoteController;
-=======
     mock::EmoteController emotes;
->>>>>>> c5b06698
 };
 
 class ModerationActionTest : public ::testing::Test
