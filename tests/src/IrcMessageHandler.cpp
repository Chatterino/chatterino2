#include "providers/twitch/IrcMessageHandler.hpp"

#include "common/Literals.hpp"
#include "controllers/accounts/AccountController.hpp"
#include "controllers/highlights/HighlightController.hpp"
#include "controllers/ignores/IgnorePhrase.hpp"
#include "controllers/sound/NullBackend.hpp"
#include "lib/Snapshot.hpp"
#include "messages/Emote.hpp"
#include "messages/Message.hpp"
#include "mocks/BaseApplication.hpp"
#include "mocks/ChatterinoBadges.hpp"
#include "mocks/DisabledStreamerMode.hpp"
#include "mocks/EmoteController.hpp"
<<<<<<< HEAD
#include "mocks/EmoteProvider.hpp"
=======
>>>>>>> c5b06698
#include "mocks/LinkResolver.hpp"
#include "mocks/Logging.hpp"
#include "mocks/TwitchIrcServer.hpp"
#include "mocks/UserData.hpp"
#include "providers/ffz/FfzBadges.hpp"
#include "providers/seventv/SeventvBadges.hpp"
#include "providers/twitch/api/Helix.hpp"
#include "providers/twitch/ChannelPointReward.hpp"
#include "providers/twitch/TwitchAccount.hpp"
#include "providers/twitch/TwitchBadge.hpp"
#include "providers/twitch/TwitchBadges.hpp"
#include "providers/twitch/TwitchChannel.hpp"
#include "Test.hpp"
#include "util/IrcHelpers.hpp"
#include "util/VectorMessageSink.hpp"

#include <IrcConnection>
#include <QDebug>
#include <QDir>
#include <QFile>
#include <QJsonArray>
#include <QJsonDocument>
#include <QJsonObject>
#include <QJsonValue>
#include <QString>

#include <unordered_map>
#include <vector>

using namespace chatterino;
using namespace literals;

namespace {

/// Controls whether snapshots will be updated (true) or verified (false)
///
/// In CI, all snapshots must be verified, thus the integrity tests checks for
/// this constant.
///
/// When adding a test, start with `{ "input": "..." }` and set this to `true`
/// to generate an initial snapshot. Make sure to verify the output!
constexpr bool UPDATE_SNAPSHOTS = false;

const QString IRC_CATEGORY = u"IrcMessageHandler"_s;

class MockApplication : public mock::BaseApplication
{
public:
    MockApplication()
        : highlights(this->settings, &this->accounts)
    {
    }

    MockApplication(const QString &settingsData)
        : mock::BaseApplication(settingsData)
        , highlights(this->settings, &this->accounts)
    {
    }

<<<<<<< HEAD
=======
    EmoteController *getEmotes() override
    {
        return &this->emotes;
    }

>>>>>>> c5b06698
    IUserDataController *getUserData() override
    {
        return &this->userData;
    }

    AccountController *getAccounts() override
    {
        return &this->accounts;
    }

    ITwitchIrcServer *getTwitch() override
    {
        return &this->twitch;
    }

    IChatterinoBadges *getChatterinoBadges() override
    {
        return &this->chatterinoBadges;
    }

    FfzBadges *getFfzBadges() override
    {
        return &this->ffzBadges;
    }

    SeventvBadges *getSeventvBadges() override
    {
        return &this->seventvBadges;
    }

    HighlightController *getHighlights() override
    {
        return &this->highlights;
    }

    ILogging *getChatLogger() override
    {
        return &this->logging;
    }

    TwitchBadges *getTwitchBadges() override
    {
        return &this->twitchBadges;
    }

    ILinkResolver *getLinkResolver() override
    {
        return &this->linkResolver;
    }

    ISoundController *getSound() override
    {
        return &this->sound;
    }

    EmoteController *getEmoteController() override
    {
        return &this->emoteController;
    }

    mock::EmptyLogging logging;
    AccountController accounts;
<<<<<<< HEAD
    mock::EmoteController emoteController;
=======
    mock::EmoteController emotes;
>>>>>>> c5b06698
    mock::UserDataController userData;
    mock::MockTwitchIrcServer twitch;
    mock::ChatterinoBadges chatterinoBadges;
    FfzBadges ffzBadges;
    SeventvBadges seventvBadges;
    HighlightController highlights;
    TwitchBadges twitchBadges;
    mock::EmptyLinkResolver linkResolver;
    NullBackend sound;
};

std::pair<const EmoteName, EmotePtr> makeEmote(Emote &&emote)
{
    auto ptr = std::make_shared<Emote>(std::move(emote));
    ptr->homePage = {u"https://chatterino.com/" % ptr->name.string};
    ptr->tooltip = {ptr->name.string % u" Tooltip"_s};
    ptr->author = {u"Chatterino"_s};
    ptr->images = {
        Url{u"https://chatterino.com/" % ptr->name.string % u".png"}};
    return {ptr->name, ptr};
}

using EmoteMapPtr = std::shared_ptr<const EmoteMap>;

EmoteMapPtr makeEmotes(auto &&...emotes)
{
    auto map = std::make_shared<EmoteMap>();
    ((map->emplace(makeEmote(std::forward<decltype(emotes)>(emotes)))), ...);
    return map;
}

QT_WARNING_PUSH
QT_WARNING_DISABLE_CLANG("-Wmissing-field-initializers")

EmoteMapPtr makeLocalTwitchEmotes()
{
    return makeEmotes(Emote{
        .name = {u"MyCoolTwitchEmote"_s},
        .id = {u"5678"_s},
    });
}

void initializeEmotes(mock::EmoteController &controller)
{
    auto seventvID = u"seventv"_s;
    auto bttvID = u"bttv"_s;
    auto ffzID = u"ffz"_s;

    auto seventv =
        std::make_shared<mock::EmoteProvider>(u"7TV"_s, seventvID, 3);
    seventv->setChannelFallback(makeEmotes(
        Emote{
            .name = {u"7TVEmote"_s},
            .id = {u"1"_s},
        },
        Emote{
            .name = {u"7TVEmote0w"_s},
            .zeroWidth = true,
            .id = {u"2"_s},
            .baseName = EmoteName{u"ZeroWidth"_s},
        },
        Emote{
            .name = {u"PogChamp"_s},
            .id = {u"3"_s},
        }));
    seventv->setChannel("twitchdev", makeEmotes(Emote{
                                         .name = {u"7TVTwitchDev"_s},
                                         .id = {u"t5"_s},
                                     }));
    seventv->setGlobalEmotes(makeEmotes(Emote{
        .name = {u"7TVGlobal"_s},
        .id = {u"G1"_s},
    }));
    controller.addProvider(seventv);

    auto bttv =
        std::make_shared<mock::EmoteProvider>(u"BetterTTV"_s, bttvID, 1);
    bttv->setChannelFallback(makeEmotes(
        Emote{
            .name = {u"BTTVEmote"_s},
        },
        Emote{
            .name = {u"Kappa"_s},
        }));
    bttv->setChannel("twitchdev", makeEmotes(Emote{
                                      .name = {u"BTTVTwitchDev"_s},
                                  }));
    bttv->setGlobalEmotes(makeEmotes(Emote{
        .name = {u"BTTVGlobal"_s},
    }));
    controller.addProvider(bttv);

    auto ffz =
        std::make_shared<mock::EmoteProvider>(u"FrankerFaceZ"_s, ffzID, 2);
    ffz->setChannelFallback(makeEmotes(
        Emote{
            .name = {u"FFZEmote"_s},
        },
        Emote{
            .name = {u"Keepo"_s},
        }));
    ffz->setChannel("twitchdev", makeEmotes(Emote{
                                     .name = {u"FFZTwitchDev"_s},
                                 }));
    ffz->setGlobalEmotes(makeEmotes(Emote{
        .name = {u"FFZGlobal"_s},
    }));
    controller.addProvider(ffz);
}

const QByteArray CHEERMOTE_JSON{R"({
    "prefix": "Cheer",
    "tiers": [
    {
        "min_bits": 1,
        "id": "1",
        "color": "#979797",
        "images": {
            "dark": {
                "animated": {
                    "1": "https://chatterino.com/bits/1.gif",
                    "2": "https://chatterino.com/bits/2.gif",
                    "4": "https://chatterino.com/bits/4.gif"
                },
                "static": {
                    "1": "https://chatterino.com/bits/1.png",
                    "2": "https://chatterino.com/bits/2.png",
                    "4": "https://chatterino.com/bits/4.png"
                }
            }
        },
        "can_cheer": true,
        "show_in_bits_card": true
    },
    {
        "min_bits": 100,
        "id": "100",
        "color": "#9c3ee8",
        "images": {
            "dark": {
                "animated": {
                    "1": "https://chatterino.com/bits/1.gif",
                    "2": "https://chatterino.com/bits/2.gif",
                    "4": "https://chatterino.com/bits/4.gif"
                },
                "static": {
                    "1": "https://chatterino.com/bits/1.png",
                    "2": "https://chatterino.com/bits/2.png",
                    "4": "https://chatterino.com/bits/4.png"
                }
            }
        },
        "can_cheer": true,
        "show_in_bits_card": true
    }
    ],
    "type": "global_first_party",
    "order": 1,
    "last_updated": "2018-05-22T00:06:04Z",
    "is_charitable": false
})"_ba};

const QByteArray LOCAL_BADGE_JSON{R"({
    "data": [
        {
            "set_id": "subscriber",
            "versions": [
                {
                "click_url": null,
                "description": "Subscriber",
                "id": "3072",
                "image_url_1x": "https://chatterino.com/tb-1",
                "image_url_2x": "https://chatterino.com/tb-2",
                "image_url_4x": "https://chatterino.com/tb-3",
                "title": "Subscriber"
                }
            ]
        }
    ]
})"_ba};

const QByteArray SETTINGS_DEFAULT{"{}"_ba};

std::shared_ptr<TwitchChannel> makeMockTwitchChannel(
    const QString &name, const testlib::Snapshot &snapshot)
{
    auto chan = std::make_shared<TwitchChannel>(name);
    chan->emotes().refresh(false);

    QJsonObject defaultImage{
        {u"url_1x"_s, u"https://chatterino.com/reward1x.png"_s},
        {u"url_2x"_s, u"https://chatterino.com/reward2x.png"_s},
        {u"url_4x"_s, u"https://chatterino.com/reward4x.png"_s},
    };
    chan->addKnownChannelPointReward({{
        {u"channel_id"_s, u"11148817"_s},
        {u"id"_s, u"unused"_s},
        {u"reward"_s,
         {{
             {u"channel_id"_s, u"11148817"_s},
             {u"cost"_s, 1},
             {u"id"_s, u"31a2344e-0fce-4229-9453-fb2e8b6dd02c"_s},
             {u"is_user_input_required"_s, true},
             {u"title"_s, u"my reward"_s},
             {u"image"_s, defaultImage},
         }}},
    }});
    chan->addKnownChannelPointReward({{
        {u"channel_id"_s, u"11148817"_s},
        {u"id"_s, u"unused"_s},
        {u"reward"_s,
         {{
             {u"channel_id"_s, u"11148817"_s},
             {u"cost"_s, 1},
             {u"id"_s, u"dc8d1dac-256e-42b9-b7ba-40b32e5294e2"_s},
             {u"is_user_input_required"_s, false},
             {u"title"_s, u"test"_s},
             {u"image"_s, defaultImage},
         }}},
    }});
    chan->addKnownChannelPointReward({{
        {u"channel_id"_s, u"11148817"_s},
        {u"id"_s, u"unused"_s},
        {u"reward"_s,
         {{
             {u"channel_id"_s, u"11148817"_s},
             {u"cost"_s, 1},
             {u"default_bits_cost"_s, 2},
             {u"bits_cost"_s, 0},
             {u"pricing_type"_s, u"BITS"_s},
             {u"reward_type"_s, u"CELEBRATION"_s},
             {u"is_user_input_required"_s, false},
             {u"title"_s, u"BitReward"_s},
             {u"image"_s, defaultImage},
         }}},
        {u"redemption_metadata"_s,
         QJsonObject{
             {u"celebration_emote_metadata"_s,
              QJsonObject{
                  {u"emote"_s,
                   {{
                       {u"id"_s, u"42"_s},
                       {u"token"_s, u"MyBitsEmote"_s},
                   }}},
              }},
         }},
    }});

    chan->setUserColor("UserColor", {1, 2, 3, 4});
    chan->setUserColor("UserColor2", {5, 6, 7, 8});
    chan->addRecentChatter("UserChatter");
    chan->addRecentChatter("UserColor");

    chan->setCheerEmoteSets({
        HelixCheermoteSet{QJsonDocument::fromJson(CHEERMOTE_JSON).object()},
    });

    chan->setFfzChannelBadges({{u"123456"_s, {3, 4}}});

    chan->addTwitchBadgeSets(HelixChannelBadges{
        QJsonDocument::fromJson(LOCAL_BADGE_JSON).object(),
    });

    if (snapshot.param("ffzCustomVipBadge").toBool())
    {
        chan->setFfzCustomVipBadge(std::make_shared<Emote>(Emote{
            .name = {},
            .images = {Url{"https://chatterino.com/ffz-vip1x.png"}},
            .tooltip = {"VIP"},
        }));
    }
    if (snapshot.param("ffzCustomModBadge").toBool())
    {
        chan->setFfzCustomModBadge(std::make_shared<Emote>(Emote{
            .name = {},
            .images = {Url{"https://chatterino.com/ffz-mod1x.png"}},
            .tooltip = {"Moderator"},
        }));
    }

    return chan;
}

QT_WARNING_POP

}  // namespace

class TestIrcMessageHandlerP : public ::testing::TestWithParam<QString>
{
public:
    void SetUp() override
    {
        auto param = TestIrcMessageHandlerP::GetParam();
        this->snapshot = testlib::Snapshot::read(IRC_CATEGORY, param);

        this->mockApplication =
            std::make_unique<MockApplication>(QString::fromUtf8(
                this->snapshot->mergedSettings(SETTINGS_DEFAULT)));
        initializeEmotes(this->mockApplication->emoteController);
        this->mockApplication->getAccounts()->twitch.getCurrent()->setEmotes(
            makeLocalTwitchEmotes());
        this->mockApplication->getUserData()->setUserColor(u"117691339"_s,
                                                           u"#DAA521"_s);

        this->mockApplication->getAccounts()
            ->twitch.getCurrent()
            ->blockUserLocally(u"12345"_s, u"blocked"_s);

        auto makeBadge = [](QStringView platform) {
            return std::make_shared<Emote>(Emote{
                .name = {},
                .images = {Url{u"https://chatterino.com/" % platform %
                               u".png"}},
                .tooltip = {platform % u" badge"},
                .homePage = {},
                .zeroWidth = false,
                .id = {},
                .author = {},
                .baseName = {},
            });
        };

        // Chatterino
        this->mockApplication->chatterinoBadges.setBadge(
            {u"123456"_s}, makeBadge(u"Chatterino"));

        // FFZ
        this->mockApplication->ffzBadges.registerBadge(
            1, {.emote = makeBadge(u"FFZ1"), .color = {9, 10, 11, 12}});
        this->mockApplication->ffzBadges.registerBadge(
            2, {.emote = makeBadge(u"FFZ2"), .color = {13, 14, 15, 16}});
        this->mockApplication->ffzBadges.registerBadge(
            3, {.emote = makeBadge(u"FFZ2"), .color = {17, 18, 19, 20}});
        this->mockApplication->ffzBadges.registerBadge(
            4, {.emote = makeBadge(u"FFZ2"), .color = {21, 22, 23, 24}});
        this->mockApplication->getFfzBadges()->assignBadgeToUser({u"123456"_s},
                                                                 1);
        this->mockApplication->getFfzBadges()->assignBadgeToUser({u"123456"_s},
                                                                 2);

        // 7TV
        this->mockApplication->getSeventvBadges()->registerBadge({
            {u"id"_s, u"1"_s},
            {u"tooltip"_s, u"7TV badge"_s},
            {
                u"host"_s,
                {{
                    {u"url"_s, u"//chatterino.com/7tv/"_s},
                    {u"files"_s,
                     QJsonArray{
                         {{
                             {u"name"_s, u"1x"_s},
                             {u"format"_s, u"WEBP"_s},
                             {u"width"_s, 16},
                         }},
                     }},
                }},
            },
        });
        this->mockApplication->getSeventvBadges()->assignBadgeToUser(
            u"1"_s, {u"123456"_s});

        // Twitch
        this->mockApplication->getTwitchBadges()->loadLocalBadges();

        this->twitchdevChannel = std::make_shared<TwitchChannel>("twitchdev");
        this->twitchdevChannel->setRoomId("141981764");
        this->twitchdevChannel->emotes().refresh(false);

        this->mockApplication->twitch.mockChannels.emplace(
            "twitchdev", this->twitchdevChannel);
    }

    void TearDown() override
    {
        this->twitchdevChannel.reset();
        this->mockApplication.reset();
        this->snapshot.reset();
    }

    std::shared_ptr<TwitchChannel> twitchdevChannel;
    std::unique_ptr<MockApplication> mockApplication;
    std::unique_ptr<testlib::Snapshot> snapshot;
};

/// This tests the process of parsing IRC messages and emitting `MessagePtr`s.
///
/// Even though it's in the message builder category, this uses
/// `IrcMesssageHandler` to ensure the correct (or: "real") arguments to build
/// messages.
///
/// Tests are contained in `tests/snapshots/IrcMessageHandler`. Fixtures
/// consist of an object with the keys `input`, `output`, `settings` (optional),
/// and `params` (optional).
///
/// `UPDATE_SNAPSHOTS` (top) controls whether the `output` will be generated or
/// checked.
///
/// `params` is an optional object with the following keys:
/// - `prevMessages`: An array of past messages (used for replies)
/// - `findAllUsernames`: A boolean controlling the equally named setting
///   (default: false)
/// - `nAdditional`: Include n additional built messages (from `prevMessages`)
TEST_P(TestIrcMessageHandlerP, Run)
{
    auto channel = makeMockTwitchChannel(u"pajlada"_s, *snapshot);

    VectorMessageSink sink;

    const auto &userData = snapshot->param("userData").toObject();
    for (auto it = userData.begin(); it != userData.end(); ++it)
    {
        const auto &userID = it.key();
        const auto &data = it.value().toObject();
        if (auto color = data.value("color").toString(); !color.isEmpty())
        {
            this->mockApplication->getUserData()->setUserColor(userID, color);
        }
    }

    for (auto prevInput : snapshot->param("prevMessages").toArray())
    {
        auto *ircMessage = Communi::IrcMessage::fromData(
            prevInput.toString().toUtf8(), nullptr);
        ASSERT_NE(ircMessage, nullptr);
        IrcMessageHandler::parseMessageInto(ircMessage, sink, channel.get());
        delete ircMessage;
    }

    auto *ircMessage =
        Communi::IrcMessage::fromData(snapshot->inputUtf8(), nullptr);
    ASSERT_NE(ircMessage, nullptr);

    auto nAdditionalMessages = snapshot->param("nAdditional").toInt(0);
    ASSERT_GE(sink.messages().size(), nAdditionalMessages);

    auto firstAddedMsg = sink.messages().size() - nAdditionalMessages;
    IrcMessageHandler::parseMessageInto(ircMessage, sink, channel.get());

    QJsonArray got;
    for (auto i = firstAddedMsg; i < sink.messages().size(); i++)
    {
        got.append(sink.messages()[i]->toJson());
    }

    delete ircMessage;

    ASSERT_TRUE(snapshot->run(got, UPDATE_SNAPSHOTS))
        << "Snapshot " << snapshot->name() << " failed. Expected JSON to be\n"
        << QJsonDocument(snapshot->output().toArray()).toJson() << "\nbut got\n"
        << QJsonDocument(got).toJson() << "\ninstead.";
}

INSTANTIATE_TEST_SUITE_P(
    IrcMessage, TestIrcMessageHandlerP,
    testing::ValuesIn(testlib::Snapshot::discover(IRC_CATEGORY)));

TEST(TestIrcMessageHandlerP, Integrity)
{
    ASSERT_FALSE(UPDATE_SNAPSHOTS);  // make sure fixtures are actually tested
}<|MERGE_RESOLUTION|>--- conflicted
+++ resolved
@@ -12,10 +12,7 @@
 #include "mocks/ChatterinoBadges.hpp"
 #include "mocks/DisabledStreamerMode.hpp"
 #include "mocks/EmoteController.hpp"
-<<<<<<< HEAD
 #include "mocks/EmoteProvider.hpp"
-=======
->>>>>>> c5b06698
 #include "mocks/LinkResolver.hpp"
 #include "mocks/Logging.hpp"
 #include "mocks/TwitchIrcServer.hpp"
@@ -75,14 +72,11 @@
     {
     }
 
-<<<<<<< HEAD
-=======
     EmoteController *getEmotes() override
     {
         return &this->emotes;
     }
 
->>>>>>> c5b06698
     IUserDataController *getUserData() override
     {
         return &this->userData;
@@ -136,20 +130,11 @@
     ISoundController *getSound() override
     {
         return &this->sound;
-    }
-
-    EmoteController *getEmoteController() override
-    {
-        return &this->emoteController;
     }
 
     mock::EmptyLogging logging;
     AccountController accounts;
-<<<<<<< HEAD
-    mock::EmoteController emoteController;
-=======
     mock::EmoteController emotes;
->>>>>>> c5b06698
     mock::UserDataController userData;
     mock::MockTwitchIrcServer twitch;
     mock::ChatterinoBadges chatterinoBadges;
@@ -448,7 +433,7 @@
         this->mockApplication =
             std::make_unique<MockApplication>(QString::fromUtf8(
                 this->snapshot->mergedSettings(SETTINGS_DEFAULT)));
-        initializeEmotes(this->mockApplication->emoteController);
+        initializeEmotes(this->mockApplication->emotes);
         this->mockApplication->getAccounts()->twitch.getCurrent()->setEmotes(
             makeLocalTwitchEmotes());
         this->mockApplication->getUserData()->setUserColor(u"117691339"_s,
