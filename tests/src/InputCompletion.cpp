#include "Application.hpp"
#include "BaseSettings.hpp"
#include "common/Aliases.hpp"
#include "controllers/accounts/AccountController.hpp"
#include "messages/Emote.hpp"
#include "mocks/EmptyApplication.hpp"
#include "mocks/Helix.hpp"
#include "providers/autocomplete/AutocompleteSources.hpp"
#include "providers/autocomplete/AutocompleteStrategies.hpp"
#include "providers/twitch/TwitchIrcServer.hpp"
#include "singletons/Emotes.hpp"
#include "singletons/Paths.hpp"
#include "singletons/Settings.hpp"
#include "widgets/splits/InputCompletionPopup.hpp"

#include <boost/optional/optional_io.hpp>
#include <gtest/gtest.h>
#include <QDir>
#include <QFile>
#include <QModelIndex>
#include <QString>
#include <QTemporaryDir>

namespace {

using namespace chatterino;
using ::testing::Exactly;

class MockTwitchIrcServer : public ITwitchIrcServer
{
public:
    const BttvEmotes &getBttvEmotes() const override
    {
        return this->bttv;
    }

    const FfzEmotes &getFfzEmotes() const override
    {
        return this->ffz;
    }

    const SeventvEmotes &getSeventvEmotes() const override
    {
        return this->seventv;
    }

    BttvEmotes bttv;
    FfzEmotes ffz;
    SeventvEmotes seventv;
};

class MockApplication : mock::EmptyApplication
{
public:
    AccountController *getAccounts() override
    {
        return &this->accounts;
    }

    ITwitchIrcServer *getTwitch() override
    {
        return &this->twitch;
    }

    IEmotes *getEmotes() override
    {
        return &this->emotes;
    }

    AccountController accounts;
    MockTwitchIrcServer twitch;
    Emotes emotes;
};

}  // namespace

namespace chatterino {

class MockChannel : public Channel
{
public:
    MockChannel(const QString &name)
        : Channel(name, Channel::Type::Twitch)
    {
    }
};

}  // namespace chatterino

EmotePtr namedEmote(const EmoteName &name)
{
    return std::shared_ptr<Emote>(new Emote{
        .name{name},
        .images{},
        .tooltip{},
        .zeroWidth{},
        .id{},
        .author{},
    });
}

void addEmote(EmoteMap &map, const QString &name)
{
    EmoteName eName{.string{name}};
    map.insert(std::pair<EmoteName, EmotePtr>(eName, namedEmote(eName)));
}

static QString DEFAULT_SETTINGS = R"!(
{
    "accounts": {
        "uid117166826": {
            "username": "testaccount_420",
            "userID": "117166826",
            "clientID": "abc",
            "oauthToken": "def"
        },
        "current": "testaccount_420"
    }
})!";

class InputCompletionTest : public ::testing::Test
{
protected:
    void SetUp() override
    {
        // Write default settings to the mock settings json file
        this->settingsDir_ = std::make_unique<QTemporaryDir>();

        QFile settingsFile(this->settingsDir_->filePath("settings.json"));
        ASSERT_TRUE(settingsFile.open(QIODevice::WriteOnly | QIODevice::Text));
        ASSERT_GT(settingsFile.write(DEFAULT_SETTINGS.toUtf8()), 0);
        ASSERT_TRUE(settingsFile.flush());
        settingsFile.close();

        // Initialize helix client
        this->mockHelix = std::make_unique<mock::Helix>();
        initializeHelix(this->mockHelix.get());
        EXPECT_CALL(*this->mockHelix, loadBlocks).Times(Exactly(1));
        EXPECT_CALL(*this->mockHelix, update).Times(Exactly(1));

        this->mockApplication = std::make_unique<MockApplication>();
        this->settings = std::make_unique<Settings>(this->settingsDir_->path());
        this->paths = std::make_unique<Paths>();

        this->mockApplication->accounts.initialize(*this->settings,
                                                   *this->paths);
        this->mockApplication->emotes.initialize(*this->settings, *this->paths);

        this->channelPtr = std::make_shared<MockChannel>("icelys");

        this->initializeEmotes();
    }

    void TearDown() override
    {
        this->mockApplication.reset();
        this->settings.reset();
        this->paths.reset();
        this->mockHelix.reset();
        this->channelPtr.reset();

        this->settingsDir_.reset();
    }

    std::unique_ptr<QTemporaryDir> settingsDir_;

    std::unique_ptr<MockApplication> mockApplication;
    std::unique_ptr<Settings> settings;
    std::unique_ptr<Paths> paths;
    std::unique_ptr<mock::Helix> mockHelix;

    ChannelPtr channelPtr;

private:
    void initializeEmotes()
    {
        auto bttvEmotes = std::make_shared<EmoteMap>();
        addEmote(*bttvEmotes, "FeelsGoodMan");
        addEmote(*bttvEmotes, "FeelsBadMan");
        addEmote(*bttvEmotes, "FeelsBirthdayMan");
        addEmote(*bttvEmotes, "Aware");
        addEmote(*bttvEmotes, "Clueless");
        addEmote(*bttvEmotes, "SaltyCorn");
        addEmote(*bttvEmotes, ":)");
        addEmote(*bttvEmotes, ":-)");
        addEmote(*bttvEmotes, "B-)");
        addEmote(*bttvEmotes, "Clap");
        this->mockApplication->twitch.bttv.setEmotes(std::move(bttvEmotes));

        auto ffzEmotes = std::make_shared<EmoteMap>();
        addEmote(*ffzEmotes, "LilZ");
        addEmote(*ffzEmotes, "ManChicken");
        addEmote(*ffzEmotes, "CatBag");
        this->mockApplication->twitch.ffz.setEmotes(std::move(ffzEmotes));

        auto seventvEmotes = std::make_shared<EmoteMap>();
        addEmote(*seventvEmotes, "Clap");
        addEmote(*seventvEmotes, "Clap2");
        this->mockApplication->twitch.seventv.setGlobalEmotes(
            std::move(seventvEmotes));
    }

protected:
    auto queryClassicEmoteCompletion(const QString &fullQuery)
    {
        AutocompleteEmoteSource source(
            *this->channelPtr,
            std::make_unique<ClassicAutocompleteEmoteStrategy>());
        source.update(fullQuery);

        std::vector<CompletionEmote> out(source.output());
        return out;
    }

    auto queryClassicTabCompletion(const QString &fullQuery, bool isFirstWord)
    {
        AutocompleteEmoteSource source(
            *this->channelPtr,
            std::make_unique<ClassicTabAutocompleteEmoteStrategy>());
        source.update(fullQuery);

        QStringListModel m;
        source.copyToStringModel(m, 0, isFirstWord);
        return m.stringList();
    }
};

TEST_F(InputCompletionTest, ClassicEmoteNameFiltering)
{
<<<<<<< HEAD
    auto completion = queryClassicEmoteCompletion(":feels");
=======
    // The completion doesn't guarantee an ordering for a specific category of emotes.
    // This tests a specific implementation of the underlying std::unordered_map,
    // so depending on the standard library used when compiling, this might yield
    // different results.

    auto completion = queryEmoteCompletion(":feels");
>>>>>>> c7b22939
    ASSERT_EQ(completion.size(), 3);
    // all these matches are BTTV global emotes
    ASSERT_EQ(completion[0].displayName, "FeelsBirthdayMan");
    ASSERT_EQ(completion[1].displayName, "FeelsBadMan");
    ASSERT_EQ(completion[2].displayName, "FeelsGoodMan");

    completion = queryClassicEmoteCompletion(":)");
    ASSERT_EQ(completion.size(), 3);
    ASSERT_EQ(completion[0].displayName, ":)");  // Exact match with : prefix
    // all these matches are Twitch global emotes
    ASSERT_EQ(completion[1].displayName, ":-)");
    ASSERT_EQ(completion[2].displayName, "B-)");

    completion = queryClassicEmoteCompletion(":cat");
    ASSERT_TRUE(completion.size() >= 2);
    // emoji exact match comes first
    ASSERT_EQ(completion[0].displayName, "cat");
    // FFZ emote is prioritized over any other matching emojis
    ASSERT_EQ(completion[1].displayName, "CatBag");
}

TEST_F(InputCompletionTest, ClassicEmoteExactNameMatching)
{
    auto completion = queryClassicEmoteCompletion(":cat");
    ASSERT_TRUE(completion.size() >= 2);
    // emoji exact match comes first
    ASSERT_EQ(completion[0].displayName, "cat");
    // FFZ emote is prioritized over any other matching emojis
    ASSERT_EQ(completion[1].displayName, "CatBag");

    // not exactly "salt", SaltyCorn BTTV emote comes first
    completion = queryClassicEmoteCompletion(":sal");
    ASSERT_TRUE(completion.size() >= 3);
    ASSERT_EQ(completion[0].displayName, "SaltyCorn");
    ASSERT_EQ(completion[1].displayName, "green_salad");
    ASSERT_EQ(completion[2].displayName, "salt");

    // exactly "salt", emoji comes first
    completion = queryClassicEmoteCompletion(":salt");
    ASSERT_TRUE(completion.size() >= 2);
    ASSERT_EQ(completion[0].displayName, "salt");
    ASSERT_EQ(completion[1].displayName, "SaltyCorn");
}

TEST_F(InputCompletionTest, ClassicEmoteProviderOrdering)
{
    auto completion = queryClassicEmoteCompletion(":clap");
    // Current implementation leads to the exact first match being ignored when
    // checking for exact matches. This is probably not intended behavior but
    // this test is just verifying that the implementation stays the same.
    //
    // Initial ordering after filtering all available emotes:
    //  1. Clap - BTTV
    //  2. Clap - 7TV
    //  3. Clap2 - 7TV
    //  4. clapper - Emoji
    //  5. clap - Emoji
    //
    // The 'exact match' starts looking at the second element and ends up swapping
    // #2 with #1 despite #1 already being an exact match.
    ASSERT_TRUE(completion.size() >= 5);
    ASSERT_EQ(completion[0].displayName, "Clap");
    ASSERT_EQ(completion[0].providerName, "Global 7TV");
    ASSERT_EQ(completion[1].displayName, "Clap");
    ASSERT_EQ(completion[1].providerName, "Global BetterTTV");
    ASSERT_EQ(completion[2].displayName, "Clap2");
    ASSERT_EQ(completion[2].providerName, "Global 7TV");
    ASSERT_EQ(completion[3].displayName, "clapper");
    ASSERT_EQ(completion[3].providerName, "Emoji");
    ASSERT_EQ(completion[4].displayName, "clap");
    ASSERT_EQ(completion[4].providerName, "Emoji");
}

TEST_F(InputCompletionTest, ClassicTabCompletionEmote)
{
    auto completion = queryClassicTabCompletion(":feels", false);
    ASSERT_EQ(completion.size(), 0);  // : prefix matters here

    // no : prefix defaults to emote completion
    completion = queryClassicTabCompletion("feels", false);
    ASSERT_EQ(completion.size(), 3);
    // note: different order from : menu
    ASSERT_EQ(completion[0], "FeelsBadMan ");
    ASSERT_EQ(completion[1], "FeelsBirthdayMan ");
    ASSERT_EQ(completion[2], "FeelsGoodMan ");

    // no : prefix, emote completion. Duplicate Clap should be removed
    completion = queryClassicTabCompletion("cla", false);
    ASSERT_EQ(completion.size(), 2);
    ASSERT_EQ(completion[0], "Clap ");
    ASSERT_EQ(completion[1], "Clap2 ");

    completion = queryClassicTabCompletion("peepoHappy", false);
    ASSERT_EQ(completion.size(), 0);  // no peepoHappy emote

    completion = queryClassicTabCompletion("Aware", false);
    ASSERT_EQ(completion.size(), 1);
    ASSERT_EQ(completion[0], "Aware ");  // trailing space added
}

TEST_F(InputCompletionTest, ClassicTabCompletionEmoji)
{
    auto completion = queryClassicTabCompletion(":cla", false);
    ASSERT_EQ(completion.size(), 8);
    ASSERT_EQ(completion[0], ":clap: ");
    ASSERT_EQ(completion[1], ":clap_tone1: ");
    ASSERT_EQ(completion[2], ":clap_tone2: ");
    ASSERT_EQ(completion[3], ":clap_tone3: ");
    ASSERT_EQ(completion[4], ":clap_tone4: ");
    ASSERT_EQ(completion[5], ":clap_tone5: ");
    ASSERT_EQ(completion[6], ":clapper: ");
    ASSERT_EQ(completion[7], ":classical_building: ");
}<|MERGE_RESOLUTION|>--- conflicted
+++ resolved
@@ -227,16 +227,12 @@
 
 TEST_F(InputCompletionTest, ClassicEmoteNameFiltering)
 {
-<<<<<<< HEAD
-    auto completion = queryClassicEmoteCompletion(":feels");
-=======
     // The completion doesn't guarantee an ordering for a specific category of emotes.
     // This tests a specific implementation of the underlying std::unordered_map,
     // so depending on the standard library used when compiling, this might yield
     // different results.
 
-    auto completion = queryEmoteCompletion(":feels");
->>>>>>> c7b22939
+    auto completion = queryClassicEmoteCompletion(":feels");
     ASSERT_EQ(completion.size(), 3);
     // all these matches are BTTV global emotes
     ASSERT_EQ(completion[0].displayName, "FeelsBirthdayMan");
