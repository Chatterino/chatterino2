#include "Application.hpp"
#include "common/Aliases.hpp"
#include "controllers/accounts/AccountController.hpp"
#include "controllers/completion/strategies/ClassicEmoteStrategy.hpp"
#include "controllers/completion/strategies/ClassicUserStrategy.hpp"
#include "controllers/completion/strategies/Strategy.hpp"
#include "messages/Emote.hpp"
#include "mocks/EmptyApplication.hpp"
#include "mocks/Helix.hpp"
#include "providers/twitch/TwitchIrcServer.hpp"
#include "singletons/Emotes.hpp"
#include "singletons/Paths.hpp"
#include "singletons/Settings.hpp"
#include "widgets/splits/InputCompletionPopup.hpp"

#include <boost/optional/optional_io.hpp>
#include <gtest/gtest.h>
#include <QDir>
#include <QFile>
#include <QModelIndex>
#include <QString>
#include <QTemporaryDir>

#include <span>

namespace {

using namespace chatterino;
using namespace chatterino::completion;
using ::testing::Exactly;

class MockTwitchIrcServer : public ITwitchIrcServer
{
public:
    const BttvEmotes &getBttvEmotes() const override
    {
        return this->bttv;
    }

    const FfzEmotes &getFfzEmotes() const override
    {
        return this->ffz;
    }

    const SeventvEmotes &getSeventvEmotes() const override
    {
        return this->seventv;
    }

    BttvEmotes bttv;
    FfzEmotes ffz;
    SeventvEmotes seventv;
};

class MockApplication : mock::EmptyApplication
{
public:
    AccountController *getAccounts() override
    {
        return &this->accounts;
    }

    ITwitchIrcServer *getTwitch() override
    {
        return &this->twitch;
    }

    IEmotes *getEmotes() override
    {
        return &this->emotes;
    }

    AccountController accounts;
    MockTwitchIrcServer twitch;
    Emotes emotes;
};

}  // namespace

namespace chatterino {

class MockChannel : public Channel
{
public:
    MockChannel(const QString &name)
        : Channel(name, Channel::Type::Twitch)
    {
    }
};

}  // namespace chatterino

EmotePtr namedEmote(const EmoteName &name)
{
    return std::shared_ptr<Emote>(new Emote{
        .name{name},
        .images{},
        .tooltip{},
        .zeroWidth{},
        .id{},
        .author{},
    });
}

void addEmote(EmoteMap &map, const QString &name)
{
    EmoteName eName{.string{name}};
    map.insert(std::pair<EmoteName, EmotePtr>(eName, namedEmote(eName)));
}

static QString DEFAULT_SETTINGS = R"!(
{
    "accounts": {
        "uid117166826": {
            "username": "testaccount_420",
            "userID": "117166826",
            "clientID": "abc",
            "oauthToken": "def"
        },
        "current": "testaccount_420"
    }
})!";

class InputCompletionTest : public ::testing::Test
{
protected:
    void SetUp() override
    {
        // Write default settings to the mock settings json file
        this->settingsDir_ = std::make_unique<QTemporaryDir>();

        QFile settingsFile(this->settingsDir_->filePath("settings.json"));
        ASSERT_TRUE(settingsFile.open(QIODevice::WriteOnly | QIODevice::Text));
        ASSERT_GT(settingsFile.write(DEFAULT_SETTINGS.toUtf8()), 0);
        ASSERT_TRUE(settingsFile.flush());
        settingsFile.close();

        // Initialize helix client
        this->mockHelix = std::make_unique<mock::Helix>();
        initializeHelix(this->mockHelix.get());
        EXPECT_CALL(*this->mockHelix, loadBlocks).Times(Exactly(1));
        EXPECT_CALL(*this->mockHelix, update).Times(Exactly(1));

        this->mockApplication = std::make_unique<MockApplication>();
        this->settings = std::make_unique<Settings>(this->settingsDir_->path());
        this->paths = std::make_unique<Paths>();

        this->mockApplication->accounts.initialize(*this->settings,
                                                   *this->paths);
        this->mockApplication->emotes.initialize(*this->settings, *this->paths);

        this->channelPtr = std::make_shared<MockChannel>("icelys");

        this->initializeEmotes();
    }

    void TearDown() override
    {
        this->mockApplication.reset();
        this->settings.reset();
        this->paths.reset();
        this->mockHelix.reset();
        this->channelPtr.reset();

        this->settingsDir_.reset();
    }

    std::unique_ptr<QTemporaryDir> settingsDir_;

    std::unique_ptr<MockApplication> mockApplication;
    std::unique_ptr<Settings> settings;
    std::unique_ptr<Paths> paths;
    std::unique_ptr<mock::Helix> mockHelix;

    ChannelPtr channelPtr;

private:
    void initializeEmotes()
    {
        auto bttvEmotes = std::make_shared<EmoteMap>();
        addEmote(*bttvEmotes, "FeelsGoodMan");
        addEmote(*bttvEmotes, "FeelsBadMan");
        addEmote(*bttvEmotes, "FeelsBirthdayMan");
        addEmote(*bttvEmotes, "Aware");
        addEmote(*bttvEmotes, "Clueless");
        addEmote(*bttvEmotes, "SaltyCorn");
        addEmote(*bttvEmotes, ":)");
        addEmote(*bttvEmotes, ":-)");
        addEmote(*bttvEmotes, "B-)");
        addEmote(*bttvEmotes, "Clap");
        this->mockApplication->twitch.bttv.setEmotes(std::move(bttvEmotes));

        auto ffzEmotes = std::make_shared<EmoteMap>();
        addEmote(*ffzEmotes, "LilZ");
        addEmote(*ffzEmotes, "ManChicken");
        addEmote(*ffzEmotes, "CatBag");
        this->mockApplication->twitch.ffz.setEmotes(std::move(ffzEmotes));

        auto seventvEmotes = std::make_shared<EmoteMap>();
        addEmote(*seventvEmotes, "Clap");
        addEmote(*seventvEmotes, "Clap2");
        this->mockApplication->twitch.seventv.setGlobalEmotes(
            std::move(seventvEmotes));
    }

protected:
    auto queryClassicEmoteCompletion(const QString &fullQuery)
    {
        EmoteSource source(this->channelPtr.get(),
                           std::make_unique<ClassicEmoteStrategy>());
        source.update(fullQuery);

        std::vector<EmoteItem> out(source.output());
        return out;
    }

    auto queryClassicTabCompletion(const QString &fullQuery, bool isFirstWord)
    {
        EmoteSource source(this->channelPtr.get(),
                           std::make_unique<ClassicTabEmoteStrategy>());
        source.update(fullQuery);

        QStringList m;
        source.addToStringList(m, 0, isFirstWord);
        return m;
    }
};

<<<<<<< HEAD
TEST_F(InputCompletionTest, ClassicEmoteNameFiltering)
=======
void containsRoughly(std::span<detail::CompletionEmote> span,
                     std::set<QString> values)
{
    for (const auto &v : values)
    {
        bool found = false;
        for (const auto &actualValue : span)
        {
            if (actualValue.displayName == v)
            {
                found = true;
                break;
            }
        }

        ASSERT_TRUE(found) << qPrintable(v) << " was not found in the span";
    }
}

TEST_F(InputCompletionTest, EmoteNameFiltering)
>>>>>>> 8fe3af35
{
    // The completion doesn't guarantee an ordering for a specific category of emotes.
    // This tests a specific implementation of the underlying std::unordered_map,
    // so depending on the standard library used when compiling, this might yield
    // different results.

    auto completion = queryClassicEmoteCompletion(":feels");
    ASSERT_EQ(completion.size(), 3);
    // all these matches are BTTV global emotes
    ASSERT_EQ(completion[0].displayName, "FeelsBirthdayMan");
    ASSERT_EQ(completion[1].displayName, "FeelsBadMan");
    ASSERT_EQ(completion[2].displayName, "FeelsGoodMan");

<<<<<<< HEAD
    completion = queryClassicEmoteCompletion(":)");
=======
    // all these matches are Twitch global emotes
    completion = queryEmoteCompletion(":)");
>>>>>>> 8fe3af35
    ASSERT_EQ(completion.size(), 3);
    ASSERT_EQ(completion[0].displayName, ":)");  // Exact match with : prefix
    containsRoughly({completion.begin() + 1, 2}, {":-)", "B-)"});

    completion = queryClassicEmoteCompletion(":cat");
    ASSERT_TRUE(completion.size() >= 2);
    // emoji exact match comes first
    ASSERT_EQ(completion[0].displayName, "cat");
    // FFZ emote is prioritized over any other matching emojis
    ASSERT_EQ(completion[1].displayName, "CatBag");
}

TEST_F(InputCompletionTest, ClassicEmoteExactNameMatching)
{
    auto completion = queryClassicEmoteCompletion(":cat");
    ASSERT_TRUE(completion.size() >= 2);
    // emoji exact match comes first
    ASSERT_EQ(completion[0].displayName, "cat");
    // FFZ emote is prioritized over any other matching emojis
    ASSERT_EQ(completion[1].displayName, "CatBag");

    // not exactly "salt", SaltyCorn BTTV emote comes first
    completion = queryClassicEmoteCompletion(":sal");
    ASSERT_TRUE(completion.size() >= 3);
    ASSERT_EQ(completion[0].displayName, "SaltyCorn");
    ASSERT_EQ(completion[1].displayName, "green_salad");
    ASSERT_EQ(completion[2].displayName, "salt");

    // exactly "salt", emoji comes first
    completion = queryClassicEmoteCompletion(":salt");
    ASSERT_TRUE(completion.size() >= 2);
    ASSERT_EQ(completion[0].displayName, "salt");
    ASSERT_EQ(completion[1].displayName, "SaltyCorn");
}

TEST_F(InputCompletionTest, ClassicEmoteProviderOrdering)
{
    auto completion = queryClassicEmoteCompletion(":clap");
    // Current implementation leads to the exact first match being ignored when
    // checking for exact matches. This is probably not intended behavior but
    // this test is just verifying that the implementation stays the same.
    //
    // Initial ordering after filtering all available emotes:
    //  1. Clap - BTTV
    //  2. Clap - 7TV
    //  3. Clap2 - 7TV
    //  4. clapper - Emoji
    //  5. clap - Emoji
    //
    // The 'exact match' starts looking at the second element and ends up swapping
    // #2 with #1 despite #1 already being an exact match.
    ASSERT_TRUE(completion.size() >= 5);
    ASSERT_EQ(completion[0].displayName, "Clap");
    ASSERT_EQ(completion[0].providerName, "Global 7TV");
    ASSERT_EQ(completion[1].displayName, "Clap");
    ASSERT_EQ(completion[1].providerName, "Global BetterTTV");
    ASSERT_EQ(completion[2].displayName, "Clap2");
    ASSERT_EQ(completion[2].providerName, "Global 7TV");
    ASSERT_EQ(completion[3].displayName, "clapper");
    ASSERT_EQ(completion[3].providerName, "Emoji");
    ASSERT_EQ(completion[4].displayName, "clap");
    ASSERT_EQ(completion[4].providerName, "Emoji");
}

TEST_F(InputCompletionTest, ClassicTabCompletionEmote)
{
    auto completion = queryClassicTabCompletion(":feels", false);
    ASSERT_EQ(completion.size(), 0);  // : prefix matters here

    // no : prefix defaults to emote completion
    completion = queryClassicTabCompletion("feels", false);
    ASSERT_EQ(completion.size(), 3);
    // note: different order from : menu
    ASSERT_EQ(completion[0], "FeelsBadMan ");
    ASSERT_EQ(completion[1], "FeelsBirthdayMan ");
    ASSERT_EQ(completion[2], "FeelsGoodMan ");

    // no : prefix, emote completion. Duplicate Clap should be removed
    completion = queryClassicTabCompletion("cla", false);
    ASSERT_EQ(completion.size(), 2);
    ASSERT_EQ(completion[0], "Clap ");
    ASSERT_EQ(completion[1], "Clap2 ");

    completion = queryClassicTabCompletion("peepoHappy", false);
    ASSERT_EQ(completion.size(), 0);  // no peepoHappy emote

    completion = queryClassicTabCompletion("Aware", false);
    ASSERT_EQ(completion.size(), 1);
    ASSERT_EQ(completion[0], "Aware ");  // trailing space added
}

TEST_F(InputCompletionTest, ClassicTabCompletionEmoji)
{
    auto completion = queryClassicTabCompletion(":cla", false);
    ASSERT_EQ(completion.size(), 8);
    ASSERT_EQ(completion[0], ":clap: ");
    ASSERT_EQ(completion[1], ":clap_tone1: ");
    ASSERT_EQ(completion[2], ":clap_tone2: ");
    ASSERT_EQ(completion[3], ":clap_tone3: ");
    ASSERT_EQ(completion[4], ":clap_tone4: ");
    ASSERT_EQ(completion[5], ":clap_tone5: ");
    ASSERT_EQ(completion[6], ":clapper: ");
    ASSERT_EQ(completion[7], ":classical_building: ");
}<|MERGE_RESOLUTION|>--- conflicted
+++ resolved
@@ -226,9 +226,6 @@
     }
 };
 
-<<<<<<< HEAD
-TEST_F(InputCompletionTest, ClassicEmoteNameFiltering)
-=======
 void containsRoughly(std::span<detail::CompletionEmote> span,
                      std::set<QString> values)
 {
@@ -248,8 +245,7 @@
     }
 }
 
-TEST_F(InputCompletionTest, EmoteNameFiltering)
->>>>>>> 8fe3af35
+TEST_F(InputCompletionTest, ClassicEmoteNameFiltering)
 {
     // The completion doesn't guarantee an ordering for a specific category of emotes.
     // This tests a specific implementation of the underlying std::unordered_map,
@@ -263,12 +259,7 @@
     ASSERT_EQ(completion[1].displayName, "FeelsBadMan");
     ASSERT_EQ(completion[2].displayName, "FeelsGoodMan");
 
-<<<<<<< HEAD
     completion = queryClassicEmoteCompletion(":)");
-=======
-    // all these matches are Twitch global emotes
-    completion = queryEmoteCompletion(":)");
->>>>>>> 8fe3af35
     ASSERT_EQ(completion.size(), 3);
     ASSERT_EQ(completion[0].displayName, ":)");  // Exact match with : prefix
     containsRoughly({completion.begin() + 1, 2}, {":-)", "B-)"});
