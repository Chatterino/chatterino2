project(chatterino-test)

set(test_SOURCES
    ${CMAKE_CURRENT_LIST_DIR}/src/main.cpp
    ${CMAKE_CURRENT_LIST_DIR}/src/ChannelChatters.cpp
    ${CMAKE_CURRENT_LIST_DIR}/src/AccessGuard.cpp
    ${CMAKE_CURRENT_LIST_DIR}/src/NetworkCommon.cpp
    ${CMAKE_CURRENT_LIST_DIR}/src/NetworkRequest.cpp
    ${CMAKE_CURRENT_LIST_DIR}/src/ChatterSet.cpp
    ${CMAKE_CURRENT_LIST_DIR}/src/HighlightPhrase.cpp
    ${CMAKE_CURRENT_LIST_DIR}/src/Emojis.cpp
    ${CMAKE_CURRENT_LIST_DIR}/src/ExponentialBackoff.cpp
    ${CMAKE_CURRENT_LIST_DIR}/src/TwitchAccount.cpp
    ${CMAKE_CURRENT_LIST_DIR}/src/Helpers.cpp
    ${CMAKE_CURRENT_LIST_DIR}/src/RatelimitBucket.cpp
    ${CMAKE_CURRENT_LIST_DIR}/src/Hotkeys.cpp
    ${CMAKE_CURRENT_LIST_DIR}/src/UtilTwitch.cpp
<<<<<<< HEAD
    ${CMAKE_CURRENT_LIST_DIR}/src/TwitchPubSubClient.cpp
=======
    ${CMAKE_CURRENT_LIST_DIR}/src/IrcHelpers.cpp
>>>>>>> 4aa5b04e
    # Add your new file above this line!
    )

add_executable(${PROJECT_NAME} ${test_SOURCES})
add_sanitizers(${PROJECT_NAME})

target_link_libraries(${PROJECT_NAME} PRIVATE chatterino-lib)

target_link_libraries(${PROJECT_NAME} PRIVATE gtest)

target_compile_definitions(${PROJECT_NAME} PRIVATE
    CHATTERINO_TEST
    )

set_target_properties(${PROJECT_NAME}
    PROPERTIES
    ARCHIVE_OUTPUT_DIRECTORY "${CMAKE_BINARY_DIR}/lib"
    LIBRARY_OUTPUT_DIRECTORY "${CMAKE_BINARY_DIR}/lib"
    RUNTIME_OUTPUT_DIRECTORY "${CMAKE_BINARY_DIR}/bin"
    RUNTIME_OUTPUT_DIRECTORY_RELEASE "${CMAKE_BINARY_DIR}/bin"
    RUNTIME_OUTPUT_DIRECTORY_DEBUG "${CMAKE_BINARY_DIR}/bin"
    RUNTIME_OUTPUT_DIRECTORY_RELWITHDEBINFO "${CMAKE_BINARY_DIR}/bin"
    )

# gtest_add_tests manages to discover the tests because it looks through the source files
# HOWEVER, it fails to run, because we have some bug that causes the QApplication exit to stall when no network requests have been made.
# ctest runs each test individually, so for now we require that testers just run the ./bin/chatterino-test binary without any filters applied
# gtest_add_tests(
#     TARGET ${PROJECT_NAME}
#     SOURCES ${test_SOURCES}
#     )<|MERGE_RESOLUTION|>--- conflicted
+++ resolved
@@ -15,11 +15,8 @@
     ${CMAKE_CURRENT_LIST_DIR}/src/RatelimitBucket.cpp
     ${CMAKE_CURRENT_LIST_DIR}/src/Hotkeys.cpp
     ${CMAKE_CURRENT_LIST_DIR}/src/UtilTwitch.cpp
-<<<<<<< HEAD
+    ${CMAKE_CURRENT_LIST_DIR}/src/IrcHelpers.cpp
     ${CMAKE_CURRENT_LIST_DIR}/src/TwitchPubSubClient.cpp
-=======
-    ${CMAKE_CURRENT_LIST_DIR}/src/IrcHelpers.cpp
->>>>>>> 4aa5b04e
     # Add your new file above this line!
     )
 
