--- conflicted
+++ resolved
@@ -45,11 +45,8 @@
     ${CMAKE_CURRENT_LIST_DIR}/src/ModerationAction.cpp
     ${CMAKE_CURRENT_LIST_DIR}/src/Scrollbar.cpp
     ${CMAKE_CURRENT_LIST_DIR}/src/Commands.cpp
-<<<<<<< HEAD
+    ${CMAKE_CURRENT_LIST_DIR}/src/FlagsEnum.cpp
     ${CMAKE_CURRENT_LIST_DIR}/src/MessageLayoutContainer.cpp
-=======
-    ${CMAKE_CURRENT_LIST_DIR}/src/FlagsEnum.cpp
->>>>>>> a2cbe637
     # Add your new file above this line!
     )
 
