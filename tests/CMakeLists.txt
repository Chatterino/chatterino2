--- conflicted
+++ resolved
@@ -24,11 +24,8 @@
     ${CMAKE_CURRENT_LIST_DIR}/src/SeventvEventAPI.cpp
     ${CMAKE_CURRENT_LIST_DIR}/src/BttvLiveUpdates.cpp
     ${CMAKE_CURRENT_LIST_DIR}/src/Updates.cpp
-<<<<<<< HEAD
     ${CMAKE_CURRENT_LIST_DIR}/src/Filters.cpp
-=======
     ${CMAKE_CURRENT_LIST_DIR}/src/LinkParser.cpp
->>>>>>> 5c08e996
     # Add your new file above this line!
     )
 
