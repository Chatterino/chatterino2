--- conflicted
+++ resolved
@@ -48,12 +48,9 @@
     ${CMAKE_CURRENT_LIST_DIR}/src/FlagsEnum.cpp
     ${CMAKE_CURRENT_LIST_DIR}/src/MessageLayoutContainer.cpp
     ${CMAKE_CURRENT_LIST_DIR}/src/CancellationToken.cpp
-<<<<<<< HEAD
     ${CMAKE_CURRENT_LIST_DIR}/src/Plugins.cpp
-=======
     ${CMAKE_CURRENT_LIST_DIR}/src/lib/Snapshot.cpp
     ${CMAKE_CURRENT_LIST_DIR}/src/lib/Snapshot.hpp
->>>>>>> c0a5a3e8
     # Add your new file above this line!
     )
 
