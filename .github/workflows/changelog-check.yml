name: Changelog Check

on:
  pull_request:
<<<<<<< HEAD
    branches: [ chatterino7 ]
    types: [ opened, synchronize, reopened, ready_for_review, labeled, unlabeled ]
=======
    branches: [master]
    types: [opened, synchronize, reopened, ready_for_review, labeled, unlabeled]
>>>>>>> 604761a5

jobs:
  check-changelog:
    runs-on: ubuntu-latest
    steps:
      # Gives an error if there's no change in the changelog (except using label)
      - name: Changelog check
        uses: dangoslen/changelog-enforcer@v3
        with:
          changeLogPath: "CHANGELOG.md"
          skipLabels: "no changelog entry needed, ci, submodules"<|MERGE_RESOLUTION|>--- conflicted
+++ resolved
@@ -2,13 +2,8 @@
 
 on:
   pull_request:
-<<<<<<< HEAD
-    branches: [ chatterino7 ]
-    types: [ opened, synchronize, reopened, ready_for_review, labeled, unlabeled ]
-=======
-    branches: [master]
+    branches: [chatterino7]
     types: [opened, synchronize, reopened, ready_for_review, labeled, unlabeled]
->>>>>>> 604761a5
 
 jobs:
   check-changelog:
