--- conflicted
+++ resolved
@@ -2,13 +2,8 @@
 
 on:
   pull_request:
-<<<<<<< HEAD
-    branches: [ dankerino ]
-    types: [ opened, synchronize, reopened, ready_for_review, labeled, unlabeled ]
-=======
-    branches: [master]
+    branches: [dankerino]
     types: [opened, synchronize, reopened, ready_for_review, labeled, unlabeled]
->>>>>>> 2233b465
 
 jobs:
   check-changelog:
