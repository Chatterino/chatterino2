--- conflicted
+++ resolved
@@ -90,7 +90,6 @@
           submodules: recursive
           fetch-depth: 0 # allows for tags access
 
-<<<<<<< HEAD
       - name: Fetch upstream commit
         run: |
             git remote add upstream https://github.com/chatterino/Chatterino2
@@ -107,9 +106,6 @@
             echo "☑ Checked out old position"
         shell: bash
 
-      - name: Install Qt
-        uses: jurplel/install-qt-action@v3.0.0
-=======
       - name: Install Qt5
         if: startsWith(matrix.qt-version, '5.')
         uses: jurplel/install-qt-action@v3.1.0
@@ -121,7 +117,6 @@
       - name: Install Qt6
         if: startsWith(matrix.qt-version, '6.')
         uses: jurplel/install-qt-action@v3.1.0
->>>>>>> 7e005ba6
         with:
           cache: true
           cache-key-prefix: ${{ runner.os }}-QtCache-${{ matrix.qt-version }}-v2
