--- conflicted
+++ resolved
@@ -182,27 +182,27 @@
           key: ${{ runner.os }}-conan-user-${{ hashFiles('**/conanfile.py') }}${{ env.C2_CONAN_CACHE_SUFFIX }}
           path: ~/.conan2/
 
-      - name: Setup Python (Windows/macOS)
+      - name: Setup Python (Windows)
         uses: actions/setup-python@v5
-        if: startsWith(matrix.os, 'windows') || startsWith(matrix.os, 'macos')
+        if: startsWith(matrix.os, 'windows')
         with:
           python-version: "3.13"
 
-      - name: Install and Setup Conan (Windows/macOS)
-        if: startsWith(matrix.os, 'windows') || startsWith(matrix.os, 'macos')
+      - name: Install and Setup Conan (Windows)
+        if: startsWith(matrix.os, 'windows')
         run: |
           pip install conan==${{env.CONAN_VERSION}}
           conan --version
           conan profile detect -f
         shell: bash
 
-      - name: Install dependencies (Windows/macOS)
-        if: startsWith(matrix.os, 'windows') || startsWith(matrix.os, 'macos')
+      - name: Install dependencies (Windows)
+        if: startsWith(matrix.os, 'windows')
         run: |
           mkdir build
           cd build
           conan install .. \
-              -s build_type=${{startsWith(matrix.os, 'macos') && 'Release' || 'RelWithDebInfo'}} \
+              -s build_type=RelWithDebInfo \
               -c tools.cmake.cmaketoolchain:generator="Ninja" \
               -b missing \
               --output-folder=. \
@@ -276,14 +276,10 @@
       - name: Install dependencies (MacOS)
         if: startsWith(matrix.os, 'macos')
         run: |
-<<<<<<< HEAD
           # binary dependencies
-          ./.CI/SetupHomebrewDeps.sh openssl@3
+          ./.CI/SetupHomebrewDeps.sh openssl@3 boost
           # build and header-only dependencies
           brew install rapidjson p7zip create-dmg cmake tree
-=======
-          brew install openssl rapidjson p7zip create-dmg cmake tree boost
->>>>>>> 1ec1377c
         shell: bash
 
       - name: Build (MacOS)
@@ -293,7 +289,6 @@
           cd build
           cmake \
               -DCMAKE_BUILD_TYPE=Release \
-              -DCMAKE_TOOLCHAIN_FILE="conan_toolchain.cmake" \
               -DCMAKE_OSX_DEPLOYMENT_TARGET=13.0 \
               -DUSE_PRECOMPILED_HEADERS=OFF \
               -DCHATTERINO_LTO="$C2_ENABLE_LTO" \
