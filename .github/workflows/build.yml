--- conflicted
+++ resolved
@@ -25,11 +25,8 @@
         qt-version: [5.15.2, 5.12.12]
         pch: [true]
         force-lto: [false]
-<<<<<<< HEAD
+        skip_artifact: ["no"]
         crashpad: [true]
-=======
-        skip_artifact: ["no"]
->>>>>>> 8e24a29c
         include:
           # Ubuntu 20.04, Qt 5.12
           - os: ubuntu-20.04
@@ -46,16 +43,14 @@
             qt-version: 5.15.2
             pch: false
             force-lto: true
-<<<<<<< HEAD
-            crashpad: false
+            skip_artifact: "yes"
+          # Test for disabling crashpad on Windows
           - os: windows-latest
             qt-version: 5.15.2
-            pch: true
-            force-lto: false
+            pch: false
+            force-lto: true
+            skip_artifact: "yes"
             crashpad: false
-=======
-            skip_artifact: "yes"
->>>>>>> 8e24a29c
       fail-fast: false
 
     steps:
@@ -157,14 +152,14 @@
           7z a chatterino-windows-x86-64.zip Chatterino2/
 
       - name: Upload artifact (Windows - binary)
-        if: startsWith(matrix.os, 'windows') && matrix.crashpad
+        if: startsWith(matrix.os, 'windows') && matrix.skip_artifact != 'yes'
         uses: actions/upload-artifact@v3
         with:
           name: chatterino-windows-x86-64-${{ matrix.qt-version }}.zip
           path: build/chatterino-windows-x86-64.zip
 
       - name: Upload artifact (Windows - symbols)
-        if: startsWith(matrix.os, 'windows') && matrix.crashpad
+        if: startsWith(matrix.os, 'windows') && matrix.skip_artifact != 'yes'
         uses: actions/upload-artifact@v3
         with:
           name: chatterino-windows-x86-64-${{ matrix.qt-version }}-symbols.pdb.7z
