---
name: Build

on:
  push:
    branches:
      - chatterino7
      - "bugfix-release/**"
      - "release/*"
  pull_request:
  workflow_dispatch:
  merge_group:

concurrency:
  group: build-${{ github.ref }}
  cancel-in-progress: true

env:
  C2_ENABLE_LTO: ${{ github.ref == 'refs/heads/chatterino7' || startsWith(github.ref, 'refs/heads/bugfix-release') || startsWith(github.ref, 'refs/heads/release/')}}
  CHATTERINO_REQUIRE_CLEAN_GIT: On
  C2_BUILD_WITH_QT6: Off
  # Last known good conan version
  # 2.0.3 has a bug on Windows (conan-io/conan#13606)
  CONAN_VERSION: 2.0.2
  OPENSSL_1_1_1_VERSION: 1.1.1w
  OPENSSL_1_1_1_SHA256: "cf3098950cb4d853ad95c0841f1f9c6d3dc102dccfcacd521d93925208b76ac8"
  OPENSSL_1_1_1_DIR: /usr/local/ssl

jobs:
  build-ubuntu-docker:
    name: "Build Ubuntu in Docker"
    runs-on: ubuntu-latest
    container: ${{ matrix.container }}
    strategy:
      matrix:
        include:
          - os: ubuntu-22.04
            container: ghcr.io/chatterino/chatterino2-build-ubuntu-22.04:latest
            qt-version: 6.6.1
            force-lto: false
            plugins: true
            skip-artifact: false
            skip-crashpad: false
            build-appimage: true
            build-deb: true
    env:
      C2_ENABLE_LTO: ${{ matrix.force-lto }}
      C2_PLUGINS: ${{ matrix.plugins }}
      C2_ENABLE_CRASHPAD: ${{ matrix.skip-crashpad == false }}
      C2_BUILD_WITH_QT6: ${{ startsWith(matrix.qt-version, '6.') }}

    steps:
      - uses: actions/checkout@v4
        with:
          submodules: recursive
          fetch-depth: 0 # allows for tags access

      - name: Build
        run: |
          mkdir build
          cd build
          CXXFLAGS=-fno-sized-deallocation cmake \
            -DCMAKE_INSTALL_PREFIX=appdir/usr/ \
            -DCMAKE_BUILD_TYPE=Release \
            -DPAJLADA_SETTINGS_USE_BOOST_FILESYSTEM=On \
            -DUSE_PRECOMPILED_HEADERS=OFF \
            -DCMAKE_EXPORT_COMPILE_COMMANDS=On \
            -DCHATTERINO_LTO="$C2_ENABLE_LTO" \
            -DCHATTERINO_PLUGINS="$C2_PLUGINS" \
            -DCMAKE_PREFIX_PATH="$Qt6_DIR/lib/cmake" \
            -DBUILD_WITH_QT6="$C2_BUILD_WITH_QT6" \
            -DCHATTERINO_STATIC_QT_BUILD=On \
            ..
          make -j"$(nproc)"

      - name: Package - AppImage (Ubuntu)
        if: matrix.build-appimage
        run: |
          cd build
          sh ./../.CI/CreateAppImage.sh

      - name: Upload artifact - AppImage (Ubuntu)
        if: matrix.build-appimage
        uses: actions/upload-artifact@v4
        with:
          name: Chatterino-x86_64-Qt-${{ matrix.qt-version }}.AppImage
          path: build/Chatterino-x86_64.AppImage

      - name: Package - .deb (Ubuntu)
        if: matrix.build-deb
        run: |
          cd build
          sh ./../.CI/CreateUbuntuDeb.sh

      - name: Upload artifact - .deb (Ubuntu)
        if: matrix.build-deb
        uses: actions/upload-artifact@v4
        with:
          name: Chatterino-${{ matrix.os }}-Qt-${{ matrix.qt-version }}.deb
          path: build/Chatterino-${{ matrix.os }}-x86_64.deb

  build:
    name: "Build ${{ matrix.os }}${{ matrix.arch && format(' ({0})', matrix.arch) || ''}}, Qt ${{ matrix.qt-version }} (LTO:${{ matrix.force-lto }}, crashpad:${{ matrix.skip-crashpad && 'off' || 'on' }})"
    runs-on: ${{ matrix.os }}
    strategy:
      matrix:
        include:
<<<<<<< HEAD
          # Windows
          - os: windows-latest
            qt-version: 6.5.0
=======
          # macOS
          - os: macos-13
            qt-version: 5.15.2
>>>>>>> 58a930d2
            force-lto: false
            plugins: true
            skip-artifact: false
            skip-crashpad: false
          # macOS (ARM)
          - os: macos-latest
            qt-version: 6.5.0
            arch: arm64
            force-lto: false
            plugins: true
            skip-artifact: false
            skip-crashpad: false
          # macOS (x86)
          - os: macos-12
            qt-version: 6.5.0
            arch: x86_64
            force-lto: false
            plugins: true
            skip-artifact: false
            skip-crashpad: false

      fail-fast: false
    env:
      C2_ENABLE_LTO: ${{ matrix.force-lto }}
      C2_PLUGINS: ${{ matrix.plugins }}
      C2_ENABLE_CRASHPAD: ${{ matrix.skip-crashpad == false }}
      C2_BUILD_WITH_QT6: ${{ startsWith(matrix.qt-version, '6.') }}
      C2_USE_OPENSSL3: ${{ startsWith(matrix.qt-version, '6.') && 'True' || 'False' }}
      C2_CONAN_CACHE_SUFFIX: ${{ startsWith(matrix.qt-version, '6.') && '-QT6' || '' }}

    steps:
      - uses: actions/checkout@v4
        with:
          submodules: recursive
          fetch-depth: 0 # allows for tags access

      - name: Install Qt5
        if: startsWith(matrix.qt-version, '5.')
        uses: jurplel/install-qt-action@v3.3.0
        with:
          cache: true
          cache-key-prefix: ${{ runner.os }}-QtCache-${{ matrix.qt-version }}-v2
          version: ${{ matrix.qt-version }}

      - name: Install Qt 6.5.3 imageformats
        if: startsWith(matrix.qt-version, '6.')
        uses: jurplel/install-qt-action@v3.3.0
        with:
          cache: false
          modules: qtimageformats
          set-env: false
          version: 6.5.3
          extra: --noarchives

      - name: Find Qt 6.5.3 Path
        if: startsWith(matrix.qt-version, '6.') && startsWith(matrix.os, 'windows')
        shell: pwsh
        id: find-good-imageformats
        run: |
          cd "$Env:RUNNER_WORKSPACE/Qt/6.5.3"
          cd (Get-ChildItem)[0].Name
          cd plugins/imageformats
          echo "PLUGIN_PATH=$(pwd)" | Out-File -Path "$Env:GITHUB_OUTPUT" -Encoding ASCII

      - name: Install Qt6
        if: startsWith(matrix.qt-version, '6.')
        uses: jurplel/install-qt-action@v3.3.0
        with:
          cache: true
          cache-key-prefix: ${{ runner.os }}-QtCache-${{ matrix.qt-version }}-v2
          modules: qt5compat qtimageformats
          version: ${{ matrix.qt-version }}

      # WINDOWS
      - name: Enable Developer Command Prompt (Windows)
        if: startsWith(matrix.os, 'windows')
        uses: ilammy/msvc-dev-cmd@v1.13.0

      - name: Setup sccache (Windows)
        # sccache v0.7.4
        uses: hendrikmuhs/ccache-action@v1.2.12
        if: startsWith(matrix.os, 'windows')
        with:
          variant: sccache
          # only save on on the default (master) branch
          save: ${{ github.event_name == 'push' }}
          key: sccache-build-${{ matrix.os }}-${{ matrix.qt-version }}-${{ matrix.skip-crashpad }}
          restore-keys: |
            sccache-build-${{ matrix.os }}-${{ matrix.qt-version }}

      - name: Cache conan packages (Windows)
        if: startsWith(matrix.os, 'windows')
        uses: actions/cache@v4
        with:
          key: ${{ runner.os }}-conan-user-${{ hashFiles('**/conanfile.py') }}${{ env.C2_CONAN_CACHE_SUFFIX }}
          path: ~/.conan2/

      - name: Install Conan (Windows)
        if: startsWith(matrix.os, 'windows')
        run: |
          python3 -c "import site; import sys; print(f'{site.USER_BASE}\\Python{sys.version_info.major}{sys.version_info.minor}\\Scripts')" >> "$GITHUB_PATH"
          pip3 install --user "conan==${{ env.CONAN_VERSION }}"
        shell: powershell

      - name: Setup Conan (Windows)
        if: startsWith(matrix.os, 'windows')
        run: |
          conan --version
          conan profile detect -f
        shell: powershell

      - name: Install dependencies (Windows)
        if: startsWith(matrix.os, 'windows')
        run: |
          mkdir build
          cd build
          conan install .. `
              -s build_type=RelWithDebInfo `
              -c tools.cmake.cmaketoolchain:generator="NMake Makefiles" `
              -b missing `
              --output-folder=. `
              -o with_openssl3="$Env:C2_USE_OPENSSL3"
        shell: powershell

      - name: Build (Windows)
        if: startsWith(matrix.os, 'windows')
        shell: pwsh
        run: |
          cd build
          cmake `
              -G"NMake Makefiles" `
              -DCMAKE_BUILD_TYPE=RelWithDebInfo `
              -DCMAKE_TOOLCHAIN_FILE="conan_toolchain.cmake" `
              -DUSE_PRECOMPILED_HEADERS=ON `
              -DBUILD_WITH_CRASHPAD="$Env:C2_ENABLE_CRASHPAD" `
              -DCHATTERINO_LTO="$Env:C2_ENABLE_LTO" `
              -DCHATTERINO_PLUGINS="$Env:C2_PLUGINS" `
              -DBUILD_WITH_QT6="$Env:C2_BUILD_WITH_QT6" `
              ..
          set cl=/MP
          nmake /S /NOLOGO

      - name: Build crashpad (Windows)
        if: startsWith(matrix.os, 'windows') && !matrix.skip-crashpad
        shell: pwsh
        run: |
          cd build
          set cl=/MP
          nmake /S /NOLOGO chatterino-crash-handler
          mkdir Chatterino2/crashpad
          cp bin/crashpad/crashpad-handler.exe Chatterino2/crashpad/crashpad-handler.exe
          7z a bin/chatterino-Qt-${{ matrix.qt-version }}.pdb.7z bin/chatterino.pdb

      - name: Prepare build dir (windows)
        if: startsWith(matrix.os, 'windows')
        working-directory: build
        run: |
          windeployqt bin/chatterino.exe --release --no-compiler-runtime --no-translations --no-opengl-sw --dir Chatterino2/
          cp bin/chatterino.exe Chatterino2/
          echo nightly > Chatterino2/modes

      - name: Fix Qt6 (windows)
        if: startsWith(matrix.qt-version, '6.') && startsWith(matrix.os, 'windows')
        working-directory: build
        run: |
          cp ${{ steps.find-good-imageformats.outputs.PLUGIN_PATH }}/qwebp.dll Chatterino2/imageformats/qwebp.dll

      - name: Package (windows)
        if: startsWith(matrix.os, 'windows')
        working-directory: build
        run: |
          7z a chatterino-windows-x86-64-Qt-${{ matrix.qt-version }}.zip Chatterino2/

      - name: Upload artifact (Windows - binary)
        if: startsWith(matrix.os, 'windows') && !matrix.skip-artifact
        uses: actions/upload-artifact@v4
        with:
          name: chatterino-windows-x86-64-Qt-${{ matrix.qt-version }}.zip
          path: build/chatterino-windows-x86-64-Qt-${{ matrix.qt-version }}.zip

      - name: Upload artifact (Windows - symbols)
        if: startsWith(matrix.os, 'windows') && !matrix.skip-artifact
        uses: actions/upload-artifact@v4
        with:
          name: chatterino-windows-x86-64-Qt-${{ matrix.qt-version }}-symbols.pdb.7z
          path: build/bin/chatterino-Qt-${{ matrix.qt-version }}.pdb.7z

      - name: Clean Conan cache
        if: startsWith(matrix.os, 'windows')
        run: conan cache clean --source --build --download "*"
        shell: bash

      # MACOS
      - name: Install dependencies (MacOS)
        if: startsWith(matrix.os, 'macos')
        run: |
          brew install boost openssl rapidjson p7zip create-dmg cmake tree
        shell: bash

      - name: Build (MacOS)
        if: startsWith(matrix.os, 'macos')
        run: |
          mkdir build
          cd build
          cmake \
              -DCMAKE_BUILD_TYPE=Release \
              -DCMAKE_OSX_DEPLOYMENT_TARGET=12.0 \
              -DOPENSSL_ROOT_DIR=/usr/local/opt/openssl \
              -DUSE_PRECOMPILED_HEADERS=OFF \
              -DCHATTERINO_LTO="$C2_ENABLE_LTO" \
              -DCHATTERINO_PLUGINS="$C2_PLUGINS" \
              -DBUILD_WITH_QT6="$C2_BUILD_WITH_QT6" \
              -DCHATTERINO_NO_AVIF_PLUGIN=On \
              -DCMAKE_OSX_ARCHITECTURES=${{ matrix.arch }} \
              ..
          make -j"$(sysctl -n hw.logicalcpu)"
        shell: bash

      - name: Package (MacOS)
        if: startsWith(matrix.os, 'macos')
        env:
          OUTPUT_DMG_PATH: chatterino-macos-Qt-${{ matrix.qt-version}}-${{ matrix.arch }}.dmg
        run: |
          ls -la
          pwd
          ls -la build || true
          cd build
          export MACOS_CODESIGN_CERTIFICATE="-"
          echo "-> $MACOS_CODESIGN_CERTIFICATE"

          echo "Downloading kimageformats plugins"
          curl -SsfLo kimg.zip "https://github.com/nerixyz/kimageformats-binaries/releases/download/cont/kimageformats-macos-latest-${{ matrix.qt-version}}.zip"

          ./../.CI/MacDeploy.sh
          ./../.CI/CreateDMG.sh
        shell: bash

      - name: Upload artifact (MacOS)
        if: startsWith(matrix.os, 'macos')
        uses: actions/upload-artifact@v4
        with:
          name: chatterino-macos-Qt-${{ matrix.qt-version }}-${{ matrix.arch }}.dmg
          path: build/chatterino-macos-Qt-${{ matrix.qt-version }}-${{ matrix.arch }}.dmg
  create-release:
    needs: [build-ubuntu-docker, build]
    runs-on: ubuntu-latest
    if: (github.event_name == 'push' && github.ref == 'refs/heads/chatterino7')

    steps:
      - uses: actions/checkout@v4
        with:
          fetch-depth: 0 # allows for tags access

      # Windows
      - uses: actions/download-artifact@v4
        name: Windows Qt6.5.0
        with:
          name: chatterino-windows-x86-64-Qt-6.5.0.zip
          path: release-artifacts/

      - uses: actions/download-artifact@v4
        name: Windows Qt6.5.0 symbols
        with:
          name: chatterino-windows-x86-64-Qt-6.5.0-symbols.pdb.7z
          path: release-artifacts/

      # Linux
      - uses: actions/download-artifact@v4
        name: Linux AppImage
        with:
          name: Chatterino-x86_64-Qt-6.6.1.AppImage
          path: release-artifacts/

      - uses: actions/download-artifact@v4
        name: Ubuntu 22.04 deb
        with:
          name: Chatterino-ubuntu-22.04-Qt-6.6.1.deb
          path: release-artifacts/

      # macOS
      - uses: actions/download-artifact@v4
        name: macOS x86_64 Qt6.5.0 x86 dmg
        with:
          name: chatterino-macos-Qt-6.5.0-x86_64.dmg
          path: release-artifacts/

      - uses: actions/download-artifact@v4
        name: macOS x86_64 Qt6.5.0 ARM dmg
        with:
          name: chatterino-macos-Qt-6.5.0-arm64.dmg
          path: release-artifacts/

      - name: Rename artifacts
        run: |
          ls -l
          # Rename the macos build to indicate that it's for macOS 12.0 users
          mv chatterino-macos-Qt-6.5.0-x86_64.dmg Chatterino-macOS-12.0-x86_64.dmg
          mv chatterino-macos-Qt-6.5.0-arm64.dmg Chatterino-macOS-12.0-arm64.dmg
        working-directory: release-artifacts
        shell: bash

      - name: Create release
        uses: ncipollo/release-action@v1.14.0
        with:
          replacesArtifacts: true
          allowUpdates: true
          artifactErrorsFailBuild: true
          artifacts: "release-artifacts/*"
          body: ${{ github.event.head_commit.message }}
          prerelease: true
          name: Nightly Release
          tag: nightly-build

      - name: Update nightly-build tag
        run: |
          git tag -f nightly-build
          git push -f origin nightly-build
        shell: bash<|MERGE_RESOLUTION|>--- conflicted
+++ resolved
@@ -105,15 +105,9 @@
     strategy:
       matrix:
         include:
-<<<<<<< HEAD
           # Windows
           - os: windows-latest
             qt-version: 6.5.0
-=======
-          # macOS
-          - os: macos-13
-            qt-version: 5.15.2
->>>>>>> 58a930d2
             force-lto: false
             plugins: true
             skip-artifact: false
@@ -127,7 +121,7 @@
             skip-artifact: false
             skip-crashpad: false
           # macOS (x86)
-          - os: macos-12
+          - os: macos-13
             qt-version: 6.5.0
             arch: x86_64
             force-lto: false
