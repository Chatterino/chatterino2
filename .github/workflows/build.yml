--- conflicted
+++ resolved
@@ -25,12 +25,9 @@
         qt-version: [5.15.2, 5.12.12]
         pch: [true]
         force-lto: [false]
-<<<<<<< HEAD
         plugins: [false]
-=======
         skip_artifact: ["no"]
         crashpad: [true]
->>>>>>> e377c301
         include:
           # Ubuntu 20.04, Qt 5.12
           - os: ubuntu-20.04
@@ -53,7 +50,8 @@
             qt-version: 5.15.2
             pch: false
             force-lto: true
-<<<<<<< HEAD
+            skip_artifact: "yes"
+            crashpad: false
           - os: ubuntu-20.04
             qt-version: 5.15.2
             pch: true
@@ -69,11 +67,6 @@
             pch: true
             force-lto: false
             plugins: true
-
-=======
-            skip_artifact: "yes"
-            crashpad: false
->>>>>>> e377c301
       fail-fast: false
 
     steps:
@@ -83,17 +76,22 @@
           echo "C2_ENABLE_LTO=ON" >> "$GITHUB_ENV"
         shell: bash
 
-<<<<<<< HEAD
       - name: Enable plugin support
         if: matrix.plugins == true
         run: |
           echo "C2_PLUGINS=ON" >> "$GITHUB_ENV"
-=======
+          echo "artifact_descr=plugins" >> "$GITHUB_ENV"
+        shell: bash
+
+      - name: Disable plugin support
+        if: matrix.plugins == false
+          echo "artifact_descr=no-plugins" >> "$GITHUB_ENV"
+        shell: bash
+
       - name: Set Crashpad
         if: matrix.crashpad == true
         run: |
           echo "C2_ENABLE_CRASHPAD=ON" >> "$GITHUB_ENV"
->>>>>>> e377c301
         shell: bash
 
       - name: Set environment variables for windows-latest
@@ -185,33 +183,19 @@
           echo nightly > Chatterino2/modes
           7z a chatterino-windows-x86-64.zip Chatterino2/
 
-<<<<<<< HEAD
-      - name: Upload artifact (Windows)
-        if: startsWith(matrix.os, 'windows') && matrix.plugins == false
-=======
       - name: Upload artifact (Windows - binary)
         if: startsWith(matrix.os, 'windows') && matrix.skip_artifact != 'yes'
->>>>>>> e377c301
-        uses: actions/upload-artifact@v3
-        with:
-          name: chatterino-windows-x86-64-${{ matrix.qt-version }}.zip
+        uses: actions/upload-artifact@v3
+        with:
+          name: chatterino-windows-x86-64-${{ matrix.qt-version }}-${{ artifact_descr }}.zip
           path: build/chatterino-windows-x86-64.zip
 
-<<<<<<< HEAD
-      - name: Upload artifact (Windows, plugins)
-        if: startsWith(matrix.os, 'windows') && matrix.plugins == true
-        uses: actions/upload-artifact@v3
-        with:
-          name: chatterino-windows-x86-64-${{ matrix.qt-version }}-plugins.zip
-          path: build/chatterino-windows-x86-64.zip
-=======
       - name: Upload artifact (Windows - symbols)
         if: startsWith(matrix.os, 'windows') && matrix.skip_artifact != 'yes'
         uses: actions/upload-artifact@v3
         with:
           name: chatterino-windows-x86-64-${{ matrix.qt-version }}-symbols.pdb.7z
           path: build/bin/chatterino.pdb.7z
->>>>>>> e377c301
 
       - name: Clean Conan pkgs
         if: startsWith(matrix.os, 'windows')
@@ -299,14 +283,10 @@
         shell: bash
 
       - name: Upload artifact - AppImage (Ubuntu)
-<<<<<<< HEAD
-        if: startsWith(matrix.os, 'ubuntu') && matrix.plugins == false
-=======
         if: startsWith(matrix.os, 'ubuntu') && matrix.skip_artifact != 'yes'
->>>>>>> e377c301
-        uses: actions/upload-artifact@v3
-        with:
-          name: Chatterino-x86_64-${{ matrix.qt-version }}.AppImage
+        uses: actions/upload-artifact@v3
+        with:
+          name: Chatterino-x86_64-${{ matrix.qt-version }}-${{ artifact_descr }}.AppImage
           path: build/Chatterino-x86_64.AppImage
 
       - name: Upload artifact - AppImage (Ubuntu, plugins)
@@ -317,21 +297,10 @@
           path: build/Chatterino-x86_64.AppImage
 
       - name: Upload artifact - .deb (Ubuntu)
-<<<<<<< HEAD
-        if: startsWith(matrix.os, 'ubuntu') && matrix.plugins == false
-=======
         if: startsWith(matrix.os, 'ubuntu') && matrix.skip_artifact != 'yes'
->>>>>>> e377c301
-        uses: actions/upload-artifact@v3
-        with:
-          name: Chatterino-${{ matrix.os }}-Qt-${{ matrix.qt-version }}.deb
-          path: build/Chatterino-x86_64.deb
-
-      - name: Upload artifact - .deb (Ubuntu, plugins)
-        if: startsWith(matrix.os, 'ubuntu') && matrix.plugins == true
-        uses: actions/upload-artifact@v3
-        with:
-          name: Chatterino-${{ matrix.qt-version }}-plugins.deb
+        uses: actions/upload-artifact@v3
+        with:
+          name: Chatterino-${{ matrix.os }}-Qt-${{ matrix.qt-version }}-${{ artifact_descr }}.deb
           path: build/Chatterino-x86_64.deb
 
       # MACOS
@@ -368,17 +337,10 @@
         shell: bash
 
       - name: Upload artifact (MacOS)
-        if: startsWith(matrix.os, 'macos') && matrix.plugins == false
-        uses: actions/upload-artifact@v3
-        with:
-          name: chatterino-osx-${{ matrix.qt-version }}.dmg
-          path: build/chatterino-osx.dmg
-
-      - name: Upload artifact (MacOS, plugins)
-        if: startsWith(matrix.os, 'macos') && matrix.plugins == true
-        uses: actions/upload-artifact@v3
-        with:
-          name: chatterino-osx-${{ matrix.qt-version }}.dmg
+        if: startsWith(matrix.os, 'macos')
+        uses: actions/upload-artifact@v3
+        with:
+          name: chatterino-osx-${{ matrix.qt-version }}-${{ artifact_descr }}.dmg
           path: build/chatterino-osx.dmg
   create-release:
     needs: build
