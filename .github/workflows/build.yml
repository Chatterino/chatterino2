--- conflicted
+++ resolved
@@ -373,31 +373,18 @@
           name: chatterino-macos-Qt-6.7.1-x86_64.dmg
           path: release-artifacts/
 
-<<<<<<< HEAD
       - uses: actions/download-artifact@v4
         name: macOS x86_64 Qt6.7.1 ARM dmg
         with:
           name: chatterino-macos-Qt-6.7.1-arm64.dmg
           path: release-artifacts/
-=======
-      - name: Copy flatpakref
-        run: |
-          cp .CI/chatterino-nightly.flatpakref release-artifacts/
-        shell: bash
->>>>>>> 7bfb5ac0
 
       - name: Rename artifacts
         run: |
           ls -l
-<<<<<<< HEAD
           # Rename the macos build to indicate that it's for macOS 12.0 users
           mv chatterino-macos-Qt-6.7.1-x86_64.dmg Chatterino-macOS-12.0-x86_64.dmg
           mv chatterino-macos-Qt-6.7.1-arm64.dmg Chatterino-macOS-12.0-arm64.dmg
-=======
-
-          # Mark all Windows Qt5 builds as old
-          mv chatterino-windows-x86-64-Qt-5.15.2.zip chatterino-windows-old-x86-64-Qt-5.15.2.zip
->>>>>>> 7bfb5ac0
         working-directory: release-artifacts
         shell: bash
 
