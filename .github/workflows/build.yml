--- conflicted
+++ resolved
@@ -27,11 +27,7 @@
     strategy:
       matrix:
         os: [windows-latest, macos-latest]
-<<<<<<< HEAD
-        qt-version: [5.15.2]
-=======
         qt-version: [5.15.2, 6.5.0]
->>>>>>> 20bdfaef
         pch: [true]
         force-lto: [false]
         plugins: [false]
@@ -370,23 +366,8 @@
           path: release-artifacts/
 
       - uses: actions/download-artifact@v3
-        name: Linux Qt5.12.12 AppImage
-        with:
-<<<<<<< HEAD
-=======
-          name: Chatterino-x86_64-5.12.12.AppImage
-          path: release-artifacts/
-
-      - uses: actions/download-artifact@v3
-        name: Ubuntu 20.04 Qt5.12.12 deb
-        with:
-          name: Chatterino-ubuntu-20.04-Qt-5.12.12.deb
-          path: release-artifacts/
-
-      - uses: actions/download-artifact@v3
         name: Ubuntu 22.04 Qt5.15.2 deb
         with:
->>>>>>> 20bdfaef
           name: Chatterino-ubuntu-22.04-Qt-5.15.2.deb
           path: release-artifacts/
 
