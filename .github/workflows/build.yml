---
name: Build

on:
  push:
    branches:
      - master
  pull_request:
  workflow_dispatch:

concurrency:
  group: build-${{ github.ref }}
  cancel-in-progress: true

env:
  C2_ENABLE_LTO: ${{ github.ref == 'refs/heads/master' }}
  CHATTERINO_REQUIRE_CLEAN_GIT: On
  C2_BUILD_WITH_QT6: Off

jobs:
  build:
    runs-on: ${{ matrix.os }}
    name: "Build ${{ matrix.os }}, Qt ${{ matrix.qt-version }} (PCH:${{ matrix.pch }}, LTO:${{ matrix.force-lto }})"
    strategy:
      matrix:
        os: [windows-latest, macos-latest]
        qt-version: [5.15.2, 5.12.12]
        pch: [true]
        force-lto: [false]
        plugins: [false]
        skip_artifact: ["no"]
        crashpad: [true]
        include:
          # Ubuntu 20.04, Qt 5.12
          - os: ubuntu-20.04
            qt-version: 5.12.12
            pch: true
            force-lto: false
          # Ubuntu 22.04, Qt 5.15
          - os: ubuntu-22.04
            qt-version: 5.15.2
            pch: true
            force-lto: false
          # Ubuntu 22.04, Qt 6.2.4
          - os: ubuntu-22.04
            qt-version: 6.2.4
            pch: false
            force-lto: false
          # Test for disabling Precompiled Headers & enabling link-time optimization
          - os: ubuntu-22.04
            qt-version: 5.15.2
            pch: false
            force-lto: true
            skip_artifact: "yes"
          # Test for disabling crashpad on Windows
          - os: windows-latest
            qt-version: 5.15.2
            pch: false
            force-lto: true
            skip_artifact: "yes"
            crashpad: false
          - os: ubuntu-20.04
            qt-version: 5.15.2
            pch: true
            force-lto: false
            plugins: true
          - os: windows-latest
            qt-version: 5.15.2
            pch: true
            force-lto: false
            plugins: true
          - os: macos-latest
            qt-version: 5.15.2
            pch: true
            force-lto: false
            plugins: true
      fail-fast: false

    steps:
      - name: Force LTO
        if: matrix.force-lto == true
        run: |
          echo "C2_ENABLE_LTO=ON" >> "$GITHUB_ENV"
        shell: bash

      - name: Enable plugin support
        if: matrix.plugins == true
        run: |
          echo "C2_PLUGINS=ON" >> "$GITHUB_ENV"
          echo "artifact_descr=plugins" >> "$GITHUB_ENV"
        shell: bash

      - name: Disable plugin support
        if: matrix.plugins == false
        run: |
          echo "artifact_descr=no-plugins" >> "$GITHUB_ENV"
        shell: bash

      - name: Set Crashpad
        if: matrix.crashpad == true
        run: |
          echo "C2_ENABLE_CRASHPAD=ON" >> "$GITHUB_ENV"
        shell: bash

      - name: Set environment variables for windows-latest
        if: matrix.os == 'windows-latest'
        run: |
          echo "vs_version=2022" >> "$GITHUB_ENV"
        shell: bash

      - name: Set BUILD_WITH_QT6
        if: startsWith(matrix.qt-version, '6.')
        run: |
          echo "C2_BUILD_WITH_QT6=ON" >> "$GITHUB_ENV"
        shell: bash

      - uses: actions/checkout@v3
        with:
          submodules: recursive
          fetch-depth: 0 # allows for tags access

      - name: Install Qt5
        if: startsWith(matrix.qt-version, '5.')
        uses: jurplel/install-qt-action@v3.1.0
        with:
          cache: true
          cache-key-prefix: ${{ runner.os }}-QtCache-${{ matrix.qt-version }}-v2
          version: ${{ matrix.qt-version }}

      - name: Install Qt6
        if: startsWith(matrix.qt-version, '6.')
        uses: jurplel/install-qt-action@v3.1.0
        with:
          cache: true
          cache-key-prefix: ${{ runner.os }}-QtCache-${{ matrix.qt-version }}-v2
          modules: qt5compat
          version: ${{ matrix.qt-version }}

      # WINDOWS
      - name: Cache conan packages part 1
        if: startsWith(matrix.os, 'windows')
        uses: actions/cache@v3
        with:
          key: ${{ runner.os }}-${{ matrix.crashpad }}-conan-user-${{ hashFiles('**/conanfile.txt') }}
          path: ~/.conan/

      - name: Cache conan packages part 2
        if: startsWith(matrix.os, 'windows')
        uses: actions/cache@v3
        with:
          key: ${{ runner.os }}-${{ matrix.crashpad }}-conan-root-${{ hashFiles('**/conanfile.txt') }}
          path: C:/.conan/

      - name: Add Conan to path
        if: startsWith(matrix.os, 'windows')
        run: echo "C:\Program Files\Conan\conan\" | Out-File -FilePath $env:GITHUB_PATH -Encoding utf8 -Append

      - name: Install dependencies (Windows)
        if: startsWith(matrix.os, 'windows')
        run: |
          choco install conan -y

      - name: Enable Developer Command Prompt
        if: startsWith(matrix.os, 'windows')
        uses: ilammy/msvc-dev-cmd@v1.12.1

      - name: Setup Conan (Windows)
        if: startsWith(matrix.os, 'windows')
        run: |
          conan profile new --detect --force default
          conan profile update conf.tools.cmake.cmaketoolchain:generator="NMake Makefiles" default

      - name: Build (Windows)
        if: startsWith(matrix.os, 'windows')
        run: |
          mkdir build
          cd build
          conan install .. -s build_type=RelWithDebInfo -b missing -pr:b=default
          cmake `
              -G"NMake Makefiles" `
              -DCMAKE_BUILD_TYPE=RelWithDebInfo `
              -DCMAKE_TOOLCHAIN_FILE="conan_toolchain.cmake" `
              -DBUILD_WITH_CRASHPAD="$Env:C2_ENABLE_CRASHPAD" `
              -DCHATTERINO_LTO="$Env:C2_ENABLE_LTO" `
<<<<<<< HEAD
              -DCHATTERINO_PLUGINS="$Env:C2_PLUGINS" `
=======
              -DBUILD_WITH_QT6="$Env:C2_BUILD_WITH_QT6" `
>>>>>>> 621b5d91
              ..
          set cl=/MP
          nmake /S /NOLOGO

      - name: Build crashpad (Windows)
        if: startsWith(matrix.os, 'windows') && matrix.crashpad
        run: |
          cd build
          set cl=/MP
          nmake /S /NOLOGO crashpad_handler
          mkdir Chatterino2/crashpad
          cp bin/crashpad/crashpad_handler.exe Chatterino2/crashpad/crashpad_handler.exe
          7z a bin/chatterino.pdb.7z bin/chatterino.pdb

      - name: Package (windows)
        if: startsWith(matrix.os, 'windows')
        run: |
          cd build
          windeployqt bin/chatterino.exe --release --no-compiler-runtime --no-translations --no-opengl-sw --dir Chatterino2/
          cp bin/chatterino.exe Chatterino2/
          echo nightly > Chatterino2/modes
          7z a chatterino-windows-x86-64.zip Chatterino2/

      - name: Upload artifact (Windows - binary)
        if: startsWith(matrix.os, 'windows') && matrix.skip_artifact != 'yes'
        uses: actions/upload-artifact@v3
        with:
          name: chatterino-windows-x86-64-${{ matrix.qt-version }}-${{ env.artifact_descr }}.zip
          path: build/chatterino-windows-x86-64.zip

      - name: Upload artifact (Windows - symbols)
        if: startsWith(matrix.os, 'windows') && matrix.skip_artifact != 'yes'
        uses: actions/upload-artifact@v3
        with:
          name: chatterino-windows-x86-64-${{ matrix.qt-version }}-symbols.pdb.7z
          path: build/bin/chatterino.pdb.7z

      - name: Clean Conan pkgs
        if: startsWith(matrix.os, 'windows')
        run: conan remove "*" -fsb
        shell: bash

      # LINUX
      - name: Install dependencies (Ubuntu)
        if: startsWith(matrix.os, 'ubuntu')
        run: |
          sudo apt-get update
          sudo apt-get -y install \
              cmake \
              virtualenv \
              rapidjson-dev \
              libfuse2 \
              libssl-dev \
              libboost-dev \
              libxcb-randr0-dev \
              libboost-system-dev \
              libboost-filesystem-dev \
              libpulse-dev \
              libxkbcommon-x11-0 \
              build-essential \
              libgl1-mesa-dev \
              libxcb-icccm4 \
              libxcb-image0 \
              libxcb-keysyms1 \
              libxcb-render-util0 \
              libxcb-xinerama0

      - name: Apply Qt patches (Ubuntu)
        if: startsWith(matrix.os, 'ubuntu') && startsWith(matrix.qt-version, '5.')
        run: |
          patch "$Qt5_DIR/include/QtConcurrent/qtconcurrentthreadengine.h" .patches/qt5-on-newer-gcc.patch
        shell: bash

      - name: Build (Ubuntu)
        if: startsWith(matrix.os, 'ubuntu')
        run: |
          mkdir build
          cd build
          CXXFLAGS=-fno-sized-deallocation cmake \
            -DCMAKE_INSTALL_PREFIX=appdir/usr/ \
            -DCMAKE_BUILD_TYPE=Release \
            -DPAJLADA_SETTINGS_USE_BOOST_FILESYSTEM=On \
            -DUSE_PRECOMPILED_HEADERS=${{ matrix.pch }} \
            -DCMAKE_EXPORT_COMPILE_COMMANDS=On \
            -DCHATTERINO_LTO="$C2_ENABLE_LTO" \
<<<<<<< HEAD
            -DCHATTERINO_PLUGINS="$C2_PLUGINS" \
=======
            -DBUILD_WITH_QT6="$C2_BUILD_WITH_QT6" \
>>>>>>> 621b5d91
            ..
          make -j"$(nproc)"
        shell: bash

      - name: clang-tidy review
        if: (startsWith(matrix.os, 'ubuntu') && matrix.pch == false && matrix.qt-version == '5.15.2' && github.event_name == 'pull_request')
        uses: ZedThree/clang-tidy-review@v0.10.1
        id: review
        with:
          build_dir: build
          config_file: ".clang-tidy"
          split_workflow: true
          exclude: "tests/*,lib/*"

      - uses: actions/upload-artifact@v3
        if: (startsWith(matrix.os, 'ubuntu') && matrix.pch == false && matrix.qt-version == '5.15.2' && github.event_name == 'pull_request')
        with:
          name: clang-tidy-review
          path: |
            clang-tidy-review-output.json
            clang-tidy-review-metadata.json

      - name: Package - AppImage (Ubuntu)
        if: startsWith(matrix.os, 'ubuntu') && matrix.skip_artifact != 'yes'
        run: |
          cd build
          sh ./../.CI/CreateAppImage.sh
        shell: bash

      - name: Package - .deb (Ubuntu)
        if: startsWith(matrix.os, 'ubuntu') && matrix.skip_artifact != 'yes'
        run: |
          cd build
          sh ./../.CI/CreateUbuntuDeb.sh
        shell: bash

      - name: Upload artifact - AppImage (Ubuntu)
        if: startsWith(matrix.os, 'ubuntu') && matrix.skip_artifact != 'yes'
        uses: actions/upload-artifact@v3
        with:
          name: Chatterino-x86_64-${{ matrix.qt-version }}-${{ env.artifact_descr }}.AppImage
          path: build/Chatterino-x86_64.AppImage

      - name: Upload artifact - AppImage (Ubuntu, plugins)
        if: startsWith(matrix.os, 'ubuntu') && matrix.plugins == true
        uses: actions/upload-artifact@v3
        with:
          name: Chatterino-x86_64-${{ matrix.qt-version }}-plugins.AppImage
          path: build/Chatterino-x86_64.AppImage

      - name: Upload artifact - .deb (Ubuntu)
        if: startsWith(matrix.os, 'ubuntu') && matrix.skip_artifact != 'yes'
        uses: actions/upload-artifact@v3
        with:
          name: Chatterino-${{ matrix.os }}-Qt-${{ matrix.qt-version }}-${{ env.artifact_descr }}.deb
          path: build/Chatterino-${{ matrix.is }}-x86_64.deb

      # MACOS
      - name: Install dependencies (MacOS)
        if: startsWith(matrix.os, 'macos')
        run: |
          brew install boost openssl rapidjson p7zip create-dmg cmake tree
        shell: bash

      - name: Build (MacOS)
        if: startsWith(matrix.os, 'macos')
        run: |
          mkdir build
          cd build
          cmake \
              -DCMAKE_BUILD_TYPE=Release \
              -DCMAKE_OSX_DEPLOYMENT_TARGET=10.15 \
              -DOPENSSL_ROOT_DIR=/usr/local/opt/openssl \
              -DUSE_PRECOMPILED_HEADERS=${{ matrix.pch }} \
              -DCHATTERINO_LTO="$C2_ENABLE_LTO" \
<<<<<<< HEAD
              -DCHATTERINO_PLUGINS="$C2_PLUGINS" \
=======
              -DBUILD_WITH_QT6="$C2_BUILD_WITH_QT6" \
>>>>>>> 621b5d91
              ..
          make -j"$(sysctl -n hw.logicalcpu)"
        shell: bash

      - name: Package (MacOS)
        if: startsWith(matrix.os, 'macos')
        run: |
          ls -la
          pwd
          ls -la build || true
          cd build
          sh ./../.CI/CreateDMG.sh
        shell: bash

      - name: Upload artifact (MacOS)
        if: startsWith(matrix.os, 'macos')
        uses: actions/upload-artifact@v3
        with:
          name: chatterino-osx-${{ matrix.qt-version }}-${{ env.artifact_descr }}.dmg
          path: build/chatterino-osx.dmg
  create-release:
    needs: build
    runs-on: ubuntu-latest
    if: (github.event_name == 'push' && github.ref == 'refs/heads/master')

    steps:
      - uses: actions/checkout@v3
        with:
          fetch-depth: 0 # allows for tags access
      - uses: actions/download-artifact@v3
        with:
          name: chatterino-windows-x86-64-5.15.2.zip
          path: release-artifacts/

      - uses: actions/download-artifact@v3
        with:
          name: chatterino-windows-x86-64-5.15.2-symbols.pdb.7z
          path: release-artifacts/

      - uses: actions/download-artifact@v3
        with:
          name: Chatterino-x86_64-5.15.2.AppImage
          path: release-artifacts/

      - uses: actions/download-artifact@v3
        with:
          name: Chatterino-ubuntu-20.04-Qt-5.12.12.deb
          path: release-artifacts/

      - uses: actions/download-artifact@v3
        with:
          name: Chatterino-ubuntu-22.04-Qt-5.15.2.deb
          path: release-artifacts/

      - uses: actions/download-artifact@v3
        with:
          name: chatterino-osx-5.15.2.dmg
          path: release-artifacts/

      - name: Copy flatpakref
        run: |
          cp .CI/chatterino-nightly.flatpakref release-artifacts/
        shell: bash

      - name: Create release
        uses: ncipollo/release-action@v1.12.0
        with:
          removeArtifacts: true
          allowUpdates: true
          artifactErrorsFailBuild: true
          artifacts: "release-artifacts/*"
          body: ${{ github.event.head_commit.message }}
          prerelease: true
          name: Nightly Release
          tag: nightly-build

      - name: Update nightly-build tag
        run: |
          git tag -f nightly-build
          git push -f origin nightly-build
        shell: bash<|MERGE_RESOLUTION|>--- conflicted
+++ resolved
@@ -182,11 +182,8 @@
               -DCMAKE_TOOLCHAIN_FILE="conan_toolchain.cmake" `
               -DBUILD_WITH_CRASHPAD="$Env:C2_ENABLE_CRASHPAD" `
               -DCHATTERINO_LTO="$Env:C2_ENABLE_LTO" `
-<<<<<<< HEAD
               -DCHATTERINO_PLUGINS="$Env:C2_PLUGINS" `
-=======
               -DBUILD_WITH_QT6="$Env:C2_BUILD_WITH_QT6" `
->>>>>>> 621b5d91
               ..
           set cl=/MP
           nmake /S /NOLOGO
@@ -272,11 +269,8 @@
             -DUSE_PRECOMPILED_HEADERS=${{ matrix.pch }} \
             -DCMAKE_EXPORT_COMPILE_COMMANDS=On \
             -DCHATTERINO_LTO="$C2_ENABLE_LTO" \
-<<<<<<< HEAD
             -DCHATTERINO_PLUGINS="$C2_PLUGINS" \
-=======
             -DBUILD_WITH_QT6="$C2_BUILD_WITH_QT6" \
->>>>>>> 621b5d91
             ..
           make -j"$(nproc)"
         shell: bash
@@ -352,11 +346,8 @@
               -DOPENSSL_ROOT_DIR=/usr/local/opt/openssl \
               -DUSE_PRECOMPILED_HEADERS=${{ matrix.pch }} \
               -DCHATTERINO_LTO="$C2_ENABLE_LTO" \
-<<<<<<< HEAD
               -DCHATTERINO_PLUGINS="$C2_PLUGINS" \
-=======
               -DBUILD_WITH_QT6="$C2_BUILD_WITH_QT6" \
->>>>>>> 621b5d91
               ..
           make -j"$(sysctl -n hw.logicalcpu)"
         shell: bash
