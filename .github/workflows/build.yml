--- conflicted
+++ resolved
@@ -278,18 +278,13 @@
       - name: Install dependencies (MacOS)
         if: startsWith(matrix.os, 'macos')
         run: |
-<<<<<<< HEAD
-          # binary dependencies
-          ./.CI/SetupHomebrewDeps.sh boost openssl@3
-          # build and header-only dependencies
-          brew install rapidjson p7zip create-dmg cmake tree
-=======
-          brew install openssl rapidjson p7zip create-dmg cmake tree
           brew tap-new gh/local-boost
           brew tap homebrew/core --force
           brew extract --version=1.86.0 boost gh/local-boost
-          brew install boost@1.86.0
->>>>>>> fae3e7a8
+          # binary dependencies
+          ./.CI/SetupHomebrewDeps.sh boost@1.86.0 openssl@3
+          # build and header-only dependencies
+          brew install rapidjson p7zip create-dmg cmake tree
         shell: bash
 
       - name: Build (MacOS)
