--- conflicted
+++ resolved
@@ -4,12 +4,7 @@
 on:
   push:
     branches:
-<<<<<<< HEAD
       - dankerino
-  pull_request:
-=======
-      - master
->>>>>>> 90755412
 
 concurrency: 
   group: build-archlinux-${{ github.ref }}
