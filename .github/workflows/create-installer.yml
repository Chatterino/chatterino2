name: Create installer

on:
  workflow_run:
    workflows: ["Build"]
    types: [completed]
    # make sure this only runs on the default branch
    branches: [chatterino7, "bugfix-release/**", "release/*"]
  workflow_dispatch:

env:
  C2_PORTABLE_INSTALLER_VERSION: "v0.1.3"
  C2_PORTABLE_INSTALLER_SHA256: "1226165a328e9b1ce96ccc1b3a641fe9020708b5e2f88a486e226e2b4f259aa8"
  RELEASE_NIGHTLY_INSTALLER: "OFF"

jobs:
  create-installer:
    runs-on: windows-latest
    # Only run manually or when a build succeeds
    if: ${{ github.event_name == 'workflow_dispatch' || github.event.workflow_run.conclusion == 'success' }}
    strategy:
      matrix:
        qt-version: ["6.7.1"]
    steps:
      - uses: actions/checkout@v4
        with:
          fetch-depth: 0 # allows for tags access

      - name: Download artifact
<<<<<<< HEAD
        uses: dawidd6/action-download-artifact@v5
=======
        uses: dawidd6/action-download-artifact@v6
>>>>>>> 538bead4
        with:
          workflow: build.yml
          name: chatterino-windows-x86-64-Qt-${{ matrix.qt-version }}.zip
          commit: ${{ github.sha }}
          path: build/

      - name: Unzip
        run: 7z e -spf chatterino-windows-x86-64-Qt-${{ matrix.qt-version }}.zip
        working-directory: build

      - name: Install InnoSetup
        run: choco install innosetup

      - name: Add InnoSetup to path
        run: echo "C:\Program Files (x86)\Inno Setup 6\" | Out-File -FilePath $env:GITHUB_PATH -Encoding utf8 -Append

      - name: Enable Developer Command Prompt
        uses: ilammy/msvc-dev-cmd@v1.13.0

      - name: Build installer
        id: build-installer
        working-directory: build
        run: ..\.CI\build-installer.ps1
        shell: powershell

      - name: Bundle portable
        id: bundle-portable
        working-directory: build
        run: ..\.CI\bundle-portable.ps1
        shell: powershell

      - name: Upload installer
        uses: actions/upload-artifact@v4
        with:
          path: build/${{ steps.build-installer.outputs.C2_INSTALLER_BASE_NAME }}.exe
          name: ${{ steps.build-installer.outputs.C2_INSTALLER_BASE_NAME }}.exe

      - name: Upload portable
        uses: actions/upload-artifact@v4
        with:
          path: build/${{ steps.bundle-portable.outputs.C2_PORTABLE_BASE_NAME }}.zip
          name: ${{ steps.bundle-portable.outputs.C2_PORTABLE_BASE_NAME }}.zip

      - name: Create nightly release
        if: ${{ contains(steps.build-installer.outputs.C2_INSTALLER_BASE_NAME, 'Nightly') && env.RELEASE_NIGHTLY_INSTALLER == 'ON' }}
        uses: ncipollo/release-action@v1.14.0
        with:
          replacesArtifacts: true
          allowUpdates: true
          omitBodyDuringUpdate: true
          omitNameDuringUpdate: true
          artifactErrorsFailBuild: true
          artifacts: |
            build/${{ steps.build-installer.outputs.C2_INSTALLER_BASE_NAME }}.exe
            build/${{ steps.bundle-portable.outputs.C2_PORTABLE_BASE_NAME }}.zip
          prerelease: true
          name: Nightly Release
          tag: nightly-build

  check-release:
    runs-on: ubuntu-latest
    needs: create-installer
    outputs:
      IS_TAGGED: ${{ steps.is-rel.outputs.IS_TAGGED }}
    steps:
      - uses: actions/checkout@v4
        with:
          fetch-depth: 0 # allows for tags access
      - name: Check Release
        id: is-rel
        run: |
          set +e;
          git describe --exact-match --match 'v*' &> /dev/null;
          echo "IS_TAGGED=$?" >> "$GITHUB_OUTPUT";
        shell: bash

  draft-release:
    runs-on: ubuntu-latest
    needs: [create-installer, check-release]
    steps:
      - uses: actions/checkout@v4
        with:
          fetch-depth: 0 # allows for tags access

      - uses: actions/download-artifact@v4
        with:
          name: Chatterino7${{ needs.check-release.outputs.IS_TAGGED != '0' && '.Nightly' || '' }}.Installer.exe
          path: build/
      - uses: actions/download-artifact@v4
        with:
          name: Chatterino7${{ needs.check-release.outputs.IS_TAGGED != '0' && '.Nightly' || '' }}.Portable.zip
          path: build/

      - name: Download artifact
        uses: dawidd6/action-download-artifact@v5
        with:
          workflow: build.yml
          name_is_regexp: true
          name: '((^[Cc]hatterino)-[^wW].+$)|(^.+\.7z$)'
          path: build/

      - name: Fix Directories
        working-directory: build
        run: |
          for file in */ ; do 
            mv "$file$(find "$file" -type f -printf '%f')" ".tmp.${file%/}";
            rm -rf "$file";
            mv ".tmp.${file%/}" "${file%/}";
          done
        shell: bash

      - name: Fix paths
        working-directory: build
        run: |
          ls -l
          mv Chatterino-ubuntu-22.04-Qt-6.6.1.deb Chatterino-Ubuntu-22.04-Qt6.deb

          mv Chatterino-x86_64-Qt-6.6.1.AppImage Chatterino-x86_64-Qt6.AppImage

          mv chatterino-windows-x86-64-Qt-6.7.1-symbols.pdb.7z Chatterino-Windows-debug-symbols.pdb.7z

          mv chatterino-macos-Qt-6.7.1-x86_64.dmg Chatterino-x86_64.dmg
          mv chatterino-macos-Qt-6.7.1-arm64.dmg Chatterino-arm64.dmg

      - name: Hash files
        working-directory: build
        run: |
          sha256sum * > sha256-checksums.txt

      - name: Dry Run
        if: ${{ needs.check-release.outputs.IS_TAGGED != '0' }}
        run: |
          echo "Dry Run"
          echo "========================================"
          echo "Files:"
          ls -la build
          echo "========================================"
          echo "Sha256 sums:"
          cat build/sha256-checksums.txt

      - name: Get Tag
        id: get-tag
        if: ${{ needs.check-release.outputs.IS_TAGGED == '0' }}
        run: echo "VALUE=$(git describe --exact-match --match 'v*')" >> "$GITHUB_OUTPUT"

      - name: Create release
        uses: ncipollo/release-action@v1.14.0
        if: ${{ needs.check-release.outputs.IS_TAGGED == '0' }}
        with:
          replacesArtifacts: true
          allowUpdates: true
          artifactErrorsFailBuild: true
          omitBodyDuringUpdate: true
          omitNameDuringUpdate: true
          draft: true
          artifacts: "build/*"
          name: ${{ steps.get-tag.outputs.VALUE }}
          tag: ${{ steps.get-tag.outputs.VALUE }}<|MERGE_RESOLUTION|>--- conflicted
+++ resolved
@@ -27,11 +27,7 @@
           fetch-depth: 0 # allows for tags access
 
       - name: Download artifact
-<<<<<<< HEAD
-        uses: dawidd6/action-download-artifact@v5
-=======
         uses: dawidd6/action-download-artifact@v6
->>>>>>> 538bead4
         with:
           workflow: build.yml
           name: chatterino-windows-x86-64-Qt-${{ matrix.qt-version }}.zip
@@ -126,7 +122,7 @@
           path: build/
 
       - name: Download artifact
-        uses: dawidd6/action-download-artifact@v5
+        uses: dawidd6/action-download-artifact@v6
         with:
           workflow: build.yml
           name_is_regexp: true
