name: Create installer

on:
  workflow_run:
    workflows: ["Build"]
    types: [completed]
    # make sure this only runs on the default branch
<<<<<<< HEAD
    branches: [chatterino7, "bugfix-release/**"]
=======
    branches:
      - master
      - "bugfix-release/*"
      - "release/*"
>>>>>>> bc218b42
  workflow_dispatch:

env:
  C2_PORTABLE_INSTALLER_VERSION: "v0.1.3"
  C2_PORTABLE_INSTALLER_SHA256: "1226165a328e9b1ce96ccc1b3a641fe9020708b5e2f88a486e226e2b4f259aa8"
  RELEASE_NIGHTLY_INSTALLER: "OFF"

jobs:
  create-installer:
    runs-on: windows-latest
    # Only run manually or when a build succeeds
    if: ${{ github.event_name == 'workflow_dispatch' || github.event.workflow_run.conclusion == 'success' }}
    strategy:
      matrix:
<<<<<<< HEAD
        qt-version: [6.5.0]
=======
        qt-version: ["6.5.0"]
>>>>>>> bc218b42
    steps:
      - uses: actions/checkout@v4
        with:
          fetch-depth: 0 # allows for tags access

      - name: Download artifact
        uses: dawidd6/action-download-artifact@v2
        with:
          workflow: build.yml
          name: chatterino-windows-x86-64-Qt-${{ matrix.qt-version }}.zip
          commit: ${{ github.sha }}
          path: build/

      - name: Unzip
        run: 7z e -spf chatterino-windows-x86-64-Qt-${{ matrix.qt-version }}.zip
        working-directory: build

      - name: Install InnoSetup
        run: choco install innosetup

      - name: Add InnoSetup to path
        run: echo "C:\Program Files (x86)\Inno Setup 6\" | Out-File -FilePath $env:GITHUB_PATH -Encoding utf8 -Append

      - name: Enable Developer Command Prompt
        uses: ilammy/msvc-dev-cmd@v1.12.1

      - name: Build installer
        id: build-installer
        working-directory: build
        run: ..\.CI\build-installer.ps1
        shell: powershell

      - name: Bundle portable
        id: bundle-portable
        working-directory: build
        run: ..\.CI\bundle-portable.ps1
        shell: powershell

      - name: Upload installer
        uses: actions/upload-artifact@v3
        with:
          path: build/${{ steps.build-installer.outputs.C2_INSTALLER_BASE_NAME }}.exe
<<<<<<< HEAD
          name: ${{ steps.build-installer.outputs.C2_INSTALLER_BASE_NAME }}.exe

      - name: Upload portable
        uses: actions/upload-artifact@v3
        with:
          path: build/${{ steps.bundle-portable.outputs.C2_PORTABLE_BASE_NAME }}.zip
          name: ${{ steps.bundle-portable.outputs.C2_PORTABLE_BASE_NAME }}.zip

      - name: Create nightly release
        if: ${{ contains(steps.build-installer.outputs.C2_INSTALLER_BASE_NAME, 'Nightly') && env.RELEASE_NIGHTLY_INSTALLER == 'ON' }}
        uses: ncipollo/release-action@v1.12.0
        with:
          replacesArtifacts: true
          allowUpdates: true
          omitBodyDuringUpdate: true
          omitNameDuringUpdate: true
          artifactErrorsFailBuild: true
          artifacts: |
            build/${{ steps.build-installer.outputs.C2_INSTALLER_BASE_NAME }}.exe
            build/${{ steps.bundle-portable.outputs.C2_PORTABLE_BASE_NAME }}.zip
          prerelease: true
          name: Nightly Release
          tag: nightly-build

  check-release:
    runs-on: ubuntu-latest
    needs: create-installer
    outputs:
      IS_TAGGED: ${{ steps.is-rel.outputs.IS_TAGGED }}
    steps:
      - uses: actions/checkout@v3
        with:
          fetch-depth: 0 # allows for tags access
      - name: Check Release
        id: is-rel
        run: |
          set +e;
          git describe --exact-match --match 'v*' &> /dev/null;
          echo "IS_TAGGED=$?" >> "$GITHUB_OUTPUT";
        shell: bash

  draft-release:
    runs-on: ubuntu-latest
    needs: [create-installer, check-release]
    if: ${{ needs.check-release.outputs.IS_TAGGED == '0' }}
    steps:
      - uses: actions/checkout@v3
        with:
          fetch-depth: 0 # allows for tags access

      - uses: actions/download-artifact@v3
        with:
          name: Chatterino7.Installer.exe
          path: build/
      - uses: actions/download-artifact@v3
        with:
          name: Chatterino7.Portable.zip
          path: build/

      - name: Download artifact
        uses: dawidd6/action-download-artifact@v2
        with:
          workflow: build.yml
          name_is_regexp: true
          name: '((^[Cc]hatterino)-[^wW].+$)|(^.+\.7z$)'
          path: build/

      - name: Fix Directories
        working-directory: build
        run: |
          for file in */ ; do 
            mv "$file$(find "$file" -type f -printf '%f')" ".tmp.${file%/}";
            rm -rf "$file";
            mv ".tmp.${file%/}" "${file%/}";
          done
        shell: bash

      - name: Fix paths
        working-directory: build
        run: |
          ls -l
          mv Chatterino-ubuntu-22.04-Qt-5.15.2.deb Chatterino-Ubuntu-22.04.deb
          mv Chatterino-ubuntu-22.04-Qt-6.2.4.deb EXPERIMENTAL-Chatterino-Ubuntu-22.04-Qt6.deb

          mv Chatterino-x86_64-5.15.2.AppImage Chatterino-x86_64.AppImage
          mv Chatterino-x86_64-6.2.4.AppImage EXPERIMENTAL-Chatterino-x86_64-Qt6.AppImage

          mv chatterino-windows-x86-64-Qt-6.5.0-symbols.pdb.7z Chatterino-Windows-debug-symbols.pdb.7z

          mv chatterino-macos-Qt-5.15.2.dmg Chatterino.dmg
          mv chatterino-macos-Qt-6.5.0.dmg EXPERIMENTAL-Chatterino.Qt6.dmg

      - name: Hash files
        working-directory: build
        run: |
          sha256sum * > sha256-checksums.txt

      - name: Get Tag
        id: get-tag
        run: echo "VALUE=$(git describe --exact-match --match 'v*')" >> "$GITHUB_OUTPUT"
      - name: Create release
        uses: ncipollo/release-action@v1.12.0
        with:
          replacesArtifacts: true
          allowUpdates: true
          artifactErrorsFailBuild: true
          omitBodyDuringUpdate: true
          omitNameDuringUpdate: true
          draft: true
          artifacts: "build/*"
          name: ${{ steps.get-tag.outputs.VALUE }}
          tag: ${{ steps.get-tag.outputs.VALUE }}
=======
          name: ${{ steps.build-installer.outputs.C2_INSTALLER_BASE_NAME }}.exe
>>>>>>> bc218b42
<|MERGE_RESOLUTION|>--- conflicted
+++ resolved
@@ -5,14 +5,7 @@
     workflows: ["Build"]
     types: [completed]
     # make sure this only runs on the default branch
-<<<<<<< HEAD
-    branches: [chatterino7, "bugfix-release/**"]
-=======
-    branches:
-      - master
-      - "bugfix-release/*"
-      - "release/*"
->>>>>>> bc218b42
+    branches: [chatterino7, "bugfix-release/**", "release/*"]
   workflow_dispatch:
 
 env:
@@ -27,11 +20,7 @@
     if: ${{ github.event_name == 'workflow_dispatch' || github.event.workflow_run.conclusion == 'success' }}
     strategy:
       matrix:
-<<<<<<< HEAD
         qt-version: [6.5.0]
-=======
-        qt-version: ["6.5.0"]
->>>>>>> bc218b42
     steps:
       - uses: actions/checkout@v4
         with:
@@ -74,7 +63,6 @@
         uses: actions/upload-artifact@v3
         with:
           path: build/${{ steps.build-installer.outputs.C2_INSTALLER_BASE_NAME }}.exe
-<<<<<<< HEAD
           name: ${{ steps.build-installer.outputs.C2_INSTALLER_BASE_NAME }}.exe
 
       - name: Upload portable
@@ -186,7 +174,4 @@
           draft: true
           artifacts: "build/*"
           name: ${{ steps.get-tag.outputs.VALUE }}
-          tag: ${{ steps.get-tag.outputs.VALUE }}
-=======
-          name: ${{ steps.build-installer.outputs.C2_INSTALLER_BASE_NAME }}.exe
->>>>>>> bc218b42
+          tag: ${{ steps.get-tag.outputs.VALUE }}