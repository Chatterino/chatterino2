[submodule "lib/libcommuni"]
	path = lib/libcommuni
	url = https://github.com/Chatterino/libcommuni
	branch = chatterino-cmake
[submodule "lib/WinToast"]
	path = lib/WinToast
	url = https://github.com/mohabouje/WinToast.git
[submodule "lib/settings"]
	path = lib/settings
	url = https://github.com/pajlada/settings
[submodule "lib/signals"]
	path = lib/signals
	url = https://github.com/pajlada/signals
[submodule "lib/serialize"]
	path = lib/serialize
	url = https://github.com/pajlada/serialize
[submodule "lib/rapidjson"]
	path = lib/rapidjson
	url = https://github.com/Tencent/rapidjson
[submodule "lib/qtkeychain"]
	path = lib/qtkeychain
	url = https://github.com/Chatterino/qtkeychain
[submodule "lib/websocketpp"]
	path = lib/websocketpp
	url = https://github.com/zaphoyd/websocketpp
[submodule "cmake/sanitizers-cmake"]
	path = cmake/sanitizers-cmake
	url = https://github.com/arsenm/sanitizers-cmake
[submodule "lib/magic_enum"]
	path = lib/magic_enum
	url = https://github.com/Neargye/magic_enum
[submodule "lib/googletest"]
	path = lib/googletest
	url = https://github.com/google/googletest.git
[submodule "lib/miniaudio"]
	path = lib/miniaudio
	url = https://github.com/mackron/miniaudio.git
<<<<<<< HEAD
[submodule "lib/lua/src"]
	path = lib/lua/src
	url = https://github.com/lua/lua
=======
[submodule "lib/crashpad"]
	path = lib/crashpad
	url = https://github.com/getsentry/crashpad
>>>>>>> b209c50b
<|MERGE_RESOLUTION|>--- conflicted
+++ resolved
@@ -35,12 +35,9 @@
 [submodule "lib/miniaudio"]
 	path = lib/miniaudio
 	url = https://github.com/mackron/miniaudio.git
-<<<<<<< HEAD
 [submodule "lib/lua/src"]
 	path = lib/lua/src
 	url = https://github.com/lua/lua
-=======
 [submodule "lib/crashpad"]
 	path = lib/crashpad
-	url = https://github.com/getsentry/crashpad
->>>>>>> b209c50b
+	url = https://github.com/getsentry/crashpad