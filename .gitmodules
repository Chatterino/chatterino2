--- conflicted
+++ resolved
@@ -38,15 +38,9 @@
 [submodule "lib/lua/src"]
 	path = lib/lua/src
 	url = https://github.com/lua/lua
-<<<<<<< HEAD
-[submodule "lib/crashpad"]
-	path = lib/crashpad
-	url = https://github.com/getsentry/crashpad
 [submodule "lib/kimageformats"]
 	path = lib/kimageformats
 	url = https://github.com/KDE/kimageformats
-=======
 [submodule "tools/crash-handler"]
 	path = tools/crash-handler
-	url = https://github.com/Chatterino/crash-handler
->>>>>>> 485fc5cd
+	url = https://github.com/Chatterino/crash-handler