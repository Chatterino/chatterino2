[submodule "lib/libcommuni"]
	path = lib/libcommuni
	url = https://github.com/Chatterino/libcommuni
	branch = chatterino-cmake
[submodule "lib/WinToast"]
	path = lib/WinToast
	url = https://github.com/mohabouje/WinToast.git
[submodule "lib/settings"]
	path = lib/settings
	url = https://github.com/pajlada/settings
[submodule "lib/signals"]
	path = lib/signals
	url = https://github.com/pajlada/signals
[submodule "lib/serialize"]
	path = lib/serialize
	url = https://github.com/pajlada/serialize
[submodule "lib/rapidjson"]
	path = lib/rapidjson
	url = https://github.com/Tencent/rapidjson
[submodule "lib/qtkeychain"]
	path = lib/qtkeychain
	url = https://github.com/Chatterino/qtkeychain
[submodule "lib/websocketpp"]
	path = lib/websocketpp
	url = https://github.com/zaphoyd/websocketpp
[submodule "cmake/sanitizers-cmake"]
	path = cmake/sanitizers-cmake
	url = https://github.com/arsenm/sanitizers-cmake
[submodule "lib/magic_enum"]
	path = lib/magic_enum
	url = https://github.com/Neargye/magic_enum
[submodule "lib/googletest"]
	path = lib/googletest
	url = https://github.com/google/googletest.git
[submodule "lib/miniaudio"]
	path = lib/miniaudio
	url = https://github.com/mackron/miniaudio.git
[submodule "lib/lua/src"]
	path = lib/lua/src
	url = https://github.com/lua/lua
<<<<<<< HEAD
[submodule "lib/kimageformats"]
	path = lib/kimageformats
	url = https://github.com/KDE/kimageformats
=======
	branch = v5.4
>>>>>>> fc8d27b7
[submodule "tools/crash-handler"]
	path = tools/crash-handler
	url = https://github.com/Chatterino/crash-handler
[submodule "lib/expected-lite"]
	path = lib/expected-lite
	url = https://github.com/martinmoene/expected-lite
[submodule "lib/sol2"]
	path = lib/sol2
	url = https://github.com/ThePhD/sol2.git<|MERGE_RESOLUTION|>--- conflicted
+++ resolved
@@ -38,13 +38,10 @@
 [submodule "lib/lua/src"]
 	path = lib/lua/src
 	url = https://github.com/lua/lua
-<<<<<<< HEAD
+	branch = v5.4
 [submodule "lib/kimageformats"]
 	path = lib/kimageformats
 	url = https://github.com/KDE/kimageformats
-=======
-	branch = v5.4
->>>>>>> fc8d27b7
 [submodule "tools/crash-handler"]
 	path = tools/crash-handler
 	url = https://github.com/Chatterino/crash-handler
