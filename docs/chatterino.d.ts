/** @noSelfInFile */

declare namespace c2 {
    enum LogLevel {
        Debug,
        Info,
        Warning,
        Critical,
    }
    class CommandContext {
        words: string[];
        channel: Channel;
    }

    enum ChannelType {
        None,
        Direct,
        Twitch,
        TwitchWhispers,
        TwitchWatching,
        TwitchMentions,
        TwitchLive,
        TwitchAutomod,
        Misc,
    }

    interface IWeakResource {
        is_valid(): boolean;
    }

    interface ISharedResource {}

    class RoomModes {
        unique_chat: boolean;
        subscriber_only: boolean;
        emotes_only: boolean;
        follower_only: null | number;
        slow_mode: null | number;
    }
    class StreamStatus {
        live: boolean;
        viewer_count: number;
        uptime: number;
        title: string;
        game_name: string;
        game_id: string;
    }

    class Channel implements IWeakResource {
        is_valid(): boolean;
        get_name(): string;
        get_type(): ChannelType;
        get_display_name(): string;

        send_message(message: string, execute_commands: boolean): void;
        send_message(message: string): void;

        add_system_message(message: string): void;

        add_message(
            message: Message,
            context?: MessageContext,
            override_flags?: MessageFlag | null
        ): void;

        is_twitch_channel(): boolean;

        get_room_modes(): RoomModes;
        get_stream_status(): StreamStatus;
        get_twitch_id(): string;
        is_broadcaster(): boolean;
        is_mod(): boolean;
        is_vip(): boolean;

        static by_name(this: void, name: string): null | Channel;
        static by_twitch_id(this: void, id: string): null | Channel;
    }

    enum HTTPMethod {
        Get,
        Post,
        Put,
        Delete,
        Patch,
    }

    class HTTPResponse implements ISharedResource {
        data(): string;
        status(): number | null;
        error(): string;
    }

    type HTTPCallback = (res: HTTPResponse) => void;
    class HTTPRequest implements ISharedResource {
        on_success(callback: HTTPCallback): void;
        on_error(callback: HTTPCallback): void;
        finally(callback: () => void): void;

        set_timeout(millis: number): void;
        set_payload(data: string): void;
        set_header(name: string, value: string): void;

        execute(): void;

        static create(this: void, method: HTTPMethod, url: string): HTTPRequest;
    }

    function log(level: LogLevel, ...data: any[]): void;
    function register_command(
        name: string,
        handler: (ctx: CommandContext) => void
    ): boolean;

    class CompletionEvent {
        query: string;
        full_text_content: string;
        cursor_position: number;
        is_first_word: boolean;
    }

    class CompletionList {
        values: string[];
        hide_others: boolean;
    }

    enum EventType {
        CompletionRequested = "CompletionRequested",
    }

    type CbFuncCompletionsRequested = (ev: CompletionEvent) => CompletionList;
    type CbFunc<T> = T extends EventType.CompletionRequested
        ? CbFuncCompletionsRequested
        : never;

    function register_callback<T>(type: T, func: CbFunc<T>): void;
    function later(callback: () => void, msec: number): void;

    interface WebSocket {
        close(): void;
        send_text(data: string): void;
        send_binary(data: string): void;
        on_open: null | (() => void);
        on_close: null | (() => void);
        on_text: null | ((data: string) => void);
        on_binary: null | ((data: string) => void);
    }
    interface WebSocketConstructor {
        new: (
            this: void,
            url: string,
            options?: {
                headers?: Record<string, string>;
                on_open?: () => void;
                on_close?: () => void;
                on_text?: (data: string) => void;
                on_binary?: (data: string) => void;
            }
        ) => WebSocket;
    }
    var WebSocket: WebSocketConstructor;

    interface Message {
        flags: MessageFlag;
        id: string;
        parse_time: number;
        search_text: string;
        message_text: string;
        login_name: string;
        display_name: string;
        localized_name: string;
        user_id: string;
        channel_name: string;
        username_color: string;
        server_received_time: number;
        highlight_color: string | null;
        frozen: boolean;
        elements(): MessageElement[];
        append_element(init: MessageElementInit): void;
    }

    interface MessageConstructor {
        new: (this: void, init: MessageInit) => Message;
    }
    var Message: MessageConstructor;

    interface MessageInit {
        flags?: MessageFlag;
        id?: string;
        parse_time?: number;
        search_text?: string;
        message_text?: string;
        login_name?: string;
        display_name?: string;
        localized_name?: string;
        user_id?: string;
        channel_name?: string;
        username_color?: string;
        server_received_time?: number;
        highlight_color?: string | null;
        elements?: MessageElementInit[];
    }

    interface MessageElementBase {
        flags: MessageElementFlag;
        tooltip: string;
        trailing_space: boolean;
        add_flags(flags: MessageElementFlag): void;
    }

    interface MessageElementInitBase {
        tooltip?: string;
        trailing_space?: boolean;
        link?: Link;
    }

    type MessageColor = "text" | "link" | "system" | string;

    type MessageElement =
        | TextElement
        | SingleLineTextElement
        | MentionElement
        | TimestampElement
        | TwitchModerationElement
        | LinebreakElement
        | ReplyCurveElement
        | LinkElement
        | EmoteElement
        | LayeredEmoteElement
        | ImageElement
        | CircularImageElement
        | ScalingImageElement
        | BadgeElement
        | ModBadgeElement
        | VipBadgeElement
        | FfzBadgeElement;

    type MessageElementInit =
        | TextElementInit
        | SingleLineTextElementInit
        | MentionElementInit
        | TimestampElementInit
        | TwitchModerationElementInit
        | LinebreakElementInit
        | ReplyCurveElementInit;

    interface TextElement extends MessageElementBase {
        type: "text";
        words: string[];
        color: string;
        style: c2.FontStyle;
    }

    interface TextElementInit extends MessageElementInitBase {
        type: "text";
        text: string;
        flags?: MessageElementFlag;
        color?: MessageColor;
        style?: FontStyle;
    }

    interface SingleLineTextElement extends MessageElementBase {
        type: "single-line-text";
        words: string[];
        color: string;
        style: c2.FontStyle;
    }

    interface SingleLineTextElementInit extends MessageElementInitBase {
        type: "single-line-text";
        text: string;
        flags?: MessageElementFlag;
        color?: MessageColor;
        style?: FontStyle;
    }

    interface MentionElement extends Omit<TextElement, "type"> {
        type: "mention";
        display_name: string;
        login_name: string;
        fallback_color: string;
        user_color: string;
    }

    interface MentionElementInit extends MessageElementInitBase {
        type: "mention";
        display_name: string;
        login_name: string;
        fallback_color: MessageColor;
        user_color: MessageColor;
    }

    interface TimestampElement extends MessageElementBase {
        type: "timestamp";
        time: number;
    }

    interface TimestampElementInit extends MessageElementInitBase {
        type: "timestamp";
        time?: number;
    }

    interface TwitchModerationElement extends MessageElementBase {
        type: "twitch-moderation";
    }

    interface TwitchModerationElementInit extends MessageElementInitBase {
        type: "twitch-moderation";
    }

    interface LinebreakElement extends MessageElementBase {
        type: "linebreak";
    }

    interface LinebreakElementInit extends MessageElementInitBase {
        type: "linebreak";
        flags?: MessageElementFlag;
    }

    interface ReplyCurveElement extends MessageElementBase {
        type: "reply-curve";
    }

    interface ReplyCurveElementInit extends MessageElementInitBase {
        type: "reply-curve";
    }

<<<<<<< HEAD
    interface LinkElement extends Omit<TextElement, "type"> {
        type: "link";
        lowercase: string;
        original: string;
    }

    interface EmoteElement extends MessageElementBase {
        type: "emote";
    }

    interface LayeredEmoteElement extends MessageElementBase {
        type: "layered-emote";
    }

    interface ImageElement extends MessageElementBase {
        type: "image";
    }

    interface CircularImageElement extends MessageElementBase {
        type: "circular-image";
    }

    interface ScalingImageElement extends MessageElementBase {
        type: "scaling-image";
    }

    interface BadgeElement extends MessageElementBase {
        type: "badge";
    }

    interface ModBadgeElement extends Omit<BadgeElement, "type"> {
        type: "mod-badge";
    }

    interface VipBadgeElement extends Omit<BadgeElement, "type"> {
        type: "ffz-badge";
    }

    interface FfzBadgeElement extends Omit<BadgeElement, "type"> {
        type: "ffz-badge";
=======
    interface Link {
        type: LinkType;
        value: string;
    }

    enum LinkType {
        Url,
        UserInfo,
        UserAction,
        JumpToChannel,
        CopyToClipboard,
        JumpToMessage,
>>>>>>> 33f63831
    }

    enum MessageFlag {
        None = 0,
        System = 0,
        Timeout = 0,
        Highlighted = 0,
        DoNotTriggerNotification = 0,
        Centered = 0,
        Disabled = 0,
        DisableCompactEmotes = 0,
        Collapsed = 0,
        ConnectedMessage = 0,
        DisconnectedMessage = 0,
        Untimeout = 0,
        PubSub = 0,
        Subscription = 0,
        DoNotLog = 0,
        AutoMod = 0,
        RecentMessage = 0,
        Whisper = 0,
        HighlightedWhisper = 0,
        Debug = 0,
        Similar = 0,
        RedeemedHighlight = 0,
        RedeemedChannelPointReward = 0,
        ShowInMentions = 0,
        FirstMessage = 0,
        ReplyMessage = 0,
        ElevatedMessage = 0,
        SubscribedThread = 0,
        CheerMessage = 0,
        LiveUpdatesAdd = 0,
        LiveUpdatesRemove = 0,
        LiveUpdatesUpdate = 0,
        AutoModOffendingMessageHeader = 0,
        AutoModOffendingMessage = 0,
        LowTrustUsers = 0,
        RestrictedMessage = 0,
        MonitoredMessage = 0,
        Action = 0,
        SharedMessage = 0,
        AutoModBlockedTerm = 0,
        ClearChat = 0,
        EventSub = 0,
        ModerationAction = 0,
        InvalidReplyTarget = 0,
    }

    enum MessageElementFlag {
        None = 0,
        Misc = 0,
        Text = 0,
        Username = 0,
        Timestamp = 0,
        TwitchEmoteImage = 0,
        TwitchEmoteText = 0,
        TwitchEmote = 0,
        BttvEmoteImage = 0,
        BttvEmoteText = 0,
        BttvEmote = 0,
        ChannelPointReward = 0,
        ChannelPointRewardImage = 0,
        FfzEmoteImage = 0,
        FfzEmoteText = 0,
        FfzEmote = 0,
        SevenTVEmoteImage = 0,
        SevenTVEmoteText = 0,
        SevenTVEmote = 0,
        EmoteImages = 0,
        EmoteText = 0,
        BitsStatic = 0,
        BitsAnimated = 0,
        BadgeSharedChannel = 0,
        BadgeGlobalAuthority = 0,
        BadgePredictions = 0,
        BadgeChannelAuthority = 0,
        BadgeSubscription = 0,
        BadgeVanity = 0,
        BadgeChatterino = 0,
        BadgeSevenTV = 0,
        BadgeFfz = 0,
        Badges = 0,
        ChannelName = 0,
        BitsAmount = 0,
        ModeratorTools = 0,
        EmojiImage = 0,
        EmojiText = 0,
        EmojiAll = 0,
        AlwaysShow = 0,
        Collapsed = 0,
        Mention = 0,
        LowercaseLinks = 0,
        RepliedMessage = 0,
        ReplyButton = 0,
        Default = 0,
    }

    enum FontStyle {
        Tiny,
        ChatSmall,
        ChatMediumSmall,
        ChatMedium,
        ChatMediumBold,
        ChatMediumItalic,
        ChatLarge,
        ChatVeryLarge,
        TimestampMedium,
        UiMedium,
        UiMediumBold,
        UiTabs,
        EndType,
        ChatStart,
        ChatEnd,
    }

    enum MessageContext {
        Original,
        Repost,
    }
}<|MERGE_RESOLUTION|>--- conflicted
+++ resolved
@@ -204,6 +204,7 @@
         flags: MessageElementFlag;
         tooltip: string;
         trailing_space: boolean;
+        link: Link;
         add_flags(flags: MessageElementFlag): void;
     }
 
@@ -324,7 +325,6 @@
         type: "reply-curve";
     }
 
-<<<<<<< HEAD
     interface LinkElement extends Omit<TextElement, "type"> {
         type: "link";
         lowercase: string;
@@ -365,7 +365,8 @@
 
     interface FfzBadgeElement extends Omit<BadgeElement, "type"> {
         type: "ffz-badge";
-=======
+    }
+
     interface Link {
         type: LinkType;
         value: string;
@@ -378,7 +379,6 @@
         JumpToChannel,
         CopyToClipboard,
         JumpToMessage,
->>>>>>> 33f63831
     }
 
     enum MessageFlag {
