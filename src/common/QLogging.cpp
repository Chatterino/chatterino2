--- conflicted
+++ resolved
@@ -43,10 +43,7 @@
 Q_LOGGING_CATEGORY(chatterinoWebsocket, "chatterino.websocket", logThreshold);
 Q_LOGGING_CATEGORY(chatterinoWidget, "chatterino.widget", logThreshold);
 Q_LOGGING_CATEGORY(chatterinoWindowmanager, "chatterino.windowmanager",
-<<<<<<< HEAD
                    logThreshold);
-Q_LOGGING_CATEGORY(chatterinoHighlights, "chatterino.highlights", logThreshold);
+
 Q_LOGGING_CATEGORY(chatterinoSeventvEventApi, "chatterino.seventv-event-api",
-=======
->>>>>>> 76a891c5
                    logThreshold);