--- conflicted
+++ resolved
@@ -465,21 +465,9 @@
         return i;
     }
 
-<<<<<<< HEAD
-protected:
-    const std::vector<Row> &rows() const
-    {
-        return this->rows_;
-    }
-
-public:
-    // returns the related index of the model
-    int getModelIndexFromVectorIndex(int vectorIndex)
-=======
 public:
     // returns the related index of the model
     int getModelIndexFromVectorIndex(int vectorIndex) const
->>>>>>> 85f6795f
     {
         int modelIndex = 0;
 
