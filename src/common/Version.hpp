--- conflicted
+++ resolved
@@ -25,25 +25,7 @@
  *  - 2.4.0-alpha.2
  *  - 2.4.0-alpha
  **/
-<<<<<<< HEAD
-#define CHATTERINO_VERSION "7.5.1"
-
-#if defined(Q_OS_WIN)
-#    define CHATTERINO_OS "win"
-#elif defined(Q_OS_MACOS)
-#    define CHATTERINO_OS "macos"
-#elif defined(Q_OS_LINUX)
-#    define CHATTERINO_OS "linux"
-#elif defined(Q_OS_FREEBSD)
-#    define CHATTERINO_OS "freebsd"
-#else
-#    define CHATTERINO_OS "unknown"
-#endif
-
-namespace chatterino {
-=======
-inline const QString CHATTERINO_VERSION = QStringLiteral("2.5.1");
->>>>>>> 3257da18
+inline const QString CHATTERINO_VERSION = QStringLiteral("7.5.1");
 
 class Version
 {
