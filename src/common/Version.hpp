--- conflicted
+++ resolved
@@ -3,11 +3,7 @@
 #include <QString>
 #include <QtGlobal>
 
-<<<<<<< HEAD
-#define CHATTERINO_VERSION "7.3.3"
-=======
-#define CHATTERINO_VERSION "2.3.4"
->>>>>>> 4e517079
+#define CHATTERINO_VERSION "7.3.4"
 
 #if defined(Q_OS_WIN)
 #    define CHATTERINO_OS "win"
