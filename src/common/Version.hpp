--- conflicted
+++ resolved
@@ -3,11 +3,7 @@
 #include <QString>
 #include <QtGlobal>
 
-<<<<<<< HEAD
-#define CHATTERINO_VERSION "7.3.2"
-=======
-#define CHATTERINO_VERSION "2.3.3"
->>>>>>> 00212900
+#define CHATTERINO_VERSION "7.3.3"
 
 #if defined(Q_OS_WIN)
 #    define CHATTERINO_OS "win"
