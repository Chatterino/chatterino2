#include "Args.hpp"

#include <QApplication>
#include <QCommandLineParser>
#include <QDebug>
#include <QJsonArray>
#include <QJsonDocument>
#include <QJsonObject>
#include <QStringList>
#include "qlogging.hpp"

namespace chatterino {

Args::Args(const QApplication &app)
{
    QCommandLineParser parser;
    parser.setApplicationDescription("Chatterino 2 Client for Twitch Chat");
    parser.addHelpOption();

    // Used internally by app to restart after unexpected crashes
    QCommandLineOption crashRecoveryOption("crash-recovery");
    crashRecoveryOption.setFlags(QCommandLineOption::HiddenFromHelp);

    // Added to ignore the parent-window option passed during native messaging
    QCommandLineOption parentWindowOption("parent-window");
    parentWindowOption.setFlags(QCommandLineOption::HiddenFromHelp);

    parser.addOptions({
        {{"v", "version"}, "Displays version information."},
        crashRecoveryOption,
        parentWindowOption,
    });
    parser.addOption(QCommandLineOption(
        {"c", "channels"},
        "Joins only supplied channels on startup. Use letters with colons to "
        "specify platform. Only twitch channels are supported at the moment.\n"
        "If platform isn't specified, default is Twitch.",
        "t:channel1;t:channel2;..."));

    if (!parser.parse(app.arguments()))
    {
<<<<<<< HEAD
        qCWarning(chatterinoArgs) << "Warning: Unhandled options:"
                 << parser.unknownOptionNames();
=======
        qWarning() << "Unhandled options:" << parser.unknownOptionNames();
>>>>>>> 7c6326cb
    }

    if (parser.isSet("help"))
    {
<<<<<<< HEAD
        qCInfo(chatterinoArgs).noquote() << parser.helpText();
=======
        qInfo().noquote() << parser.helpText();
>>>>>>> 7c6326cb
        ::exit(EXIT_SUCCESS);
    }

    const QStringList args = parser.positionalArguments();
    this->shouldRunBrowserExtensionHost =
        (args.size() > 0 && (args[0].startsWith("chrome-extension://") ||
                             args[0].endsWith(".json")));

    if (parser.isSet("c"))
    {
        QJsonArray channelArray;
        QStringList channelArgList = parser.value("c").split(";");
        for (QString channelArg : channelArgList)
        {
            // Twitch is default platform
            QString platform = "t";
            QString channelName = channelArg;

            const QRegExp regExp("(.):(.*)");
            if (regExp.indexIn(channelArg) != -1)
            {
                platform = regExp.cap(1);
                channelName = regExp.cap(2);
            }

            // Twitch (default)
            if (platform == "t")
            {
                // TODO: try not to parse JSON
                QString channelObjectString =
                    "{\"splits2\": { \"data\": { \"name\": \"" + channelName +
                    "\", \"type\": \"twitch\" }, \"type\": \"split\" }}";
                channelArray.push_back(
                    QJsonDocument::fromJson(channelObjectString.toUtf8())
                        .object());
            }
        }
        if (channelArray.size() > 0)
        {
            this->dontSaveSettings = true;
            this->channelsToJoin = channelArray;
        }
    }

    this->printVersion = parser.isSet("v");
    this->crashRecovery = parser.isSet("crash-recovery");
}

static Args *instance = nullptr;

void initArgs(const QApplication &app)
{
    instance = new Args(app);
}

const Args &getArgs()
{
    assert(instance);

    return *instance;
}

}  // namespace chatterino<|MERGE_RESOLUTION|>--- conflicted
+++ resolved
@@ -39,21 +39,13 @@
 
     if (!parser.parse(app.arguments()))
     {
-<<<<<<< HEAD
-        qCWarning(chatterinoArgs) << "Warning: Unhandled options:"
+        qCWarning(chatterinoArgs) << "Unhandled options:"
                  << parser.unknownOptionNames();
-=======
-        qWarning() << "Unhandled options:" << parser.unknownOptionNames();
->>>>>>> 7c6326cb
     }
 
     if (parser.isSet("help"))
     {
-<<<<<<< HEAD
         qCInfo(chatterinoArgs).noquote() << parser.helpText();
-=======
-        qInfo().noquote() << parser.helpText();
->>>>>>> 7c6326cb
         ::exit(EXIT_SUCCESS);
     }
 
