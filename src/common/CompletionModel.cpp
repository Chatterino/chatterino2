#include "common/CompletionModel.hpp"

#include "Application.hpp"
#include "common/ChatterSet.hpp"
#include "common/Common.hpp"
#include "controllers/accounts/AccountController.hpp"
#include "controllers/commands/CommandController.hpp"
#include "debug/Benchmark.hpp"
#include "providers/twitch/TwitchChannel.hpp"
#include "providers/twitch/TwitchIrcServer.hpp"
#include "singletons/Emotes.hpp"
#include "singletons/Settings.hpp"
#include "util/Helpers.hpp"
#include "util/QStringHash.hpp"

#include <QtAlgorithms>
#include <utility>

namespace chatterino {

//
// TaggedString
//

CompletionModel::TaggedString::TaggedString(const QString &_string, Type _type)
    : string(_string)
    , type(_type)
{
}

bool CompletionModel::TaggedString::isEmote() const
{
    return this->type > Type::EmoteStart && this->type < Type::EmoteEnd;
}

bool CompletionModel::TaggedString::operator<(const TaggedString &that) const
{
    if (this->isEmote() != that.isEmote())
    {
        return this->isEmote();
    }

    return CompletionModel::compareStrings(this->string, that.string);
}

//
// CompletionModel
//
CompletionModel::CompletionModel(Channel &channel)
    : channel_(channel)
{
}

int CompletionModel::columnCount(const QModelIndex &) const
{
    return 1;
}

QVariant CompletionModel::data(const QModelIndex &index, int) const
{
    std::lock_guard<std::mutex> lock(this->itemsMutex_);

    auto it = this->items_.begin();
    std::advance(it, index.row());
    return QVariant(it->string);
}

int CompletionModel::rowCount(const QModelIndex &) const
{
    std::lock_guard<std::mutex> lock(this->itemsMutex_);

    return this->items_.size();
}

void CompletionModel::refresh(const QString &prefix, bool isFirstWord)
{
    std::lock_guard<std::mutex> guard(this->itemsMutex_);
    this->items_.clear();

    if (prefix.length() < 2 || !this->channel_.isTwitchChannel())
    {
        return;
    }

    // Twitch channel
    auto tc = dynamic_cast<TwitchChannel *>(&this->channel_);

    std::function<void(const QString &str, TaggedString::Type type)> addString;
    if (getSettings()->prefixOnlyEmoteCompletion)
    {
        addString = [=](const QString &str, TaggedString::Type type) {
            if (str.startsWith(prefix, Qt::CaseInsensitive))
                this->items_.emplace(str + " ", type);
        };
    }
    else
    {
        addString = [=](const QString &str, TaggedString::Type type) {
            if (str.contains(prefix, Qt::CaseInsensitive))
                this->items_.emplace(str + " ", type);
        };
    }

    if (auto account = getApp()->accounts->twitch.getCurrent())
    {
        // Twitch Emotes available globally
        for (const auto &emote : account->accessEmotes()->emotes)
        {
            addString(emote.first.string, TaggedString::TwitchGlobalEmote);
        }

        // Twitch Emotes available locally
        auto localEmoteData = account->accessLocalEmotes();
        if (tc && localEmoteData->find(tc->roomId()) != localEmoteData->end())
        {
            for (const auto &emote : localEmoteData->at(tc->roomId()))
            {
                addString(emote.first.string,
                          TaggedString::Type::TwitchLocalEmote);
            }
        }
    }

    // 7TV Global
    for (auto &emote : *getApp()->twitch2->getSeventvEmotes().emotes())
    {
        addString(emote.first.string, TaggedString::Type::SEVENTVGlobalEmote);
    }

    // Bttv Global
    for (auto &emote : *getApp()->twitch2->getBttvEmotes().emotes())
    {
        addString(emote.first.string, TaggedString::Type::BTTVChannelEmote);
    }

    // Ffz Global
    for (auto &emote : *getApp()->twitch2->getFfzEmotes().emotes())
    {
        addString(emote.first.string, TaggedString::Type::FFZChannelEmote);
    }

    // Emojis
    if (prefix.startsWith(":"))
    {
        const auto &emojiShortCodes = getApp()->emotes->emojis.shortCodes;
        for (auto &m : emojiShortCodes)
        {
            addString(QString(":%1:").arg(m), TaggedString::Type::Emoji);
        }
    }

    //
    // Stuff below is available only in regular Twitch channels
    if (!tc)
    {
        return;
    }

    // Usernames
    if (prefix.startsWith("@"))
    {
        QString usernamePrefix = prefix;
        usernamePrefix.remove(0, 1);

        auto chatters = tc->accessChatters()->filterByPrefix(usernamePrefix);

        for (const auto &name : chatters)
        {
<<<<<<< HEAD
            if (getSettings()->lowercaseUsernames)
            {
                addString(QString("@" + name + usernamePostfix).toLower(),
                          TaggedString::Type::Username);
            }
            else
            {
                addString("@" + name + usernamePostfix,
                          TaggedString::Type::Username);
            }
=======
            addString(
                "@" + formatUserMention(name, isFirstWord,
                                        getSettings()->mentionUsersWithComma),
                TaggedString::Type::Username);
>>>>>>> 770b9f26
        }
    }
    else if (!getSettings()->userCompletionOnlyWithAt)
    {
        auto chatters = tc->accessChatters()->filterByPrefix(prefix);

        for (const auto &name : chatters)
        {
<<<<<<< HEAD
            if (getSettings()->lowercaseUsernames)
            {
                addString(QString(name + usernamePostfix).toLower(),
                          TaggedString::Type::Username);
            }
            else
            {
                addString(name + usernamePostfix, TaggedString::Type::Username);
            }
=======
            addString(formatUserMention(name, isFirstWord,
                                        getSettings()->mentionUsersWithComma),
                      TaggedString::Type::Username);
>>>>>>> 770b9f26
        }
    }

    // 7TV Channel
    for (auto &emote : *tc->seventvEmotes())
    {
        addString(emote.first.string, TaggedString::Type::SEVENTVChannelEmote);
    }

    // Bttv Channel
    for (auto &emote : *tc->bttvEmotes())
    {
        addString(emote.first.string, TaggedString::Type::BTTVGlobalEmote);
    }

    // Ffz Channel
    for (auto &emote : *tc->ffzEmotes())
    {
        addString(emote.first.string, TaggedString::Type::BTTVGlobalEmote);
    }

    // Commands
    for (auto &command : getApp()->commands->items_)
    {
        addString(command.name, TaggedString::Command);
    }

    for (auto &command : getApp()->commands->getDefaultTwitchCommandList())
    {
        addString(command, TaggedString::Command);
    }
}

bool CompletionModel::compareStrings(const QString &a, const QString &b)
{
    // try comparing insensitively, if they are the same then senstively
    // (fixes order of LuL and LUL)
    int k = QString::compare(a, b, Qt::CaseInsensitive);
    if (k == 0)
        return a > b;

    return k < 0;
}

}  // namespace chatterino<|MERGE_RESOLUTION|>--- conflicted
+++ resolved
@@ -166,23 +166,11 @@
 
         for (const auto &name : chatters)
         {
-<<<<<<< HEAD
-            if (getSettings()->lowercaseUsernames)
-            {
-                addString(QString("@" + name + usernamePostfix).toLower(),
-                          TaggedString::Type::Username);
-            }
-            else
-            {
-                addString("@" + name + usernamePostfix,
-                          TaggedString::Type::Username);
-            }
-=======
             addString(
                 "@" + formatUserMention(name, isFirstWord,
-                                        getSettings()->mentionUsersWithComma),
+                                        getSettings()->mentionUsersWithComma,
+                                        getSettings()->lowercaseUsernames),
                 TaggedString::Type::Username);
->>>>>>> 770b9f26
         }
     }
     else if (!getSettings()->userCompletionOnlyWithAt)
@@ -191,21 +179,10 @@
 
         for (const auto &name : chatters)
         {
-<<<<<<< HEAD
-            if (getSettings()->lowercaseUsernames)
-            {
-                addString(QString(name + usernamePostfix).toLower(),
-                          TaggedString::Type::Username);
-            }
-            else
-            {
-                addString(name + usernamePostfix, TaggedString::Type::Username);
-            }
-=======
             addString(formatUserMention(name, isFirstWord,
-                                        getSettings()->mentionUsersWithComma),
+                                        getSettings()->mentionUsersWithComma,
+                                        getSettings()->lowercaseUsernames),
                       TaggedString::Type::Username);
->>>>>>> 770b9f26
         }
     }
 
