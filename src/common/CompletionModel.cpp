#include "common/CompletionModel.hpp"

#include "Application.hpp"
#include "common/ChatterSet.hpp"
#include "common/Common.hpp"
#include "controllers/accounts/AccountController.hpp"
#include "controllers/commands/CommandController.hpp"
#include "debug/Benchmark.hpp"
#include "providers/twitch/TwitchChannel.hpp"
#include "providers/twitch/TwitchIrcServer.hpp"
#include "singletons/Emotes.hpp"
#include "singletons/Settings.hpp"
#include "util/QStringHash.hpp"

#include <QtAlgorithms>
#include <utility>

namespace chatterino {

//
// TaggedString
//

CompletionModel::TaggedString::TaggedString(const QString &_string, Type _type)
    : string(_string)
    , type(_type)
{
}

bool CompletionModel::TaggedString::isEmote() const
{
    return this->type > Type::EmoteStart && this->type < Type::EmoteEnd;
}

bool CompletionModel::TaggedString::operator<(const TaggedString &that) const
{
    if (this->isEmote() != that.isEmote())
    {
        return this->isEmote();
    }

    return CompletionModel::compareStrings(this->string, that.string);
}

//
// CompletionModel
//
CompletionModel::CompletionModel(Channel &channel)
    : channel_(channel)
{
}

int CompletionModel::columnCount(const QModelIndex &) const
{
    return 1;
}

QVariant CompletionModel::data(const QModelIndex &index, int) const
{
    std::lock_guard<std::mutex> lock(this->itemsMutex_);

    auto it = this->items_.begin();
    std::advance(it, index.row());
    return QVariant(it->string);
}

int CompletionModel::rowCount(const QModelIndex &) const
{
    std::lock_guard<std::mutex> lock(this->itemsMutex_);

    return this->items_.size();
}

void CompletionModel::refresh(const QString &prefix, bool isFirstWord)
{
    std::lock_guard<std::mutex> guard(this->itemsMutex_);
    this->items_.clear();

    // Twitch channel
    auto tc = dynamic_cast<TwitchChannel *>(&this->channel_);
    // Special Twitch channels
    auto sc = this->channel_.isTwitchChannel() &&
              this->channel_.getType() != Channel::Type::Twitch;
    if ((!tc && !sc) || prefix.length() < 2)
    {
        return;
    }

    std::function<void(const QString &str, TaggedString::Type type)> addString =
        [=](const QString &str, TaggedString::Type type) {
            if (getSettings()->prefixOnlyEmoteCompletion)
            {
                if (str.startsWith(prefix, Qt::CaseInsensitive))
                    this->items_.emplace(str + " ", type);
            }
            else
            {
                if (str.contains(prefix, Qt::CaseInsensitive))
                    this->items_.emplace(str + " ", type);
            }
        };

    if (auto account = getApp()->accounts->twitch.getCurrent())
    {
        // Twitch Emotes available globally
        for (const auto &emote : account->accessEmotes()->emotes)
        {
            addString(emote.first.string, TaggedString::TwitchGlobalEmote);
        }

        // Twitch Emotes available locally
        auto localEmoteData = account->accessLocalEmotes();
        if (tc && localEmoteData->find(tc->roomId()) != localEmoteData->end())
        {
            for (const auto &emote : localEmoteData->at(tc->roomId()))
            {
                addString(emote.first.string,
                          TaggedString::Type::TwitchLocalEmote);
            }
        }
    }

<<<<<<< HEAD
    auto server = getApp()->twitch2;

    // Bttv Global
    for (auto &emote : *server->getBttvEmotes().emotes())
    {
        addString(emote.first.string, TaggedString::Type::BTTVChannelEmote);
    }
=======
        // Bttv Global
        for (auto &emote : *getApp()->twitch2->getBttvEmotes().emotes())
        {
            addString(emote.first.string, TaggedString::Type::BTTVChannelEmote);
        }

        // Ffz Global
        for (auto &emote : *getApp()->twitch2->getFfzEmotes().emotes())
        {
            addString(emote.first.string, TaggedString::Type::FFZChannelEmote);
        }
>>>>>>> c8c28d7f

    // Ffz Global
    for (auto &emote : *server->getFfzEmotes().emotes())
    {
        addString(emote.first.string, TaggedString::Type::FFZChannelEmote);
    }

    // Emojis
    if (prefix.startsWith(":"))
    {
        const auto &emojiShortCodes = getApp()->emotes->emojis.shortCodes;
        for (auto &m : emojiShortCodes)
        {
            addString(QString(":%1:").arg(m), TaggedString::Type::Emoji);
        }
    }

    //
    // Stuff below is available only in special Twitch channels
    if (sc)
    {
        return;
    }

    // Usernames
    QString usernamePostfix =
        isFirstWord && getSettings()->mentionUsersWithComma ? "," : QString();

    if (prefix.startsWith("@"))
    {
        QString usernamePrefix = prefix;
        usernamePrefix.remove(0, 1);

        auto chatters = tc->accessChatters()->filterByPrefix(usernamePrefix);

        for (const auto &name : chatters)
        {
            addString("@" + name + usernamePostfix,
                      TaggedString::Type::Username);
        }
    }
    else if (!getSettings()->userCompletionOnlyWithAt)
    {
        auto chatters = tc->accessChatters()->filterByPrefix(prefix);

        for (const auto &name : chatters)
        {
            addString(name + usernamePostfix, TaggedString::Type::Username);
        }
    }

    // Bttv Channel
    for (auto &emote : *tc->bttvEmotes())
    {
        addString(emote.first.string, TaggedString::Type::BTTVGlobalEmote);
    }

    // Ffz Channel
    for (auto &emote : *tc->ffzEmotes())
    {
        addString(emote.first.string, TaggedString::Type::BTTVGlobalEmote);
    }

    // Commands
    for (auto &command : getApp()->commands->items_)
    {
        addString(command.name, TaggedString::Command);
    }

    for (auto &command : getApp()->commands->getDefaultTwitchCommandList())
    {
        addString(command, TaggedString::Command);
    }
}

bool CompletionModel::compareStrings(const QString &a, const QString &b)
{
    // try comparing insensitively, if they are the same then senstively
    // (fixes order of LuL and LUL)
    int k = QString::compare(a, b, Qt::CaseInsensitive);
    if (k == 0)
        return a > b;

    return k < 0;
}

}  // namespace chatterino<|MERGE_RESOLUTION|>--- conflicted
+++ resolved
@@ -120,30 +120,14 @@
         }
     }
 
-<<<<<<< HEAD
-    auto server = getApp()->twitch2;
-
     // Bttv Global
-    for (auto &emote : *server->getBttvEmotes().emotes())
+    for (auto &emote : *getApp()->twitch2->getBttvEmotes().emotes())
     {
         addString(emote.first.string, TaggedString::Type::BTTVChannelEmote);
     }
-=======
-        // Bttv Global
-        for (auto &emote : *getApp()->twitch2->getBttvEmotes().emotes())
-        {
-            addString(emote.first.string, TaggedString::Type::BTTVChannelEmote);
-        }
-
-        // Ffz Global
-        for (auto &emote : *getApp()->twitch2->getFfzEmotes().emotes())
-        {
-            addString(emote.first.string, TaggedString::Type::FFZChannelEmote);
-        }
->>>>>>> c8c28d7f
 
     // Ffz Global
-    for (auto &emote : *server->getFfzEmotes().emotes())
+    for (auto &emote : *getApp()->twitch2->getFfzEmotes().emotes())
     {
         addString(emote.first.string, TaggedString::Type::FFZChannelEmote);
     }
