#include "common/CompletionModel.hpp"

#include "Application.hpp"
#include "common/ChatterSet.hpp"
#include "common/Common.hpp"
#include "controllers/accounts/AccountController.hpp"
#include "controllers/commands/CommandController.hpp"
#include "debug/Benchmark.hpp"
#include "providers/twitch/TwitchChannel.hpp"
#include "providers/twitch/TwitchCommon.hpp"
#include "providers/twitch/TwitchIrcServer.hpp"
#include "singletons/Emotes.hpp"
#include "singletons/Settings.hpp"
#include "util/Helpers.hpp"
#include "util/QStringHash.hpp"

#include <QtAlgorithms>
#include <utility>

namespace chatterino {

//
// TaggedString
//

CompletionModel::TaggedString::TaggedString(const QString &_string, Type _type)
    : string(_string)
    , type(_type)
{
}

bool CompletionModel::TaggedString::isEmote() const
{
    return this->type > Type::EmoteStart && this->type < Type::EmoteEnd;
}

bool CompletionModel::TaggedString::operator<(const TaggedString &that) const
{
    if (this->isEmote() != that.isEmote())
    {
        return this->isEmote();
    }

    return CompletionModel::compareStrings(this->string, that.string);
}

//
// CompletionModel
//
CompletionModel::CompletionModel(Channel &channel)
    : channel_(channel)
{
}

int CompletionModel::columnCount(const QModelIndex &) const
{
    return 1;
}

QVariant CompletionModel::data(const QModelIndex &index, int) const
{
    std::lock_guard<std::mutex> lock(this->itemsMutex_);

    auto it = this->items_.begin();
    std::advance(it, index.row());
    return QVariant(it->string);
}

int CompletionModel::rowCount(const QModelIndex &) const
{
    std::lock_guard<std::mutex> lock(this->itemsMutex_);

    return this->items_.size();
}

void CompletionModel::refresh(const QString &prefix, bool isFirstWord)
{
    std::lock_guard<std::mutex> guard(this->itemsMutex_);
    this->items_.clear();

    if (prefix.length() < 2 || !this->channel_.isTwitchChannel())
    {
        return;
    }

    // Twitch channel
    auto tc = dynamic_cast<TwitchChannel *>(&this->channel_);

    auto addString = [=](const QString &str, TaggedString::Type type) {
        // Special case for handling default Twitch commands
        if (type == TaggedString::TwitchCommand)
        {
            if (prefix.size() < 2)
            {
                return;
            }

            auto prefixChar = prefix.at(0);

            static std::set<QChar> validPrefixChars{'/', '.'};

            if (validPrefixChars.find(prefixChar) == validPrefixChars.end())
            {
                return;
            }

            if (startsWithOrContains((prefixChar + str), prefix,
                                     Qt::CaseInsensitive,
                                     getSettings()->prefixOnlyEmoteCompletion))
            {
                this->items_.emplace((prefixChar + str + " "), type);
            }

            return;
        }

        if (startsWithOrContains(str, prefix, Qt::CaseInsensitive,
                                 getSettings()->prefixOnlyEmoteCompletion))
        {
            this->items_.emplace(str + " ", type);
        }
    };

    if (auto account = getApp()->accounts->twitch.getCurrent())
    {
        // Twitch Emotes available globally
        for (const auto &emote : account->accessEmotes()->emotes)
        {
            addString(emote.first.string, TaggedString::TwitchGlobalEmote);
        }

        // Twitch Emotes available locally
        auto localEmoteData = account->accessLocalEmotes();
        if (tc && localEmoteData->find(tc->roomId()) != localEmoteData->end())
        {
            for (const auto &emote : localEmoteData->at(tc->roomId()))
            {
                addString(emote.first.string,
                          TaggedString::Type::TwitchLocalEmote);
            }
        }
    }

    // 7TV Global
<<<<<<< HEAD
    for (auto &emote : *getApp()->twitch->getSeventvEmotes().emotes())
    {
        addString(emote.first.string, TaggedString::Type::SEVENTVGlobalEmote);
    }

=======
    for (auto &emote : *getApp()->twitch->getSeventvEmotes().globalEmotes())
    {
        addString(emote.first.string, TaggedString::Type::SeventvGlobalEmote);
    }
>>>>>>> 62b689e7
    // Bttv Global
    for (auto &emote : *getApp()->twitch->getBttvEmotes().emotes())
    {
        addString(emote.first.string, TaggedString::Type::BTTVChannelEmote);
    }

    // Ffz Global
    for (auto &emote : *getApp()->twitch->getFfzEmotes().emotes())
    {
        addString(emote.first.string, TaggedString::Type::FFZChannelEmote);
    }

    // Emojis
    if (prefix.startsWith(":"))
    {
        const auto &emojiShortCodes = getApp()->emotes->emojis.shortCodes;
        for (auto &m : emojiShortCodes)
        {
            addString(QString(":%1:").arg(m), TaggedString::Type::Emoji);
        }
    }

    //
    // Stuff below is available only in regular Twitch channels
    if (!tc)
    {
        return;
    }

    // Usernames
    if (prefix.startsWith("@"))
    {
        QString usernamePrefix = prefix;
        usernamePrefix.remove(0, 1);

        auto chatters = tc->accessChatters()->filterByPrefix(usernamePrefix);

        for (const auto &name : chatters)
        {
            addString(
                "@" + formatUserMention(name, isFirstWord,
                                        getSettings()->mentionUsersWithComma,
                                        getSettings()->lowercaseUsernames),
                TaggedString::Type::Username);
        }
    }
    else if (!getSettings()->userCompletionOnlyWithAt)
    {
        auto chatters = tc->accessChatters()->filterByPrefix(prefix);

        for (const auto &name : chatters)
        {
            addString(formatUserMention(name, isFirstWord,
                                        getSettings()->mentionUsersWithComma,
                                        getSettings()->lowercaseUsernames),
                      TaggedString::Type::Username);
        }
    }

    // 7TV Channel
    for (auto &emote : *tc->seventvEmotes())
    {
<<<<<<< HEAD
        addString(emote.first.string, TaggedString::Type::SEVENTVChannelEmote);
    }

=======
        addString(emote.first.string, TaggedString::Type::SeventvChannelEmote);
    }
>>>>>>> 62b689e7
    // Bttv Channel
    for (auto &emote : *tc->bttvEmotes())
    {
        addString(emote.first.string, TaggedString::Type::BTTVGlobalEmote);
    }

    // Ffz Channel
    for (auto &emote : *tc->ffzEmotes())
    {
        addString(emote.first.string, TaggedString::Type::BTTVGlobalEmote);
    }

    // Custom Chatterino commands
    for (auto &command : getApp()->commands->items)
    {
        addString(command.name, TaggedString::CustomCommand);
    }

    // Default Chatterino commands
    for (auto &command : getApp()->commands->getDefaultChatterinoCommandList())
    {
        addString(command, TaggedString::ChatterinoCommand);
    }

    // Default Twitch commands
    for (auto &command : TWITCH_DEFAULT_COMMANDS)
    {
        addString(command, TaggedString::TwitchCommand);
    }
}

bool CompletionModel::compareStrings(const QString &a, const QString &b)
{
    // try comparing insensitively, if they are the same then senstively
    // (fixes order of LuL and LUL)
    int k = QString::compare(a, b, Qt::CaseInsensitive);
    if (k == 0)
        return a > b;

    return k < 0;
}

}  // namespace chatterino<|MERGE_RESOLUTION|>--- conflicted
+++ resolved
@@ -142,18 +142,11 @@
     }
 
     // 7TV Global
-<<<<<<< HEAD
-    for (auto &emote : *getApp()->twitch->getSeventvEmotes().emotes())
-    {
-        addString(emote.first.string, TaggedString::Type::SEVENTVGlobalEmote);
-    }
-
-=======
     for (auto &emote : *getApp()->twitch->getSeventvEmotes().globalEmotes())
     {
         addString(emote.first.string, TaggedString::Type::SeventvGlobalEmote);
     }
->>>>>>> 62b689e7
+
     // Bttv Global
     for (auto &emote : *getApp()->twitch->getBttvEmotes().emotes())
     {
@@ -216,14 +209,9 @@
     // 7TV Channel
     for (auto &emote : *tc->seventvEmotes())
     {
-<<<<<<< HEAD
-        addString(emote.first.string, TaggedString::Type::SEVENTVChannelEmote);
-    }
-
-=======
         addString(emote.first.string, TaggedString::Type::SeventvChannelEmote);
     }
->>>>>>> 62b689e7
+
     // Bttv Channel
     for (auto &emote : *tc->bttvEmotes())
     {
