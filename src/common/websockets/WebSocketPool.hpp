#pragma once

#include <QByteArray>
#include <QUrl>

#include <memory>

namespace chatterino::ws::detail {
class WebSocketPoolImpl;
class WebSocketConnection;
}  // namespace chatterino::ws::detail

namespace chatterino {

/// A handle to a websocket connection.
///
/// Note that even though this handle only contains a weak pointer to the actual
/// connection, this handle controls the lifetime of the connection. Destroying
/// this handle will close the underlying connection gracefully (if possible).
/// It contains a weak pointer to avoid keeping the connection alive after the
/// parent pool has been destroyed.
class WebSocketHandle
{
public:
    WebSocketHandle() = default;
    WebSocketHandle(std::weak_ptr<ws::detail::WebSocketConnection> conn);
    ~WebSocketHandle();

    WebSocketHandle(const WebSocketHandle &) = delete;
    WebSocketHandle(WebSocketHandle &&) = default;
    WebSocketHandle &operator=(const WebSocketHandle &) = delete;
    WebSocketHandle &operator=(WebSocketHandle &&) = default;

    void sendText(const QByteArray &data);
    void sendBinary(const QByteArray &data);
    void close();

private:
    std::weak_ptr<ws::detail::WebSocketConnection> conn;
};

struct WebSocketListener {
    virtual ~WebSocketListener() = default;

<<<<<<< HEAD
=======
    /// The WebSocket handshake completed successfully.
    ///
    /// This function is called from the websocket thread.
>>>>>>> 173651be
    virtual void onOpen() = 0;

    /// A text message was received.
    ///
    /// This function is called from the websocket thread.
    virtual void onTextMessage(QByteArray data) = 0;

    /// A binary message was received.
    ///
    /// This function is called from the websocket thread.
    virtual void onBinaryMessage(QByteArray data) = 0;

    /// The websocket was closed.
    ///
    /// This function is called from the websocket thread.
    /// @param self The allocated listener (i.e. `self.get() == this`). Be
    ///             careful where this is destroyed. Once `self` is destroyed,
    ///             the instance of this class will be destroyed.
    virtual void onClose(std::unique_ptr<WebSocketListener> self) = 0;
};

struct WebSocketOptions {
    QUrl url;
    std::vector<std::pair<std::string, std::string>> headers;
};

class WebSocketPool
{
public:
    WebSocketPool();
    ~WebSocketPool();

    [[nodiscard]] WebSocketHandle createSocket(
        WebSocketOptions options, std::unique_ptr<WebSocketListener> listener);

private:
    std::unique_ptr<ws::detail::WebSocketPoolImpl> impl;
};

}  // namespace chatterino<|MERGE_RESOLUTION|>--- conflicted
+++ resolved
@@ -42,12 +42,9 @@
 struct WebSocketListener {
     virtual ~WebSocketListener() = default;
 
-<<<<<<< HEAD
-=======
     /// The WebSocket handshake completed successfully.
     ///
     /// This function is called from the websocket thread.
->>>>>>> 173651be
     virtual void onOpen() = 0;
 
     /// A text message was received.
