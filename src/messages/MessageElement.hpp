#pragma once

#include "common/FlagsEnum.hpp"
#include "messages/ImageSet.hpp"
#include "messages/Link.hpp"
#include "messages/MessageColor.hpp"
#include "singletons/Fonts.hpp"

#include <QRect>
#include <QString>
#include <QTime>
#include <boost/noncopyable.hpp>
#include <cstdint>
#include <memory>
#include <pajlada/signals/signalholder.hpp>
#include <vector>

namespace chatterino {
class Channel;
struct MessageLayoutContainer;
class MessageLayoutElement;

class Image;
using ImagePtr = std::shared_ptr<Image>;

struct Emote;
using EmotePtr = std::shared_ptr<const Emote>;

enum class MessageElementFlag : int64_t {
    None = 0LL,
    Misc = (1LL << 0),
    Text = (1LL << 1),

    Username = (1LL << 2),
    Timestamp = (1LL << 3),

    TwitchEmoteImage = (1LL << 4),
    TwitchEmoteText = (1LL << 5),
    TwitchEmote = TwitchEmoteImage | TwitchEmoteText,

    BttvEmoteImage = (1LL << 6),
    BttvEmoteText = (1LL << 7),
    BttvEmote = BttvEmoteImage | BttvEmoteText,

    ChannelPointReward = (1LL << 8),
    ChannelPointRewardImage = ChannelPointReward | TwitchEmoteImage,

    FfzEmoteImage = (1LL << 9),
    FfzEmoteText = (1LL << 10),
    FfzEmote = FfzEmoteImage | FfzEmoteText,

<<<<<<< HEAD
    SeventvEmoteImage = (1LL << 34),
    SeventvEmoteText = (1LL << 35),

=======
    SeventvEmoteImage = (1LL << 32),
    SeventvEmoteText = (1LL << 33),
>>>>>>> 174c41c5
    SeventvEmote = SeventvEmoteImage | SeventvEmoteText,

    EmoteImages =
        TwitchEmoteImage | BttvEmoteImage | FfzEmoteImage | SeventvEmoteImage,
    EmoteText =
        TwitchEmoteText | BttvEmoteText | FfzEmoteText | SeventvEmoteText,

    BitsStatic = (1LL << 11),
    BitsAnimated = (1LL << 12),

    // Slot 1: Twitch
    // - Staff badge
    // - Admin badge
    // - Global Moderator badge
    BadgeGlobalAuthority = (1LL << 13),

    // Slot 2: Twitch
    // - Predictions badge
    BadgePredictions = (1LL << 14),

    // Slot 3: Twitch
    // - VIP badge
    // - Moderator badge
    // - Broadcaster badge
    BadgeChannelAuthority = (1LL << 15),

    // Slot 4: Twitch
    // - Subscription badges
    BadgeSubscription = (1LL << 16),

    // Slot 5: Twitch
    // - Turbo badge
    // - Prime badge
    // - Bit badges
    // - Game badges
    BadgeVanity = (1LL << 17),

    // Slot 6: Chatterino
    // - Chatterino developer badge
    // - Chatterino contributor badge
    // - Chatterino donator badge
    // - Chatterino top donator badge
    // - Chatterino special pepe badge
    // - Chatterino gnome badge
    BadgeChatterino = (1LL << 18),

    // Slot 7: Seventv
    // - Seventv Admin
    // - Seventv Dungeon Mistress
    // - Seventv Moderator
    // - Seventv Subscriber
    BadgeSeventv = (1LL << 40),

    // Slot 8: FrankerFaceZ
    // - FFZ developer badge
    // - FFZ bot badge
    // - FFZ donator badge
    BadgeFfz = (1LL << 19),

    // Slot 8: Dankerino
    // - Dankerino contributor badge
    BadgeDankerino = (1LL << 33),

    Badges = BadgeGlobalAuthority | BadgePredictions | BadgeChannelAuthority |
<<<<<<< HEAD
             BadgeSubscription | BadgeVanity | BadgeChatterino | BadgeFfz |
             BadgeDankerino | BadgeSeventv,
=======
             BadgeSubscription | BadgeVanity | BadgeChatterino | BadgeSeventv |
             BadgeFfz,
>>>>>>> 174c41c5

    ChannelName = (1LL << 20),

    BitsAmount = (1LL << 21),

    ModeratorTools = (1LL << 22),

    EmojiImage = (1LL << 23),
    EmojiText = (1LL << 24),
    EmojiAll = EmojiImage | EmojiText,

    AlwaysShow = (1LL << 25),

    // used in the ChannelView class to make the collapse buttons visible if
    // needed
    Collapsed = (1LL << 26),

    // used for dynamic bold usernames
    BoldUsername = (1LL << 27),
    NonBoldUsername = (1LL << 28),

    // for links
    LowercaseLink = (1LL << 29),
    OriginalLink = (1LL << 30),

    // ZeroWidthEmotes are emotes that are supposed to overlay over any pre-existing emotes
    // e.g. BTTV's SoSnowy during christmas season or zerowidth 7TV emotes
    ZeroWidthEmote = (1LL << 31),

<<<<<<< HEAD
    // (1LL<<33) is used by BadgeDankerino
    // (1LL << 34) is used by SeventvEmoteImage, it is next to FfzEmote
    // (1LL << 35) is used by SeventvEmoteText, it is next to SeventvEmoteImage
=======
    // (1LL << 32) is used by SeventvEmoteImage, it is next to FfzEmote
    // (1LL << 33) is used by SeventvEmoteText, it is next to SeventvEmoteImage
>>>>>>> 174c41c5

    Default = Timestamp | Badges | Username | BitsStatic | FfzEmoteImage |
              BttvEmoteImage | SeventvEmoteImage | TwitchEmoteImage |
              BitsAmount | Text | AlwaysShow,
};
using MessageElementFlags = FlagsEnum<MessageElementFlag>;

class MessageElement : boost::noncopyable
{
public:
    enum UpdateFlags : char {
        Update_Text = 1,
        Update_Emotes = 2,
        Update_Images = 4,
        Update_All = Update_Text | Update_Emotes | Update_Images
    };
    enum ThumbnailType : char {
        Link_Thumbnail = 1,
    };

    virtual ~MessageElement();

    MessageElement *setLink(const Link &link);
    MessageElement *setText(const QString &text);
    MessageElement *setTooltip(const QString &tooltip);
    MessageElement *setThumbnailType(const ThumbnailType type);
    MessageElement *setThumbnail(const ImagePtr &thumbnail);

    MessageElement *setTrailingSpace(bool value);
    const QString &getTooltip() const;
    const ImagePtr &getThumbnail() const;
    const ThumbnailType &getThumbnailType() const;

    const Link &getLink() const;
    bool hasTrailingSpace() const;
    MessageElementFlags getFlags() const;
    MessageElement *updateLink();

    virtual void addToContainer(MessageLayoutContainer &container,
                                MessageElementFlags flags) = 0;

    pajlada::Signals::NoArgSignal linkChanged;

protected:
    MessageElement(MessageElementFlags flags);
    bool trailingSpace = true;

private:
    QString text_;
    Link link_;
    QString tooltip_;
    ImagePtr thumbnail_;
    ThumbnailType thumbnailType_;
    MessageElementFlags flags_;
};

// used when layout element doesn't have a creator
class EmptyElement : public MessageElement
{
public:
    EmptyElement();

    void addToContainer(MessageLayoutContainer &container,
                        MessageElementFlags flags) override;

    static EmptyElement &instance();

private:
    ImagePtr image_;
};

// contains a simple image
class ImageElement : public MessageElement
{
public:
    ImageElement(ImagePtr image, MessageElementFlags flags);

    void addToContainer(MessageLayoutContainer &container,
                        MessageElementFlags flags) override;

private:
    ImagePtr image_;
};

// contains a text, it will split it into words
class TextElement : public MessageElement
{
public:
    TextElement(const QString &text, MessageElementFlags flags,
                const MessageColor &color = MessageColor::Text,
                FontStyle style = FontStyle::ChatMedium);
    ~TextElement() override = default;

    void addToContainer(MessageLayoutContainer &container,
                        MessageElementFlags flags) override;

private:
    MessageColor color_;
    FontStyle style_;

    struct Word {
        QString text;
        int width = -1;
    };
    std::vector<Word> words_;
};

// contains emote data and will pick the emote based on :
//   a) are images for the emote type enabled
//   b) which size it wants
class EmoteElement : public MessageElement
{
public:
    EmoteElement(const EmotePtr &data, MessageElementFlags flags_);

    void addToContainer(MessageLayoutContainer &container,
                        MessageElementFlags flags_) override;
    EmotePtr getEmote() const;

protected:
    virtual MessageLayoutElement *makeImageLayoutElement(const ImagePtr &image,
                                                         const QSize &size);

private:
    std::unique_ptr<TextElement> textElement_;
    EmotePtr emote_;
};

class BadgeElement : public MessageElement
{
public:
    BadgeElement(const EmotePtr &data, MessageElementFlags flags_);

    void addToContainer(MessageLayoutContainer &container,
                        MessageElementFlags flags_) override;

    EmotePtr getEmote() const;

protected:
    virtual MessageLayoutElement *makeImageLayoutElement(const ImagePtr &image,
                                                         const QSize &size);

private:
    EmotePtr emote_;
};

class ModBadgeElement : public BadgeElement
{
public:
    ModBadgeElement(const EmotePtr &data, MessageElementFlags flags_);

protected:
    MessageLayoutElement *makeImageLayoutElement(const ImagePtr &image,
                                                 const QSize &size) override;
};

class VipBadgeElement : public BadgeElement
{
public:
    VipBadgeElement(const EmotePtr &data, MessageElementFlags flags_);

protected:
    MessageLayoutElement *makeImageLayoutElement(const ImagePtr &image,
                                                 const QSize &size) override;
};

class FfzBadgeElement : public BadgeElement
{
public:
    FfzBadgeElement(const EmotePtr &data, MessageElementFlags flags_,
                    QColor &color);

protected:
    MessageLayoutElement *makeImageLayoutElement(const ImagePtr &image,
                                                 const QSize &size) override;
    QColor color;
};

// contains a text, formated depending on the preferences
class TimestampElement : public MessageElement
{
public:
    TimestampElement(QTime time_ = QTime::currentTime());
    ~TimestampElement() override = default;

    void addToContainer(MessageLayoutContainer &container,
                        MessageElementFlags flags) override;

    TextElement *formatTime(const QTime &time);

private:
    QTime time_;
    std::unique_ptr<TextElement> element_;
    QString format_;
};

// adds all the custom moderation buttons, adds a variable amount of items
// depending on settings fourtf: implement
class TwitchModerationElement : public MessageElement
{
public:
    TwitchModerationElement();

    void addToContainer(MessageLayoutContainer &container,
                        MessageElementFlags flags) override;
};

// contains a full message string that's split into words on space and parses irc colors that are then put into segments
// these segments are later passed to "MultiColorTextLayoutElement" elements to be rendered :)
class IrcTextElement : public MessageElement
{
public:
    IrcTextElement(const QString &text, MessageElementFlags flags,
                   FontStyle style = FontStyle::ChatMedium);
    ~IrcTextElement() override = default;

    void addToContainer(MessageLayoutContainer &container,
                        MessageElementFlags flags) override;

private:
    FontStyle style_;

    struct Segment {
        QString text;
        int fg = -1;
        int bg = -1;
    };

    struct Word {
        QString text;
        int width = -1;
        std::vector<Segment> segments;
    };

    std::vector<Word> words_;
};

// Forces a linebreak
class LinebreakElement : public MessageElement
{
public:
    LinebreakElement(MessageElementFlags flags);

    void addToContainer(MessageLayoutContainer &container,
                        MessageElementFlags flags) override;
};

// Image element which will pick the quality of the image based on ui scale
class ScalingImageElement : public MessageElement
{
public:
    ScalingImageElement(ImageSet images, MessageElementFlags flags);

    void addToContainer(MessageLayoutContainer &container,
                        MessageElementFlags flags) override;

private:
    ImageSet images_;
};
}  // namespace chatterino<|MERGE_RESOLUTION|>--- conflicted
+++ resolved
@@ -49,14 +49,9 @@
     FfzEmoteText = (1LL << 10),
     FfzEmote = FfzEmoteImage | FfzEmoteText,
 
-<<<<<<< HEAD
     SeventvEmoteImage = (1LL << 34),
     SeventvEmoteText = (1LL << 35),
 
-=======
-    SeventvEmoteImage = (1LL << 32),
-    SeventvEmoteText = (1LL << 33),
->>>>>>> 174c41c5
     SeventvEmote = SeventvEmoteImage | SeventvEmoteText,
 
     EmoteImages =
@@ -121,13 +116,8 @@
     BadgeDankerino = (1LL << 33),
 
     Badges = BadgeGlobalAuthority | BadgePredictions | BadgeChannelAuthority |
-<<<<<<< HEAD
              BadgeSubscription | BadgeVanity | BadgeChatterino | BadgeFfz |
              BadgeDankerino | BadgeSeventv,
-=======
-             BadgeSubscription | BadgeVanity | BadgeChatterino | BadgeSeventv |
-             BadgeFfz,
->>>>>>> 174c41c5
 
     ChannelName = (1LL << 20),
 
@@ -157,14 +147,9 @@
     // e.g. BTTV's SoSnowy during christmas season or zerowidth 7TV emotes
     ZeroWidthEmote = (1LL << 31),
 
-<<<<<<< HEAD
     // (1LL<<33) is used by BadgeDankerino
     // (1LL << 34) is used by SeventvEmoteImage, it is next to FfzEmote
     // (1LL << 35) is used by SeventvEmoteText, it is next to SeventvEmoteImage
-=======
-    // (1LL << 32) is used by SeventvEmoteImage, it is next to FfzEmote
-    // (1LL << 33) is used by SeventvEmoteText, it is next to SeventvEmoteImage
->>>>>>> 174c41c5
 
     Default = Timestamp | Badges | Username | BitsStatic | FfzEmoteImage |
               BttvEmoteImage | SeventvEmoteImage | TwitchEmoteImage |
