--- conflicted
+++ resolved
@@ -94,19 +94,14 @@
     // - FFZ bot badge
     // - FFZ donator badge
     BadgeFfz = (1LL << 19),
-<<<<<<< HEAD
 
     // Slot 8: Dankerino
     // - Dankerino contributor badge
     BadgeDankerino = (1LL << 33),
 
-    Badges = BadgeGlobalAuthority | BadgeChannelAuthority | BadgeSubscription |
-             BadgeVanity | BadgeChatterino | BadgeFfz | BadgeDankerino,
-=======
-
     Badges = BadgeGlobalAuthority | BadgePredictions | BadgeChannelAuthority |
-             BadgeSubscription | BadgeVanity | BadgeChatterino | BadgeFfz,
->>>>>>> 6ab5b130
+             BadgeSubscription | BadgeVanity | BadgeChatterino | BadgeFfz |
+             BadgeDankerino,
 
     ChannelName = (1LL << 20),
 
@@ -136,10 +131,7 @@
     // e.g. BTTV's SoSnowy during christmas season
     ZeroWidthEmote = (1LL << 31),
 
-<<<<<<< HEAD
     // (1LL<<33) is used by BadgeDankerino
-=======
->>>>>>> 6ab5b130
     Default = Timestamp | Badges | Username | BitsStatic | FfzEmoteImage |
               BttvEmoteImage | TwitchEmoteImage | BitsAmount | Text |
               AlwaysShow,
