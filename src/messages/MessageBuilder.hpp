--- conflicted
+++ resolved
@@ -263,19 +263,17 @@
                                             const QVariantMap &tags,
                                             const QTime &time);
 
-<<<<<<< HEAD
     static MessagePtrMut makeAccountExpiredMessage(
         const QString &expirationText);
 
     static MessagePtrMut makeMissingScopesMessage(const QString &missingScopes);
-=======
+
     /// "Chat has been cleared by a moderator." or "{actor} cleared the chat."
     /// @param actor The user who cleared the chat (empty if unknown)
     /// @param count How many times this message has been received already
     static MessagePtrMut makeClearChatMessage(const QDateTime &now,
                                               const QString &actor,
                                               uint32_t count = 1);
->>>>>>> 8554bd4d
 
 private:
     struct TextState {
