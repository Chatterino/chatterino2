#pragma once

#include "common/FlagsEnum.hpp"
#include "providers/twitch/TwitchBadge.hpp"
#include "util/QStringHash.hpp"
#include "widgets/helper/ScrollbarHighlight.hpp"

#include <QTime>
#include <boost/noncopyable.hpp>
#include <cinttypes>
#include <memory>
#include <vector>

namespace chatterino {
class MessageElement;
class MessageThread;

<<<<<<< HEAD
enum class MessageFlag : uint64_t {
    None = 0,
    System = (1 << 0),
    Timeout = (1 << 1),
    Highlighted = (1 << 2),
    DoNotTriggerNotification = (1 << 3),  // disable notification sound
    Centered = (1 << 4),
    Disabled = (1 << 5),
    DisableCompactEmotes = (1 << 6),
    Collapsed = (1 << 7),
    ConnectedMessage = (1 << 8),
    DisconnectedMessage = (1 << 9),
    Untimeout = (1 << 10),
    PubSub = (1 << 11),
    Subscription = (1 << 12),
    DoNotLog = (1 << 13),
    AutoMod = (1 << 14),
    RecentMessage = (1 << 15),
    Whisper = (1 << 16),
    HighlightedWhisper = (1 << 17),
    Debug = (1 << 18),
    Similar = (1 << 19),
    RedeemedHighlight = (1 << 20),
    RedeemedChannelPointReward = (1 << 21),
    ShowInMentions = (1 << 22),
    FirstMessage = (1 << 23),
    ReplyMessage = (1 << 24),
    ElevatedMessage = (1 << 25),

    // SevenTV Flags
    // For some reason C++ compiler is unable to infer that these are all 64bit values so when you do 1 << 60 it thinks the 1 and the 60 are 32bit values and it overflows.
    // So we have to explicitly cast them to 64bit values. (1ULL << 60)
    SevenTvEventApiAddEmoteMessage = (11ULL << 60),
    SevenTvEventApiRemoveEmoteMessage = (11ULL << 61),
    SevenTvEventApiUpdateEmoteMessage = (11ULL << 62),
=======
enum class MessageFlag : int64_t {
    None = 0LL,
    System = (1LL << 0),
    Timeout = (1LL << 1),
    Highlighted = (1LL << 2),
    DoNotTriggerNotification = (1LL << 3),  // disable notification sound
    Centered = (1LL << 4),
    Disabled = (1LL << 5),
    DisableCompactEmotes = (1LL << 6),
    Collapsed = (1LL << 7),
    ConnectedMessage = (1LL << 8),
    DisconnectedMessage = (1LL << 9),
    Untimeout = (1LL << 10),
    PubSub = (1LL << 11),
    Subscription = (1LL << 12),
    DoNotLog = (1LL << 13),
    AutoMod = (1LL << 14),
    RecentMessage = (1LL << 15),
    Whisper = (1LL << 16),
    HighlightedWhisper = (1LL << 17),
    Debug = (1LL << 18),
    Similar = (1LL << 19),
    RedeemedHighlight = (1LL << 20),
    RedeemedChannelPointReward = (1LL << 21),
    ShowInMentions = (1LL << 22),
    FirstMessage = (1LL << 23),
    ReplyMessage = (1LL << 24),
    ElevatedMessage = (1LL << 25),
    ParticipatedThread = (1LL << 26),
>>>>>>> f6f0bc8a
};
using MessageFlags = FlagsEnum<MessageFlag>;

struct Message : boost::noncopyable {
    Message();
    ~Message();

    // Making this a mutable means that we can update a messages flags,
    // while still keeping Message constant. This means that a message's flag
    // can be updated without the renderer being made aware, which might be bad.
    // This is a temporary effort until we can figure out what the right
    // const-correct way to deal with this is.
    // This might bring race conditions with it
    mutable MessageFlags flags;
    QTime parseTime;
    QString id;
    QString searchText;
    QString messageText;
    QString loginName;
    QString displayName;
    QString localizedName;
    QString timeoutUser;
    QString channelName;
    QColor usernameColor;
    QDateTime serverReceivedTime;
    std::vector<Badge> badges;
    std::unordered_map<QString, QString> badgeInfos;
    std::shared_ptr<QColor> highlightColor;
    // Each reply holds a reference to the thread. When every reply is dropped,
    // the reply thread will be cleaned up by the TwitchChannel.
    // The root of the thread does not have replyThread set.
    std::shared_ptr<MessageThread> replyThread;
    uint32_t count = 1;
    std::vector<std::unique_ptr<MessageElement>> elements;
    std::vector<QString> seventvEventTargetEmotes;

    ScrollbarHighlight getScrollBarHighlight() const;
};

using MessagePtr = std::shared_ptr<const Message>;

}  // namespace chatterino<|MERGE_RESOLUTION|>--- conflicted
+++ resolved
@@ -15,43 +15,6 @@
 class MessageElement;
 class MessageThread;
 
-<<<<<<< HEAD
-enum class MessageFlag : uint64_t {
-    None = 0,
-    System = (1 << 0),
-    Timeout = (1 << 1),
-    Highlighted = (1 << 2),
-    DoNotTriggerNotification = (1 << 3),  // disable notification sound
-    Centered = (1 << 4),
-    Disabled = (1 << 5),
-    DisableCompactEmotes = (1 << 6),
-    Collapsed = (1 << 7),
-    ConnectedMessage = (1 << 8),
-    DisconnectedMessage = (1 << 9),
-    Untimeout = (1 << 10),
-    PubSub = (1 << 11),
-    Subscription = (1 << 12),
-    DoNotLog = (1 << 13),
-    AutoMod = (1 << 14),
-    RecentMessage = (1 << 15),
-    Whisper = (1 << 16),
-    HighlightedWhisper = (1 << 17),
-    Debug = (1 << 18),
-    Similar = (1 << 19),
-    RedeemedHighlight = (1 << 20),
-    RedeemedChannelPointReward = (1 << 21),
-    ShowInMentions = (1 << 22),
-    FirstMessage = (1 << 23),
-    ReplyMessage = (1 << 24),
-    ElevatedMessage = (1 << 25),
-
-    // SevenTV Flags
-    // For some reason C++ compiler is unable to infer that these are all 64bit values so when you do 1 << 60 it thinks the 1 and the 60 are 32bit values and it overflows.
-    // So we have to explicitly cast them to 64bit values. (1ULL << 60)
-    SevenTvEventApiAddEmoteMessage = (11ULL << 60),
-    SevenTvEventApiRemoveEmoteMessage = (11ULL << 61),
-    SevenTvEventApiUpdateEmoteMessage = (11ULL << 62),
-=======
 enum class MessageFlag : int64_t {
     None = 0LL,
     System = (1LL << 0),
@@ -81,7 +44,13 @@
     ReplyMessage = (1LL << 24),
     ElevatedMessage = (1LL << 25),
     ParticipatedThread = (1LL << 26),
->>>>>>> f6f0bc8a
+
+    // SevenTV Flags
+    // For some reason C++ compiler is unable to infer that these are all 64bit values so when you do 1 << 60 it thinks the 1 and the 60 are 32bit values and it overflows.
+    // So we have to explicitly cast them to 64bit values. (1ULL << 60)
+    SevenTvEventApiAddEmoteMessage = (1ULL << 60),
+    SevenTvEventApiRemoveEmoteMessage = (1ULL << 61),
+    SevenTvEventApiUpdateEmoteMessage = (1ULL << 62),
 };
 using MessageFlags = FlagsEnum<MessageFlag>;
 
