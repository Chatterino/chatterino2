#pragma once

#include "common/FlagsEnum.hpp"
#include "providers/twitch/TwitchBadge.hpp"
#include "widgets/helper/ScrollbarHighlight.hpp"

#include <QTime>
#include <boost/noncopyable.hpp>
#include <cinttypes>
#include <memory>
#include <vector>

namespace chatterino {
class MessageElement;

enum class MessageFlag : uint32_t {
    None = 0,
    System = (1 << 0),
    Timeout = (1 << 1),
    Highlighted = (1 << 2),
    DoNotTriggerNotification = (1 << 3),  // disable notification sound
    Centered = (1 << 4),
    Disabled = (1 << 5),
    DisableCompactEmotes = (1 << 6),
    Collapsed = (1 << 7),
    ConnectedMessage = (1 << 8),
    DisconnectedMessage = (1 << 9),
    Untimeout = (1 << 10),
    PubSub = (1 << 11),
    Subscription = (1 << 12),
    DoNotLog = (1 << 13),
    AutoMod = (1 << 14),
    RecentMessage = (1 << 15),
    Whisper = (1 << 16),
    HighlightedWhisper = (1 << 17),
    Debug = (1 << 18),
    Similar = (1 << 19),
    RedeemedHighlight = (1 << 20),
    RedeemedChannelPointReward = (1 << 21),
    ShowInMentions = (1 << 22),
<<<<<<< HEAD
    WebchatDetected = (1 << 23)
=======
    FirstMessage = (1 << 23),
>>>>>>> ab1211cb
};
using MessageFlags = FlagsEnum<MessageFlag>;

struct Message : boost::noncopyable {
    Message();
    ~Message();

    // Making this a mutable means that we can update a messages flags,
    // while still keeping Message constant. This means that a message's flag
    // can be updated without the renderer being made aware, which might be bad.
    // This is a temporary effort until we can figure out what the right
    // const-correct way to deal with this is.
    // This might bring race conditions with it
    mutable MessageFlags flags;
    QTime parseTime;
    QString id;
    QString searchText;
    QString messageText;
    QString loginName;
    QString displayName;
    QString localizedName;
    QString timeoutUser;
    QString channelName;
    QColor usernameColor;
    std::vector<Badge> badges;
    std::map<QString, QString> badgeInfos;
    std::shared_ptr<QColor> highlightColor;
    uint32_t count = 1;
    std::vector<std::unique_ptr<MessageElement>> elements;

    ScrollbarHighlight getScrollBarHighlight() const;
};

using MessagePtr = std::shared_ptr<const Message>;

}  // namespace chatterino<|MERGE_RESOLUTION|>--- conflicted
+++ resolved
@@ -38,11 +38,8 @@
     RedeemedHighlight = (1 << 20),
     RedeemedChannelPointReward = (1 << 21),
     ShowInMentions = (1 << 22),
-<<<<<<< HEAD
-    WebchatDetected = (1 << 23)
-=======
     FirstMessage = (1 << 23),
->>>>>>> ab1211cb
+    WebchatDetected = (1 << 24)
 };
 using MessageFlags = FlagsEnum<MessageFlag>;
 
