#pragma once

#include "common/FlagsEnum.hpp"
#include "providers/twitch/TwitchBadge.hpp"
#include "util/QStringHash.hpp"
#include "widgets/helper/ScrollbarHighlight.hpp"

#include <QTime>
#include <boost/noncopyable.hpp>
#include <cinttypes>
#include <memory>
#include <vector>

namespace chatterino {
class MessageElement;
class MessageThread;

enum class MessageFlag : int64_t {
    None = 0LL,
    System = (1LL << 0),
    Timeout = (1LL << 1),
    Highlighted = (1LL << 2),
    DoNotTriggerNotification = (1LL << 3),  // disable notification sound
    Centered = (1LL << 4),
    Disabled = (1LL << 5),
    DisableCompactEmotes = (1LL << 6),
    Collapsed = (1LL << 7),
    ConnectedMessage = (1LL << 8),
    DisconnectedMessage = (1LL << 9),
    Untimeout = (1LL << 10),
    PubSub = (1LL << 11),
    Subscription = (1LL << 12),
    DoNotLog = (1LL << 13),
    AutoMod = (1LL << 14),
    RecentMessage = (1LL << 15),
    Whisper = (1LL << 16),
    HighlightedWhisper = (1LL << 17),
    Debug = (1LL << 18),
    Similar = (1LL << 19),
    RedeemedHighlight = (1LL << 20),
    RedeemedChannelPointReward = (1LL << 21),
    ShowInMentions = (1LL << 22),
    FirstMessage = (1LL << 23),
    ReplyMessage = (1LL << 24),
    ElevatedMessage = (1LL << 25),
    ParticipatedThread = (1LL << 26),
<<<<<<< HEAD

    // SevenTV Flags
    // For some reason C++ compiler is unable to infer that these are all 64bit values so when you do 1 << 60 it thinks the 1 and the 60 are 32bit values and it overflows.
    // So we have to explicitly cast them to 64bit values. (1ULL << 60)
    SevenTvEventApiAddEmoteMessage = (1ULL << 60),
    SevenTvEventApiRemoveEmoteMessage = (1ULL << 61),
    SevenTvEventApiUpdateEmoteMessage = (1ULL << 62),
=======
    CheerMessage = (1LL << 27),
>>>>>>> dd6cb80a
};
using MessageFlags = FlagsEnum<MessageFlag>;

struct Message : boost::noncopyable {
    Message();
    ~Message();

    // Making this a mutable means that we can update a messages flags,
    // while still keeping Message constant. This means that a message's flag
    // can be updated without the renderer being made aware, which might be bad.
    // This is a temporary effort until we can figure out what the right
    // const-correct way to deal with this is.
    // This might bring race conditions with it
    mutable MessageFlags flags;
    QTime parseTime;
    QString id;
    QString searchText;
    QString messageText;
    QString loginName;
    QString displayName;
    QString localizedName;
    QString timeoutUser;
    QString channelName;
    QColor usernameColor;
    QDateTime serverReceivedTime;
    std::vector<Badge> badges;
    std::unordered_map<QString, QString> badgeInfos;
    std::shared_ptr<QColor> highlightColor;
    // Each reply holds a reference to the thread. When every reply is dropped,
    // the reply thread will be cleaned up by the TwitchChannel.
    // The root of the thread does not have replyThread set.
    std::shared_ptr<MessageThread> replyThread;
    uint32_t count = 1;
    std::vector<std::unique_ptr<MessageElement>> elements;
    std::vector<QString> seventvEventTargetEmotes;

    ScrollbarHighlight getScrollBarHighlight() const;
};

using MessagePtr = std::shared_ptr<const Message>;

}  // namespace chatterino<|MERGE_RESOLUTION|>--- conflicted
+++ resolved
@@ -44,7 +44,7 @@
     ReplyMessage = (1LL << 24),
     ElevatedMessage = (1LL << 25),
     ParticipatedThread = (1LL << 26),
-<<<<<<< HEAD
+    CheerMessage = (1LL << 27),
 
     // SevenTV Flags
     // For some reason C++ compiler is unable to infer that these are all 64bit values so when you do 1 << 60 it thinks the 1 and the 60 are 32bit values and it overflows.
@@ -52,9 +52,6 @@
     SevenTvEventApiAddEmoteMessage = (1ULL << 60),
     SevenTvEventApiRemoveEmoteMessage = (1ULL << 61),
     SevenTvEventApiUpdateEmoteMessage = (1ULL << 62),
-=======
-    CheerMessage = (1LL << 27),
->>>>>>> dd6cb80a
 };
 using MessageFlags = FlagsEnum<MessageFlag>;
 
