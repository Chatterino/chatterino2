#pragma once

#include "common/FlagsEnum.hpp"
#include "providers/twitch/ChannelPointReward.hpp"
#include "util/QStringHash.hpp"

#include <magic_enum/magic_enum.hpp>
#include <QColor>
#include <QTime>

#include <cinttypes>
#include <functional>
#include <memory>
#include <unordered_map>
#include <vector>

namespace chatterino {
class MessageElement;
class MessageThread;
class Badge;
class ScrollbarHighlight;

enum class MessageFlag : int64_t {
    None = 0LL,
    System = (1LL << 0),
    Timeout = (1LL << 1),
    Highlighted = (1LL << 2),
    DoNotTriggerNotification = (1LL << 3),  // disable notification sound
    Centered = (1LL << 4),
    Disabled = (1LL << 5),
    DisableCompactEmotes = (1LL << 6),
    Collapsed = (1LL << 7),
    ConnectedMessage = (1LL << 8),
    DisconnectedMessage = (1LL << 9),
    Untimeout = (1LL << 10),
    PubSub = (1LL << 11),
    Subscription = (1LL << 12),
    DoNotLog = (1LL << 13),
    AutoMod = (1LL << 14),
    RecentMessage = (1LL << 15),
    Whisper = (1LL << 16),
    HighlightedWhisper = (1LL << 17),
    Debug = (1LL << 18),
    Similar = (1LL << 19),
    RedeemedHighlight = (1LL << 20),
    RedeemedChannelPointReward = (1LL << 21),
    ShowInMentions = (1LL << 22),
    FirstMessage = (1LL << 23),
    ReplyMessage = (1LL << 24),
    ElevatedMessage = (1LL << 25),
    SubscribedThread = (1LL << 26),
    CheerMessage = (1LL << 27),
    LiveUpdatesAdd = (1LL << 28),
    LiveUpdatesRemove = (1LL << 29),
    LiveUpdatesUpdate = (1LL << 30),
    /// The header of a message caught by AutoMod containing allow/disallow
    AutoModOffendingMessageHeader = (1LL << 31),
    /// The message caught by AutoMod containing the user who sent the message & its contents
    AutoModOffendingMessage = (1LL << 32),
    LowTrustUsers = (1LL << 33),
    /// The message is sent by a user marked as restricted with Twitch's "Low Trust"/"Suspicious User" feature
    RestrictedMessage = (1LL << 34),
    /// The message is sent by a user marked as monitor with Twitch's "Low Trust"/"Suspicious User" feature
    MonitoredMessage = (1LL << 35),
    /// The message is an ACTION message (/me)
    Action = (1LL << 36),
};
using MessageFlags = FlagsEnum<MessageFlag>;

struct Message;
using MessagePtr = std::shared_ptr<const Message>;
struct Message {
    Message();
    ~Message();

    Message(const Message &) = delete;
    Message &operator=(const Message &) = delete;

    Message(Message &&) = delete;
    Message &operator=(Message &&) = delete;

    // Making this a mutable means that we can update a messages flags,
    // while still keeping Message constant. This means that a message's flag
    // can be updated without the renderer being made aware, which might be bad.
    // This is a temporary effort until we can figure out what the right
    // const-correct way to deal with this is.
    // This might bring race conditions with it
    mutable MessageFlags flags;
    QTime parseTime;
    QString id;
    QString searchText;
    QString messageText;
    QString loginName;
    QString displayName;
    QString localizedName;
    QString timeoutUser;
    QString channelName;
    QColor usernameColor;
    QDateTime serverReceivedTime;
    std::vector<Badge> badges;
    std::unordered_map<QString, QString> badgeInfos;
    std::shared_ptr<QColor> highlightColor;
    // Each reply holds a reference to the thread. When every reply is dropped,
    // the reply thread will be cleaned up by the TwitchChannel.
    // The root of the thread does not have replyThread set.
    std::shared_ptr<MessageThread> replyThread;
    MessagePtr replyParent;
    uint32_t count = 1;
    std::vector<std::unique_ptr<MessageElement>> elements;
    std::vector<QString> seventvEventTargetEmotes;

    ScrollbarHighlight getScrollBarHighlight() const;

<<<<<<< HEAD
    /**
     * Clones this message. Before contructing the shared pointer, 
     * `fn` is called with a reference to the new message.
     *
     * @return An identical message, independent from this one.
     */
    std::shared_ptr<const Message> cloneWith(
        const std::function<void(Message &)> &fn) const;
=======
    std::shared_ptr<ChannelPointReward> reward = nullptr;
>>>>>>> 905aa4e9
};

}  // namespace chatterino

template <>
struct magic_enum::customize::enum_range<chatterino::MessageFlag> {
    static constexpr bool is_flags = true;
};<|MERGE_RESOLUTION|>--- conflicted
+++ resolved
@@ -107,11 +107,11 @@
     MessagePtr replyParent;
     uint32_t count = 1;
     std::vector<std::unique_ptr<MessageElement>> elements;
-    std::vector<QString> seventvEventTargetEmotes;
 
     ScrollbarHighlight getScrollBarHighlight() const;
 
-<<<<<<< HEAD
+    std::shared_ptr<ChannelPointReward> reward = nullptr;
+
     /**
      * Clones this message. Before contructing the shared pointer, 
      * `fn` is called with a reference to the new message.
@@ -120,9 +120,6 @@
      */
     std::shared_ptr<const Message> cloneWith(
         const std::function<void(Message &)> &fn) const;
-=======
-    std::shared_ptr<ChannelPointReward> reward = nullptr;
->>>>>>> 905aa4e9
 };
 
 }  // namespace chatterino
