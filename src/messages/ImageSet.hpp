#pragma once

#include "common/Aliases.hpp"

#include <memory>

namespace chatterino {

class Image;
using ImagePtr = std::shared_ptr<Image>;
ImagePtr getEmptyImagePtr();

class ImageSet
{
public:
    ImageSet();
<<<<<<< HEAD
    ImageSet(const ImagePtr &image1, const ImagePtr &image2 = Image::getEmpty(),
             const ImagePtr &image3 = Image::getEmpty(),
             const ImagePtr &image4 = Image::getEmpty());
    ImageSet(const Url &image1, const Url &image2 = {}, const Url &image3 = {},
             const Url &image4 = {});
=======
    ImageSet(const ImagePtr &image1,
             const ImagePtr &image2 = getEmptyImagePtr(),
             const ImagePtr &image3 = getEmptyImagePtr());
    ImageSet(const Url &image1, const Url &image2 = {}, const Url &image3 = {});
>>>>>>> 2233b465

    void setImage1(const ImagePtr &image);
    void setImage2(const ImagePtr &image);
    void setImage3(const ImagePtr &image);
    void setImage4(const ImagePtr &image);
    const ImagePtr &getImage1() const;
    const ImagePtr &getImage2() const;
    const ImagePtr &getImage3() const;
    const ImagePtr &getImage4() const;

    /// Preferes getting an already loaded image, even if it is smaller/bigger.
    /// However, it starts loading the proper image.
    const ImagePtr &getImageOrLoaded(float scale) const;
    const ImagePtr &getImage(float scale) const;

    bool operator==(const ImageSet &other) const;
    bool operator!=(const ImageSet &other) const;

private:
    ImagePtr imageX1_;
    ImagePtr imageX2_;
    ImagePtr imageX3_;
    ImagePtr imageX4_;
};

}  // namespace chatterino<|MERGE_RESOLUTION|>--- conflicted
+++ resolved
@@ -14,18 +14,12 @@
 {
 public:
     ImageSet();
-<<<<<<< HEAD
-    ImageSet(const ImagePtr &image1, const ImagePtr &image2 = Image::getEmpty(),
-             const ImagePtr &image3 = Image::getEmpty(),
-             const ImagePtr &image4 = Image::getEmpty());
+    ImageSet(const ImagePtr &image1,
+             const ImagePtr &image2 = getEmptyImagePtr(),
+             const ImagePtr &image3 = getEmptyImagePtr(),
+             const ImagePtr &image4 = getEmptyImagePtr());
     ImageSet(const Url &image1, const Url &image2 = {}, const Url &image3 = {},
              const Url &image4 = {});
-=======
-    ImageSet(const ImagePtr &image1,
-             const ImagePtr &image2 = getEmptyImagePtr(),
-             const ImagePtr &image3 = getEmptyImagePtr());
-    ImageSet(const Url &image1, const Url &image2 = {}, const Url &image3 = {});
->>>>>>> 2233b465
 
     void setImage1(const ImagePtr &image);
     void setImage2(const ImagePtr &image);
