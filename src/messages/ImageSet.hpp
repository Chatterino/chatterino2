#pragma once

#include "common/Aliases.hpp"

#include <memory>

#include <boost/optional.hpp>
#include <vector>

namespace chatterino {

<<<<<<< HEAD
class ImagePriorityOrder;
=======
class Image;
using ImagePtr = std::shared_ptr<Image>;
ImagePtr getEmptyImagePtr();
>>>>>>> ab4a0c05

class ImageSet
{
public:
    ImageSet();
    ImageSet(const ImagePtr &image1,
             const ImagePtr &image2 = getEmptyImagePtr(),
             const ImagePtr &image3 = getEmptyImagePtr());
    ImageSet(const Url &image1, const Url &image2 = {}, const Url &image3 = {});

    void setImage1(const ImagePtr &image);
    void setImage2(const ImagePtr &image);
    void setImage3(const ImagePtr &image);
    const ImagePtr &getImage1() const;
    const ImagePtr &getImage2() const;
    const ImagePtr &getImage3() const;

    const ImagePtr &getImage(float scale) const;
    boost::optional<ImagePriorityOrder> getPriority(float scale) const;

    bool operator==(const ImageSet &other) const;
    bool operator!=(const ImageSet &other) const;

private:
    ImagePtr imageX1_;
    ImagePtr imageX2_;
    ImagePtr imageX3_;
};

}  // namespace chatterino<|MERGE_RESOLUTION|>--- conflicted
+++ resolved
@@ -9,13 +9,10 @@
 
 namespace chatterino {
 
-<<<<<<< HEAD
 class ImagePriorityOrder;
-=======
 class Image;
 using ImagePtr = std::shared_ptr<Image>;
 ImagePtr getEmptyImagePtr();
->>>>>>> ab4a0c05
 
 class ImageSet
 {
