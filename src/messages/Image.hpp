--- conflicted
+++ resolved
@@ -82,12 +82,7 @@
     const Url &url() const;
     bool loaded() const;
     // either returns the current pixmap, or triggers loading it (lazy loading)
-<<<<<<< HEAD
-    boost::optional<QPixmap> pixmapOrLoad() const;
-=======
     std::optional<QPixmap> pixmapOrLoad() const;
-    void load() const;
->>>>>>> ab4a0c05
     qreal scale() const;
     bool isEmpty() const;
     int width() const;
