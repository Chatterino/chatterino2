#include "messages/ImageSet.hpp"

#include "messages/Image.hpp"
#include "singletons/Settings.hpp"

namespace chatterino {

ImageSet::ImageSet()
    : imageX1_(Image::getEmpty())
    , imageX2_(Image::getEmpty())
    , imageX3_(Image::getEmpty())
    , imageX4_(Image::getEmpty())
{
}

ImageSet::ImageSet(const ImagePtr &image1, const ImagePtr &image2,
                   const ImagePtr &image3, const ImagePtr &image4)
    : imageX1_(image1)
    , imageX2_(image2)
    , imageX3_(image3)
    , imageX4_(image4)
{
}

ImageSet::ImageSet(const Url &image1, const Url &image2, const Url &image3,
                   const Url &image4)
    : imageX1_(Image::fromUrl(image1, 1))
    , imageX2_(image2.string.isEmpty() ? Image::getEmpty()
                                       : Image::fromUrl(image2, 0.5))
    , imageX3_(image3.string.isEmpty() ? Image::getEmpty()
                                       : Image::fromUrl(image3, 0.25))
    , imageX4_(image4.string.isEmpty() ? Image::getEmpty()
                                       : Image::fromUrl(image4, 0.125))
{
}

void ImageSet::setImage1(const ImagePtr &image)
{
    this->imageX1_ = image;
}

void ImageSet::setImage2(const ImagePtr &image)
{
    this->imageX2_ = image;
}

void ImageSet::setImage3(const ImagePtr &image)
{
    this->imageX3_ = image;
}

void ImageSet::setImage4(const ImagePtr &image)
{
    this->imageX4_ = image;
}

const ImagePtr &ImageSet::getImage1() const
{
    return this->imageX1_;
}

const ImagePtr &ImageSet::getImage2() const
{
    return this->imageX2_;
}

const ImagePtr &ImageSet::getImage3() const
{
    return this->imageX3_;
}

const ImagePtr &ImageSet::getImage4() const
{
    return this->imageX4_;
}

const std::shared_ptr<Image> &getImagePriv(const ImageSet &set, float scale)
{
    scale *= getSettings()->emoteScale;

    int quality = 1;

<<<<<<< HEAD
    if (scale > 3.001f)
        quality = 4;
    else if (scale > 2.001f)
=======
    if (scale > 2.001f)
    {
>>>>>>> 7604d7ea
        quality = 3;
    }
    else if (scale > 1.001f)
    {
        quality = 2;
    }

    // if (!set.getImage4()->isEmpty() && quality == 4)
    // {
    //     return set.getImage4();
    // }

    if (!set.getImage3()->isEmpty() && quality >= 3)
    {
        return set.getImage3();
    }

    if (!set.getImage2()->isEmpty() && quality >= 2)
    {
        return set.getImage2();
    }

    return set.getImage1();
}

const ImagePtr &ImageSet::getImageOrLoaded(float scale) const
{
    auto &&result = getImagePriv(*this, scale);

    // get best image based on scale
    result->load();

    // prefer other image if selected image is not loaded yet
    if (result->loaded())
    {
        return result;
<<<<<<< HEAD
    else if (this->imageX4_ && !this->imageX4_->isEmpty() &&
             this->imageX4_->loaded())
        return this->imageX4_;
=======
    }
>>>>>>> 7604d7ea
    else if (this->imageX3_ && !this->imageX3_->isEmpty() &&
             this->imageX3_->loaded())
    {
        return this->imageX3_;
    }
    else if (this->imageX2_ && !this->imageX2_->isEmpty() &&
             this->imageX2_->loaded())
    {
        return this->imageX2_;
    }
    else if (this->imageX1_->loaded())
    {
        return this->imageX1_;
    }
    else
    {
        return result;
    }
}

const ImagePtr &ImageSet::getImage(float scale) const
{
    return getImagePriv(*this, scale);
}

bool ImageSet::operator==(const ImageSet &other) const
{
    return std::tie(this->imageX1_, this->imageX2_, this->imageX3_,
                    this->imageX4_) == std::tie(other.imageX1_, other.imageX2_,
                                                other.imageX3_, other.imageX4_);
}

bool ImageSet::operator!=(const ImageSet &other) const
{
    return !this->operator==(other);
}

}  // namespace chatterino<|MERGE_RESOLUTION|>--- conflicted
+++ resolved
@@ -80,14 +80,12 @@
 
     int quality = 1;
 
-<<<<<<< HEAD
     if (scale > 3.001f)
+    {
         quality = 4;
+    }
     else if (scale > 2.001f)
-=======
-    if (scale > 2.001f)
     {
->>>>>>> 7604d7ea
         quality = 3;
     }
     else if (scale > 1.001f)
@@ -124,13 +122,12 @@
     if (result->loaded())
     {
         return result;
-<<<<<<< HEAD
+    }
     else if (this->imageX4_ && !this->imageX4_->isEmpty() &&
              this->imageX4_->loaded())
+    {
         return this->imageX4_;
-=======
     }
->>>>>>> 7604d7ea
     else if (this->imageX3_ && !this->imageX3_->isEmpty() &&
              this->imageX3_->loaded())
     {
