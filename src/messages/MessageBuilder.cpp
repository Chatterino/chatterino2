--- conflicted
+++ resolved
@@ -412,58 +412,15 @@
     auto channel = twitchChannel->emotes().resolve(name);
     if (channel)
     {
-<<<<<<< HEAD
         return channel;
-=======
-        // Check for channel emotes
-
-        emote = twitchChannel->ffzEmote(name);
-        if (emote)
-        {
-            return *emote;
-        }
-
-        emote = twitchChannel->bttvEmote(name);
-        if (emote)
-        {
-            return *emote;
-        }
-
-        emote = twitchChannel->seventvEmote(name);
-        if (emote)
-        {
-            return *emote;
-        }
-    }
-
-    // Check for global emotes
-
-    emote = globalFfzEmotes->emote(name);
-    if (emote)
-    {
-        return *emote;
->>>>>>> 3f05edc0
     }
 
     auto global = getApp()->getEmoteController()->resolveGlobal(name);
     if (global)
     {
-<<<<<<< HEAD
         return global;
     }
     return nullptr;
-=======
-        return *emote;
-    }
-
-    emote = globalSeventvEmotes->globalEmote(name);
-    if (emote)
-    {
-        return *emote;
-    }
-
-    return {};
->>>>>>> 3f05edc0
 }
 
 }  // namespace
@@ -2199,10 +2156,6 @@
                                        const EmoteName &name)
 {
     auto emote = parseEmote(twitchChannel, name);
-<<<<<<< HEAD
-=======
-
->>>>>>> 3f05edc0
     if (!emote)
     {
         return Failure;
@@ -2222,12 +2175,8 @@
 
             std::vector<LayeredEmoteElement::Emote> layers = {
                 {baseEmote, baseEmoteElement->getFlags()},
-<<<<<<< HEAD
-                {emote, MessageElementFlag::Emote}};
-=======
                 {emote, MessageElementFlag::Emote},
             };
->>>>>>> 3f05edc0
             this->emplace<LayeredEmoteElement>(
                 std::move(layers),
                 baseEmoteElement->getFlags() | MessageElementFlag::Emote,
