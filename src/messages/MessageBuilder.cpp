--- conflicted
+++ resolved
@@ -136,53 +136,32 @@
 
     auto message1 = builder.release();
 
-<<<<<<< HEAD
-    builder = MessageBuilder();
-    builder.emplace<TimestampElement>();
-    builder.emplace<TwitchModerationElement>();
-    builder.message().loginName = action.target.login;
-    builder.message().flags.set(MessageFlag::PubSub);
-=======
     //
     // Builder for offender's message
     builder2.emplace<TimestampElement>();
     builder2.emplace<TwitchModerationElement>();
-    builder2.message().loginName = action.target.name;
+    builder2.message().loginName = action.target.login;
     builder2.message().flags.set(MessageFlag::PubSub);
->>>>>>> 735c0ad1
 
     // sender username
     builder2
         .emplace<TextElement>(
-<<<<<<< HEAD
             action.target.displayName + ":", MessageElementFlag::BoldUsername,
             MessageColor(action.target.color), FontStyle::ChatMediumBold)
         ->setLink({Link::UserInfo, action.target.login});
-    builder
+    builder2
         .emplace<TextElement>(action.target.displayName + ":",
                               MessageElementFlag::NonBoldUsername,
                               MessageColor(action.target.color))
         ->setLink({Link::UserInfo, action.target.login});
-    builder.emplace<TextElement>(action.message, MessageElementFlag::Text,
-                                 MessageColor::Text);
-    builder.message().flags.set(MessageFlag::AutoMod);
-=======
-            action.target.name + ":", MessageElementFlag::BoldUsername,
-            MessageColor(QColor("red")), FontStyle::ChatMediumBold)
-        ->setLink({Link::UserInfo, action.target.name});
-    builder2
-        .emplace<TextElement>(action.target.name + ":",
-                              MessageElementFlag::NonBoldUsername,
-                              MessageColor(QColor("red")))
-        ->setLink({Link::UserInfo, action.target.name});
     // sender's message caught by AutoMod
     builder2.emplace<TextElement>(action.message, MessageElementFlag::Text,
                                   MessageColor::Text);
     builder2.message().flags.set(MessageFlag::AutoMod);
-    auto text2 = QString("%1: %2").arg(action.target.name, action.message);
+    auto text2 =
+        QString("%1: %2").arg(action.target.displayName, action.message);
     builder2.message().messageText = text2;
     builder2.message().searchText = text2;
->>>>>>> 735c0ad1
 
     auto message2 = builder2.release();
 
@@ -420,45 +399,25 @@
     {
         case AutomodUserAction::AddPermitted: {
             text = QString("%1 added %2 as a permitted term on AutoMod.")
-<<<<<<< HEAD
-                       .arg(action.source.login)
-                       .arg(action.message);
-=======
-                       .arg(action.source.name, action.message);
->>>>>>> 735c0ad1
+                       .arg(action.source.login, action.message);
         }
         break;
 
         case AutomodUserAction::AddBlocked: {
             text = QString("%1 added %2 as a blocked term on AutoMod.")
-<<<<<<< HEAD
-                       .arg(action.source.login)
-                       .arg(action.message);
-=======
-                       .arg(action.source.name, action.message);
->>>>>>> 735c0ad1
+                       .arg(action.source.login, action.message);
         }
         break;
 
         case AutomodUserAction::RemovePermitted: {
             text = QString("%1 removed %2 as a permitted term on AutoMod.")
-<<<<<<< HEAD
-                       .arg(action.source.login)
-                       .arg(action.message);
-=======
-                       .arg(action.source.name, action.message);
->>>>>>> 735c0ad1
+                       .arg(action.source.login, action.message);
         }
         break;
 
         case AutomodUserAction::RemoveBlocked: {
             text = QString("%1 removed %2 as a blocked term on AutoMod.")
-<<<<<<< HEAD
-                       .arg(action.source.login)
-                       .arg(action.message);
-=======
-                       .arg(action.source.name, action.message);
->>>>>>> 735c0ad1
+                       .arg(action.source.login, action.message);
         }
         break;
 
