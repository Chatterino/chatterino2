--- conflicted
+++ resolved
@@ -1041,7 +1041,6 @@
 {
 }
 
-<<<<<<< HEAD
 MentionElement::MentionElement(QStringList &&words, MessageColor fallbackColor_,
                                MessageColor userColor_)
     : TextElement(std::move(words),
@@ -1051,7 +1050,6 @@
 {
 }
 
-=======
 template <typename>
 MentionElement::MentionElement(const QString &displayName, QString loginName_,
                                MessageColor fallbackColor_, QColor userColor_)
@@ -1068,7 +1066,6 @@
                                         MessageColor fallbackColor_,
                                         QColor userColor_);
 
->>>>>>> 5e3412c3
 void MentionElement::addToContainer(MessageLayoutContainer &container,
                                     const MessageLayoutContext &ctx)
 {
