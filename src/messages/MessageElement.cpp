--- conflicted
+++ resolved
@@ -70,11 +70,6 @@
     return this->tooltip_;
 }
 
-const QString &MessageElement::getText() const
-{
-    return this->text_;
-}
-
 Link MessageElement::getLink() const
 {
     return this->link_;
@@ -95,41 +90,13 @@
     this->flags_.set(flags);
 }
 
-<<<<<<< HEAD
 void MessageElement::cloneFrom(const MessageElement &source)
 {
-    this->text_ = source.text_;
     this->link_ = source.link_;
     this->tooltip_ = source.tooltip_;
     this->flags_ = source.flags_;
 }
 
-// Empty
-EmptyElement::EmptyElement()
-    : MessageElement(MessageElementFlag::None)
-{
-}
-
-void EmptyElement::addToContainer(MessageLayoutContainer &container,
-                                  MessageElementFlags flags)
-{
-}
-
-std::unique_ptr<MessageElement> EmptyElement::clone() const
-{
-    auto el = std::make_unique<EmptyElement>();
-    el->cloneFrom(*this);
-    return el;
-}
-
-EmptyElement &EmptyElement::instance()
-{
-    static EmptyElement instance;
-    return instance;
-}
-
-=======
->>>>>>> 77cfd139
 // IMAGE
 ImageElement::ImageElement(ImagePtr image, MessageElementFlags flags)
     : MessageElement(flags)
