#include "messages/MessageElement.hpp"

#include "Application.hpp"
#include "controllers/moderationactions/ModerationAction.hpp"
#include "debug/Benchmark.hpp"
#include "messages/Emote.hpp"
#include "messages/Image.hpp"
#include "messages/layouts/MessageLayoutContainer.hpp"
#include "messages/layouts/MessageLayoutElement.hpp"
#include "providers/emoji/Emojis.hpp"
#include "singletons/Emotes.hpp"
#include "singletons/Settings.hpp"
#include "singletons/Theme.hpp"
#include "util/DebugCount.hpp"
#include "util/Variant.hpp"

namespace chatterino {

namespace {
    void addImageSetToContainer(MessageLayoutContainer &container,
                                MessageElement &element,
                                const ImageSet &imageSet, float scale)
    {
        auto priority = imageSet.getPriority(scale);
        if (!priority)
        {
            return;
        }

        auto size = priority->firstLoadedImageSize() * container.getScale();

        container.addElement((new PriorityImageLayoutElement(
                                  element, std::move(*priority), size))
                                 ->setLink(element.getLink()));
    }

    // Computes the bounding box for the given vector of images
    QSize getBoundingBoxSize(const std::vector<ImagePtr> &images)
    {
        int width = 0;
        int height = 0;
        for (const auto &img : images)
        {
            width = std::max(width, img->width());
            height = std::max(height, img->height());
        }

        return QSize(width, height);
    }

}  // namespace

MessageElement::MessageElement(MessageElementFlags flags)
    : flags_(flags)
{
    DebugCount::increase("message elements");
}

MessageElement::~MessageElement()
{
    DebugCount::decrease("message elements");
}

MessageElement *MessageElement::setLink(const Link &link)
{
    this->link_ = link;
    return this;
}

MessageElement *MessageElement::setText(const QString &text)
{
    this->text_ = text;
    return this;
}

MessageElement *MessageElement::setTooltip(const QString &tooltip)
{
    this->tooltip_ = tooltip;
    return this;
}

MessageElement *MessageElement::setThumbnail(const ImagePtr &thumbnail)
{
    this->thumbnail_ = thumbnail;
    return this;
}

MessageElement *MessageElement::setThumbnailType(const ThumbnailType type)
{
    this->thumbnailType_ = type;
    return this;
}

MessageElement *MessageElement::setTrailingSpace(bool value)
{
    this->trailingSpace = value;
    return this;
}

const QString &MessageElement::getTooltip() const
{
    return this->tooltip_;
}

const ImagePtr &MessageElement::getThumbnail() const
{
    return this->thumbnail_;
}

const MessageElement::ThumbnailType &MessageElement::getThumbnailType() const
{
    return this->thumbnailType_;
}

const Link &MessageElement::getLink() const
{
    return this->link_;
}

bool MessageElement::hasTrailingSpace() const
{
    return this->trailingSpace;
}

MessageElementFlags MessageElement::getFlags() const
{
    return this->flags_;
}

void MessageElement::addFlags(MessageElementFlags flags)
{
    this->flags_.set(flags);
}

MessageElement *MessageElement::updateLink()
{
    this->linkChanged.invoke();
    return this;
}

// Empty
EmptyElement::EmptyElement()
    : MessageElement(MessageElementFlag::None)
{
}

void EmptyElement::addToContainer(MessageLayoutContainer &container,
                                  MessageElementFlags flags)
{
}

EmptyElement &EmptyElement::instance()
{
    static EmptyElement instance;
    return instance;
}

// IMAGE
ImageElement::ImageElement(ImagePtr image, MessageElementFlags flags)
    : MessageElement(flags)
    , image_(image)
{
    //    this->setTooltip(image->getTooltip());
}

void ImageElement::addToContainer(MessageLayoutContainer &container,
                                  MessageElementFlags flags)
{
    if (flags.hasAny(this->getFlags()))
    {
        auto size = QSize(this->image_->width() * container.getScale(),
                          this->image_->height() * container.getScale());

        container.addElement((new ImageLayoutElement(*this, this->image_, size))
                                 ->setLink(this->getLink()));
    }
}

CircularImageElement::CircularImageElement(ImagePtr image, int padding,
                                           QColor background,
                                           MessageElementFlags flags)
    : MessageElement(flags)
    , image_(image)
    , padding_(padding)
    , background_(background)
{
}

void CircularImageElement::addToContainer(MessageLayoutContainer &container,
                                          MessageElementFlags flags)
{
    if (flags.hasAny(this->getFlags()))
    {
        auto imgSize = QSize(this->image_->width(), this->image_->height()) *
                       container.getScale();

        container.addElement((new ImageWithCircleBackgroundLayoutElement(
                                  *this, this->image_, imgSize,
                                  this->background_, this->padding_))
                                 ->setLink(this->getLink()));
    }
}

// EMOTE
EmoteElement::EmoteElement(const EmotePtr &emote, MessageElementFlags flags,
                           const MessageColor &textElementColor)
    : MessageElement(flags)
    , emote_(emote)
{
    this->textElement_.reset(new TextElement(
        emote->getCopyString(), MessageElementFlag::Misc, textElementColor));

    this->setTooltip(emote->tooltip.string);
}

EmotePtr EmoteElement::getEmote() const
{
    return this->emote_;
}

void EmoteElement::addToContainer(MessageLayoutContainer &container,
                                  MessageElementFlags flags)
{
    if (flags.hasAny(this->getFlags()))
    {
        if (flags.has(MessageElementFlag::EmoteImages))
        {
            auto overallScale =
                getSettings()->emoteScale.getValue() * container.getScale();
            addImageSetToContainer(container, *this, this->emote_->images,
                                   overallScale);
        }
        else
        {
            if (this->textElement_)
            {
                this->textElement_->addToContainer(container,
                                                   MessageElementFlag::Misc);
            }
        }
    }
}

MessageLayoutElement *EmoteElement::makeImageLayoutElement(
    const ImagePtr &image, const QSize &size)
{
    return new ImageLayoutElement(*this, image, size);
}

LayeredEmoteElement::LayeredEmoteElement(
    std::vector<LayeredEmoteElement::Emote> &&emotes, MessageElementFlags flags,
    const MessageColor &textElementColor)
    : MessageElement(flags)
    , emotes_(std::move(emotes))
    , textElementColor_(textElementColor)
{
    this->updateTooltips();
}

void LayeredEmoteElement::addEmoteLayer(const LayeredEmoteElement::Emote &emote)
{
    this->emotes_.push_back(emote);
    this->updateTooltips();
}

void LayeredEmoteElement::addToContainer(MessageLayoutContainer &container,
                                         MessageElementFlags flags)
{
    if (flags.hasAny(this->getFlags()))
    {
        if (flags.has(MessageElementFlag::EmoteImages))
        {
            auto images = this->getLoadedImages(container.getScale());
            if (images.empty())
            {
                return;
            }

            auto emoteScale = getSettings()->emoteScale.getValue();
            float overallScale = emoteScale * container.getScale();

            auto largestSize = getBoundingBoxSize(images) * overallScale;
            std::vector<QSize> individualSizes;
            individualSizes.reserve(this->emotes_.size());
            for (auto img : images)
            {
                individualSizes.push_back(QSize(img->width(), img->height()) *
                                          overallScale);
            }

            container.addElement(this->makeImageLayoutElement(
                                         images, individualSizes, largestSize)
                                     ->setLink(this->getLink()));
        }
        else
        {
            if (this->textElement_)
            {
                this->textElement_->addToContainer(container,
                                                   MessageElementFlag::Misc);
            }
        }
    }
}

std::vector<ImagePtr> LayeredEmoteElement::getLoadedImages(float scale)
{
    std::vector<ImagePtr> res;
    res.reserve(this->emotes_.size());

    for (const auto &emote : this->emotes_)
    {
        auto priority = emote.ptr->images.getPriority(scale);
        if (!priority)
        {
            continue;
        }
        res.push_back(priority->getLoadedAndQueue());
    }
    return res;
}

MessageLayoutElement *LayeredEmoteElement::makeImageLayoutElement(
    const std::vector<ImagePtr> &images, const std::vector<QSize> &sizes,
    QSize largestSize)
{
    return new LayeredImageLayoutElement(*this, images, sizes, largestSize);
}

void LayeredEmoteElement::updateTooltips()
{
    if (!this->emotes_.empty())
    {
        QString copyStr = this->getCopyString();
        this->textElement_.reset(new TextElement(
            copyStr, MessageElementFlag::Misc, this->textElementColor_));
        this->setTooltip(copyStr);
    }

    std::vector<QString> result;
    result.reserve(this->emotes_.size());

    for (const auto &emote : this->emotes_)
    {
        result.push_back(emote.ptr->tooltip.string);
    }

    this->emoteTooltips_ = std::move(result);
}

const std::vector<QString> &LayeredEmoteElement::getEmoteTooltips() const
{
    return this->emoteTooltips_;
}

QString LayeredEmoteElement::getCleanCopyString() const
{
    QString result;
    for (size_t i = 0; i < this->emotes_.size(); ++i)
    {
        if (i != 0)
        {
            result += " ";
        }
        result += TwitchEmotes::cleanUpEmoteCode(
            this->emotes_[i].ptr->getCopyString());
    }
    return result;
}

QString LayeredEmoteElement::getCopyString() const
{
    QString result;
    for (size_t i = 0; i < this->emotes_.size(); ++i)
    {
        if (i != 0)
        {
            result += " ";
        }
        result += this->emotes_[i].ptr->getCopyString();
    }
    return result;
}

const std::vector<LayeredEmoteElement::Emote> &LayeredEmoteElement::getEmotes()
    const
{
    return this->emotes_;
}

std::vector<LayeredEmoteElement::Emote> LayeredEmoteElement::getUniqueEmotes()
    const
{
    // Functor for std::copy_if that keeps track of seen elements
    struct NotDuplicate {
        bool operator()(const Emote &element)
        {
            return seen.insert(element.ptr).second;
        }

    private:
        std::set<EmotePtr> seen;
    };

    // Get unique emotes while maintaining relative layering order
    NotDuplicate dup;
    std::vector<Emote> unique;
    std::copy_if(this->emotes_.begin(), this->emotes_.end(),
                 std::back_insert_iterator(unique), dup);

    return unique;
}

// BADGE
BadgeElement::BadgeElement(const EmotePtr &emote, MessageElementFlags flags)
    : MessageElement(flags)
    , emote_(emote)
{
    this->setTooltip(emote->tooltip.string);
}

void BadgeElement::addToContainer(MessageLayoutContainer &container,
                                  MessageElementFlags flags)
{
    if (flags.hasAny(this->getFlags()))
    {
        addImageSetToContainer(container, *this, this->emote_->images,
                               container.getScale());
    }
}

EmotePtr BadgeElement::getEmote() const
{
    return this->emote_;
}

MessageLayoutElement *BadgeElement::makeImageLayoutElement(
    const ImagePtr &image, const QSize &size)
{
    auto element =
        (new ImageLayoutElement(*this, image, size))->setLink(this->getLink());

    return element;
}

// MOD BADGE
ModBadgeElement::ModBadgeElement(const EmotePtr &data,
                                 MessageElementFlags flags_)
    : BadgeElement(data, flags_)
{
}

MessageLayoutElement *ModBadgeElement::makeImageLayoutElement(
    const ImagePtr &image, const QSize &size)
{
    static const QColor modBadgeBackgroundColor("#34AE0A");

    auto element = (new ImageWithBackgroundLayoutElement(
                        *this, image, size, modBadgeBackgroundColor))
                       ->setLink(this->getLink());

    return element;
}

// VIP BADGE
VipBadgeElement::VipBadgeElement(const EmotePtr &data,
                                 MessageElementFlags flags_)
    : BadgeElement(data, flags_)
{
}

MessageLayoutElement *VipBadgeElement::makeImageLayoutElement(
    const ImagePtr &image, const QSize &size)
{
    auto element =
        (new ImageLayoutElement(*this, image, size))->setLink(this->getLink());

    return element;
}

// FFZ Badge
FfzBadgeElement::FfzBadgeElement(const EmotePtr &data,
                                 MessageElementFlags flags_, QColor color_)
    : BadgeElement(data, flags_)
    , color(std::move(color_))
{
}

MessageLayoutElement *FfzBadgeElement::makeImageLayoutElement(
    const ImagePtr &image, const QSize &size)
{
    auto element =
        (new ImageWithBackgroundLayoutElement(*this, image, size, this->color))
            ->setLink(this->getLink());

    return element;
}

// TEXT
TextElement::TextElement(const QString &text, MessageElementFlags flags,
                         const MessageColor &color, FontStyle style)
    : MessageElement(flags)
    , color_(color)
    , style_(style)
{
    for (const auto &word : text.split(' '))
    {
        this->words_.push_back({word, -1});
        // fourtf: add logic to store multiple spaces after message
    }
}

void TextElement::addToContainer(MessageLayoutContainer &container,
                                 MessageElementFlags flags)
{
    auto app = getApp();

    if (flags.hasAny(this->getFlags()))
    {
        QFontMetrics metrics =
            app->fonts->getFontMetrics(this->style_, container.getScale());

        for (Word &word : this->words_)
        {
            auto getTextLayoutElement = [&](QString text, int width,
                                            bool hasTrailingSpace) {
                auto color = this->color_.getColor(*app->themes);
                app->themes->normalizeColor(color);

                auto e = (new TextLayoutElement(
                              *this, text, QSize(width, metrics.height()),
                              color, this->style_, container.getScale()))
                             ->setLink(this->getLink());
                e->setTrailingSpace(hasTrailingSpace);
                e->setText(text);

                // If URL link was changed,
                // Should update it in MessageLayoutElement too!
                if (this->getLink().type == Link::Url)
                {
                    static_cast<TextLayoutElement *>(e)->listenToLinkChanges();
                }
                return e;
            };

            // fourtf: add again
            //            if (word.width == -1) {
            word.width = metrics.horizontalAdvance(word.text);
            //            }

            // see if the text fits in the current line
            if (container.fitsInLine(word.width))
            {
                container.addElementNoLineBreak(getTextLayoutElement(
                    word.text, word.width, this->hasTrailingSpace()));
                continue;
            }

            // see if the text fits in the next line
            if (!container.atStartOfLine())
            {
                container.breakLine();

                if (container.fitsInLine(word.width))
                {
                    container.addElementNoLineBreak(getTextLayoutElement(
                        word.text, word.width, this->hasTrailingSpace()));
                    continue;
                }
            }

            // we done goofed, we need to wrap the text
            QString text = word.text;
            int textLength = text.length();
            int wordStart = 0;
            int width = 0;

            // QChar::isHighSurrogate(text[0].unicode()) ? 2 : 1

            for (int i = 0; i < textLength; i++)
            {
                auto isSurrogate = text.size() > i + 1 &&
                                   QChar::isHighSurrogate(text[i].unicode());

                auto charWidth = isSurrogate
                                     ? metrics.horizontalAdvance(text.mid(i, 2))
                                     : metrics.horizontalAdvance(text[i]);

                if (!container.fitsInLine(width + charWidth))
                {
                    container.addElementNoLineBreak(getTextLayoutElement(
                        text.mid(wordStart, i - wordStart), width, false));
                    container.breakLine();

                    wordStart = i;
                    width = charWidth;

                    if (isSurrogate)
                        i++;
                    continue;
                }

                width += charWidth;

                if (isSurrogate)
                    i++;
            }
            //add the final piece of wrapped text
            container.addElementNoLineBreak(getTextLayoutElement(
                text.mid(wordStart), width, this->hasTrailingSpace()));
        }
    }
}

SingleLineTextElement::SingleLineTextElement(const QString &text,
                                             MessageElementFlags flags,
                                             const MessageColor &color,
                                             FontStyle style)
    : MessageElement(flags)
    , color_(color)
    , style_(style)
{
    for (const auto &word : text.split(' '))
    {
        this->words_.push_back({word, -1});
    }
}

void SingleLineTextElement::addToContainer(MessageLayoutContainer &container,
                                           MessageElementFlags flags)
{
    auto app = getApp();

    if (flags.hasAny(this->getFlags()))
    {
        QFontMetrics metrics =
            app->fonts->getFontMetrics(this->style_, container.getScale());

        auto getTextLayoutElement = [&](QString text, int width,
                                        bool hasTrailingSpace) {
            auto color = this->color_.getColor(*app->themes);
            app->themes->normalizeColor(color);

            auto e = (new TextLayoutElement(
                          *this, text, QSize(width, metrics.height()), color,
                          this->style_, container.getScale()))
                         ->setLink(this->getLink());
            e->setTrailingSpace(hasTrailingSpace);
            e->setText(text);

            // If URL link was changed,
            // Should update it in MessageLayoutElement too!
            if (this->getLink().type == Link::Url)
            {
                static_cast<TextLayoutElement *>(e)->listenToLinkChanges();
            }
            return e;
        };

        static const auto ellipsis = QStringLiteral("...");

        // String to continuously append words onto until we place it in the container
        // once we encounter an emote or reach the end of the message text. */
        QString currentText;

        container.first = FirstWord::Neutral;
        for (Word &word : this->words_)
        {
            for (const auto &parsedWord : app->emotes->emojis.parse(word.text))
            {
                if (parsedWord.type() == typeid(QString))
                {
                    if (!currentText.isEmpty())
                    {
                        currentText += ' ';
                    }
                    currentText += boost::get<QString>(parsedWord);
                    QString prev =
                        currentText;  // only increments the ref-count
                    currentText =
                        metrics.elidedText(currentText, Qt::ElideRight,
                                           container.remainingWidth());
                    if (currentText != prev)
                    {
                        break;
                    }
                }
<<<<<<< HEAD
            }
            else if (parsedWord.type() == typeid(EmotePtr))
            {
                auto emote = boost::get<EmotePtr>(parsedWord);
                float overallScale =
                    getSettings()->emoteScale.getValue() * container.getScale();
                auto priority = emote->images.getPriority(overallScale);
                if (!priority)
                {
                    return;
=======
                else if (parsedWord.type() == typeid(EmotePtr))
                {
                    auto emote = boost::get<EmotePtr>(parsedWord);
                    auto image =
                        emote->images.getImageOrLoaded(container.getScale());
                    if (!image->isEmpty())
                    {
                        auto emoteScale = getSettings()->emoteScale.getValue();

                        int currentWidth =
                            metrics.horizontalAdvance(currentText);
                        auto emoteSize =
                            QSize(image->width(), image->height()) *
                            (emoteScale * container.getScale());

                        if (!container.fitsInLine(currentWidth +
                                                  emoteSize.width()))
                        {
                            currentText += ellipsis;
                            break;
                        }

                        // Add currently pending text to container, then add the emote after.
                        container.addElementNoLineBreak(getTextLayoutElement(
                            currentText, currentWidth, false));
                        currentText.clear();

                        container.addElementNoLineBreak(
                            (new ImageLayoutElement(*this, image, emoteSize))
                                ->setLink(this->getLink()));
                    }
>>>>>>> fec45889
                }

                int currentWidth = metrics.horizontalAdvance(currentText);

                auto size = priority->firstLoadedImageSize() * overallScale;
                if (!container.fitsInLine(currentWidth + size.width()))
                {
                    currentText += ellipsis;
                    break;
                }

                // Add currently pending text to container, then add the emote after.
                container.addElementNoLineBreak(
                    getTextLayoutElement(currentText, currentWidth, false));
                currentText.clear();

                // NOTE: This currently doesn't include spaces between the currentText & the new emoji
                // NOTE: We currently don't properly copy emojis here, since the owner is rarely an EmoteElement
                container.addElementNoLineBreak(
                    (new PriorityImageLayoutElement(*this, std::move(*priority),
                                                    size))
                        ->setLink(this->getLink()));
            }
        }

        // Add the last of the pending message text to the container.
        if (!currentText.isEmpty())
        {
            // Remove trailing space.
            currentText = currentText.trimmed();

            int width = metrics.horizontalAdvance(currentText);
            container.addElementNoLineBreak(
                getTextLayoutElement(currentText, width, false));
        }

        container.breakLine();
    }
}

// TIMESTAMP
TimestampElement::TimestampElement(QTime time)
    : MessageElement(MessageElementFlag::Timestamp)
    , time_(time)
    , element_(this->formatTime(time))
{
    assert(this->element_ != nullptr);
}

void TimestampElement::addToContainer(MessageLayoutContainer &container,
                                      MessageElementFlags flags)
{
    if (flags.hasAny(this->getFlags()))
    {
        if (getSettings()->timestampFormat != this->format_)
        {
            this->format_ = getSettings()->timestampFormat.getValue();
            this->element_.reset(this->formatTime(this->time_));
        }

        this->element_->addToContainer(container, flags);
    }
}

TextElement *TimestampElement::formatTime(const QTime &time)
{
    static QLocale locale("en_US");

    QString format = locale.toString(time, getSettings()->timestampFormat);

    return new TextElement(format, MessageElementFlag::Timestamp,
                           MessageColor::System, FontStyle::ChatMedium);
}

// TWITCH MODERATION
TwitchModerationElement::TwitchModerationElement()
    : MessageElement(MessageElementFlag::ModeratorTools)
{
}

void TwitchModerationElement::addToContainer(MessageLayoutContainer &container,
                                             MessageElementFlags flags)
{
    if (flags.has(MessageElementFlag::ModeratorTools))
    {
        QSize size(int(container.getScale() * 16),
                   int(container.getScale() * 16));
        auto actions = getSettings()->moderationActions.readOnly();
        for (const auto &action : *actions)
        {
            if (auto image = action.getImage())
            {
                container.addElement(
                    (new ImageLayoutElement(*this, *image, size))
                        ->setLink(Link(Link::UserAction, action.getAction())));
            }
            else
            {
                container.addElement(
                    (new TextIconLayoutElement(*this, action.getLine1(),
                                               action.getLine2(),
                                               container.getScale(), size))
                        ->setLink(Link(Link::UserAction, action.getAction())));
            }
        }
    }
}

LinebreakElement::LinebreakElement(MessageElementFlags flags)
    : MessageElement(flags)
{
}

void LinebreakElement::addToContainer(MessageLayoutContainer &container,
                                      MessageElementFlags flags)
{
    if (flags.hasAny(this->getFlags()))
    {
        container.breakLine();
    }
}

ScalingImageElement::ScalingImageElement(ImageSet images,
                                         MessageElementFlags flags)
    : MessageElement(flags)
    , images_(images)
{
}

void ScalingImageElement::addToContainer(MessageLayoutContainer &container,
                                         MessageElementFlags flags)
{
    if (flags.hasAny(this->getFlags()))
    {
        addImageSetToContainer(container, *this, this->images_,
                               container.getScale());
    }
}

ReplyCurveElement::ReplyCurveElement()
    : MessageElement(MessageElementFlag::RepliedMessage)
{
}

void ReplyCurveElement::addToContainer(MessageLayoutContainer &container,
                                       MessageElementFlags flags)
{
    static const int width = 18;         // Overall width
    static const float thickness = 1.5;  // Pen width
    static const int radius = 6;         // Radius of the top left corner
    static const int margin = 2;         // Top/Left/Bottom margin

    if (flags.hasAny(this->getFlags()))
    {
        float scale = container.getScale();
        container.addElement(
            new ReplyCurveLayoutElement(*this, width * scale, thickness * scale,
                                        radius * scale, margin * scale));
    }
}

}  // namespace chatterino<|MERGE_RESOLUTION|>--- conflicted
+++ resolved
@@ -685,72 +685,38 @@
                         break;
                     }
                 }
-<<<<<<< HEAD
-            }
-            else if (parsedWord.type() == typeid(EmotePtr))
-            {
-                auto emote = boost::get<EmotePtr>(parsedWord);
-                float overallScale =
-                    getSettings()->emoteScale.getValue() * container.getScale();
-                auto priority = emote->images.getPriority(overallScale);
-                if (!priority)
-                {
-                    return;
-=======
                 else if (parsedWord.type() == typeid(EmotePtr))
                 {
                     auto emote = boost::get<EmotePtr>(parsedWord);
-                    auto image =
-                        emote->images.getImageOrLoaded(container.getScale());
-                    if (!image->isEmpty())
+                    float overallScale = getSettings()->emoteScale.getValue() *
+                                         container.getScale();
+                    auto priority = emote->images.getPriority(overallScale);
+                    if (!priority)
                     {
-                        auto emoteScale = getSettings()->emoteScale.getValue();
-
-                        int currentWidth =
-                            metrics.horizontalAdvance(currentText);
-                        auto emoteSize =
-                            QSize(image->width(), image->height()) *
-                            (emoteScale * container.getScale());
-
-                        if (!container.fitsInLine(currentWidth +
-                                                  emoteSize.width()))
-                        {
-                            currentText += ellipsis;
-                            break;
-                        }
-
-                        // Add currently pending text to container, then add the emote after.
-                        container.addElementNoLineBreak(getTextLayoutElement(
-                            currentText, currentWidth, false));
-                        currentText.clear();
-
-                        container.addElementNoLineBreak(
-                            (new ImageLayoutElement(*this, image, emoteSize))
-                                ->setLink(this->getLink()));
+                        break;
                     }
->>>>>>> fec45889
+
+                    int currentWidth = metrics.horizontalAdvance(currentText);
+
+                    auto size = priority->firstLoadedImageSize() * overallScale;
+                    if (!container.fitsInLine(currentWidth + size.width()))
+                    {
+                        currentText += ellipsis;
+                        break;
+                    }
+
+                    // Add currently pending text to container, then add the emote after.
+                    container.addElementNoLineBreak(
+                        getTextLayoutElement(currentText, currentWidth, false));
+                    currentText.clear();
+
+                    // NOTE: This currently doesn't include spaces between the currentText & the new emoji
+                    // NOTE: We currently don't properly copy emojis here, since the owner is rarely an EmoteElement
+                    container.addElementNoLineBreak(
+                        (new PriorityImageLayoutElement(
+                             *this, std::move(*priority), size))
+                            ->setLink(this->getLink()));
                 }
-
-                int currentWidth = metrics.horizontalAdvance(currentText);
-
-                auto size = priority->firstLoadedImageSize() * overallScale;
-                if (!container.fitsInLine(currentWidth + size.width()))
-                {
-                    currentText += ellipsis;
-                    break;
-                }
-
-                // Add currently pending text to container, then add the emote after.
-                container.addElementNoLineBreak(
-                    getTextLayoutElement(currentText, currentWidth, false));
-                currentText.clear();
-
-                // NOTE: This currently doesn't include spaces between the currentText & the new emoji
-                // NOTE: We currently don't properly copy emojis here, since the owner is rarely an EmoteElement
-                container.addElementNoLineBreak(
-                    (new PriorityImageLayoutElement(*this, std::move(*priority),
-                                                    size))
-                        ->setLink(this->getLink()));
             }
         }
 
