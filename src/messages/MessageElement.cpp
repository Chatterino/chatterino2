#include "messages/MessageElement.hpp"

#include "Application.hpp"
#include "controllers/moderationactions/ModerationAction.hpp"
#include "debug/Benchmark.hpp"
#include "messages/Emote.hpp"
#include "messages/Image.hpp"
#include "messages/layouts/MessageLayoutContainer.hpp"
#include "messages/layouts/MessageLayoutElement.hpp"
#include "providers/emoji/Emojis.hpp"
#include "singletons/Emotes.hpp"
#include "singletons/Settings.hpp"
#include "singletons/Theme.hpp"
#include "util/DebugCount.hpp"
#include "util/Variant.hpp"

#include <memory>

namespace chatterino {

namespace {

    // Computes the bounding box for the given vector of images
    QSize getBoundingBoxSize(const std::vector<ImagePtr> &images)
    {
        int width = 0;
        int height = 0;
        for (const auto &img : images)
        {
            width = std::max(width, img->width());
            height = std::max(height, img->height());
        }

        return QSize(width, height);
    }

}  // namespace

MessageElement::MessageElement(MessageElementFlags flags)
    : flags_(flags)
{
    DebugCount::increase("message elements");
}

MessageElement::~MessageElement()
{
    DebugCount::decrease("message elements");
}

MessageElement *MessageElement::setLink(const Link &link)
{
    this->link_ = link;
    return this;
}

MessageElement *MessageElement::setTooltip(const QString &tooltip)
{
    this->tooltip_ = tooltip;
    return this;
}

MessageElement *MessageElement::setTrailingSpace(bool value)
{
    this->trailingSpace = value;
    return this;
}

const QString &MessageElement::getTooltip() const
{
    return this->tooltip_;
}

Link MessageElement::getLink() const
{
    return this->link_;
}

bool MessageElement::hasTrailingSpace() const
{
    return this->trailingSpace;
}

MessageElementFlags MessageElement::getFlags() const
{
    return this->flags_;
}

void MessageElement::addFlags(MessageElementFlags flags)
{
    this->flags_.set(flags);
}

void MessageElement::cloneFrom(const MessageElement &source)
{
    this->link_ = source.link_;
    this->tooltip_ = source.tooltip_;
    this->flags_ = source.flags_;
}

// IMAGE
ImageElement::ImageElement(ImagePtr image, MessageElementFlags flags)
    : MessageElement(flags)
    , image_(std::move(image))
{
}

void ImageElement::addToContainer(MessageLayoutContainer &container,
                                  MessageElementFlags flags)
{
    if (flags.hasAny(this->getFlags()))
    {
        auto size = QSize(this->image_->width() * container.getScale(),
                          this->image_->height() * container.getScale());

        container.addElement(
            (new ImageLayoutElement(*this, this->image_, size)));
    }
}

std::unique_ptr<MessageElement> ImageElement::clone() const
{
    auto el = std::make_unique<ImageElement>(this->image_, this->getFlags());
    el->cloneFrom(*this);
    return el;
}

CircularImageElement::CircularImageElement(ImagePtr image, int padding,
                                           QColor background,
                                           MessageElementFlags flags)
    : MessageElement(flags)
    , image_(std::move(image))
    , padding_(padding)
    , background_(background)
{
}

void CircularImageElement::addToContainer(MessageLayoutContainer &container,
                                          MessageElementFlags flags)
{
    if (flags.hasAny(this->getFlags()))
    {
        auto imgSize = QSize(this->image_->width(), this->image_->height()) *
                       container.getScale();

        container.addElement(new ImageWithCircleBackgroundLayoutElement(
            *this, this->image_, imgSize, this->background_, this->padding_));
    }
}

std::unique_ptr<MessageElement> CircularImageElement::clone() const
{
    auto el = std::make_unique<CircularImageElement>(
        this->image_, this->padding_, this->background_, this->getFlags());
    el->cloneFrom(*this);
    return el;
}

// EMOTE
EmoteElement::EmoteElement(const EmotePtr &emote, MessageElementFlags flags,
                           const MessageColor &textElementColor)
    : MessageElement(flags)
    , emote_(emote)
{
    this->textElement_.reset(new TextElement(
        emote->getCopyString(), MessageElementFlag::Misc, textElementColor));

    this->setTooltip(emote->tooltip.string);
}

EmotePtr EmoteElement::getEmote() const
{
    return this->emote_;
}

void EmoteElement::addToContainer(MessageLayoutContainer &container,
                                  MessageElementFlags flags)
{
    if (flags.hasAny(this->getFlags()))
    {
        if (flags.has(MessageElementFlag::EmoteImages))
        {
            auto image = this->emote_->images.getImageOrLoaded(
                container.getImageScale());
            if (image->isEmpty())
            {
                return;
            }

            auto emoteScale = getSettings()->emoteScale.getValue();

            auto size =
                QSize(int(container.getScale() * image->width() * emoteScale),
                      int(container.getScale() * image->height() * emoteScale));

            container.addElement(this->makeImageLayoutElement(image, size));
        }
        else
        {
            if (this->textElement_)
            {
                this->textElement_->addToContainer(container,
                                                   MessageElementFlag::Misc);
            }
        }
    }
}

MessageLayoutElement *EmoteElement::makeImageLayoutElement(
    const ImagePtr &image, const QSize &size)
{
    return new ImageLayoutElement(*this, image, size);
}

std::unique_ptr<MessageElement> EmoteElement::clone() const
{
    auto el = std::make_unique<EmoteElement>(this->emote_, this->getFlags());
    el->textElement_ = std::unique_ptr<TextElement>(
        dynamic_cast<TextElement *>(this->textElement_->clone().release()));
    el->cloneFrom(*this);
    return el;
}

LayeredEmoteElement::LayeredEmoteElement(
    std::vector<LayeredEmoteElement::Emote> &&emotes, MessageElementFlags flags,
    const MessageColor &textElementColor)
    : MessageElement(flags)
    , emotes_(std::move(emotes))
    , textElementColor_(textElementColor)
{
    this->updateTooltips();
}

void LayeredEmoteElement::addEmoteLayer(const LayeredEmoteElement::Emote &emote)
{
    this->emotes_.push_back(emote);
    this->updateTooltips();
}

void LayeredEmoteElement::addToContainer(MessageLayoutContainer &container,
                                         MessageElementFlags flags)
{
    if (flags.hasAny(this->getFlags()))
    {
        if (flags.has(MessageElementFlag::EmoteImages))
        {
            auto images = this->getLoadedImages(container.getImageScale());
            if (images.empty())
            {
                return;
            }

            auto emoteScale = getSettings()->emoteScale.getValue();
            float overallScale = emoteScale * container.getScale();

            auto largestSize = getBoundingBoxSize(images) * overallScale;
            std::vector<QSize> individualSizes;
            individualSizes.reserve(this->emotes_.size());
            for (auto img : images)
            {
                individualSizes.push_back(QSize(img->width(), img->height()) *
                                          overallScale);
            }

            container.addElement(this->makeImageLayoutElement(
                images, individualSizes, largestSize));
        }
        else
        {
            if (this->textElement_)
            {
                this->textElement_->addToContainer(container,
                                                   MessageElementFlag::Misc);
            }
        }
    }
}

std::vector<ImagePtr> LayeredEmoteElement::getLoadedImages(float scale)
{
    std::vector<ImagePtr> res;
    res.reserve(this->emotes_.size());

    for (const auto &emote : this->emotes_)
    {
        auto image = emote.ptr->images.getImageOrLoaded(scale);
        if (image->isEmpty())
        {
            continue;
        }
        res.push_back(image);
    }
    return res;
}

MessageLayoutElement *LayeredEmoteElement::makeImageLayoutElement(
    const std::vector<ImagePtr> &images, const std::vector<QSize> &sizes,
    QSize largestSize)
{
    return new LayeredImageLayoutElement(*this, images, sizes, largestSize);
}

void LayeredEmoteElement::updateTooltips()
{
    if (!this->emotes_.empty())
    {
        QString copyStr = this->getCopyString();
        this->textElement_.reset(new TextElement(
            copyStr, MessageElementFlag::Misc, this->textElementColor_));
        this->setTooltip(copyStr);
    }

    std::vector<QString> result;
    result.reserve(this->emotes_.size());

    for (const auto &emote : this->emotes_)
    {
        result.push_back(emote.ptr->tooltip.string);
    }

    this->emoteTooltips_ = std::move(result);
}

const std::vector<QString> &LayeredEmoteElement::getEmoteTooltips() const
{
    return this->emoteTooltips_;
}

QString LayeredEmoteElement::getCleanCopyString() const
{
    QString result;
    for (size_t i = 0; i < this->emotes_.size(); ++i)
    {
        if (i != 0)
        {
            result += " ";
        }
        result += TwitchEmotes::cleanUpEmoteCode(
            this->emotes_[i].ptr->getCopyString());
    }
    return result;
}

QString LayeredEmoteElement::getCopyString() const
{
    QString result;
    for (size_t i = 0; i < this->emotes_.size(); ++i)
    {
        if (i != 0)
        {
            result += " ";
        }
        result += this->emotes_[i].ptr->getCopyString();
    }
    return result;
}

const std::vector<LayeredEmoteElement::Emote> &LayeredEmoteElement::getEmotes()
    const
{
    return this->emotes_;
}

std::vector<LayeredEmoteElement::Emote> LayeredEmoteElement::getUniqueEmotes()
    const
{
    // Functor for std::copy_if that keeps track of seen elements
    struct NotDuplicate {
        bool operator()(const Emote &element)
        {
            return seen.insert(element.ptr).second;
        }

    private:
        std::set<EmotePtr> seen;
    };

    // Get unique emotes while maintaining relative layering order
    NotDuplicate dup;
    std::vector<Emote> unique;
    std::copy_if(this->emotes_.begin(), this->emotes_.end(),
                 std::back_insert_iterator(unique), dup);

    return unique;
}

const MessageColor &LayeredEmoteElement::textElementColor() const
{
    return this->textElementColor_;
}

std::unique_ptr<MessageElement> LayeredEmoteElement::clone() const
{
    auto emotes = this->getEmotes();
    auto el = std::make_unique<LayeredEmoteElement>(
        std::move(emotes), this->getFlags(), this->textElementColor());
    el->cloneFrom(*this);
    return el;
}

// BADGE
BadgeElement::BadgeElement(const EmotePtr &emote, MessageElementFlags flags)
    : MessageElement(flags)
    , emote_(emote)
{
    this->setTooltip(emote->tooltip.string);
}

void BadgeElement::addToContainer(MessageLayoutContainer &container,
                                  MessageElementFlags flags)
{
    if (flags.hasAny(this->getFlags()))
    {
        auto image =
            this->emote_->images.getImageOrLoaded(container.getImageScale());
        if (image->isEmpty())
        {
            return;
        }

        auto size = QSize(int(container.getScale() * image->width()),
                          int(container.getScale() * image->height()));

        container.addElement(this->makeImageLayoutElement(image, size));
    }
}

EmotePtr BadgeElement::getEmote() const
{
    return this->emote_;
}

MessageLayoutElement *BadgeElement::makeImageLayoutElement(
    const ImagePtr &image, const QSize &size)
{
    auto *element = new ImageLayoutElement(*this, image, size);

    return element;
}

std::unique_ptr<MessageElement> BadgeElement::clone() const
{
    auto el = std::make_unique<BadgeElement>(this->emote_, this->getFlags());
    el->cloneFrom(*this);
    return el;
}

// MOD BADGE
ModBadgeElement::ModBadgeElement(const EmotePtr &data,
                                 MessageElementFlags flags_)
    : BadgeElement(data, flags_)
{
}

MessageLayoutElement *ModBadgeElement::makeImageLayoutElement(
    const ImagePtr &image, const QSize &size)
{
    static const QColor modBadgeBackgroundColor("#34AE0A");

    auto *element = new ImageWithBackgroundLayoutElement(
        *this, image, size, modBadgeBackgroundColor);

    return element;
}

std::unique_ptr<MessageElement> ModBadgeElement::clone() const
{
    auto el = std::make_unique<ModBadgeElement>(this->emote_, this->getFlags());
    el->cloneFrom(*this);
    return el;
}

// VIP BADGE
VipBadgeElement::VipBadgeElement(const EmotePtr &data,
                                 MessageElementFlags flags_)
    : BadgeElement(data, flags_)
{
}

MessageLayoutElement *VipBadgeElement::makeImageLayoutElement(
    const ImagePtr &image, const QSize &size)
{
    auto *element = new ImageLayoutElement(*this, image, size);

    return element;
}

std::unique_ptr<MessageElement> VipBadgeElement::clone() const
{
    auto el = std::make_unique<VipBadgeElement>(this->emote_, this->getFlags());
    el->cloneFrom(*this);
    return el;
}

// FFZ Badge
FfzBadgeElement::FfzBadgeElement(const EmotePtr &data,
                                 MessageElementFlags flags_, QColor color_)
    : BadgeElement(data, flags_)
    , color(std::move(color_))
{
}

MessageLayoutElement *FfzBadgeElement::makeImageLayoutElement(
    const ImagePtr &image, const QSize &size)
{
    auto *element =
        new ImageWithBackgroundLayoutElement(*this, image, size, this->color);

    return element;
}

std::unique_ptr<MessageElement> FfzBadgeElement::clone() const
{
    auto el = std::make_unique<FfzBadgeElement>(this->emote_, this->getFlags(),
                                                this->color);
    el->cloneFrom(*this);
    return el;
}

// TEXT
TextElement::TextElement(const QString &text, MessageElementFlags flags,
                         const MessageColor &color, FontStyle style)
    : MessageElement(flags)
    , color_(color)
    , style_(style)
{
    this->words_ = text.split(' ');
    // fourtf: add logic to store multiple spaces after message
}

TextElement::TextElement(QStringList &&words, MessageElementFlags flags,
                         const MessageColor &color, FontStyle style)
    : MessageElement(flags)
    , words_(std::move(words))
    , color_(color)
    , style_(style)
{
}

MessageColor TextElement::color() const
{
    return this->color_;
}

FontStyle TextElement::style() const
{
    return this->style_;
}

QStringList TextElement::words() const
{
    return this->words_;
}

void TextElement::addToContainer(MessageLayoutContainer &container,
                                 MessageElementFlags flags)
{
    auto *app = getIApp();

    if (flags.hasAny(this->getFlags()))
    {
        QFontMetrics metrics =
            app->getFonts()->getFontMetrics(this->style_, container.getScale());

        for (const auto &word : this->words_)
        {
            auto wordId = container.nextWordId();

            auto getTextLayoutElement = [&](QString text, int width,
                                            bool hasTrailingSpace) {
                auto color = this->color_.getColor(*app->getThemes());
                app->getThemes()->normalizeColor(color);

                auto *e = new TextLayoutElement(
                    *this, text, QSize(width, metrics.height()), color,
                    this->style_, container.getScale());
                e->setTrailingSpace(hasTrailingSpace);
                e->setText(text);
                e->setWordId(wordId);

                return e;
            };

            auto width = metrics.horizontalAdvance(word);

            // see if the text fits in the current line
            if (container.fitsInLine(width))
            {
                container.addElementNoLineBreak(getTextLayoutElement(
                    word, width, this->hasTrailingSpace()));
                continue;
            }

            // see if the text fits in the next line
            if (!container.atStartOfLine())
            {
                container.breakLine();

                if (container.fitsInLine(width))
                {
                    container.addElementNoLineBreak(getTextLayoutElement(
                        word, width, this->hasTrailingSpace()));
                    continue;
                }
            }

            // we done goofed, we need to wrap the text
            auto textLength = word.length();
            int wordStart = 0;
            width = 0;

            // QChar::isHighSurrogate(text[0].unicode()) ? 2 : 1

            for (int i = 0; i < textLength; i++)
            {
                auto isSurrogate = word.size() > i + 1 &&
                                   QChar::isHighSurrogate(word[i].unicode());

                auto charWidth = isSurrogate
                                     ? metrics.horizontalAdvance(word.mid(i, 2))
                                     : metrics.horizontalAdvance(word[i]);

                if (!container.fitsInLine(width + charWidth))
                {
                    container.addElementNoLineBreak(getTextLayoutElement(
                        word.mid(wordStart, i - wordStart), width, false));
                    container.breakLine();

                    wordStart = i;
                    width = charWidth;

                    if (isSurrogate)
                    {
                        i++;
                    }
                    continue;
                }

                width += charWidth;

                if (isSurrogate)
                {
                    i++;
                }
            }
            //add the final piece of wrapped text
            container.addElementNoLineBreak(getTextLayoutElement(
                word.mid(wordStart), width, this->hasTrailingSpace()));
        }
    }
}

std::unique_ptr<MessageElement> TextElement::clone() const
{
    auto el = std::make_unique<TextElement>(QString(), this->getFlags(),
                                            this->color_, this->style_);
    el->words_ = this->words_;
    el->cloneFrom(*this);
    return el;
}

SingleLineTextElement::SingleLineTextElement(const QString &text,
                                             MessageElementFlags flags,
                                             const MessageColor &color,
                                             FontStyle style)
    : MessageElement(flags)
    , color_(color)
    , style_(style)
{
    for (const auto &word : text.split(' '))
    {
        this->words_.push_back({word, -1});
    }
}

void SingleLineTextElement::addToContainer(MessageLayoutContainer &container,
                                           MessageElementFlags flags)
{
    auto *app = getApp();

    if (flags.hasAny(this->getFlags()))
    {
        QFontMetrics metrics =
            app->getFonts()->getFontMetrics(this->style_, container.getScale());

        auto getTextLayoutElement = [&](QString text, int width,
                                        bool hasTrailingSpace) {
            auto color = this->color_.getColor(*app->getThemes());
            app->getThemes()->normalizeColor(color);

            auto *e = new TextLayoutElement(
                *this, text, QSize(width, metrics.height()), color,
                this->style_, container.getScale());
            e->setTrailingSpace(hasTrailingSpace);
            e->setText(text);

            return e;
        };

        static const auto ellipsis = QStringLiteral("…");

        // String to continuously append words onto until we place it in the container
        // once we encounter an emote or reach the end of the message text. */
        QString currentText;

        container.first = FirstWord::Neutral;

        bool firstIteration = true;
        for (Word &word : this->words_)
        {
            if (firstIteration)
            {
                firstIteration = false;
            }
            else
            {
                currentText += ' ';
            }

            bool done = false;
            for (const auto &parsedWord :
                 app->getEmotes()->getEmojis()->parse(word.text))
            {
                if (parsedWord.type() == typeid(QString))
                {
                    currentText += boost::get<QString>(parsedWord);
                    QString prev =
                        currentText;  // only increments the ref-count
                    currentText =
                        metrics.elidedText(currentText, Qt::ElideRight,
                                           container.remainingWidth());
                    if (currentText != prev)
                    {
                        done = true;
                        break;
                    }
                }
                else if (parsedWord.type() == typeid(EmotePtr))
                {
                    auto emote = boost::get<EmotePtr>(parsedWord);
                    auto image =
                        emote->images.getImageOrLoaded(container.getScale());
                    if (!image->isEmpty())
                    {
                        auto emoteScale = getSettings()->emoteScale.getValue();

                        int currentWidth =
                            metrics.horizontalAdvance(currentText);
                        auto emoteSize =
                            QSize(image->width(), image->height()) *
                            (emoteScale * container.getScale());

                        if (!container.fitsInLine(currentWidth +
                                                  emoteSize.width()))
                        {
                            currentText += ellipsis;
                            done = true;
                            break;
                        }

                        // Add currently pending text to container, then add the emote after.
                        container.addElementNoLineBreak(getTextLayoutElement(
                            currentText, currentWidth, false));
                        currentText.clear();

                        container.addElementNoLineBreak(
                            (new ImageLayoutElement(*this, image, emoteSize))
                                ->setLink(this->getLink())
                                ->setTrailingSpace(false));
                    }
                }
            }

            if (done)
            {
                break;
            }
        }

        // Add the last of the pending message text to the container.
        if (!currentText.isEmpty())
        {
            int width = metrics.horizontalAdvance(currentText);
            container.addElementNoLineBreak(
                getTextLayoutElement(currentText, width, false));
        }

        container.breakLine();
    }
}

std::unique_ptr<MessageElement> SingleLineTextElement::clone() const
{
    auto el = std::make_unique<SingleLineTextElement>(
        QString(), this->getFlags(), this->color_, this->style_);
    el->words_ = this->words_;
    el->cloneFrom(*this);
    return el;
}

LinkElement::LinkElement(const Parsed &parsed, const QString &fullUrl,
                         MessageElementFlags flags, const MessageColor &color,
                         FontStyle style)
    : TextElement(QStringList(), flags, color, style)
    , linkInfo_(fullUrl)
    , lowercase_({parsed.lowercase})
    , original_({parsed.original})
{
    this->setTooltip(parsed.original);
}

void LinkElement::addToContainer(MessageLayoutContainer &container,
                                 MessageElementFlags flags)
{
    this->words_ =
        getSettings()->lowercaseDomains ? this->lowercase_ : this->original_;
    TextElement::addToContainer(container, flags);
}

Link LinkElement::getLink() const
{
    return {Link::Url, this->linkInfo_.url()};
}

<<<<<<< HEAD
std::unique_ptr<MessageElement> LinkElement::clone() const
{
    auto el = std::make_unique<LinkElement>(
        Parsed{
            .lowercase = this->lowercase_.at(0),
            .original = this->original_.at(0),
        },
        this->linkInfo_.originalUrl(), this->getFlags(), this->color(),
        this->style());
    el->cloneFrom(*this);
    return el;
=======
MentionElement::MentionElement(const QString &name, MessageColor fallbackColor_,
                               MessageColor userColor_)
    : TextElement(name, {MessageElementFlag::Text, MessageElementFlag::Mention})
    , fallbackColor(fallbackColor_)
    , userColor(userColor_)
{
}

void MentionElement::addToContainer(MessageLayoutContainer &container,
                                    MessageElementFlags flags)
{
    if (getSettings()->colorUsernames)
    {
        this->color_ = this->userColor;
    }
    else
    {
        this->color_ = this->fallbackColor;
    }

    if (getSettings()->boldUsernames)
    {
        this->style_ = FontStyle::ChatMediumBold;
    }
    else
    {
        this->style_ = FontStyle::ChatMedium;
    }

    TextElement::addToContainer(container, flags);
>>>>>>> fdecb4a3
}

// TIMESTAMP
TimestampElement::TimestampElement(QTime time)
    : MessageElement(MessageElementFlag::Timestamp)
    , time_(time)
    , element_(this->formatTime(time))
{
    assert(this->element_ != nullptr);
}

void TimestampElement::addToContainer(MessageLayoutContainer &container,
                                      MessageElementFlags flags)
{
    if (flags.hasAny(this->getFlags()))
    {
        if (getSettings()->timestampFormat != this->format_)
        {
            this->format_ = getSettings()->timestampFormat.getValue();
            this->element_.reset(this->formatTime(this->time_));
        }

        this->element_->addToContainer(container, flags);
    }
}

TextElement *TimestampElement::formatTime(const QTime &time)
{
    static QLocale locale("en_US");

    QString format = locale.toString(time, getSettings()->timestampFormat);

    return new TextElement(format, MessageElementFlag::Timestamp,
                           MessageColor::System, FontStyle::ChatMedium);
}

std::unique_ptr<MessageElement> TimestampElement::clone() const
{
    auto el = std::make_unique<TimestampElement>(this->time_);
    el->cloneFrom(*this);
    return el;
}

// TWITCH MODERATION
TwitchModerationElement::TwitchModerationElement()
    : MessageElement(MessageElementFlag::ModeratorTools)
{
}

void TwitchModerationElement::addToContainer(MessageLayoutContainer &container,
                                             MessageElementFlags flags)
{
    if (flags.has(MessageElementFlag::ModeratorTools))
    {
        QSize size(int(container.getScale() * 16),
                   int(container.getScale() * 16));
        auto actions = getSettings()->moderationActions.readOnly();
        for (const auto &action : *actions)
        {
            if (auto image = action.getImage())
            {
                container.addElement(
                    (new ImageLayoutElement(*this, *image, size))
                        ->setLink(Link(Link::UserAction, action.getAction())));
            }
            else
            {
                container.addElement(
                    (new TextIconLayoutElement(*this, action.getLine1(),
                                               action.getLine2(),
                                               container.getScale(), size))
                        ->setLink(Link(Link::UserAction, action.getAction())));
            }
        }
    }
}

std::unique_ptr<MessageElement> TwitchModerationElement::clone() const
{
    auto el = std::make_unique<TwitchModerationElement>();
    el->cloneFrom(*this);
    return el;
}

LinebreakElement::LinebreakElement(MessageElementFlags flags)
    : MessageElement(flags)
{
}

void LinebreakElement::addToContainer(MessageLayoutContainer &container,
                                      MessageElementFlags flags)
{
    if (flags.hasAny(this->getFlags()))
    {
        container.breakLine();
    }
}

std::unique_ptr<MessageElement> LinebreakElement::clone() const
{
    auto el = std::make_unique<LinebreakElement>(this->getFlags());
    el->cloneFrom(*this);
    return el;
}

ScalingImageElement::ScalingImageElement(ImageSet images,
                                         MessageElementFlags flags)
    : MessageElement(flags)
    , images_(std::move(images))
{
}

void ScalingImageElement::addToContainer(MessageLayoutContainer &container,
                                         MessageElementFlags flags)
{
    if (flags.hasAny(this->getFlags()))
    {
        const auto &image =
            this->images_.getImageOrLoaded(container.getImageScale());
        if (image->isEmpty())
        {
            return;
        }

        auto size = QSize(image->width() * container.getScale(),
                          image->height() * container.getScale());

        container.addElement(new ImageLayoutElement(*this, image, size));
    }
}

std::unique_ptr<MessageElement> ScalingImageElement::clone() const
{
    auto el =
        std::make_unique<ScalingImageElement>(this->images_, this->getFlags());
    el->cloneFrom(*this);
    return el;
}

ReplyCurveElement::ReplyCurveElement()
    : MessageElement(MessageElementFlag::RepliedMessage)
{
}

void ReplyCurveElement::addToContainer(MessageLayoutContainer &container,
                                       MessageElementFlags flags)
{
    static const int width = 18;         // Overall width
    static const float thickness = 1.5;  // Pen width
    static const int radius = 6;         // Radius of the top left corner
    static const int margin = 2;         // Top/Left/Bottom margin

    if (flags.hasAny(this->getFlags()))
    {
        float scale = container.getScale();
        container.addElement(
            new ReplyCurveLayoutElement(*this, width * scale, thickness * scale,
                                        radius * scale, margin * scale));
    }
}

std::unique_ptr<MessageElement> ReplyCurveElement::clone() const
{
    auto el = std::make_unique<ReplyCurveElement>();
    el->cloneFrom(*this);
    return el;
}

}  // namespace chatterino<|MERGE_RESOLUTION|>--- conflicted
+++ resolved
@@ -95,6 +95,7 @@
     this->link_ = source.link_;
     this->tooltip_ = source.tooltip_;
     this->flags_ = source.flags_;
+    this->trailingSpace = source.trailingSpace;
 }
 
 // IMAGE
@@ -821,7 +822,6 @@
     return {Link::Url, this->linkInfo_.url()};
 }
 
-<<<<<<< HEAD
 std::unique_ptr<MessageElement> LinkElement::clone() const
 {
     auto el = std::make_unique<LinkElement>(
@@ -833,7 +833,8 @@
         this->style());
     el->cloneFrom(*this);
     return el;
-=======
+}
+
 MentionElement::MentionElement(const QString &name, MessageColor fallbackColor_,
                                MessageColor userColor_)
     : TextElement(name, {MessageElementFlag::Text, MessageElementFlag::Mention})
@@ -842,6 +843,15 @@
 {
 }
 
+MentionElement::MentionElement(QStringList &&words, MessageColor fallbackColor_,
+                               MessageColor userColor_)
+    : TextElement(std::move(words),
+                  {MessageElementFlag::Text, MessageElementFlag::Mention})
+    , fallbackColor(fallbackColor_)
+    , userColor(userColor_)
+{
+}
+
 void MentionElement::addToContainer(MessageLayoutContainer &container,
                                     MessageElementFlags flags)
 {
@@ -864,7 +874,14 @@
     }
 
     TextElement::addToContainer(container, flags);
->>>>>>> fdecb4a3
+}
+
+std::unique_ptr<MessageElement> MentionElement::clone() const
+{
+    std::unique_ptr<MentionElement> el{new MentionElement(
+        this->words(), this->fallbackColor, this->userColor)};
+    el->cloneFrom(*this);
+    return el;
 }
 
 // TIMESTAMP
