--- conflicted
+++ resolved
@@ -662,16 +662,6 @@
 {
 }
 
-MessageColor TextElement::color() const
-{
-    return this->color_;
-}
-
-FontStyle TextElement::style() const
-{
-    return this->style_;
-}
-
 QStringList TextElement::words() const
 {
     return this->words_;
@@ -776,7 +766,6 @@
     }
 }
 
-<<<<<<< HEAD
 std::unique_ptr<MessageElement> TextElement::clone() const
 {
     auto el = std::make_unique<TextElement>(QString(), this->getFlags(),
@@ -784,7 +773,8 @@
     el->words_ = this->words_;
     el->cloneFrom(*this);
     return el;
-=======
+}
+
 const MessageColor &TextElement::color() const noexcept
 {
     return this->color_;
@@ -826,7 +816,6 @@
         this->words_.emplace_back(word.toString());
     }
 #endif
->>>>>>> 8554bd4d
 }
 
 QJsonObject TextElement::toJson() const
@@ -1025,7 +1014,7 @@
             .original = this->original_.at(0),
         },
         this->linkInfo_.originalUrl(), this->getFlags(), this->color(),
-        this->style());
+        this->fontStyle());
     el->cloneFrom(*this);
     return el;
 }
