#include "messages/MessageElement.hpp"

#include "Application.hpp"
#include "controllers/moderationactions/ModerationAction.hpp"
#include "debug/Benchmark.hpp"
#include "messages/Emote.hpp"
#include "messages/Image.hpp"
#include "messages/layouts/MessageLayoutContainer.hpp"
#include "messages/layouts/MessageLayoutElement.hpp"
#include "providers/emoji/Emojis.hpp"
#include "singletons/Emotes.hpp"
#include "singletons/Settings.hpp"
#include "singletons/Theme.hpp"
#include "util/DebugCount.hpp"
#include "util/Variant.hpp"

#include <memory>

namespace chatterino {

namespace {

    // Computes the bounding box for the given vector of images
    QSize getBoundingBoxSize(const std::vector<ImagePtr> &images)
    {
        int width = 0;
        int height = 0;
        for (const auto &img : images)
        {
            width = std::max(width, img->width());
            height = std::max(height, img->height());
        }

        return QSize(width, height);
    }

}  // namespace

MessageElement::MessageElement(MessageElementFlags flags)
    : flags_(flags)
{
    DebugCount::increase("message elements");
}

MessageElement::~MessageElement()
{
    DebugCount::decrease("message elements");
}

MessageElement *MessageElement::setLink(const Link &link)
{
    this->link_ = link;
    return this;
}

MessageElement *MessageElement::setText(const QString &text)
{
    this->text_ = text;
    return this;
}

MessageElement *MessageElement::setTooltip(const QString &tooltip)
{
    this->tooltip_ = tooltip;
    return this;
}

MessageElement *MessageElement::setTrailingSpace(bool value)
{
    this->trailingSpace = value;
    return this;
}

const QString &MessageElement::getTooltip() const
{
    return this->tooltip_;
}

<<<<<<< HEAD
const ImagePtr &MessageElement::getThumbnail() const
{
    return this->thumbnail_;
}

const MessageElement::ThumbnailType &MessageElement::getThumbnailType() const
{
    return this->thumbnailType_;
}

const QString &MessageElement::getText() const
{
    return this->text_;
}

const Link &MessageElement::getLink() const
=======
Link MessageElement::getLink() const
>>>>>>> 641cb26a
{
    return this->link_;
}

bool MessageElement::hasTrailingSpace() const
{
    return this->trailingSpace;
}

MessageElementFlags MessageElement::getFlags() const
{
    return this->flags_;
}

void MessageElement::addFlags(MessageElementFlags flags)
{
    this->flags_.set(flags);
}

<<<<<<< HEAD
MessageElement *MessageElement::updateLink()
{
    this->linkChanged.invoke();
    return this;
}

void MessageElement::cloneFrom(const MessageElement &source)
{
    this->text_ = source.text_;
    this->link_ = source.link_;
    this->tooltip_ = source.tooltip_;
    this->thumbnail_ = source.thumbnail_;
    this->thumbnailType_ = source.thumbnailType_;
    this->flags_ = source.flags_;
}

=======
>>>>>>> 641cb26a
// Empty
EmptyElement::EmptyElement()
    : MessageElement(MessageElementFlag::None)
{
}

void EmptyElement::addToContainer(MessageLayoutContainer &container,
                                  MessageElementFlags flags)
{
}

std::unique_ptr<MessageElement> EmptyElement::clone() const
{
    auto el = std::make_unique<EmptyElement>();
    el->cloneFrom(*this);
    return el;
}

EmptyElement &EmptyElement::instance()
{
    static EmptyElement instance;
    return instance;
}

// IMAGE
ImageElement::ImageElement(ImagePtr image, MessageElementFlags flags)
    : MessageElement(flags)
    , image_(image)
{
    //    this->setTooltip(image->getTooltip());
}

void ImageElement::addToContainer(MessageLayoutContainer &container,
                                  MessageElementFlags flags)
{
    if (flags.hasAny(this->getFlags()))
    {
        auto size = QSize(this->image_->width() * container.getScale(),
                          this->image_->height() * container.getScale());

        container.addElement(
            (new ImageLayoutElement(*this, this->image_, size)));
    }
}

std::unique_ptr<MessageElement> ImageElement::clone() const
{
    auto el = std::make_unique<ImageElement>(this->image_, this->getFlags());
    el->cloneFrom(*this);
    return el;
}

CircularImageElement::CircularImageElement(ImagePtr image, int padding,
                                           QColor background,
                                           MessageElementFlags flags)
    : MessageElement(flags)
    , image_(image)
    , padding_(padding)
    , background_(background)
{
}

void CircularImageElement::addToContainer(MessageLayoutContainer &container,
                                          MessageElementFlags flags)
{
    if (flags.hasAny(this->getFlags()))
    {
        auto imgSize = QSize(this->image_->width(), this->image_->height()) *
                       container.getScale();

        container.addElement(new ImageWithCircleBackgroundLayoutElement(
            *this, this->image_, imgSize, this->background_, this->padding_));
    }
}

std::unique_ptr<MessageElement> CircularImageElement::clone() const
{
    auto el = std::make_unique<CircularImageElement>(
        this->image_, this->padding_, this->background_, this->getFlags());
    el->cloneFrom(*this);
    return el;
}

// EMOTE
EmoteElement::EmoteElement(const EmotePtr &emote, MessageElementFlags flags,
                           const MessageColor &textElementColor)
    : MessageElement(flags)
    , emote_(emote)
{
    this->textElement_.reset(new TextElement(
        emote->getCopyString(), MessageElementFlag::Misc, textElementColor));

    this->setTooltip(emote->tooltip.string);
}

EmotePtr EmoteElement::getEmote() const
{
    return this->emote_;
}

void EmoteElement::addToContainer(MessageLayoutContainer &container,
                                  MessageElementFlags flags)
{
    if (flags.hasAny(this->getFlags()))
    {
        if (flags.has(MessageElementFlag::EmoteImages))
        {
            auto image =
                this->emote_->images.getImageOrLoaded(container.getScale());
            if (image->isEmpty())
            {
                return;
            }

            auto emoteScale = getSettings()->emoteScale.getValue();

            auto size =
                QSize(int(container.getScale() * image->width() * emoteScale),
                      int(container.getScale() * image->height() * emoteScale));

            container.addElement(this->makeImageLayoutElement(image, size));
        }
        else
        {
            if (this->textElement_)
            {
                this->textElement_->addToContainer(container,
                                                   MessageElementFlag::Misc);
            }
        }
    }
}

MessageLayoutElement *EmoteElement::makeImageLayoutElement(
    const ImagePtr &image, const QSize &size)
{
    return new ImageLayoutElement(*this, image, size);
}

std::unique_ptr<MessageElement> EmoteElement::clone() const
{
    auto el = std::make_unique<EmoteElement>(this->emote_, this->getFlags());
    el->textElement_ = std::unique_ptr<TextElement>(
        dynamic_cast<TextElement *>(this->textElement_->clone().release()));
    el->cloneFrom(*this);
    return el;
}

LayeredEmoteElement::LayeredEmoteElement(
    std::vector<LayeredEmoteElement::Emote> &&emotes, MessageElementFlags flags,
    const MessageColor &textElementColor)
    : MessageElement(flags)
    , emotes_(std::move(emotes))
    , textElementColor_(textElementColor)
{
    this->updateTooltips();
}

void LayeredEmoteElement::addEmoteLayer(const LayeredEmoteElement::Emote &emote)
{
    this->emotes_.push_back(emote);
    this->updateTooltips();
}

void LayeredEmoteElement::addToContainer(MessageLayoutContainer &container,
                                         MessageElementFlags flags)
{
    if (flags.hasAny(this->getFlags()))
    {
        if (flags.has(MessageElementFlag::EmoteImages))
        {
            auto images = this->getLoadedImages(container.getScale());
            if (images.empty())
            {
                return;
            }

            auto emoteScale = getSettings()->emoteScale.getValue();
            float overallScale = emoteScale * container.getScale();

            auto largestSize = getBoundingBoxSize(images) * overallScale;
            std::vector<QSize> individualSizes;
            individualSizes.reserve(this->emotes_.size());
            for (auto img : images)
            {
                individualSizes.push_back(QSize(img->width(), img->height()) *
                                          overallScale);
            }

            container.addElement(this->makeImageLayoutElement(
                images, individualSizes, largestSize));
        }
        else
        {
            if (this->textElement_)
            {
                this->textElement_->addToContainer(container,
                                                   MessageElementFlag::Misc);
            }
        }
    }
}

std::vector<ImagePtr> LayeredEmoteElement::getLoadedImages(float scale)
{
    std::vector<ImagePtr> res;
    res.reserve(this->emotes_.size());

    for (const auto &emote : this->emotes_)
    {
        auto image = emote.ptr->images.getImageOrLoaded(scale);
        if (image->isEmpty())
        {
            continue;
        }
        res.push_back(image);
    }
    return res;
}

MessageLayoutElement *LayeredEmoteElement::makeImageLayoutElement(
    const std::vector<ImagePtr> &images, const std::vector<QSize> &sizes,
    QSize largestSize)
{
    return new LayeredImageLayoutElement(*this, images, sizes, largestSize);
}

void LayeredEmoteElement::updateTooltips()
{
    if (!this->emotes_.empty())
    {
        QString copyStr = this->getCopyString();
        this->textElement_.reset(new TextElement(
            copyStr, MessageElementFlag::Misc, this->textElementColor_));
        this->setTooltip(copyStr);
    }

    std::vector<QString> result;
    result.reserve(this->emotes_.size());

    for (const auto &emote : this->emotes_)
    {
        result.push_back(emote.ptr->tooltip.string);
    }

    this->emoteTooltips_ = std::move(result);
}

const std::vector<QString> &LayeredEmoteElement::getEmoteTooltips() const
{
    return this->emoteTooltips_;
}

QString LayeredEmoteElement::getCleanCopyString() const
{
    QString result;
    for (size_t i = 0; i < this->emotes_.size(); ++i)
    {
        if (i != 0)
        {
            result += " ";
        }
        result += TwitchEmotes::cleanUpEmoteCode(
            this->emotes_[i].ptr->getCopyString());
    }
    return result;
}

QString LayeredEmoteElement::getCopyString() const
{
    QString result;
    for (size_t i = 0; i < this->emotes_.size(); ++i)
    {
        if (i != 0)
        {
            result += " ";
        }
        result += this->emotes_[i].ptr->getCopyString();
    }
    return result;
}

const std::vector<LayeredEmoteElement::Emote> &LayeredEmoteElement::getEmotes()
    const
{
    return this->emotes_;
}

std::vector<LayeredEmoteElement::Emote> LayeredEmoteElement::getUniqueEmotes()
    const
{
    // Functor for std::copy_if that keeps track of seen elements
    struct NotDuplicate {
        bool operator()(const Emote &element)
        {
            return seen.insert(element.ptr).second;
        }

    private:
        std::set<EmotePtr> seen;
    };

    // Get unique emotes while maintaining relative layering order
    NotDuplicate dup;
    std::vector<Emote> unique;
    std::copy_if(this->emotes_.begin(), this->emotes_.end(),
                 std::back_insert_iterator(unique), dup);

    return unique;
}

const MessageColor &LayeredEmoteElement::textElementColor() const
{
    return this->textElementColor_;
}

std::unique_ptr<MessageElement> LayeredEmoteElement::clone() const
{
    auto emotes = this->getEmotes();
    auto el = std::make_unique<LayeredEmoteElement>(
        std::move(emotes), this->getFlags(), this->textElementColor());
    el->cloneFrom(*this);
    return el;
}

// BADGE
BadgeElement::BadgeElement(const EmotePtr &emote, MessageElementFlags flags)
    : MessageElement(flags)
    , emote_(emote)
{
    this->setTooltip(emote->tooltip.string);
}

void BadgeElement::addToContainer(MessageLayoutContainer &container,
                                  MessageElementFlags flags)
{
    if (flags.hasAny(this->getFlags()))
    {
        auto image =
            this->emote_->images.getImageOrLoaded(container.getScale());
        if (image->isEmpty())
        {
            return;
        }

        auto size = QSize(int(container.getScale() * image->width()),
                          int(container.getScale() * image->height()));

        container.addElement(this->makeImageLayoutElement(image, size));
    }
}

EmotePtr BadgeElement::getEmote() const
{
    return this->emote_;
}

MessageLayoutElement *BadgeElement::makeImageLayoutElement(
    const ImagePtr &image, const QSize &size)
{
    auto *element = new ImageLayoutElement(*this, image, size);

    return element;
}

std::unique_ptr<MessageElement> BadgeElement::clone() const
{
    auto el = std::make_unique<BadgeElement>(this->emote_, this->getFlags());
    el->cloneFrom(*this);
    return el;
}

// MOD BADGE
ModBadgeElement::ModBadgeElement(const EmotePtr &data,
                                 MessageElementFlags flags_)
    : BadgeElement(data, flags_)
{
}

MessageLayoutElement *ModBadgeElement::makeImageLayoutElement(
    const ImagePtr &image, const QSize &size)
{
    static const QColor modBadgeBackgroundColor("#34AE0A");

    auto *element = new ImageWithBackgroundLayoutElement(
        *this, image, size, modBadgeBackgroundColor);

    return element;
}

std::unique_ptr<MessageElement> ModBadgeElement::clone() const
{
    auto el = std::make_unique<ModBadgeElement>(this->emote_, this->getFlags());
    el->cloneFrom(*this);
    return el;
}

// VIP BADGE
VipBadgeElement::VipBadgeElement(const EmotePtr &data,
                                 MessageElementFlags flags_)
    : BadgeElement(data, flags_)
{
}

MessageLayoutElement *VipBadgeElement::makeImageLayoutElement(
    const ImagePtr &image, const QSize &size)
{
    auto *element = new ImageLayoutElement(*this, image, size);

    return element;
}

std::unique_ptr<MessageElement> VipBadgeElement::clone() const
{
    auto el = std::make_unique<VipBadgeElement>(this->emote_, this->getFlags());
    el->cloneFrom(*this);
    return el;
}

// FFZ Badge
FfzBadgeElement::FfzBadgeElement(const EmotePtr &data,
                                 MessageElementFlags flags_, QColor color_)
    : BadgeElement(data, flags_)
    , color(std::move(color_))
{
}

MessageLayoutElement *FfzBadgeElement::makeImageLayoutElement(
    const ImagePtr &image, const QSize &size)
{
    auto *element =
        new ImageWithBackgroundLayoutElement(*this, image, size, this->color);

    return element;
}

std::unique_ptr<MessageElement> FfzBadgeElement::clone() const
{
    auto el = std::make_unique<FfzBadgeElement>(this->emote_, this->getFlags(),
                                                this->color);
    el->cloneFrom(*this);
    return el;
}

// TEXT
TextElement::TextElement(const QString &text, MessageElementFlags flags,
                         const MessageColor &color, FontStyle style)
    : MessageElement(flags)
    , color_(color)
    , style_(style)
{
    this->words_ = text.split(' ');
    // fourtf: add logic to store multiple spaces after message
}

TextElement::TextElement(std::vector<Word> &&words, MessageElementFlags flags,
                         const MessageColor &color, FontStyle style)
    : MessageElement(flags)
    , color_(color)
    , style_(style)
    , words_(std::move(words))
{
}

MessageColor TextElement::color() const
{
    return this->color_;
}

FontStyle TextElement::style() const
{
    return this->style_;
}

const std::vector<TextElement::Word> &TextElement::words() const
{
    return this->words_;
}

void TextElement::addToContainer(MessageLayoutContainer &container,
                                 MessageElementFlags flags)
{
    auto *app = getApp();

    if (flags.hasAny(this->getFlags()))
    {
        QFontMetrics metrics =
            app->getFonts()->getFontMetrics(this->style_, container.getScale());

        for (const auto &word : this->words_)
        {
            auto getTextLayoutElement = [&](QString text, int width,
                                            bool hasTrailingSpace) {
                auto color = this->color_.getColor(*app->getThemes());
                app->getThemes()->normalizeColor(color);

                auto *e = new TextLayoutElement(
                    *this, text, QSize(width, metrics.height()), color,
                    this->style_, container.getScale());
                e->setTrailingSpace(hasTrailingSpace);
                e->setText(text);

                return e;
            };

            auto width = metrics.horizontalAdvance(word);

            // see if the text fits in the current line
            if (container.fitsInLine(width))
            {
                container.addElementNoLineBreak(getTextLayoutElement(
                    word, width, this->hasTrailingSpace()));
                continue;
            }

            // see if the text fits in the next line
            if (!container.atStartOfLine())
            {
                container.breakLine();

                if (container.fitsInLine(width))
                {
                    container.addElementNoLineBreak(getTextLayoutElement(
                        word, width, this->hasTrailingSpace()));
                    continue;
                }
            }

            // we done goofed, we need to wrap the text
            auto textLength = word.length();
            int wordStart = 0;
            width = 0;

            // QChar::isHighSurrogate(text[0].unicode()) ? 2 : 1

            for (int i = 0; i < textLength; i++)
            {
                auto isSurrogate = word.size() > i + 1 &&
                                   QChar::isHighSurrogate(word[i].unicode());

                auto charWidth = isSurrogate
                                     ? metrics.horizontalAdvance(word.mid(i, 2))
                                     : metrics.horizontalAdvance(word[i]);

                if (!container.fitsInLine(width + charWidth))
                {
                    container.addElementNoLineBreak(getTextLayoutElement(
                        word.mid(wordStart, i - wordStart), width, false));
                    container.breakLine();

                    wordStart = i;
                    width = charWidth;

                    if (isSurrogate)
                    {
                        i++;
                    }
                    continue;
                }

                width += charWidth;

                if (isSurrogate)
                {
                    i++;
                }
            }
            //add the final piece of wrapped text
            container.addElementNoLineBreak(getTextLayoutElement(
                word.mid(wordStart), width, this->hasTrailingSpace()));
        }
    }
}

std::unique_ptr<MessageElement> TextElement::clone() const
{
    auto el = std::make_unique<TextElement>(QString(), this->getFlags(),
                                            this->color_, this->style_);
    el->words_ = this->words_;
    el->cloneFrom(*this);
    return el;
}

SingleLineTextElement::SingleLineTextElement(const QString &text,
                                             MessageElementFlags flags,
                                             const MessageColor &color,
                                             FontStyle style)
    : MessageElement(flags)
    , color_(color)
    , style_(style)
{
    for (const auto &word : text.split(' '))
    {
        this->words_.push_back({word, -1});
    }
}

void SingleLineTextElement::addToContainer(MessageLayoutContainer &container,
                                           MessageElementFlags flags)
{
    auto *app = getApp();

    if (flags.hasAny(this->getFlags()))
    {
        QFontMetrics metrics =
            app->getFonts()->getFontMetrics(this->style_, container.getScale());

        auto getTextLayoutElement = [&](QString text, int width,
                                        bool hasTrailingSpace) {
            auto color = this->color_.getColor(*app->getThemes());
            app->getThemes()->normalizeColor(color);

            auto *e = new TextLayoutElement(
                *this, text, QSize(width, metrics.height()), color,
                this->style_, container.getScale());
            e->setTrailingSpace(hasTrailingSpace);
            e->setText(text);

            return e;
        };

        static const auto ellipsis = QStringLiteral("...");

        // String to continuously append words onto until we place it in the container
        // once we encounter an emote or reach the end of the message text. */
        QString currentText;

        container.first = FirstWord::Neutral;

        bool firstIteration = true;
        for (Word &word : this->words_)
        {
            if (firstIteration)
            {
                firstIteration = false;
            }
            else
            {
                currentText += ' ';
            }

            for (const auto &parsedWord :
                 app->getEmotes()->getEmojis()->parse(word.text))
            {
                if (parsedWord.type() == typeid(QString))
                {
                    currentText += boost::get<QString>(parsedWord);
                    QString prev =
                        currentText;  // only increments the ref-count
                    currentText =
                        metrics.elidedText(currentText, Qt::ElideRight,
                                           container.remainingWidth());
                    if (currentText != prev)
                    {
                        break;
                    }
                }
                else if (parsedWord.type() == typeid(EmotePtr))
                {
                    auto emote = boost::get<EmotePtr>(parsedWord);
                    auto image =
                        emote->images.getImageOrLoaded(container.getScale());
                    if (!image->isEmpty())
                    {
                        auto emoteScale = getSettings()->emoteScale.getValue();

                        int currentWidth =
                            metrics.horizontalAdvance(currentText);
                        auto emoteSize =
                            QSize(image->width(), image->height()) *
                            (emoteScale * container.getScale());

                        if (!container.fitsInLine(currentWidth +
                                                  emoteSize.width()))
                        {
                            currentText += ellipsis;
                            break;
                        }

                        // Add currently pending text to container, then add the emote after.
                        container.addElementNoLineBreak(getTextLayoutElement(
                            currentText, currentWidth, false));
                        currentText.clear();

                        container.addElementNoLineBreak(
                            (new ImageLayoutElement(*this, image, emoteSize))
                                ->setLink(this->getLink())
                                ->setTrailingSpace(false));
                    }
                }
            }
        }

        // Add the last of the pending message text to the container.
        if (!currentText.isEmpty())
        {
            int width = metrics.horizontalAdvance(currentText);
            container.addElementNoLineBreak(
                getTextLayoutElement(currentText, width, false));
        }

        container.breakLine();
    }
}

<<<<<<< HEAD
std::unique_ptr<MessageElement> SingleLineTextElement::clone() const
{
    auto el = std::make_unique<SingleLineTextElement>(
        QString(), this->getFlags(), this->color_, this->style_);
    el->words_ = this->words_;
    el->cloneFrom(*this);
    return el;
=======
LinkElement::LinkElement(const Parsed &parsed, MessageElementFlags flags,
                         const MessageColor &color, FontStyle style)
    : TextElement({}, flags, color, style)
    , linkInfo_(parsed.original)
    , lowercase_({parsed.lowercase})
    , original_({parsed.original})
{
    this->setTooltip(parsed.original);
}

void LinkElement::addToContainer(MessageLayoutContainer &container,
                                 MessageElementFlags flags)
{
    this->words_ =
        getSettings()->lowercaseDomains ? this->lowercase_ : this->original_;
    TextElement::addToContainer(container, flags);
}

Link LinkElement::getLink() const
{
    return {Link::Url, this->linkInfo_.url()};
>>>>>>> 641cb26a
}

// TIMESTAMP
TimestampElement::TimestampElement(QTime time)
    : MessageElement(MessageElementFlag::Timestamp)
    , time_(time)
    , element_(this->formatTime(time))
{
    assert(this->element_ != nullptr);
}

void TimestampElement::addToContainer(MessageLayoutContainer &container,
                                      MessageElementFlags flags)
{
    if (flags.hasAny(this->getFlags()))
    {
        if (getSettings()->timestampFormat != this->format_)
        {
            this->format_ = getSettings()->timestampFormat.getValue();
            this->element_.reset(this->formatTime(this->time_));
        }

        this->element_->addToContainer(container, flags);
    }
}

TextElement *TimestampElement::formatTime(const QTime &time)
{
    static QLocale locale("en_US");

    QString format = locale.toString(time, getSettings()->timestampFormat);

    return new TextElement(format, MessageElementFlag::Timestamp,
                           MessageColor::System, FontStyle::ChatMedium);
}

std::unique_ptr<MessageElement> TimestampElement::clone() const
{
    auto el = std::make_unique<TimestampElement>(this->time_);
    el->cloneFrom(*this);
    return el;
}

// TWITCH MODERATION
TwitchModerationElement::TwitchModerationElement()
    : MessageElement(MessageElementFlag::ModeratorTools)
{
}

void TwitchModerationElement::addToContainer(MessageLayoutContainer &container,
                                             MessageElementFlags flags)
{
    if (flags.has(MessageElementFlag::ModeratorTools))
    {
        QSize size(int(container.getScale() * 16),
                   int(container.getScale() * 16));
        auto actions = getSettings()->moderationActions.readOnly();
        for (const auto &action : *actions)
        {
            if (auto image = action.getImage())
            {
                container.addElement(
                    (new ImageLayoutElement(*this, *image, size))
                        ->setLink(Link(Link::UserAction, action.getAction())));
            }
            else
            {
                container.addElement(
                    (new TextIconLayoutElement(*this, action.getLine1(),
                                               action.getLine2(),
                                               container.getScale(), size))
                        ->setLink(Link(Link::UserAction, action.getAction())));
            }
        }
    }
}

std::unique_ptr<MessageElement> TwitchModerationElement::clone() const
{
    auto el = std::make_unique<TwitchModerationElement>();
    el->cloneFrom(*this);
    return el;
}

LinebreakElement::LinebreakElement(MessageElementFlags flags)
    : MessageElement(flags)
{
}

void LinebreakElement::addToContainer(MessageLayoutContainer &container,
                                      MessageElementFlags flags)
{
    if (flags.hasAny(this->getFlags()))
    {
        container.breakLine();
    }
}

std::unique_ptr<MessageElement> LinebreakElement::clone() const
{
    auto el = std::make_unique<LinebreakElement>(this->getFlags());
    el->cloneFrom(*this);
    return el;
}

ScalingImageElement::ScalingImageElement(ImageSet images,
                                         MessageElementFlags flags)
    : MessageElement(flags)
    , images_(images)
{
}

void ScalingImageElement::addToContainer(MessageLayoutContainer &container,
                                         MessageElementFlags flags)
{
    if (flags.hasAny(this->getFlags()))
    {
        const auto &image =
            this->images_.getImageOrLoaded(container.getScale());
        if (image->isEmpty())
        {
            return;
        }

        auto size = QSize(image->width() * container.getScale(),
                          image->height() * container.getScale());

        container.addElement(new ImageLayoutElement(*this, image, size));
    }
}

std::unique_ptr<MessageElement> ScalingImageElement::clone() const
{
    auto el =
        std::make_unique<ScalingImageElement>(this->images_, this->getFlags());
    el->cloneFrom(*this);
    return el;
}

ReplyCurveElement::ReplyCurveElement()
    : MessageElement(MessageElementFlag::RepliedMessage)
{
}

void ReplyCurveElement::addToContainer(MessageLayoutContainer &container,
                                       MessageElementFlags flags)
{
    static const int width = 18;         // Overall width
    static const float thickness = 1.5;  // Pen width
    static const int radius = 6;         // Radius of the top left corner
    static const int margin = 2;         // Top/Left/Bottom margin

    if (flags.hasAny(this->getFlags()))
    {
        float scale = container.getScale();
        container.addElement(
            new ReplyCurveLayoutElement(*this, width * scale, thickness * scale,
                                        radius * scale, margin * scale));
    }
}

std::unique_ptr<MessageElement> ReplyCurveElement::clone() const
{
    auto el = std::make_unique<ReplyCurveElement>();
    el->cloneFrom(*this);
    return el;
}

}  // namespace chatterino<|MERGE_RESOLUTION|>--- conflicted
+++ resolved
@@ -76,26 +76,12 @@
     return this->tooltip_;
 }
 
-<<<<<<< HEAD
-const ImagePtr &MessageElement::getThumbnail() const
-{
-    return this->thumbnail_;
-}
-
-const MessageElement::ThumbnailType &MessageElement::getThumbnailType() const
-{
-    return this->thumbnailType_;
-}
-
 const QString &MessageElement::getText() const
 {
     return this->text_;
 }
 
-const Link &MessageElement::getLink() const
-=======
 Link MessageElement::getLink() const
->>>>>>> 641cb26a
 {
     return this->link_;
 }
@@ -113,13 +99,6 @@
 void MessageElement::addFlags(MessageElementFlags flags)
 {
     this->flags_.set(flags);
-}
-
-<<<<<<< HEAD
-MessageElement *MessageElement::updateLink()
-{
-    this->linkChanged.invoke();
-    return this;
 }
 
 void MessageElement::cloneFrom(const MessageElement &source)
@@ -127,13 +106,9 @@
     this->text_ = source.text_;
     this->link_ = source.link_;
     this->tooltip_ = source.tooltip_;
-    this->thumbnail_ = source.thumbnail_;
-    this->thumbnailType_ = source.thumbnailType_;
     this->flags_ = source.flags_;
 }
 
-=======
->>>>>>> 641cb26a
 // Empty
 EmptyElement::EmptyElement()
     : MessageElement(MessageElementFlag::None)
@@ -589,12 +564,12 @@
     // fourtf: add logic to store multiple spaces after message
 }
 
-TextElement::TextElement(std::vector<Word> &&words, MessageElementFlags flags,
+TextElement::TextElement(QStringList &&words, MessageElementFlags flags,
                          const MessageColor &color, FontStyle style)
     : MessageElement(flags)
+    , words_(std::move(words))
     , color_(color)
     , style_(style)
-    , words_(std::move(words))
 {
 }
 
@@ -608,7 +583,7 @@
     return this->style_;
 }
 
-const std::vector<TextElement::Word> &TextElement::words() const
+QStringList TextElement::words() const
 {
     return this->words_;
 }
@@ -839,7 +814,6 @@
     }
 }
 
-<<<<<<< HEAD
 std::unique_ptr<MessageElement> SingleLineTextElement::clone() const
 {
     auto el = std::make_unique<SingleLineTextElement>(
@@ -847,10 +821,11 @@
     el->words_ = this->words_;
     el->cloneFrom(*this);
     return el;
-=======
+}
+
 LinkElement::LinkElement(const Parsed &parsed, MessageElementFlags flags,
                          const MessageColor &color, FontStyle style)
-    : TextElement({}, flags, color, style)
+    : TextElement(QStringList(), flags, color, style)
     , linkInfo_(parsed.original)
     , lowercase_({parsed.lowercase})
     , original_({parsed.original})
@@ -869,7 +844,18 @@
 Link LinkElement::getLink() const
 {
     return {Link::Url, this->linkInfo_.url()};
->>>>>>> 641cb26a
+}
+
+std::unique_ptr<MessageElement> LinkElement::clone() const
+{
+    auto el = std::make_unique<LinkElement>(
+        Parsed{
+            .lowercase = this->lowercase_.at(0),
+            .original = this->original_.at(0),
+        },
+        this->getFlags(), this->color(), this->style());
+    el->cloneFrom(*this);
+    return el;
 }
 
 // TIMESTAMP
