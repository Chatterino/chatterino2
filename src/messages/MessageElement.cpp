--- conflicted
+++ resolved
@@ -16,7 +16,6 @@
 namespace chatterino {
 
 namespace {
-<<<<<<< HEAD
     void addImageSetToContainer(MessageLayoutContainer &container,
                                 MessageElement &element,
                                 const ImageSet &imageSet, float scale)
@@ -33,7 +32,6 @@
                                   element, std::move(*priority), size))
                                  ->setLink(element.getLink()));
     }
-=======
 
     // Computes the bounding box for the given vector of images
     QSize getBoundingBoxSize(const std::vector<ImagePtr> &images)
@@ -49,7 +47,6 @@
         return QSize(width, height);
     }
 
->>>>>>> ab4a0c05
 }  // namespace
 
 MessageElement::MessageElement(MessageElementFlags flags)
@@ -693,8 +690,6 @@
             else if (parsedWord.type() == typeid(EmotePtr))
             {
                 auto emote = boost::get<EmotePtr>(parsedWord);
-<<<<<<< HEAD
-
                 float overallScale =
                     getSettings()->emoteScale.getValue() * container.getScale();
                 auto priority = emote->images.getPriority(overallScale);
@@ -706,35 +701,14 @@
                 auto size = priority->firstLoadedImageSize() * overallScale;
                 if (!container.fitsInLine(size.width()))
                 {
-                    addEllipsis();
+                    currentText += ellipsis;
                     break;
-=======
-                auto image =
-                    emote->images.getImageOrLoaded(container.getScale());
-                if (!image->isEmpty())
-                {
-                    auto emoteScale = getSettings()->emoteScale.getValue();
-
-                    int currentWidth = metrics.horizontalAdvance(currentText);
-                    auto emoteSize = QSize(image->width(), image->height()) *
-                                     (emoteScale * container.getScale());
-
-                    if (!container.fitsInLine(currentWidth + emoteSize.width()))
-                    {
-                        currentText += ellipsis;
-                        break;
-                    }
-
-                    // Add currently pending text to container, then add the emote after.
-                    container.addElementNoLineBreak(
-                        getTextLayoutElement(currentText, currentWidth, false));
-                    currentText.clear();
-
-                    container.addElementNoLineBreak(
-                        (new ImageLayoutElement(*this, image, emoteSize))
-                            ->setLink(this->getLink()));
->>>>>>> ab4a0c05
                 }
+
+                // Add currently pending text to container, then add the emote after.
+                container.addElementNoLineBreak(
+                    getTextLayoutElement(currentText, currentWidth, false));
+                currentText.clear();
 
                 container.addElementNoLineBreak(
                     (new PriorityImageLayoutElement(*this, std::move(*priority),
