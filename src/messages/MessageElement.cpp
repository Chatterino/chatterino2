--- conflicted
+++ resolved
@@ -273,7 +273,6 @@
     return new ImageLayoutElement(*this, image, size);
 }
 
-<<<<<<< HEAD
 std::unique_ptr<MessageElement> EmoteElement::clone() const
 {
     auto el = std::make_unique<EmoteElement>(this->emote_, this->getFlags());
@@ -281,7 +280,8 @@
         dynamic_cast<TextElement *>(this->textElement_->clone().release()));
     el->cloneFrom(*this);
     return el;
-=======
+}
+
 LayeredEmoteElement::LayeredEmoteElement(std::vector<EmotePtr> &&emotes,
                                          MessageElementFlags flags,
                                          const MessageColor &textElementColor)
@@ -442,7 +442,20 @@
                  std::back_insert_iterator(unique), dup);
 
     return unique;
->>>>>>> 0acbc0d2
+}
+
+const MessageColor &LayeredEmoteElement::textElementColor() const
+{
+    return this->textElementColor_;
+}
+
+std::unique_ptr<MessageElement> LayeredEmoteElement::clone() const
+{
+    auto emotes = this->getEmotes();
+    auto el = std::make_unique<LayeredEmoteElement>(
+        std::move(emotes), this->getFlags(), this->textElementColor());
+    el->cloneFrom(*this);
+    return el;
 }
 
 // BADGE
