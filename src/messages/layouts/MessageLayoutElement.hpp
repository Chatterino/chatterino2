#pragma once

#include "common/FlagsEnum.hpp"
#include "messages/Link.hpp"

#include <pajlada/signals/signalholder.hpp>
#include <QPen>
#include <QPoint>
#include <QRect>
#include <QString>
<<<<<<< HEAD
#include <boost/noncopyable.hpp>
#include <climits>
#include <vector>

#include "common/FlagsEnum.hpp"
#include "messages/ImagePriorityOrder.hpp"
#include "messages/Link.hpp"
#include "messages/MessageColor.hpp"
#include "messages/MessageElement.hpp"

#include <pajlada/signals/signalholder.hpp>
=======

#include <climits>
#include <cstdint>
>>>>>>> ab4a0c05

class QPainter;

namespace chatterino {
class MessageElement;
class Image;
using ImagePtr = std::shared_ptr<Image>;
enum class FontStyle : uint8_t;
enum class MessageElementFlag : int64_t;
struct MessageColors;

class MessageLayoutElement
{
public:
    MessageLayoutElement(MessageElement &creator_, const QSize &size);
    virtual ~MessageLayoutElement();

    MessageLayoutElement(const MessageLayoutElement &) = delete;
    MessageLayoutElement &operator=(const MessageLayoutElement &) = delete;

    MessageLayoutElement(MessageLayoutElement &&) = delete;
    MessageLayoutElement &operator=(MessageLayoutElement &&) = delete;

    bool reversedNeutral = false;

    const QRect &getRect() const;
    MessageElement &getCreator() const;
    void setPosition(QPoint point);
    bool hasTrailingSpace() const;
    size_t getLine() const;
    void setLine(size_t line);

    MessageLayoutElement *setTrailingSpace(bool value);
    MessageLayoutElement *setLink(const Link &link_);
    MessageLayoutElement *setText(const QString &text_);

    virtual void addCopyTextToString(QString &str, uint32_t from = 0,
                                     uint32_t to = UINT32_MAX) const = 0;
    virtual size_t getSelectionIndexCount() const = 0;
    virtual void paint(QPainter &painter,
                       const MessageColors &messageColors) = 0;
    virtual void paintAnimated(QPainter &painter, int yOffset) = 0;
    virtual int getMouseOverIndex(const QPoint &abs) const = 0;
    virtual int getXFromIndex(size_t index) = 0;

    const Link &getLink() const;
    const QString &getText() const;
    FlagsEnum<MessageElementFlag> getFlags() const;

protected:
    void setSize(const QSize &size);

    bool trailingSpace = true;

private:
    QString text_;
    QRect rect_;
    Link link_;
    MessageElement &creator_;
    /**
     * The line of the container this element is laid out at
     */
    size_t line_{};
};

// IMAGE
class ImageLayoutElement : public MessageLayoutElement
{
public:
    ImageLayoutElement(MessageElement &creator, ImagePtr image,
                       const QSize &size);

protected:
    void addCopyTextToString(QString &str, uint32_t from = 0,
                             uint32_t to = UINT32_MAX) const override;
    size_t getSelectionIndexCount() const override;
    void paint(QPainter &painter, const MessageColors &messageColors) override;
    void paintAnimated(QPainter &painter, int yOffset) override;
    int getMouseOverIndex(const QPoint &abs) const override;
    int getXFromIndex(size_t index) override;

    ImagePtr image_;
};

<<<<<<< HEAD
class PriorityImageLayoutElement : public MessageLayoutElement
{
public:
    PriorityImageLayoutElement(MessageElement &creator,
                               ImagePriorityOrder &&order, const QSize &size);

protected:
    void addCopyTextToString(QString &str, int from = 0,
                             int to = INT_MAX) const override;
    int getSelectionIndexCount() const override;
    void paint(QPainter &painter) override;
    void paintAnimated(QPainter &painter, int yOffset) override;
    int getMouseOverIndex(const QPoint &abs) const override;
    int getXFromIndex(int index) override;

    const ImagePriorityOrder order_;
=======
class LayeredImageLayoutElement : public MessageLayoutElement
{
public:
    LayeredImageLayoutElement(MessageElement &creator,
                              std::vector<ImagePtr> images,
                              std::vector<QSize> sizes, QSize largestSize);

protected:
    void addCopyTextToString(QString &str, uint32_t from = 0,
                             uint32_t to = UINT32_MAX) const override;
    size_t getSelectionIndexCount() const override;
    void paint(QPainter &painter, const MessageColors &messageColors) override;
    void paintAnimated(QPainter &painter, int yOffset) override;
    int getMouseOverIndex(const QPoint &abs) const override;
    int getXFromIndex(size_t index) override;

    std::vector<ImagePtr> images_;
    std::vector<QSize> sizes_;
>>>>>>> ab4a0c05
};

class ImageWithBackgroundLayoutElement : public ImageLayoutElement
{
public:
    ImageWithBackgroundLayoutElement(MessageElement &creator, ImagePtr image,
                                     const QSize &size, QColor color);

protected:
    void paint(QPainter &painter, const MessageColors &messageColors) override;

private:
    QColor color_;
};

class ImageWithCircleBackgroundLayoutElement : public ImageLayoutElement
{
public:
    ImageWithCircleBackgroundLayoutElement(MessageElement &creator,
                                           ImagePtr image,
                                           const QSize &imageSize, QColor color,
                                           int padding);

protected:
    void paint(QPainter &painter, const MessageColors &messageColors) override;

private:
    const QColor color_;
    const QSize imageSize_;
    const int padding_;
};

// TEXT
class TextLayoutElement : public MessageLayoutElement
{
public:
    TextLayoutElement(MessageElement &creator_, QString &text,
                      const QSize &size, QColor color_, FontStyle style_,
                      float scale_);

    void listenToLinkChanges();

protected:
    void addCopyTextToString(QString &str, uint32_t from = 0,
                             uint32_t to = UINT32_MAX) const override;
    size_t getSelectionIndexCount() const override;
    void paint(QPainter &painter, const MessageColors &messageColors) override;
    void paintAnimated(QPainter &painter, int yOffset) override;
    int getMouseOverIndex(const QPoint &abs) const override;
    int getXFromIndex(size_t index) override;

    QColor color_;
    FontStyle style_;
    float scale_;

    pajlada::Signals::SignalHolder managedConnections_;
};

// TEXT ICON
// two lines of text (characters) in the size of a normal chat badge
class TextIconLayoutElement : public MessageLayoutElement
{
public:
    TextIconLayoutElement(MessageElement &creator_, const QString &line1,
                          const QString &line2, float scale, const QSize &size);

protected:
    void addCopyTextToString(QString &str, uint32_t from = 0,
                             uint32_t to = UINT32_MAX) const override;
    size_t getSelectionIndexCount() const override;
    void paint(QPainter &painter, const MessageColors &messageColors) override;
    void paintAnimated(QPainter &painter, int yOffset) override;
    int getMouseOverIndex(const QPoint &abs) const override;
    int getXFromIndex(size_t index) override;

private:
    float scale;
    QString line1;
    QString line2;
};

class ReplyCurveLayoutElement : public MessageLayoutElement
{
public:
    ReplyCurveLayoutElement(MessageElement &creator, int width, float thickness,
                            float radius, float neededMargin);

protected:
    void paint(QPainter &painter, const MessageColors &messageColors) override;
    void paintAnimated(QPainter &painter, int yOffset) override;
    int getMouseOverIndex(const QPoint &abs) const override;
    int getXFromIndex(size_t index) override;
    void addCopyTextToString(QString &str, uint32_t from = 0,
                             uint32_t to = UINT32_MAX) const override;
    size_t getSelectionIndexCount() const override;

private:
    const QPen pen_;
    const float radius_;
    const float neededMargin_;
};

}  // namespace chatterino<|MERGE_RESOLUTION|>--- conflicted
+++ resolved
@@ -8,7 +8,6 @@
 #include <QPoint>
 #include <QRect>
 #include <QString>
-<<<<<<< HEAD
 #include <boost/noncopyable.hpp>
 #include <climits>
 #include <vector>
@@ -20,11 +19,9 @@
 #include "messages/MessageElement.hpp"
 
 #include <pajlada/signals/signalholder.hpp>
-=======
 
 #include <climits>
 #include <cstdint>
->>>>>>> ab4a0c05
 
 class QPainter;
 
@@ -109,7 +106,6 @@
     ImagePtr image_;
 };
 
-<<<<<<< HEAD
 class PriorityImageLayoutElement : public MessageLayoutElement
 {
 public:
@@ -126,7 +122,8 @@
     int getXFromIndex(int index) override;
 
     const ImagePriorityOrder order_;
-=======
+};
+
 class LayeredImageLayoutElement : public MessageLayoutElement
 {
 public:
@@ -145,7 +142,6 @@
 
     std::vector<ImagePtr> images_;
     std::vector<QSize> sizes_;
->>>>>>> ab4a0c05
 };
 
 class ImageWithBackgroundLayoutElement : public ImageLayoutElement
