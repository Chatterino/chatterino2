#include "messages/layouts/MessageLayout.hpp"

#include "Application.hpp"
#include "debug/Benchmark.hpp"
#include "messages/Message.hpp"
#include "messages/MessageElement.hpp"
#include "messages/layouts/MessageLayoutContainer.hpp"
#include "singletons/Emotes.hpp"
#include "singletons/Settings.hpp"
#include "singletons/Theme.hpp"
#include "singletons/WindowManager.hpp"
#include "util/DebugCount.hpp"
#include "util/StreamerMode.hpp"

#include <QApplication>
#include <QDebug>
#include <QPainter>
#include <QThread>
#include <QtGlobal>

#define MARGIN_LEFT (int)(8 * this->scale)
#define MARGIN_RIGHT (int)(8 * this->scale)
#define MARGIN_TOP (int)(4 * this->scale)
#define MARGIN_BOTTOM (int)(4 * this->scale)
#define COMPACT_EMOTES_OFFSET 6

namespace chatterino {

namespace {

    QColor blendColors(const QColor &base, const QColor &apply)
    {
        const qreal &alpha = apply.alphaF();
        QColor result;
        result.setRgbF(base.redF() * (1 - alpha) + apply.redF() * alpha,
                       base.greenF() * (1 - alpha) + apply.greenF() * alpha,
                       base.blueF() * (1 - alpha) + apply.blueF() * alpha);
        return result;
    }
}  // namespace

MessageLayout::MessageLayout(MessagePtr message)
    : message_(std::move(message))
    , container_(std::make_shared<MessageLayoutContainer>())
{
    DebugCount::increase("message layout");
}

MessageLayout::~MessageLayout()
{
    DebugCount::decrease("message layout");
}

const Message *MessageLayout::getMessage()
{
    return this->message_.get();
}

const MessagePtr &MessageLayout::getMessagePtr() const
{
    return this->message_;
}

// Height
int MessageLayout::getHeight() const
{
    return container_->getHeight();
}

int MessageLayout::getWidth() const
{
    return this->container_->getWidth();
}

// Layout
// return true if redraw is required
bool MessageLayout::layout(int width, float scale, MessageElementFlags flags)
{
    //    BenchmarkGuard benchmark("MessageLayout::layout()");

    auto app = getApp();

    bool layoutRequired = false;

    // check if width changed
    bool widthChanged = width != this->currentLayoutWidth_;
    layoutRequired |= widthChanged;
    this->currentLayoutWidth_ = width;

    // check if layout state changed
    if (this->layoutState_ != app->windows->getGeneration())
    {
        layoutRequired = true;
        this->flags.set(MessageLayoutFlag::RequiresBufferUpdate);
        this->layoutState_ = app->windows->getGeneration();
    }

    // check if work mask changed
    layoutRequired |= this->currentWordFlags_ != flags;
    this->currentWordFlags_ = flags;  // getSettings()->getWordTypeMask();

    // check if layout was requested manually
    layoutRequired |= this->flags.has(MessageLayoutFlag::RequiresLayout);
    this->flags.unset(MessageLayoutFlag::RequiresLayout);

    // check if dpi changed
    layoutRequired |= this->scale_ != scale;
    this->scale_ = scale;

    if (!layoutRequired)
    {
        return false;
    }

    int oldHeight = this->container_->getHeight();
    this->actuallyLayout(width, flags);
    if (widthChanged || this->container_->getHeight() != oldHeight)
    {
        this->deleteBuffer();
    }
    this->invalidateBuffer();

    return true;
}

void MessageLayout::actuallyLayout(int width, MessageElementFlags flags)
{
    this->layoutCount_++;
    auto messageFlags = this->message_->flags;

    if (this->flags.has(MessageLayoutFlag::Expanded) ||
        (flags.has(MessageElementFlag::ModeratorTools) &&
         !this->message_->flags.has(MessageFlag::Disabled)))
    {
        messageFlags.unset(MessageFlag::Collapsed);
    }

    bool hideModerated = getSettings()->hideModerated;
    bool hideModerationActions = getSettings()->hideModerationActions;
    bool hideSimilar = getSettings()->hideSimilar;
    bool hideReplies = !flags.has(MessageElementFlag::RepliedMessage);

    this->container_->begin(width, this->scale_, messageFlags);

    for (const auto &element : this->message_->elements)
    {
        if (hideModerated && this->message_->flags.has(MessageFlag::Disabled))
        {
            continue;
        }

<<<<<<< HEAD
        if (this->message_->flags.has(MessageFlag::Timeout) ||
            this->message_->flags.has(MessageFlag::Untimeout))
=======
        if (hideModerationActions &&
            (this->message_->flags.has(MessageFlag::Timeout) ||
             this->message_->flags.has(MessageFlag::Untimeout)))
>>>>>>> 6f88c1cc
        {
            // This condition has been set up to execute isInStreamerMode() as the last thing
            // as it could end up being expensive.
            if (getSettings()->hideModerationActions ||
                (getSettings()->streamerModeSuppressModActions &&
                 isInStreamerMode()))
            {
                continue;
            }
        }

        if (hideSimilar && this->message_->flags.has(MessageFlag::Similar))
        {
            continue;
        }

        if (hideReplies &&
            element->getFlags().has(MessageElementFlag::RepliedMessage))
        {
            continue;
        }

        element->addToContainer(*this->container_, flags);
    }

    if (this->height_ != this->container_->getHeight())
    {
        this->deleteBuffer();
    }

    this->container_->end();
    this->height_ = this->container_->getHeight();

    // collapsed state
    this->flags.unset(MessageLayoutFlag::Collapsed);
    if (this->container_->isCollapsed())
    {
        this->flags.set(MessageLayoutFlag::Collapsed);
    }
}

// Painting
void MessageLayout::paint(QPainter &painter, int width, int y, int messageIndex,
                          Selection &selection, bool isLastReadMessage,
                          bool isWindowFocused, bool isMentions)
{
    auto app = getApp();
    QPixmap *pixmap = this->buffer_.get();

    // create new buffer if required
    if (!pixmap)
    {
#if defined(Q_OS_MACOS) || defined(Q_OS_LINUX)
        pixmap = new QPixmap(int(width * painter.device()->devicePixelRatioF()),
                             int(container_->getHeight() *
                                 painter.device()->devicePixelRatioF()));
        pixmap->setDevicePixelRatio(painter.device()->devicePixelRatioF());
#else
        pixmap =
            new QPixmap(width, std::max(16, this->container_->getHeight()));
#endif

        this->buffer_ = std::shared_ptr<QPixmap>(pixmap);
        this->bufferValid_ = false;
        DebugCount::increase("message drawing buffers");
    }

    if (!this->bufferValid_ || !selection.isEmpty())
    {
        this->updateBuffer(pixmap, messageIndex, selection);
    }

    // draw on buffer
    painter.drawPixmap(0, y, *pixmap);
    //    painter.drawPixmap(0, y, this->container.width,
    //    this->container.getHeight(), *pixmap);

    // draw gif emotes
    this->container_->paintAnimatedElements(painter, y);

    // draw disabled
    if (this->message_->flags.has(MessageFlag::Disabled))
    {
        painter.fillRect(0, y, pixmap->width(), pixmap->height(),
                         app->themes->messages.disabled);
        //        painter.fillRect(0, y, pixmap->width(), pixmap->height(),
        //                         QBrush(QColor(64, 64, 64, 64)));
    }

    if (this->message_->flags.has(MessageFlag::RecentMessage))
    {
        painter.fillRect(0, y, pixmap->width(), pixmap->height(),
                         app->themes->messages.disabled);
    }

    if (!isMentions &&
        (this->message_->flags.has(MessageFlag::RedeemedChannelPointReward) ||
         this->message_->flags.has(MessageFlag::RedeemedHighlight)) &&
        getSettings()->enableRedeemedHighlight.getValue())
    {
        painter.fillRect(
            0, y, this->scale_ * 4, pixmap->height(),
            *ColorProvider::instance().color(ColorType::RedeemedHighlight));
    }

    // draw selection
    if (!selection.isEmpty())
    {
        this->container_->paintSelection(painter, messageIndex, selection, y);
    }

    // draw message seperation line
    if (getSettings()->separateMessages.getValue())
    {
        painter.fillRect(0, y, this->container_->getWidth() + 64, 1,
                         app->themes->splits.messageSeperator);
    }

    // draw last read message line
    if (isLastReadMessage)
    {
        QColor color;
        if (getSettings()->lastMessageColor != "")
        {
            color = QColor(getSettings()->lastMessageColor.getValue());
        }
        else
        {
            color =
                isWindowFocused
                    ? app->themes->tabs.selected.backgrounds.regular.color()
                    : app->themes->tabs.selected.backgrounds.unfocused.color();
        }

        QBrush brush(color, static_cast<Qt::BrushStyle>(
                                getSettings()->lastMessagePattern.getValue()));

        painter.fillRect(0, y + this->container_->getHeight() - 1,
                         pixmap->width(), 1, brush);
    }

    this->bufferValid_ = true;
}

void MessageLayout::updateBuffer(QPixmap *buffer, int /*messageIndex*/,
                                 Selection & /*selection*/)
{
    if (buffer->isNull())
        return;

    auto app = getApp();
    auto settings = getSettings();

    QPainter painter(buffer);
    painter.setRenderHint(QPainter::SmoothPixmapTransform);

    // draw background
    QColor backgroundColor = [this, &app] {
        if (getSettings()->alternateMessages.getValue() &&
            this->flags.has(MessageLayoutFlag::AlternateBackground))
        {
            return app->themes->messages.backgrounds.alternate;
        }
        else
        {
            return app->themes->messages.backgrounds.regular;
        }
    }();

    if (this->message_->flags.has(MessageFlag::ElevatedMessage) &&
        getSettings()->enableElevatedMessageHighlight.getValue())
    {
        backgroundColor = blendColors(backgroundColor,
                                      *ColorProvider::instance().color(
                                          ColorType::ElevatedMessageHighlight));
    }

    else if (this->message_->flags.has(MessageFlag::FirstMessage) &&
             getSettings()->enableFirstMessageHighlight.getValue())
    {
        backgroundColor = blendColors(
            backgroundColor,
            *ColorProvider::instance().color(ColorType::FirstMessageHighlight));
    }
    else if ((this->message_->flags.has(MessageFlag::Highlighted) ||
              this->message_->flags.has(MessageFlag::HighlightedWhisper)) &&
             !this->flags.has(MessageLayoutFlag::IgnoreHighlights))
    {
        // Blend highlight color with usual background color
        backgroundColor =
            blendColors(backgroundColor, *this->message_->highlightColor);
    }
    else if (this->message_->flags.has(MessageFlag::Subscription) &&
             getSettings()->enableSubHighlight)
    {
        // Blend highlight color with usual background color
        backgroundColor = blendColors(
            backgroundColor,
            *ColorProvider::instance().color(ColorType::Subscription));
    }
    else if ((this->message_->flags.has(MessageFlag::RedeemedHighlight) ||
              this->message_->flags.has(
                  MessageFlag::RedeemedChannelPointReward)) &&
             settings->enableRedeemedHighlight.getValue())
    {
        // Blend highlight color with usual background color
        backgroundColor = blendColors(
            backgroundColor,
            *ColorProvider::instance().color(ColorType::RedeemedHighlight));
    }
    else if (this->message_->flags.has(MessageFlag::AutoMod))
    {
        backgroundColor = QColor("#404040");
    }
    else if (this->message_->flags.has(MessageFlag::Debug))
    {
        backgroundColor = QColor("#4A273D");
    }

    painter.fillRect(buffer->rect(), backgroundColor);

    // draw message
    this->container_->paintElements(painter);

#ifdef FOURTF
    // debug
    painter.setPen(QColor(255, 0, 0));
    painter.drawRect(buffer->rect().x(), buffer->rect().y(),
                     buffer->rect().width() - 1, buffer->rect().height() - 1);

    QTextOption option;
    option.setAlignment(Qt::AlignRight | Qt::AlignTop);

    painter.drawText(QRectF(1, 1, this->container_->getWidth() - 3, 1000),
                     QString::number(this->layoutCount_) + ", " +
                         QString::number(++this->bufferUpdatedCount_),
                     option);
#endif
}

void MessageLayout::invalidateBuffer()
{
    this->bufferValid_ = false;
}

void MessageLayout::deleteBuffer()
{
    if (this->buffer_ != nullptr)
    {
        DebugCount::decrease("message drawing buffers");

        this->buffer_ = nullptr;
    }
}

void MessageLayout::deleteCache()
{
    this->deleteBuffer();

#ifdef XD
    this->container_->clear();
#endif
}

// Elements
//    assert(QThread::currentThread() == QApplication::instance()->thread());

// returns nullptr if none was found

// fourtf: this should return a MessageLayoutItem
const MessageLayoutElement *MessageLayout::getElementAt(QPoint point)
{
    // go through all words and return the first one that contains the point.
    return this->container_->getElementAt(point);
}

int MessageLayout::getLastCharacterIndex() const
{
    return this->container_->getLastCharacterIndex();
}

int MessageLayout::getFirstMessageCharacterIndex() const
{
    return this->container_->getFirstMessageCharacterIndex();
}

int MessageLayout::getSelectionIndex(QPoint position)
{
    return this->container_->getSelectionIndex(position);
}

void MessageLayout::addSelectionText(QString &str, int from, int to,
                                     CopyMode copymode)
{
    this->container_->addSelectionText(str, from, to, copymode);
}

bool MessageLayout::isReplyable() const
{
    if (this->message_->loginName.isEmpty())
    {
        return false;
    }

    if (this->message_->flags.hasAny(
            {MessageFlag::System, MessageFlag::Subscription,
             MessageFlag::Timeout, MessageFlag::Whisper}))
    {
        return false;
    }

    return true;
}

}  // namespace chatterino<|MERGE_RESOLUTION|>--- conflicted
+++ resolved
@@ -149,18 +149,12 @@
             continue;
         }
 
-<<<<<<< HEAD
         if (this->message_->flags.has(MessageFlag::Timeout) ||
             this->message_->flags.has(MessageFlag::Untimeout))
-=======
-        if (hideModerationActions &&
-            (this->message_->flags.has(MessageFlag::Timeout) ||
-             this->message_->flags.has(MessageFlag::Untimeout)))
->>>>>>> 6f88c1cc
         {
             // This condition has been set up to execute isInStreamerMode() as the last thing
             // as it could end up being expensive.
-            if (getSettings()->hideModerationActions ||
+            if (hideModerationActions ||
                 (getSettings()->streamerModeSuppressModActions &&
                  isInStreamerMode()))
             {
