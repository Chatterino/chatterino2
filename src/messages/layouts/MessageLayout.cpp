#include "messages/layouts/MessageLayout.hpp"

#include "Application.hpp"
#include "messages/layouts/MessageLayoutContainer.hpp"
#include "messages/layouts/MessageLayoutContext.hpp"
#include "messages/layouts/MessageLayoutElement.hpp"
#include "messages/Message.hpp"
#include "messages/MessageElement.hpp"
#include "messages/Selection.hpp"
#include "providers/colors/ColorProvider.hpp"
#include "singletons/Settings.hpp"
#include "singletons/StreamerMode.hpp"
#include "singletons/WindowManager.hpp"
#include "util/DebugCount.hpp"

#include <QApplication>
#include <QDebug>
#include <QPainter>
#include <QtGlobal>
#include <QThread>

#define MARGIN_LEFT (int)(8 * this->scale)
#define MARGIN_RIGHT (int)(8 * this->scale)
#define MARGIN_TOP (int)(4 * this->scale)
#define MARGIN_BOTTOM (int)(4 * this->scale)
#define COMPACT_EMOTES_OFFSET 6

namespace chatterino {

namespace {

    QColor blendColors(const QColor &base, const QColor &apply)
    {
        const qreal &alpha = apply.alphaF();
        QColor result;
        result.setRgbF(base.redF() * (1 - alpha) + apply.redF() * alpha,
                       base.greenF() * (1 - alpha) + apply.greenF() * alpha,
                       base.blueF() * (1 - alpha) + apply.blueF() * alpha);
        return result;
    }
}  // namespace

MessageLayout::MessageLayout(MessagePtr message)
    : message_(std::move(message))
{
    DebugCount::increase("message layout");
}

MessageLayout::~MessageLayout()
{
    DebugCount::decrease("message layout");
}

const Message *MessageLayout::getMessage()
{
    return this->message_.get();
}

const MessagePtr &MessageLayout::getMessagePtr() const
{
    return this->message_;
}

// Height
int MessageLayout::getHeight() const
{
    return this->container_.getHeight();
}

int MessageLayout::getWidth() const
{
    return this->container_.getWidth();
}

// Layout
// return true if redraw is required
bool MessageLayout::layout(int width, float scale, MessageElementFlags flags,
                           bool shouldInvalidateBuffer)
{
    //    BenchmarkGuard benchmark("MessageLayout::layout()");

    bool layoutRequired = false;

    // check if width changed
    bool widthChanged = width != this->currentLayoutWidth_;
    layoutRequired |= widthChanged;
    this->currentLayoutWidth_ = width;

    // check if layout state changed
    const auto layoutGeneration = getIApp()->getWindows()->getGeneration();
    if (this->layoutState_ != layoutGeneration)
    {
        layoutRequired = true;
        this->flags.set(MessageLayoutFlag::RequiresBufferUpdate);
        this->layoutState_ = layoutGeneration;
    }

    // check if work mask changed
    layoutRequired |= this->currentWordFlags_ != flags;
    this->currentWordFlags_ = flags;  // getSettings()->getWordTypeMask();

    // check if layout was requested manually
    layoutRequired |= this->flags.has(MessageLayoutFlag::RequiresLayout);
    this->flags.unset(MessageLayoutFlag::RequiresLayout);

    // check if dpi changed
    layoutRequired |= this->scale_ != scale;
    this->scale_ = scale;

    if (!layoutRequired)
    {
        if (shouldInvalidateBuffer)
        {
            this->invalidateBuffer();
            return true;
        }
        return false;
    }

    int oldHeight = this->container_.getHeight();
    this->actuallyLayout(width, flags);
    if (widthChanged || this->container_.getHeight() != oldHeight)
    {
        this->deleteBuffer();
    }
    this->invalidateBuffer();

    return true;
}

void MessageLayout::actuallyLayout(int width, MessageElementFlags flags)
{
#ifdef FOURTF
    this->layoutCount_++;
#endif

    auto messageFlags = this->message_->flags;

    if (this->flags.has(MessageLayoutFlag::Expanded) ||
        (flags.has(MessageElementFlag::ModeratorTools) &&
         !this->message_->flags.has(MessageFlag::Disabled)))
    {
        messageFlags.unset(MessageFlag::Collapsed);
    }

    bool hideModerated = getSettings()->hideModerated;
    bool hideModerationActions = getSettings()->hideModerationActions;
    bool hideSimilar = getSettings()->hideSimilar;
    bool hideReplies = !flags.has(MessageElementFlag::RepliedMessage);

    this->container_.beginLayout(width, this->scale_, messageFlags);

    for (const auto &element : this->message_->elements)
    {
        if (hideModerated && this->message_->flags.has(MessageFlag::Disabled))
        {
            continue;
        }

        if (this->message_->flags.has(MessageFlag::Timeout) ||
            this->message_->flags.has(MessageFlag::Untimeout))
        {
            if (hideModerationActions ||
                (getSettings()->streamerModeHideModActions &&
                 getIApp()->getStreamerMode()->isEnabled()))
            {
                continue;
            }
        }

        if (hideSimilar && this->message_->flags.has(MessageFlag::Similar))
        {
            continue;
        }

        if (hideReplies &&
            element->getFlags().has(MessageElementFlag::RepliedMessage))
        {
            continue;
        }

        element->addToContainer(this->container_, flags);
    }

    if (this->height_ != this->container_.getHeight())
    {
        this->deleteBuffer();
    }

    this->container_.endLayout();
    this->height_ = this->container_.getHeight();

    // collapsed state
    this->flags.unset(MessageLayoutFlag::Collapsed);
    if (this->container_.isCollapsed())
    {
        this->flags.set(MessageLayoutFlag::Collapsed);
    }
}

// Painting
MessagePaintResult MessageLayout::paint(const MessagePaintContext &ctx)
{
<<<<<<< HEAD
    QPixmap *pixmap = this->ensureBuffer(ctx.painter, ctx.canvasWidth,
                                         ctx.messageColors.hasTransparency);
=======
    MessagePaintResult result;

    QPixmap *pixmap = this->ensureBuffer(ctx.painter, ctx.canvasWidth);
>>>>>>> 2750c528

    if (!this->bufferValid_)
    {
        if (ctx.messageColors.hasTransparency)
        {
            pixmap->fill(Qt::transparent);
        }
        this->updateBuffer(pixmap, ctx);
    }

    // draw on buffer
    ctx.painter.drawPixmap(0, ctx.y, *pixmap);

    // draw gif emotes
    result.hasAnimatedElements =
        this->container_.paintAnimatedElements(ctx.painter, ctx.y);

    // draw disabled
    if (this->message_->flags.has(MessageFlag::Disabled))
    {
        ctx.painter.fillRect(0, ctx.y, pixmap->width(), pixmap->height(),
                             ctx.messageColors.disabled);
    }

    if (this->message_->flags.has(MessageFlag::RecentMessage))
    {
        ctx.painter.fillRect(0, ctx.y, pixmap->width(), pixmap->height(),
                             ctx.messageColors.disabled);
    }

    if (!ctx.isMentions &&
        (this->message_->flags.has(MessageFlag::RedeemedChannelPointReward) ||
         this->message_->flags.has(MessageFlag::RedeemedHighlight)) &&
        ctx.preferences.enableRedeemedHighlight)
    {
        ctx.painter.fillRect(
            0, ctx.y, int(this->scale_ * 4), pixmap->height(),
            *ColorProvider::instance().color(ColorType::RedeemedHighlight));
    }

    // draw selection
    if (!ctx.selection.isEmpty())
    {
        this->container_.paintSelection(ctx.painter, ctx.messageIndex,
                                        ctx.selection, ctx.y);
    }

    // draw message seperation line
    if (ctx.preferences.separateMessages)
    {
        ctx.painter.fillRect(0, ctx.y, this->container_.getWidth() + 64, 1,
                             ctx.messageColors.messageSeperator);
    }

    // draw last read message line
    if (ctx.isLastReadMessage)
    {
        QColor color;
        if (ctx.preferences.lastMessageColor.isValid())
        {
            color = ctx.preferences.lastMessageColor;
        }
        else
        {
            color = ctx.isWindowFocused
                        ? ctx.messageColors.focusedLastMessageLine
                        : ctx.messageColors.unfocusedLastMessageLine;
        }

        QBrush brush(color, ctx.preferences.lastMessagePattern);

        ctx.painter.fillRect(0, ctx.y + this->container_.getHeight() - 1,
                             pixmap->width(), 1, brush);
    }

    this->bufferValid_ = true;

    return result;
}

QPixmap *MessageLayout::ensureBuffer(QPainter &painter, int width, bool clear)
{
    if (this->buffer_ != nullptr)
    {
        return this->buffer_.get();
    }

    // Create new buffer
#if defined(Q_OS_MACOS) || defined(Q_OS_LINUX)
    this->buffer_ = std::make_unique<QPixmap>(
        int(width * painter.device()->devicePixelRatioF()),
        int(this->container_.getHeight() *
            painter.device()->devicePixelRatioF()));
    this->buffer_->setDevicePixelRatio(painter.device()->devicePixelRatioF());
#else
    Q_UNUSED(painter);
    this->buffer_ = std::make_unique<QPixmap>(
        width, std::max(16, this->container_.getHeight()));
#endif
    if (clear)
    {
        this->buffer_->fill(Qt::transparent);
    }

    this->bufferValid_ = false;
    DebugCount::increase("message drawing buffers");
    return this->buffer_.get();
}

void MessageLayout::updateBuffer(QPixmap *buffer,
                                 const MessagePaintContext &ctx)
{
    if (buffer->isNull())
    {
        return;
    }

    QPainter painter(buffer);
    painter.setRenderHint(QPainter::SmoothPixmapTransform);

    // draw background
    QColor backgroundColor = [&] {
        if (ctx.preferences.alternateMessages &&
            this->flags.has(MessageLayoutFlag::AlternateBackground))
        {
            return ctx.messageColors.alternate;
        }

        return ctx.messageColors.regular;
    }();

    if (this->message_->flags.has(MessageFlag::ElevatedMessage) &&
        ctx.preferences.enableElevatedMessageHighlight)
    {
        backgroundColor = blendColors(
            backgroundColor,
            *ctx.colorProvider.color(ColorType::ElevatedMessageHighlight));
    }

    else if (this->message_->flags.has(MessageFlag::FirstMessage) &&
             ctx.preferences.enableFirstMessageHighlight)
    {
        backgroundColor = blendColors(
            backgroundColor,
            *ctx.colorProvider.color(ColorType::FirstMessageHighlight));
    }
    else if ((this->message_->flags.has(MessageFlag::Highlighted) ||
              this->message_->flags.has(MessageFlag::HighlightedWhisper)) &&
             !this->flags.has(MessageLayoutFlag::IgnoreHighlights))
    {
        assert(this->message_->highlightColor);
        if (this->message_->highlightColor)
        {
            // Blend highlight color with usual background color
            backgroundColor =
                blendColors(backgroundColor, *this->message_->highlightColor);
        }
    }
    else if (this->message_->flags.has(MessageFlag::Subscription) &&
             ctx.preferences.enableSubHighlight)
    {
        // Blend highlight color with usual background color
        backgroundColor = blendColors(
            backgroundColor, *ctx.colorProvider.color(ColorType::Subscription));
    }
    else if ((this->message_->flags.has(MessageFlag::RedeemedHighlight) ||
              this->message_->flags.has(
                  MessageFlag::RedeemedChannelPointReward)) &&
             ctx.preferences.enableRedeemedHighlight)
    {
        // Blend highlight color with usual background color
        backgroundColor =
            blendColors(backgroundColor,
                        *ctx.colorProvider.color(ColorType::RedeemedHighlight));
    }
    else if (this->message_->flags.has(MessageFlag::AutoMod) ||
             this->message_->flags.has(MessageFlag::LowTrustUsers))
    {
        if (ctx.preferences.enableAutomodHighlight &&
            (this->message_->flags.has(MessageFlag::AutoModOffendingMessage) ||
             this->message_->flags.has(
                 MessageFlag::AutoModOffendingMessageHeader)))
        {
            backgroundColor = blendColors(
                backgroundColor,
                *ctx.colorProvider.color(ColorType::AutomodHighlight));
        }
        else
        {
            backgroundColor = QColor("#404040");
        }
    }
    else if (this->message_->flags.has(MessageFlag::Debug))
    {
        backgroundColor = QColor("#4A273D");
    }

    painter.fillRect(buffer->rect(), backgroundColor);

    // draw message
    this->container_.paintElements(painter, ctx);

#ifdef FOURTF
    // debug
    painter.setPen(QColor(255, 0, 0));
    painter.drawRect(buffer->rect().x(), buffer->rect().y(),
                     buffer->rect().width() - 1, buffer->rect().height() - 1);

    QTextOption option;
    option.setAlignment(Qt::AlignRight | Qt::AlignTop);

    painter.drawText(QRectF(1, 1, this->container_.getWidth() - 3, 1000),
                     QString::number(this->layoutCount_) + ", " +
                         QString::number(++this->bufferUpdatedCount_),
                     option);
#endif
}

void MessageLayout::invalidateBuffer()
{
    this->bufferValid_ = false;
}

void MessageLayout::deleteBuffer()
{
    if (this->buffer_ != nullptr)
    {
        DebugCount::decrease("message drawing buffers");

        this->buffer_ = nullptr;
    }
}

void MessageLayout::deleteCache()
{
    this->deleteBuffer();

#ifdef XD
    this->container_.clear();
#endif
}

// Elements
//    assert(QThread::currentThread() == QApplication::instance()->thread());

// returns nullptr if none was found

// fourtf: this should return a MessageLayoutItem
const MessageLayoutElement *MessageLayout::getElementAt(QPoint point) const
{
    // go through all words and return the first one that contains the point.
    return this->container_.getElementAt(point);
}

std::pair<int, int> MessageLayout::getWordBounds(
    const MessageLayoutElement *hoveredElement, QPoint relativePos) const
{
    // An element with wordId != -1 can be multiline, so we need to check all
    // elements in the container
    if (hoveredElement->getWordId() != -1)
    {
        return this->container_.getWordBounds(hoveredElement);
    }

    const auto wordStart = this->getSelectionIndex(relativePos) -
                           hoveredElement->getMouseOverIndex(relativePos);
    const auto selectionLength = hoveredElement->getSelectionIndexCount();
    const auto length = hoveredElement->hasTrailingSpace() ? selectionLength - 1
                                                           : selectionLength;

    return {wordStart, wordStart + length};
}

size_t MessageLayout::getLastCharacterIndex() const
{
    return this->container_.getLastCharacterIndex();
}

size_t MessageLayout::getFirstMessageCharacterIndex() const
{
    return this->container_.getFirstMessageCharacterIndex();
}

size_t MessageLayout::getSelectionIndex(QPoint position) const
{
    return this->container_.getSelectionIndex(position);
}

void MessageLayout::addSelectionText(QString &str, uint32_t from, uint32_t to,
                                     CopyMode copymode)
{
    this->container_.addSelectionText(str, from, to, copymode);
}

bool MessageLayout::isReplyable() const
{
    if (this->message_->loginName.isEmpty())
    {
        return false;
    }

    if (this->message_->flags.hasAny(
            {MessageFlag::System, MessageFlag::Subscription,
             MessageFlag::Timeout, MessageFlag::Whisper}))
    {
        return false;
    }

    return true;
}

}  // namespace chatterino<|MERGE_RESOLUTION|>--- conflicted
+++ resolved
@@ -201,14 +201,10 @@
 // Painting
 MessagePaintResult MessageLayout::paint(const MessagePaintContext &ctx)
 {
-<<<<<<< HEAD
+    MessagePaintResult result;
+
     QPixmap *pixmap = this->ensureBuffer(ctx.painter, ctx.canvasWidth,
                                          ctx.messageColors.hasTransparency);
-=======
-    MessagePaintResult result;
-
-    QPixmap *pixmap = this->ensureBuffer(ctx.painter, ctx.canvasWidth);
->>>>>>> 2750c528
 
     if (!this->bufferValid_)
     {
