#include "messages/layouts/MessageLayout.hpp"

#include "Application.hpp"
#include "debug/Benchmark.hpp"
#include "messages/Message.hpp"
#include "messages/MessageElement.hpp"
#include "messages/layouts/MessageLayoutContainer.hpp"
#include "singletons/Emotes.hpp"
#include "singletons/Settings.hpp"
#include "singletons/Theme.hpp"
#include "singletons/WindowManager.hpp"
#include "util/DebugCount.hpp"

#include <QApplication>
#include <QDebug>
#include <QPainter>
#include <QThread>
#include <QtGlobal>

#define MARGIN_LEFT (int)(8 * this->scale)
#define MARGIN_RIGHT (int)(8 * this->scale)
#define MARGIN_TOP (int)(4 * this->scale)
#define MARGIN_BOTTOM (int)(4 * this->scale)
#define COMPACT_EMOTES_OFFSET 6

namespace chatterino {

MessageLayout::MessageLayout(MessagePtr message)
    : message_(message)
    , container_(std::make_shared<MessageLayoutContainer>())
{
    DebugCount::increase("message layout");
}

MessageLayout::~MessageLayout()
{
    DebugCount::decrease("message layout");
}

const Message *MessageLayout::getMessage()
{
    return this->message_.get();
}

// Height
int MessageLayout::getHeight() const
{
    return container_->getHeight();
}

// Layout
// return true if redraw is required
bool MessageLayout::layout(int width, float scale, MessageElementFlags flags)
{
    //    BenchmarkGuard benchmark("MessageLayout::layout()");

    auto app = getApp();

    bool layoutRequired = false;

    // check if width changed
    bool widthChanged = width != this->currentLayoutWidth_;
    layoutRequired |= widthChanged;
    this->currentLayoutWidth_ = width;

    // check if layout state changed
    if (this->layoutState_ != app->windows->getGeneration())
    {
        layoutRequired = true;
        this->flags.set(MessageLayoutFlag::RequiresBufferUpdate);
        this->layoutState_ = app->windows->getGeneration();
    }

    // check if work mask changed
    layoutRequired |= this->currentWordFlags_ != flags;
    this->currentWordFlags_ = flags;  // getSettings()->getWordTypeMask();

    // check if layout was requested manually
    layoutRequired |= this->flags.has(MessageLayoutFlag::RequiresLayout);
    this->flags.unset(MessageLayoutFlag::RequiresLayout);

    // check if dpi changed
    layoutRequired |= this->scale_ != scale;
    this->scale_ = scale;

    if (!layoutRequired)
    {
        return false;
    }

    int oldHeight = this->container_->getHeight();
    this->actuallyLayout(width, flags);
    if (widthChanged || this->container_->getHeight() != oldHeight)
    {
        this->deleteBuffer();
    }
    this->invalidateBuffer();

    return true;
}

void MessageLayout::actuallyLayout(int width, MessageElementFlags flags)
{
    this->layoutCount_++;

    auto messageFlags = this->message_->flags;

    if (this->flags.has(MessageLayoutFlag::Expanded) ||
        (flags.has(MessageElementFlag::ModeratorTools) &&
         !this->message_->flags.has(MessageFlag::Disabled)))  //
    {
        messageFlags.unset(MessageFlag::Collapsed);
    }

    this->container_->begin(width, this->scale_, messageFlags);

    for (const auto &element : this->message_->elements)
    {
        if (getSettings()->hideModerated &&
            this->message_->flags.has(MessageFlag::Disabled))
        {
            continue;
        }
<<<<<<< HEAD
        if (getSettings()->hideModerationActions &&
                this->message_->flags.has(MessageFlag::Timeout))
        {
            continue;
        }
        element->addToContainer(*this->container_, _flags);
=======
        element->addToContainer(*this->container_, flags);
>>>>>>> 3ea496a9
    }

    if (this->height_ != this->container_->getHeight())
    {
        this->deleteBuffer();
    }

    this->container_->end();
    this->height_ = this->container_->getHeight();

    // collapsed state
    this->flags.unset(MessageLayoutFlag::Collapsed);
    if (this->container_->isCollapsed())
    {
        this->flags.set(MessageLayoutFlag::Collapsed);
    }
}

// Painting
void MessageLayout::paint(QPainter &painter, int width, int y, int messageIndex,
                          Selection &selection, bool isLastReadMessage,
                          bool isWindowFocused)
{
    auto app = getApp();
    QPixmap *pixmap = this->buffer_.get();

    // create new buffer if required
    if (!pixmap)
    {
#ifdef Q_OS_MACOS
        pixmap = new QPixmap(int(width * painter.device()->devicePixelRatioF()),
                             int(container_->getHeight() *
                                 painter.device()->devicePixelRatioF()));
        pixmap->setDevicePixelRatio(painter.device()->devicePixelRatioF());
#else
        pixmap =
            new QPixmap(width, std::max(16, this->container_->getHeight()));
#endif

        this->buffer_ = std::shared_ptr<QPixmap>(pixmap);
        this->bufferValid_ = false;
        DebugCount::increase("message drawing buffers");
    }

    if (!this->bufferValid_ || !selection.isEmpty())
    {
        this->updateBuffer(pixmap, messageIndex, selection);
    }

    // draw on buffer
    painter.drawPixmap(0, y, *pixmap);
    //    painter.drawPixmap(0, y, this->container.width,
    //    this->container.getHeight(), *pixmap);

    // draw gif emotes
    this->container_->paintAnimatedElements(painter, y);

    // draw disabled
    if (this->message_->flags.has(MessageFlag::Disabled))
    {
        painter.fillRect(0, y, pixmap->width(), pixmap->height(),
                         app->themes->messages.disabled);
        //        painter.fillRect(0, y, pixmap->width(), pixmap->height(),
        //                         QBrush(QColor(64, 64, 64, 64)));
    }

    if (this->message_->flags.has(MessageFlag::RecentMessage))
    {
        painter.fillRect(0, y, pixmap->width(), pixmap->height(),
                         app->themes->messages.disabled);
    }

    // draw selection
    if (!selection.isEmpty())
    {
        this->container_->paintSelection(painter, messageIndex, selection, y);
    }

    // draw message seperation line
    if (getSettings()->separateMessages.getValue())
    {
        painter.fillRect(0, y, this->container_->getWidth() + 64, 1,
                         app->themes->splits.messageSeperator);
    }

    // draw last read message line
    if (isLastReadMessage)
    {
        QColor color;
        if (getSettings()->lastMessageColor != "")
        {
            color = QColor(getSettings()->lastMessageColor.getValue());
        }
        else
        {
            color =
                isWindowFocused
                    ? app->themes->tabs.selected.backgrounds.regular.color()
                    : app->themes->tabs.selected.backgrounds.unfocused.color();
        }

        QBrush brush(color, static_cast<Qt::BrushStyle>(
                                getSettings()->lastMessagePattern.getValue()));

        painter.fillRect(0, y + this->container_->getHeight() - 1,
                         pixmap->width(), 1, brush);
    }

    this->bufferValid_ = true;
}

void MessageLayout::updateBuffer(QPixmap *buffer, int /*messageIndex*/,
                                 Selection & /*selection*/)
{
    auto app = getApp();

    QPainter painter(buffer);
    painter.setRenderHint(QPainter::SmoothPixmapTransform);

    // draw background
    QColor backgroundColor = app->themes->messages.backgrounds.regular;
    if (this->message_->flags.has(MessageFlag::Highlighted) &&
        !this->flags.has(MessageLayoutFlag::IgnoreHighlights))
    {
        backgroundColor = app->themes->messages.backgrounds.highlighted;
    }
    else if (this->message_->flags.has(MessageFlag::Subscription))
    {
        backgroundColor = app->themes->messages.backgrounds.subscription;
    }
    else if (getSettings()->alternateMessages.getValue() &&
             this->flags.has(MessageLayoutFlag::AlternateBackground))
    {
        backgroundColor = app->themes->messages.backgrounds.alternate;
    }
    else if (this->message_->flags.has(MessageFlag::AutoMod))
    {
        backgroundColor = QColor("#404040");
    }

    painter.fillRect(buffer->rect(), backgroundColor);

    // draw message
    this->container_->paintElements(painter);

#ifdef FOURTF
    // debug
    painter.setPen(QColor(255, 0, 0));
    painter.drawRect(buffer->rect().x(), buffer->rect().y(),
                     buffer->rect().width() - 1, buffer->rect().height() - 1);

    QTextOption option;
    option.setAlignment(Qt::AlignRight | Qt::AlignTop);

    painter.drawText(QRectF(1, 1, this->container_->getWidth() - 3, 1000),
                     QString::number(this->layoutCount_) + ", " +
                         QString::number(++this->bufferUpdatedCount_),
                     option);
#endif
}

void MessageLayout::invalidateBuffer()
{
    this->bufferValid_ = false;
}

void MessageLayout::deleteBuffer()
{
    if (this->buffer_ != nullptr)
    {
        DebugCount::decrease("message drawing buffers");

        this->buffer_ = nullptr;
    }
}

void MessageLayout::deleteCache()
{
    this->deleteBuffer();

#ifdef XD
    this->container_->clear();
#endif
}

// Elements
//    assert(QThread::currentThread() == QApplication::instance()->thread());

// returns nullptr if none was found

// fourtf: this should return a MessageLayoutItem
const MessageLayoutElement *MessageLayout::getElementAt(QPoint point)
{
    // go through all words and return the first one that contains the point.
    return this->container_->getElementAt(point);
}

int MessageLayout::getLastCharacterIndex() const
{
    return this->container_->getLastCharacterIndex();
}

int MessageLayout::getFirstMessageCharacterIndex() const
{
    return this->container_->getFirstMessageCharacterIndex();
}

int MessageLayout::getSelectionIndex(QPoint position)
{
    return this->container_->getSelectionIndex(position);
}

void MessageLayout::addSelectionText(QString &str, int from, int to,
                                     CopyMode copymode)
{
    this->container_->addSelectionText(str, from, to, copymode);
}

}  // namespace chatterino<|MERGE_RESOLUTION|>--- conflicted
+++ resolved
@@ -121,16 +121,14 @@
         {
             continue;
         }
-<<<<<<< HEAD
+
         if (getSettings()->hideModerationActions &&
                 this->message_->flags.has(MessageFlag::Timeout))
         {
             continue;
         }
-        element->addToContainer(*this->container_, _flags);
-=======
+
         element->addToContainer(*this->container_, flags);
->>>>>>> 3ea496a9
     }
 
     if (this->height_ != this->container_->getHeight())
