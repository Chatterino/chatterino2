--- conflicted
+++ resolved
@@ -6,14 +6,6 @@
 #include "util/DebugCount.hpp"
 #include "widgets/helper/ScrollbarHighlight.hpp"
 
-<<<<<<< HEAD
-#include <algorithm>
-#include <iterator>
-
-using SBHighlight = chatterino::ScrollbarHighlight;
-
-=======
->>>>>>> 5209e47d
 namespace chatterino {
 
 Message::Message()
@@ -80,7 +72,6 @@
     return {};
 }
 
-<<<<<<< HEAD
 std::shared_ptr<const Message> Message::cloneWith(
     const std::function<void(Message &)> &fn) const
 {
@@ -111,11 +102,4 @@
     return std::move(cloned);
 }
 
-// Static
-namespace {
-
-}  // namespace
-
-=======
->>>>>>> 5209e47d
 }  // namespace chatterino