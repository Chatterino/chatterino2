#pragma once

#include "common/FlagsEnum.hpp"

#include <magic_enum/magic_enum.hpp>

namespace chatterino {

enum class MessageFlag : std::int64_t {
    None = 0LL,
    System = (1LL << 0),
    Timeout = (1LL << 1),
    Highlighted = (1LL << 2),
    DoNotTriggerNotification = (1LL << 3),  // disable notification sound
    Centered = (1LL << 4),
    Disabled = (1LL << 5),
    DisableCompactEmotes = (1LL << 6),
    Collapsed = (1LL << 7),
    ConnectedMessage = (1LL << 8),
    DisconnectedMessage = (1LL << 9),
    Untimeout = (1LL << 10),
    PubSub = (1LL << 11),
    Subscription = (1LL << 12),
    DoNotLog = (1LL << 13),
    AutoMod = (1LL << 14),
    RecentMessage = (1LL << 15),
    Whisper = (1LL << 16),
    HighlightedWhisper = (1LL << 17),
    Debug = (1LL << 18),
    Similar = (1LL << 19),
    RedeemedHighlight = (1LL << 20),
    RedeemedChannelPointReward = (1LL << 21),
    ShowInMentions = (1LL << 22),
    FirstMessage = (1LL << 23),
    ReplyMessage = (1LL << 24),
    ElevatedMessage = (1LL << 25),
    SubscribedThread = (1LL << 26),
    CheerMessage = (1LL << 27),
    LiveUpdatesAdd = (1LL << 28),
    LiveUpdatesRemove = (1LL << 29),
    LiveUpdatesUpdate = (1LL << 30),
    /// The header of a message caught by AutoMod containing allow/disallow
    AutoModOffendingMessageHeader = (1LL << 31),
    /// The message caught by AutoMod containing the user who sent the message & its contents
    AutoModOffendingMessage = (1LL << 32),
    LowTrustUsers = (1LL << 33),
    /// The message is sent by a user marked as restricted with Twitch's "Low Trust"/"Suspicious User" feature
    RestrictedMessage = (1LL << 34),
    /// The message is sent by a user marked as monitor with Twitch's "Low Trust"/"Suspicious User" feature
    MonitoredMessage = (1LL << 35),
    /// The message is an ACTION message (/me)
    Action = (1LL << 36),
    /// The message is sent in a different source channel as part of a Shared Chat session
    SharedMessage = (1LL << 37),
    /// AutoMod message that showed up due to containing a blocked term in the channel
    AutoModBlockedTerm = (1LL << 38),
    /// The message is a full clear chat message (/clear)
    ClearChat = (1LL << 39),
<<<<<<< HEAD
    /// The message is from EventSub
=======
    /// The message is built from EventSub
>>>>>>> 63b5b2ca
    EventSub = (1LL << 40),
};
using MessageFlags = FlagsEnum<MessageFlag>;

}  // namespace chatterino

template <>
struct magic_enum::customize::enum_range<chatterino::MessageFlag> {
    // NOLINTNEXTLINE(readability-identifier-naming)
    static constexpr bool is_flags = true;
};<|MERGE_RESOLUTION|>--- conflicted
+++ resolved
@@ -56,11 +56,7 @@
     AutoModBlockedTerm = (1LL << 38),
     /// The message is a full clear chat message (/clear)
     ClearChat = (1LL << 39),
-<<<<<<< HEAD
-    /// The message is from EventSub
-=======
     /// The message is built from EventSub
->>>>>>> 63b5b2ca
     EventSub = (1LL << 40),
 };
 using MessageFlags = FlagsEnum<MessageFlag>;
