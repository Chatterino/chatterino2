--- conflicted
+++ resolved
@@ -1,4 +1,3 @@
-<<<<<<< HEAD
 #pragma once
 
 #include "providers/irc/IrcConnection2.hpp"
@@ -93,89 +92,4 @@
     pajlada::Signals::SignalHolder connections_;
 };
 
-}  // namespace chatterino
-=======
-#pragma once
-
-#include "providers/irc/IrcConnection2.hpp"
-
-#include <IrcMessage>
-#include <pajlada/signals/signal.hpp>
-
-#include <functional>
-#include <mutex>
-
-namespace chatterino {
-
-class Channel;
-using ChannelPtr = std::shared_ptr<Channel>;
-
-class AbstractIrcServer
-{
-public:
-    virtual ~AbstractIrcServer() = default;
-
-    // connection
-    void connect();
-    void disconnect();
-
-    void sendMessage(const QString &channelName, const QString &message);
-    void sendRawMessage(const QString &rawMessage);
-
-    // channels
-    std::shared_ptr<Channel> getOrAddChannel(const QString &dirtyChannelName);
-    std::shared_ptr<Channel> getChannelOrEmpty(const QString &dirtyChannelName);
-
-    // signals
-    pajlada::Signals::NoArgSignal connected;
-    pajlada::Signals::NoArgSignal disconnected;
-    //    pajlada::Signals::Signal<Communi::IrcPrivateMessage *>
-    //    onPrivateMessage;
-
-    void addFakeMessage(const QString &data);
-
-    // iteration
-    void forEachChannel(std::function<void(ChannelPtr)> func);
-
-protected:
-    AbstractIrcServer();
-
-    virtual void initializeConnection(IrcConnection *connection, bool isRead,
-                                      bool isWrite) = 0;
-    virtual std::shared_ptr<Channel> createChannel(
-        const QString &channelName) = 0;
-
-    virtual void privateMessageReceived(Communi::IrcPrivateMessage *message);
-    virtual void readConnectionMessageReceived(Communi::IrcMessage *message);
-    virtual void writeConnectionMessageReceived(Communi::IrcMessage *message);
-
-    virtual void onReadConnected(IrcConnection *connection);
-    virtual void onWriteConnected(IrcConnection *connection);
-    virtual void onDisconnected();
-    virtual void onSocketError();
-
-    virtual std::shared_ptr<Channel> getCustomChannel(
-        const QString &channelName);
-
-    virtual bool hasSeparateWriteConnection() const = 0;
-    virtual QString cleanChannelName(const QString &dirtyChannelName);
-
-    QMap<QString, std::weak_ptr<Channel>> channels;
-    std::mutex channelMutex;
-
-private:
-    void initConnection();
-
-    std::unique_ptr<IrcConnection> writeConnection_ = nullptr;
-    std::unique_ptr<IrcConnection> readConnection_ = nullptr;
-
-    QTimer reconnectTimer_;
-    int falloffCounter_ = 1;
-
-    std::mutex connectionMutex_;
-
-    //    bool autoReconnect_ = false;
-};
-
-}  // namespace chatterino
->>>>>>> b06918eb
+}  // namespace chatterino