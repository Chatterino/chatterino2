--- conflicted
+++ resolved
@@ -1,4 +1,3 @@
-<<<<<<< HEAD
 #include "IrcChannel2.hpp"
 
 #include "debug/AssertInGuiThread.hpp"
@@ -66,15 +65,4 @@
         this->server()->connect();
 }
 
-}  // namespace chatterino
-=======
-#include "IrcChannel2.hpp"
-
-namespace chatterino {
-
-// IrcChannel::IrcChannel()
-//{
-//}
-//
-}  // namespace chatterino
->>>>>>> b06918eb
+}  // namespace chatterino