#include "AbstractIrcServer.hpp"

#include "common/Channel.hpp"
#include "common/Common.hpp"
#include "common/QLogging.hpp"
#include "messages/LimitedQueueSnapshot.hpp"
#include "messages/Message.hpp"
#include "messages/MessageBuilder.hpp"

#include <QCoreApplication>

namespace chatterino {

const int RECONNECT_BASE_INTERVAL = 2000;
// 60 falloff counter means it will try to reconnect at most every 60*2 seconds
const int MAX_FALLOFF_COUNTER = 60;

// Ratelimits for joinBucket_
const int JOIN_RATELIMIT_BUDGET = 18;
const int JOIN_RATELIMIT_COOLDOWN = 10500;

AbstractIrcServer::AbstractIrcServer()
{
    // Initialize the connections
    // XXX: don't create write connection if there is no separate write connection.
    this->writeConnection_.reset(new IrcConnection);
    this->writeConnection_->moveToThread(
        QCoreApplication::instance()->thread());

    // Apply a leaky bucket rate limiting to JOIN messages
    auto actuallyJoin = [&](QString message) {
        if (!this->channels.contains(message))
        {
            return;
        }
        this->readConnection_->sendRaw("JOIN #" + message);
    };
    this->joinBucket_.reset(new RatelimitBucket(
        JOIN_RATELIMIT_BUDGET, JOIN_RATELIMIT_COOLDOWN, actuallyJoin, this));

    QObject::connect(this->writeConnection_.get(),
                     &Communi::IrcConnection::messageReceived, this,
                     [this](auto msg) {
                         this->writeConnectionMessageReceived(msg);
                     });
    QObject::connect(this->writeConnection_.get(),
                     &Communi::IrcConnection::connected, this, [this] {
                         this->onWriteConnected(this->writeConnection_.get());
                     });
    this->writeConnection_->connectionLost.connect([this](bool timeout) {
        qCDebug(chatterinoIrc)
            << "Write connection reconnect requested. Timeout:" << timeout;
        this->writeConnection_->smartReconnect.invoke();
    });

    // Listen to read connection message signals
    this->readConnection_.reset(new IrcConnection);
    this->readConnection_->moveToThread(QCoreApplication::instance()->thread());

    QObject::connect(this->readConnection_.get(),
                     &Communi::IrcConnection::messageReceived, this,
                     [this](auto msg) {
                         this->readConnectionMessageReceived(msg);
                     });
    QObject::connect(this->readConnection_.get(),
                     &Communi::IrcConnection::privateMessageReceived, this,
                     [this](auto msg) {
                         this->privateMessageReceived(msg);
                     });
    QObject::connect(this->readConnection_.get(),
                     &Communi::IrcConnection::connected, this, [this] {
                         this->onReadConnected(this->readConnection_.get());
                     });
    QObject::connect(this->readConnection_.get(),
                     &Communi::IrcConnection::disconnected, this, [this] {
                         this->onDisconnected();
                     });
    this->readConnection_->connectionLost.connect([this](bool timeout) {
        qCDebug(chatterinoIrc)
            << "Read connection reconnect requested. Timeout:" << timeout;
        if (timeout)
        {
            // Show additional message since this is going to interrupt a
            // connection that is still "connected"
            this->addGlobalSystemMessage(
                "Server connection timed out, reconnecting");
        }
        this->readConnection_->smartReconnect.invoke();
    });
}

void AbstractIrcServer::initializeIrc()
{
    assert(!this->initialized_);

    if (this->hasSeparateWriteConnection())
    {
        this->initializeConnectionSignals(this->writeConnection_.get(),
                                          ConnectionType::Write);
        this->initializeConnectionSignals(this->readConnection_.get(),
                                          ConnectionType::Read);
    }
    else
    {
        this->initializeConnectionSignals(this->readConnection_.get(),
                                          ConnectionType::Both);
    }

    this->initialized_ = true;
}

void AbstractIrcServer::connect()
{
    assert(this->initialized_);

    this->disconnect();

    if (this->hasSeparateWriteConnection())
    {
        this->initializeConnection(this->writeConnection_.get(), Write);
        this->initializeConnection(this->readConnection_.get(), Read);
    }
    else
    {
        this->initializeConnection(this->readConnection_.get(), Both);
    }
}

void AbstractIrcServer::open(ConnectionType type)
{
    std::lock_guard<std::mutex> lock(this->connectionMutex_);

    if (type == Write)
    {
        this->writeConnection_->open();
    }
    if (type & Read)
    {
        this->readConnection_->open();
    }
}

void AbstractIrcServer::addGlobalSystemMessage(const QString &messageText)
{
    std::lock_guard<std::mutex> lock(this->channelMutex);

    MessageBuilder b(systemMessage, messageText);
    auto message = b.release();

    for (std::weak_ptr<Channel> &weak : this->channels.values())
    {
        std::shared_ptr<Channel> chan = weak.lock();
        if (!chan)
        {
            continue;
        }

        chan->addMessage(message);
    }
}

void AbstractIrcServer::disconnect()
{
    std::lock_guard<std::mutex> locker(this->connectionMutex_);

    this->readConnection_->close();
    if (this->hasSeparateWriteConnection())
    {
        this->writeConnection_->close();
    }
}

void AbstractIrcServer::sendMessage(const QString &channelName,
                                    const QString &message)
{
    this->sendRawMessage("PRIVMSG #" + channelName + " :" + message);
}

void AbstractIrcServer::sendRawMessage(const QString &rawMessage)
{
    std::lock_guard<std::mutex> locker(this->connectionMutex_);

    if (this->hasSeparateWriteConnection())
    {
        this->writeConnection_->sendRaw(rawMessage);
    }
    else
    {
        this->readConnection_->sendRaw(rawMessage);
    }
}

void AbstractIrcServer::writeConnectionMessageReceived(
    Communi::IrcMessage *message)
{
    (void)message;
}

ChannelPtr AbstractIrcServer::getOrAddChannel(const QString &dirtyChannelName)
{
    auto channelName = this->cleanChannelName(dirtyChannelName);

    // try get channel
    ChannelPtr chan = this->getChannelOrEmpty(channelName);
    if (chan != Channel::getEmpty())
    {
        return chan;
    }

    std::lock_guard<std::mutex> lock(this->channelMutex);

    // value doesn't exist
    chan = this->createChannel(channelName);
    if (!chan)
    {
        return Channel::getEmpty();
    }

    this->channels.insert(channelName, chan);
    this->connections_.emplace_back(chan->destroyed.connect([this,
                                                             channelName] {
        // fourtf: issues when the server itself is destroyed

        qCDebug(chatterinoIrc) << "[AbstractIrcServer::addChannel]"
                               << channelName << "was destroyed";
        this->channels.remove(channelName);

        if (this->readConnection_)
        {
            if (channelName.at(0) == "$")
            {
                this->readConnection_->sendRaw("PART " + channelName.mid(1));
            }
            else
            {
                this->readConnection_->sendRaw("PART #" + channelName);
            }
        }
    }));

    // join irc channel
    {
        std::lock_guard<std::mutex> lock2(this->connectionMutex_);

        if (this->readConnection_)
        {
            if (this->readConnection_->isConnected())
            {
<<<<<<< HEAD
                if (channelName.at(0) == "$")
                {
                    this->readConnection_->sendRaw("JOIN " +
                                                   channelName.mid(1));
                }
                else
                {
                    this->readConnection_->sendRaw("JOIN #" + channelName);
                }
=======
                this->joinBucket_->send(channelName);
>>>>>>> de4f6a9d
            }
        }
    }

    return chan;
}

ChannelPtr AbstractIrcServer::getChannelOrEmpty(const QString &dirtyChannelName)
{
    auto channelName = this->cleanChannelName(dirtyChannelName);

    std::lock_guard<std::mutex> lock(this->channelMutex);

    // try get special channel
    ChannelPtr chan = this->getCustomChannel(channelName);
    if (chan)
    {
        return chan;
    }

    // value exists
    auto it = this->channels.find(channelName);
    if (it != this->channels.end())
    {
        chan = it.value().lock();

        if (chan)
        {
            return chan;
        }
    }

    return Channel::getEmpty();
}

std::vector<std::weak_ptr<Channel>> AbstractIrcServer::getChannels()
{
    std::lock_guard lock(this->channelMutex);
    std::vector<std::weak_ptr<Channel>> channels;

    for (auto &&weak : this->channels.values())
    {
        channels.push_back(weak);
    }

    return channels;
}

void AbstractIrcServer::onReadConnected(IrcConnection *connection)
{
    (void)connection;

    std::lock_guard lock(this->channelMutex);

    // join channels
    for (auto &&weak : this->channels)
    {
        if (auto channel = weak.lock())
        {
<<<<<<< HEAD
            if (channel->getName().at(0) == "$")
            {
                this->readConnection_->sendRaw("JOIN " +
                                               channel->getName().mid(1));
            }
            else
            {
                this->readConnection_->sendRaw("JOIN #" + channel->getName());
            }
=======
            this->joinBucket_->send(channel->getName());
>>>>>>> de4f6a9d
        }
    }

    // connected/disconnected message
    auto connectedMsg = makeSystemMessage("connected");
    connectedMsg->flags.set(MessageFlag::ConnectedMessage);
    auto reconnected = makeSystemMessage("reconnected");
    reconnected->flags.set(MessageFlag::ConnectedMessage);

    for (std::weak_ptr<Channel> &weak : this->channels.values())
    {
        std::shared_ptr<Channel> chan = weak.lock();
        if (!chan)
        {
            continue;
        }

        LimitedQueueSnapshot<MessagePtr> snapshot = chan->getMessageSnapshot();

        bool replaceMessage =
            snapshot.size() > 0 && snapshot[snapshot.size() - 1]->flags.has(
                                       MessageFlag::DisconnectedMessage);

        if (replaceMessage)
        {
            chan->replaceMessage(snapshot[snapshot.size() - 1], reconnected);
            continue;
        }

        chan->addMessage(connectedMsg);
    }

    this->falloffCounter_ = 1;
}

void AbstractIrcServer::onWriteConnected(IrcConnection *connection)
{
    (void)connection;
}

void AbstractIrcServer::onDisconnected()
{
    std::lock_guard<std::mutex> lock(this->channelMutex);

    MessageBuilder b(systemMessage, "disconnected");
    b->flags.set(MessageFlag::DisconnectedMessage);
    auto disconnectedMsg = b.release();

    for (std::weak_ptr<Channel> &weak : this->channels.values())
    {
        std::shared_ptr<Channel> chan = weak.lock();
        if (!chan)
        {
            continue;
        }

        chan->addMessage(disconnectedMsg);
    }
}

std::shared_ptr<Channel> AbstractIrcServer::getCustomChannel(
    const QString &channelName)
{
    (void)channelName;
    return nullptr;
}

QString AbstractIrcServer::cleanChannelName(const QString &dirtyChannelName)
{
    if (dirtyChannelName.startsWith('#'))
        return dirtyChannelName.mid(1);
    else
        return dirtyChannelName;
}

void AbstractIrcServer::addFakeMessage(const QString &data)
{
    auto fakeMessage = Communi::IrcMessage::fromData(
        data.toUtf8(), this->readConnection_.get());

    if (fakeMessage->command() == "PRIVMSG")
    {
        this->privateMessageReceived(
            static_cast<Communi::IrcPrivateMessage *>(fakeMessage));
    }
    else
    {
        this->readConnectionMessageReceived(fakeMessage);
    }
}

void AbstractIrcServer::privateMessageReceived(
    Communi::IrcPrivateMessage *message)
{
    (void)message;
}

void AbstractIrcServer::readConnectionMessageReceived(
    Communi::IrcMessage *message)
{
}

void AbstractIrcServer::forEachChannel(std::function<void(ChannelPtr)> func)
{
    std::lock_guard<std::mutex> lock(this->channelMutex);

    for (std::weak_ptr<Channel> &weak : this->channels.values())
    {
        ChannelPtr chan = weak.lock();
        if (!chan)
        {
            continue;
        }

        func(chan);
    }
}

}  // namespace chatterino<|MERGE_RESOLUTION|>--- conflicted
+++ resolved
@@ -33,7 +33,15 @@
         {
             return;
         }
-        this->readConnection_->sendRaw("JOIN #" + message);
+        if (message.at(0) == "$")
+        {
+            this->readConnection_->sendRaw("JOIN " +
+                                           message.mid(1));
+        }
+        else
+        {
+            this->readConnection_->sendRaw("JOIN #" + message);
+        }
     };
     this->joinBucket_.reset(new RatelimitBucket(
         JOIN_RATELIMIT_BUDGET, JOIN_RATELIMIT_COOLDOWN, actuallyJoin, this));
@@ -246,19 +254,7 @@
         {
             if (this->readConnection_->isConnected())
             {
-<<<<<<< HEAD
-                if (channelName.at(0) == "$")
-                {
-                    this->readConnection_->sendRaw("JOIN " +
-                                                   channelName.mid(1));
-                }
-                else
-                {
-                    this->readConnection_->sendRaw("JOIN #" + channelName);
-                }
-=======
                 this->joinBucket_->send(channelName);
->>>>>>> de4f6a9d
             }
         }
     }
@@ -318,19 +314,7 @@
     {
         if (auto channel = weak.lock())
         {
-<<<<<<< HEAD
-            if (channel->getName().at(0) == "$")
-            {
-                this->readConnection_->sendRaw("JOIN " +
-                                               channel->getName().mid(1));
-            }
-            else
-            {
-                this->readConnection_->sendRaw("JOIN #" + channel->getName());
-            }
-=======
             this->joinBucket_->send(channel->getName());
->>>>>>> de4f6a9d
         }
     }
 
