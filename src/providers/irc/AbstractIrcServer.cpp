<<<<<<< HEAD
#include "AbstractIrcServer.hpp"

#include "common/Channel.hpp"
#include "common/Common.hpp"
#include "debug/Log.hpp"
#include "messages/LimitedQueueSnapshot.hpp"
#include "messages/Message.hpp"
#include "messages/MessageBuilder.hpp"

#include <QCoreApplication>

namespace chatterino {

const int RECONNECT_BASE_INTERVAL = 2000;
// 60 falloff counter means it will try to reconnect at most every 60*2 seconds
const int MAX_FALLOFF_COUNTER = 60;

AbstractIrcServer::AbstractIrcServer()
{
    // Initialize the connections
    // XXX: don't create write connection if there is not separate write connection.
    this->writeConnection_.reset(new IrcConnection);
    this->writeConnection_->moveToThread(
        QCoreApplication::instance()->thread());

    QObject::connect(
        this->writeConnection_.get(), &Communi::IrcConnection::messageReceived,
        this, [this](auto msg) { this->writeConnectionMessageReceived(msg); });
    QObject::connect(
        this->writeConnection_.get(), &Communi::IrcConnection::connected, this,
        [this] { this->onWriteConnected(this->writeConnection_.get()); });

    // Listen to read connection message signals
    this->readConnection_.reset(new IrcConnection);
    this->readConnection_->moveToThread(QCoreApplication::instance()->thread());

    QObject::connect(
        this->readConnection_.get(), &Communi::IrcConnection::messageReceived,
        this, [this](auto msg) { this->readConnectionMessageReceived(msg); });
    QObject::connect(this->readConnection_.get(),
                     &Communi::IrcConnection::privateMessageReceived, this,
                     [this](auto msg) { this->privateMessageReceived(msg); });
    QObject::connect(
        this->readConnection_.get(), &Communi::IrcConnection::connected, this,
        [this] { this->onReadConnected(this->readConnection_.get()); });
    QObject::connect(this->readConnection_.get(),
                     &Communi::IrcConnection::disconnected, this,
                     [this] { this->onDisconnected(); });
    QObject::connect(this->readConnection_.get(),
                     &Communi::IrcConnection::socketError, this,
                     [this] { this->onSocketError(); });

    // listen to reconnect request
    this->readConnection_->reconnectRequested.connect(
        [this] { this->connect(); });
    //    this->writeConnection->reconnectRequested.connect([this] {
    //    this->connect(); });
    this->reconnectTimer_.setInterval(RECONNECT_BASE_INTERVAL);
    this->reconnectTimer_.setSingleShot(true);
    QObject::connect(&this->reconnectTimer_, &QTimer::timeout, [this] {
        this->reconnectTimer_.setInterval(RECONNECT_BASE_INTERVAL *
                                          this->falloffCounter_);

        this->falloffCounter_ =
            std::min(MAX_FALLOFF_COUNTER, this->falloffCounter_ + 1);

        if (!this->readConnection_->isConnected())
        {
            log("Trying to reconnect... {}", this->falloffCounter_);
            this->connect();
        }
    });
}

void AbstractIrcServer::connect()
{
    this->disconnect();

    if (this->hasSeparateWriteConnection())
    {
        this->initializeConnection(this->writeConnection_.get(), Write);
        this->initializeConnection(this->readConnection_.get(), Read);
    }
    else
    {
        this->initializeConnection(this->readConnection_.get(), Both);
    }
}

void AbstractIrcServer::open(ConnectionType type)
{
    std::lock_guard<std::mutex> lock(this->connectionMutex_);

    if (type == Write)
    {
        this->writeConnection_->open();
    }
    if (type & Read)
    {
        this->readConnection_->open();
    }
}

void AbstractIrcServer::disconnect()
{
    std::lock_guard<std::mutex> locker(this->connectionMutex_);

    this->readConnection_->close();
    if (this->hasSeparateWriteConnection())
    {
        this->writeConnection_->close();
    }
}

void AbstractIrcServer::sendMessage(const QString &channelName,
                                    const QString &message)
{
    this->sendRawMessage("PRIVMSG #" + channelName + " :" + message);
}

void AbstractIrcServer::sendRawMessage(const QString &rawMessage)
{
    std::lock_guard<std::mutex> locker(this->connectionMutex_);

    if (this->hasSeparateWriteConnection())
    {
        this->writeConnection_->sendRaw(rawMessage);
    }
    else
    {
        this->readConnection_->sendRaw(rawMessage);
    }
}

void AbstractIrcServer::writeConnectionMessageReceived(
    Communi::IrcMessage *message)
{
    (void)message;
}

ChannelPtr AbstractIrcServer::getOrAddChannel(const QString &dirtyChannelName)
{
    auto channelName = this->cleanChannelName(dirtyChannelName);

    // try get channel
    ChannelPtr chan = this->getChannelOrEmpty(channelName);
    if (chan != Channel::getEmpty())
    {
        return chan;
    }

    std::lock_guard<std::mutex> lock(this->channelMutex);

    // value doesn't exist
    chan = this->createChannel(channelName);
    if (!chan)
    {
        return Channel::getEmpty();
    }

    this->channels.insert(channelName, chan);
    this->connections_.emplace_back(chan->destroyed.connect([this,
                                                             channelName] {
        // fourtf: issues when the server itself is destroyed

        log("[AbstractIrcServer::addChannel] {} was destroyed", channelName);
        this->channels.remove(channelName);

        if (this->readConnection_)
        {
            this->readConnection_->sendRaw("PART #" + channelName);
        }

        if (this->writeConnection_ && this->hasSeparateWriteConnection())
        {
            this->writeConnection_->sendRaw("PART #" + channelName);
        }
    }));

    // join irc channel
    {
        std::lock_guard<std::mutex> lock2(this->connectionMutex_);

        if (this->readConnection_)
        {
            if (this->readConnection_->isConnected())
            {
                this->readConnection_->sendRaw("JOIN #" + channelName);
            }
        }

        if (this->writeConnection_ && this->hasSeparateWriteConnection())
        {
            if (this->readConnection_->isConnected())
            {
                this->writeConnection_->sendRaw("JOIN #" + channelName);
            }
        }
    }

    return chan;
}

ChannelPtr AbstractIrcServer::getChannelOrEmpty(const QString &dirtyChannelName)
{
    auto channelName = this->cleanChannelName(dirtyChannelName);

    std::lock_guard<std::mutex> lock(this->channelMutex);

    // try get special channel
    ChannelPtr chan = this->getCustomChannel(channelName);
    if (chan)
    {
        return chan;
    }

    // value exists
    auto it = this->channels.find(channelName);
    if (it != this->channels.end())
    {
        chan = it.value().lock();

        if (chan)
        {
            return chan;
        }
    }

    return Channel::getEmpty();
}

std::vector<std::weak_ptr<Channel>> AbstractIrcServer::getChannels()
{
    std::lock_guard lock(this->channelMutex);
    std::vector<std::weak_ptr<Channel>> channels;

    for (auto &&weak : this->channels.values())
    {
        channels.push_back(weak);
    }

    return channels;
}

void AbstractIrcServer::onReadConnected(IrcConnection *connection)
{
    (void)connection;

    std::lock_guard lock(this->channelMutex);

    // join channels
    for (auto &&weak : this->channels)
    {
        if (auto channel = weak.lock())
        {
            connection->sendRaw("JOIN #" + channel->getName());
        }
    }

    // connected/disconnected message
    auto connectedMsg = makeSystemMessage("connected");
    connectedMsg->flags.set(MessageFlag::ConnectedMessage);
    auto reconnected = makeSystemMessage("reconnected");
    reconnected->flags.set(MessageFlag::ConnectedMessage);

    for (std::weak_ptr<Channel> &weak : this->channels.values())
    {
        std::shared_ptr<Channel> chan = weak.lock();
        if (!chan)
        {
            continue;
        }

        LimitedQueueSnapshot<MessagePtr> snapshot = chan->getMessageSnapshot();

        bool replaceMessage =
            snapshot.size() > 0 && snapshot[snapshot.size() - 1]->flags.has(
                                       MessageFlag::DisconnectedMessage);

        if (replaceMessage)
        {
            chan->replaceMessage(snapshot[snapshot.size() - 1], reconnected);
            continue;
        }

        chan->addMessage(connectedMsg);
    }

    this->falloffCounter_ = 1;
}

void AbstractIrcServer::onWriteConnected(IrcConnection *connection)
{
    (void)connection;
}

void AbstractIrcServer::onDisconnected()
{
    std::lock_guard<std::mutex> lock(this->channelMutex);

    MessageBuilder b(systemMessage, "disconnected");
    b->flags.set(MessageFlag::DisconnectedMessage);
    auto disconnectedMsg = b.release();

    for (std::weak_ptr<Channel> &weak : this->channels.values())
    {
        std::shared_ptr<Channel> chan = weak.lock();
        if (!chan)
        {
            continue;
        }

        chan->addMessage(disconnectedMsg);
    }
}

void AbstractIrcServer::onSocketError()
{
    this->reconnectTimer_.start();
}

std::shared_ptr<Channel> AbstractIrcServer::getCustomChannel(
    const QString &channelName)
{
    (void)channelName;
    return nullptr;
}

QString AbstractIrcServer::cleanChannelName(const QString &dirtyChannelName)
{
    if (dirtyChannelName.startsWith('#'))
        return dirtyChannelName.mid(1);
    else
        return dirtyChannelName;
}

void AbstractIrcServer::addFakeMessage(const QString &data)
{
    auto fakeMessage = Communi::IrcMessage::fromData(
        data.toUtf8(), this->readConnection_.get());

    if (fakeMessage->command() == "PRIVMSG")
    {
        this->privateMessageReceived(
            static_cast<Communi::IrcPrivateMessage *>(fakeMessage));
    }
    else
    {
        this->readConnectionMessageReceived(fakeMessage);
    }
}

void AbstractIrcServer::privateMessageReceived(
    Communi::IrcPrivateMessage *message)
{
    (void)message;
}

void AbstractIrcServer::readConnectionMessageReceived(
    Communi::IrcMessage *message)
{
}

void AbstractIrcServer::forEachChannel(std::function<void(ChannelPtr)> func)
{
    std::lock_guard<std::mutex> lock(this->channelMutex);

    for (std::weak_ptr<Channel> &weak : this->channels.values())
    {
        ChannelPtr chan = weak.lock();
        if (!chan)
        {
            continue;
        }

        func(chan);
    }
}

}  // namespace chatterino
=======
#include "AbstractIrcServer.hpp"

#include "common/Channel.hpp"
#include "common/Common.hpp"
#include "debug/Log.hpp"
#include "messages/LimitedQueueSnapshot.hpp"
#include "messages/Message.hpp"
#include "messages/MessageBuilder.hpp"

#include <QCoreApplication>

namespace chatterino {

const int RECONNECT_BASE_INTERVAL = 2000;
// 60 falloff counter means it will try to reconnect at most every 60*2 seconds
const int MAX_FALLOFF_COUNTER = 60;

AbstractIrcServer::AbstractIrcServer()
{
    // Initialize the connections
    this->writeConnection_.reset(new IrcConnection);
    this->writeConnection_->moveToThread(
        QCoreApplication::instance()->thread());

    QObject::connect(
        this->writeConnection_.get(), &Communi::IrcConnection::messageReceived,
        [this](auto msg) { this->writeConnectionMessageReceived(msg); });

    // Listen to read connection message signals
    this->readConnection_.reset(new IrcConnection);
    this->readConnection_->moveToThread(QCoreApplication::instance()->thread());

    QObject::connect(
        this->readConnection_.get(), &Communi::IrcConnection::messageReceived,
        [this](auto msg) { this->readConnectionMessageReceived(msg); });
    QObject::connect(this->readConnection_.get(),
                     &Communi::IrcConnection::privateMessageReceived,
                     [this](auto msg) { this->privateMessageReceived(msg); });
    QObject::connect(
        this->readConnection_.get(), &Communi::IrcConnection::connected,
        [this] { this->onReadConnected(this->readConnection_.get()); });
    QObject::connect(
        this->writeConnection_.get(), &Communi::IrcConnection::connected,
        [this] { this->onWriteConnected(this->writeConnection_.get()); });
    QObject::connect(this->readConnection_.get(),
                     &Communi::IrcConnection::disconnected,
                     [this] { this->onDisconnected(); });
    QObject::connect(this->readConnection_.get(),
                     &Communi::IrcConnection::socketError,
                     [this] { this->onSocketError(); });

    // listen to reconnect request
    this->readConnection_->reconnectRequested.connect(
        [this] { this->connect(); });
    //    this->writeConnection->reconnectRequested.connect([this] {
    //    this->connect(); });
    this->reconnectTimer_.setInterval(RECONNECT_BASE_INTERVAL);
    this->reconnectTimer_.setSingleShot(true);
    QObject::connect(&this->reconnectTimer_, &QTimer::timeout, [this] {
        this->reconnectTimer_.setInterval(RECONNECT_BASE_INTERVAL *
                                          this->falloffCounter_);

        this->falloffCounter_ =
            std::min(MAX_FALLOFF_COUNTER, this->falloffCounter_ + 1);

        if (!this->readConnection_->isConnected())
        {
            log("Trying to reconnect... {}", this->falloffCounter_);
            this->connect();
        }
    });
}

void AbstractIrcServer::connect()
{
    this->disconnect();

    bool separateWriteConnection = this->hasSeparateWriteConnection();

    if (separateWriteConnection)
    {
        this->initializeConnection(this->writeConnection_.get(), false, true);
        this->initializeConnection(this->readConnection_.get(), true, false);
    }
    else
    {
        this->initializeConnection(this->readConnection_.get(), true, true);
    }

    // fourtf: this should be asynchronous
    {
        std::lock_guard<std::mutex> lock1(this->connectionMutex_);
        std::lock_guard<std::mutex> lock2(this->channelMutex);

        for (std::weak_ptr<Channel> &weak : this->channels.values())
        {
            if (auto channel = std::shared_ptr<Channel>(weak.lock()))
            {
                this->readConnection_->sendRaw("JOIN #" + channel->getName());
            }
        }

        this->writeConnection_->open();
        this->readConnection_->open();
    }

    //    this->onConnected();
    // possbile event: started to connect
}

void AbstractIrcServer::disconnect()
{
    std::lock_guard<std::mutex> locker(this->connectionMutex_);

    this->readConnection_->close();
    this->writeConnection_->close();
}

void AbstractIrcServer::sendMessage(const QString &channelName,
                                    const QString &message)
{
    this->sendRawMessage("PRIVMSG #" + channelName + " :" + message);
}

void AbstractIrcServer::sendRawMessage(const QString &rawMessage)
{
    std::lock_guard<std::mutex> locker(this->connectionMutex_);

    if (this->hasSeparateWriteConnection())
    {
        this->writeConnection_->sendRaw(rawMessage);
    }
    else
    {
        this->readConnection_->sendRaw(rawMessage);
    }
}

void AbstractIrcServer::writeConnectionMessageReceived(
    Communi::IrcMessage *message)
{
}

std::shared_ptr<Channel> AbstractIrcServer::getOrAddChannel(
    const QString &dirtyChannelName)
{
    auto channelName = this->cleanChannelName(dirtyChannelName);

    // try get channel
    ChannelPtr chan = this->getChannelOrEmpty(channelName);
    if (chan != Channel::getEmpty())
    {
        return chan;
    }

    std::lock_guard<std::mutex> lock(this->channelMutex);

    // value doesn't exist
    chan = this->createChannel(channelName);
    if (!chan)
    {
        return Channel::getEmpty();
    }

    QString clojuresInCppAreShit = channelName;

    this->channels.insert(channelName, chan);
    chan->destroyed.connect([this, clojuresInCppAreShit] {
        // fourtf: issues when the server itself is destroyed

        log("[AbstractIrcServer::addChannel] {} was destroyed",
            clojuresInCppAreShit);
        this->channels.remove(clojuresInCppAreShit);

        if (this->readConnection_)
        {
            this->readConnection_->sendRaw("PART #" + clojuresInCppAreShit);
        }

        if (this->writeConnection_)
        {
            this->writeConnection_->sendRaw("PART #" + clojuresInCppAreShit);
        }
    });

    // join irc channel
    {
        std::lock_guard<std::mutex> lock2(this->connectionMutex_);

        if (this->readConnection_)
        {
            this->readConnection_->sendRaw("JOIN #" + channelName);
        }

        if (this->writeConnection_)
        {
            this->writeConnection_->sendRaw("JOIN #" + channelName);
        }
    }

    return chan;
}

std::shared_ptr<Channel> AbstractIrcServer::getChannelOrEmpty(
    const QString &dirtyChannelName)
{
    auto channelName = this->cleanChannelName(dirtyChannelName);

    std::lock_guard<std::mutex> lock(this->channelMutex);

    // try get special channel
    ChannelPtr chan = this->getCustomChannel(channelName);
    if (chan)
    {
        return chan;
    }

    // value exists
    auto it = this->channels.find(channelName);
    if (it != this->channels.end())
    {
        chan = it.value().lock();

        if (chan)
        {
            return chan;
        }
    }

    return Channel::getEmpty();
}

void AbstractIrcServer::onReadConnected(IrcConnection *connection)
{
    std::lock_guard<std::mutex> lock(this->channelMutex);

    auto connectedMsg = makeSystemMessage("connected");
    connectedMsg->flags.set(MessageFlag::ConnectedMessage);
    auto reconnected = makeSystemMessage("reconnected");
    reconnected->flags.set(MessageFlag::ConnectedMessage);

    for (std::weak_ptr<Channel> &weak : this->channels.values())
    {
        std::shared_ptr<Channel> chan = weak.lock();
        if (!chan)
        {
            continue;
        }

        LimitedQueueSnapshot<MessagePtr> snapshot = chan->getMessageSnapshot();

        bool replaceMessage =
            snapshot.size() > 0 && snapshot[snapshot.size() - 1]->flags.has(
                                       MessageFlag::DisconnectedMessage);

        if (replaceMessage)
        {
            chan->replaceMessage(snapshot[snapshot.size() - 1], reconnected);
            continue;
        }

        chan->addMessage(connectedMsg);
    }

    this->falloffCounter_ = 1;
}

void AbstractIrcServer::onWriteConnected(IrcConnection *connection)
{
}

void AbstractIrcServer::onDisconnected()
{
    std::lock_guard<std::mutex> lock(this->channelMutex);

    MessageBuilder b(systemMessage, "disconnected");
    b->flags.set(MessageFlag::DisconnectedMessage);
    auto disconnectedMsg = b.release();

    for (std::weak_ptr<Channel> &weak : this->channels.values())
    {
        std::shared_ptr<Channel> chan = weak.lock();
        if (!chan)
        {
            continue;
        }

        chan->addMessage(disconnectedMsg);
    }
}

void AbstractIrcServer::onSocketError()
{
    this->reconnectTimer_.start();
}

std::shared_ptr<Channel> AbstractIrcServer::getCustomChannel(
    const QString &channelName)
{
    return nullptr;
}

QString AbstractIrcServer::cleanChannelName(const QString &dirtyChannelName)
{
    return dirtyChannelName;
}

void AbstractIrcServer::addFakeMessage(const QString &data)
{
    auto fakeMessage = Communi::IrcMessage::fromData(
        data.toUtf8(), this->readConnection_.get());

    if (fakeMessage->command() == "PRIVMSG")
    {
        this->privateMessageReceived(
            static_cast<Communi::IrcPrivateMessage *>(fakeMessage));
    }
    else
    {
        this->readConnectionMessageReceived(fakeMessage);
    }
}

void AbstractIrcServer::privateMessageReceived(
    Communi::IrcPrivateMessage *message)
{
}

void AbstractIrcServer::readConnectionMessageReceived(
    Communi::IrcMessage *message)
{
}

void AbstractIrcServer::forEachChannel(std::function<void(ChannelPtr)> func)
{
    std::lock_guard<std::mutex> lock(this->channelMutex);

    for (std::weak_ptr<Channel> &weak : this->channels.values())
    {
        std::shared_ptr<Channel> chan = weak.lock();
        if (!chan)
        {
            continue;
        }

        func(chan);
    }
}

}  // namespace chatterino
>>>>>>> b06918eb
<|MERGE_RESOLUTION|>--- conflicted
+++ resolved
@@ -1,4 +1,3 @@
-<<<<<<< HEAD
 #include "AbstractIrcServer.hpp"
 
 #include "common/Channel.hpp"
@@ -378,356 +377,4 @@
     }
 }
 
-}  // namespace chatterino
-=======
-#include "AbstractIrcServer.hpp"
-
-#include "common/Channel.hpp"
-#include "common/Common.hpp"
-#include "debug/Log.hpp"
-#include "messages/LimitedQueueSnapshot.hpp"
-#include "messages/Message.hpp"
-#include "messages/MessageBuilder.hpp"
-
-#include <QCoreApplication>
-
-namespace chatterino {
-
-const int RECONNECT_BASE_INTERVAL = 2000;
-// 60 falloff counter means it will try to reconnect at most every 60*2 seconds
-const int MAX_FALLOFF_COUNTER = 60;
-
-AbstractIrcServer::AbstractIrcServer()
-{
-    // Initialize the connections
-    this->writeConnection_.reset(new IrcConnection);
-    this->writeConnection_->moveToThread(
-        QCoreApplication::instance()->thread());
-
-    QObject::connect(
-        this->writeConnection_.get(), &Communi::IrcConnection::messageReceived,
-        [this](auto msg) { this->writeConnectionMessageReceived(msg); });
-
-    // Listen to read connection message signals
-    this->readConnection_.reset(new IrcConnection);
-    this->readConnection_->moveToThread(QCoreApplication::instance()->thread());
-
-    QObject::connect(
-        this->readConnection_.get(), &Communi::IrcConnection::messageReceived,
-        [this](auto msg) { this->readConnectionMessageReceived(msg); });
-    QObject::connect(this->readConnection_.get(),
-                     &Communi::IrcConnection::privateMessageReceived,
-                     [this](auto msg) { this->privateMessageReceived(msg); });
-    QObject::connect(
-        this->readConnection_.get(), &Communi::IrcConnection::connected,
-        [this] { this->onReadConnected(this->readConnection_.get()); });
-    QObject::connect(
-        this->writeConnection_.get(), &Communi::IrcConnection::connected,
-        [this] { this->onWriteConnected(this->writeConnection_.get()); });
-    QObject::connect(this->readConnection_.get(),
-                     &Communi::IrcConnection::disconnected,
-                     [this] { this->onDisconnected(); });
-    QObject::connect(this->readConnection_.get(),
-                     &Communi::IrcConnection::socketError,
-                     [this] { this->onSocketError(); });
-
-    // listen to reconnect request
-    this->readConnection_->reconnectRequested.connect(
-        [this] { this->connect(); });
-    //    this->writeConnection->reconnectRequested.connect([this] {
-    //    this->connect(); });
-    this->reconnectTimer_.setInterval(RECONNECT_BASE_INTERVAL);
-    this->reconnectTimer_.setSingleShot(true);
-    QObject::connect(&this->reconnectTimer_, &QTimer::timeout, [this] {
-        this->reconnectTimer_.setInterval(RECONNECT_BASE_INTERVAL *
-                                          this->falloffCounter_);
-
-        this->falloffCounter_ =
-            std::min(MAX_FALLOFF_COUNTER, this->falloffCounter_ + 1);
-
-        if (!this->readConnection_->isConnected())
-        {
-            log("Trying to reconnect... {}", this->falloffCounter_);
-            this->connect();
-        }
-    });
-}
-
-void AbstractIrcServer::connect()
-{
-    this->disconnect();
-
-    bool separateWriteConnection = this->hasSeparateWriteConnection();
-
-    if (separateWriteConnection)
-    {
-        this->initializeConnection(this->writeConnection_.get(), false, true);
-        this->initializeConnection(this->readConnection_.get(), true, false);
-    }
-    else
-    {
-        this->initializeConnection(this->readConnection_.get(), true, true);
-    }
-
-    // fourtf: this should be asynchronous
-    {
-        std::lock_guard<std::mutex> lock1(this->connectionMutex_);
-        std::lock_guard<std::mutex> lock2(this->channelMutex);
-
-        for (std::weak_ptr<Channel> &weak : this->channels.values())
-        {
-            if (auto channel = std::shared_ptr<Channel>(weak.lock()))
-            {
-                this->readConnection_->sendRaw("JOIN #" + channel->getName());
-            }
-        }
-
-        this->writeConnection_->open();
-        this->readConnection_->open();
-    }
-
-    //    this->onConnected();
-    // possbile event: started to connect
-}
-
-void AbstractIrcServer::disconnect()
-{
-    std::lock_guard<std::mutex> locker(this->connectionMutex_);
-
-    this->readConnection_->close();
-    this->writeConnection_->close();
-}
-
-void AbstractIrcServer::sendMessage(const QString &channelName,
-                                    const QString &message)
-{
-    this->sendRawMessage("PRIVMSG #" + channelName + " :" + message);
-}
-
-void AbstractIrcServer::sendRawMessage(const QString &rawMessage)
-{
-    std::lock_guard<std::mutex> locker(this->connectionMutex_);
-
-    if (this->hasSeparateWriteConnection())
-    {
-        this->writeConnection_->sendRaw(rawMessage);
-    }
-    else
-    {
-        this->readConnection_->sendRaw(rawMessage);
-    }
-}
-
-void AbstractIrcServer::writeConnectionMessageReceived(
-    Communi::IrcMessage *message)
-{
-}
-
-std::shared_ptr<Channel> AbstractIrcServer::getOrAddChannel(
-    const QString &dirtyChannelName)
-{
-    auto channelName = this->cleanChannelName(dirtyChannelName);
-
-    // try get channel
-    ChannelPtr chan = this->getChannelOrEmpty(channelName);
-    if (chan != Channel::getEmpty())
-    {
-        return chan;
-    }
-
-    std::lock_guard<std::mutex> lock(this->channelMutex);
-
-    // value doesn't exist
-    chan = this->createChannel(channelName);
-    if (!chan)
-    {
-        return Channel::getEmpty();
-    }
-
-    QString clojuresInCppAreShit = channelName;
-
-    this->channels.insert(channelName, chan);
-    chan->destroyed.connect([this, clojuresInCppAreShit] {
-        // fourtf: issues when the server itself is destroyed
-
-        log("[AbstractIrcServer::addChannel] {} was destroyed",
-            clojuresInCppAreShit);
-        this->channels.remove(clojuresInCppAreShit);
-
-        if (this->readConnection_)
-        {
-            this->readConnection_->sendRaw("PART #" + clojuresInCppAreShit);
-        }
-
-        if (this->writeConnection_)
-        {
-            this->writeConnection_->sendRaw("PART #" + clojuresInCppAreShit);
-        }
-    });
-
-    // join irc channel
-    {
-        std::lock_guard<std::mutex> lock2(this->connectionMutex_);
-
-        if (this->readConnection_)
-        {
-            this->readConnection_->sendRaw("JOIN #" + channelName);
-        }
-
-        if (this->writeConnection_)
-        {
-            this->writeConnection_->sendRaw("JOIN #" + channelName);
-        }
-    }
-
-    return chan;
-}
-
-std::shared_ptr<Channel> AbstractIrcServer::getChannelOrEmpty(
-    const QString &dirtyChannelName)
-{
-    auto channelName = this->cleanChannelName(dirtyChannelName);
-
-    std::lock_guard<std::mutex> lock(this->channelMutex);
-
-    // try get special channel
-    ChannelPtr chan = this->getCustomChannel(channelName);
-    if (chan)
-    {
-        return chan;
-    }
-
-    // value exists
-    auto it = this->channels.find(channelName);
-    if (it != this->channels.end())
-    {
-        chan = it.value().lock();
-
-        if (chan)
-        {
-            return chan;
-        }
-    }
-
-    return Channel::getEmpty();
-}
-
-void AbstractIrcServer::onReadConnected(IrcConnection *connection)
-{
-    std::lock_guard<std::mutex> lock(this->channelMutex);
-
-    auto connectedMsg = makeSystemMessage("connected");
-    connectedMsg->flags.set(MessageFlag::ConnectedMessage);
-    auto reconnected = makeSystemMessage("reconnected");
-    reconnected->flags.set(MessageFlag::ConnectedMessage);
-
-    for (std::weak_ptr<Channel> &weak : this->channels.values())
-    {
-        std::shared_ptr<Channel> chan = weak.lock();
-        if (!chan)
-        {
-            continue;
-        }
-
-        LimitedQueueSnapshot<MessagePtr> snapshot = chan->getMessageSnapshot();
-
-        bool replaceMessage =
-            snapshot.size() > 0 && snapshot[snapshot.size() - 1]->flags.has(
-                                       MessageFlag::DisconnectedMessage);
-
-        if (replaceMessage)
-        {
-            chan->replaceMessage(snapshot[snapshot.size() - 1], reconnected);
-            continue;
-        }
-
-        chan->addMessage(connectedMsg);
-    }
-
-    this->falloffCounter_ = 1;
-}
-
-void AbstractIrcServer::onWriteConnected(IrcConnection *connection)
-{
-}
-
-void AbstractIrcServer::onDisconnected()
-{
-    std::lock_guard<std::mutex> lock(this->channelMutex);
-
-    MessageBuilder b(systemMessage, "disconnected");
-    b->flags.set(MessageFlag::DisconnectedMessage);
-    auto disconnectedMsg = b.release();
-
-    for (std::weak_ptr<Channel> &weak : this->channels.values())
-    {
-        std::shared_ptr<Channel> chan = weak.lock();
-        if (!chan)
-        {
-            continue;
-        }
-
-        chan->addMessage(disconnectedMsg);
-    }
-}
-
-void AbstractIrcServer::onSocketError()
-{
-    this->reconnectTimer_.start();
-}
-
-std::shared_ptr<Channel> AbstractIrcServer::getCustomChannel(
-    const QString &channelName)
-{
-    return nullptr;
-}
-
-QString AbstractIrcServer::cleanChannelName(const QString &dirtyChannelName)
-{
-    return dirtyChannelName;
-}
-
-void AbstractIrcServer::addFakeMessage(const QString &data)
-{
-    auto fakeMessage = Communi::IrcMessage::fromData(
-        data.toUtf8(), this->readConnection_.get());
-
-    if (fakeMessage->command() == "PRIVMSG")
-    {
-        this->privateMessageReceived(
-            static_cast<Communi::IrcPrivateMessage *>(fakeMessage));
-    }
-    else
-    {
-        this->readConnectionMessageReceived(fakeMessage);
-    }
-}
-
-void AbstractIrcServer::privateMessageReceived(
-    Communi::IrcPrivateMessage *message)
-{
-}
-
-void AbstractIrcServer::readConnectionMessageReceived(
-    Communi::IrcMessage *message)
-{
-}
-
-void AbstractIrcServer::forEachChannel(std::function<void(ChannelPtr)> func)
-{
-    std::lock_guard<std::mutex> lock(this->channelMutex);
-
-    for (std::weak_ptr<Channel> &weak : this->channels.values())
-    {
-        std::shared_ptr<Channel> chan = weak.lock();
-        if (!chan)
-        {
-            continue;
-        }
-
-        func(chan);
-    }
-}
-
-}  // namespace chatterino
->>>>>>> b06918eb
+}  // namespace chatterino