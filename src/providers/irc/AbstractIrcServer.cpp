#include "AbstractIrcServer.hpp"

#include "common/Channel.hpp"
#include "common/Common.hpp"
#include "common/QLogging.hpp"
#include "messages/LimitedQueueSnapshot.hpp"
#include "messages/Message.hpp"
#include "messages/MessageBuilder.hpp"

#include <QCoreApplication>

namespace chatterino {

const int RECONNECT_BASE_INTERVAL = 2000;
// 60 falloff counter means it will try to reconnect at most every 60*2 seconds
const int MAX_FALLOFF_COUNTER = 60;

AbstractIrcServer::AbstractIrcServer()
{
    // Initialize the connections
    // XXX: don't create write connection if there is no separate write connection.
    this->writeConnection_.reset(new IrcConnection);
    this->writeConnection_->moveToThread(
        QCoreApplication::instance()->thread());

    QObject::connect(this->writeConnection_.get(),
                     &Communi::IrcConnection::messageReceived, this,
                     [this](auto msg) {
                         this->writeConnectionMessageReceived(msg);
                     });
    QObject::connect(this->writeConnection_.get(),
                     &Communi::IrcConnection::connected, this, [this] {
                         this->onWriteConnected(this->writeConnection_.get());
                     });
    this->writeConnection_->connectionLost.connect([this](bool timeout) {
        qCDebug(chatterinoIrc)
            << "Write connection reconnect requested. Timeout:" << timeout;
        this->writeConnection_->smartReconnect.invoke();
    });

    // Listen to read connection message signals
    this->readConnection_.reset(new IrcConnection);
    this->readConnection_->moveToThread(QCoreApplication::instance()->thread());

    QObject::connect(this->readConnection_.get(),
                     &Communi::IrcConnection::messageReceived, this,
                     [this](auto msg) {
                         this->readConnectionMessageReceived(msg);
                     });
    QObject::connect(this->readConnection_.get(),
                     &Communi::IrcConnection::privateMessageReceived, this,
                     [this](auto msg) {
                         this->privateMessageReceived(msg);
                     });
    QObject::connect(this->readConnection_.get(),
                     &Communi::IrcConnection::connected, this, [this] {
                         this->onReadConnected(this->readConnection_.get());
                     });
    QObject::connect(this->readConnection_.get(),
                     &Communi::IrcConnection::disconnected, this, [this] {
                         this->onDisconnected();
                     });
    this->readConnection_->connectionLost.connect([this](bool timeout) {
        qCDebug(chatterinoIrc)
            << "Read connection reconnect requested. Timeout:" << timeout;
        if (timeout)
        {
            // Show additional message since this is going to interrupt a
            // connection that is still "connected"
            this->addGlobalSystemMessage(
                "Server connection timed out, reconnecting");
        }
        this->readConnection_->smartReconnect.invoke();
    });
}

void AbstractIrcServer::initializeIrc()
{
    assert(!this->initialized_);

    if (this->hasSeparateWriteConnection())
    {
        this->initializeConnectionSignals(this->writeConnection_.get(),
                                          ConnectionType::Write);
        this->initializeConnectionSignals(this->readConnection_.get(),
                                          ConnectionType::Read);
    }
    else
    {
        this->initializeConnectionSignals(this->readConnection_.get(),
                                          ConnectionType::Both);
    }

    this->initialized_ = true;
}

void AbstractIrcServer::connect()
{
    assert(this->initialized_);

    this->disconnect();

    if (this->hasSeparateWriteConnection())
    {
        this->initializeConnection(this->writeConnection_.get(), Write);
        this->initializeConnection(this->readConnection_.get(), Read);
    }
    else
    {
        this->initializeConnection(this->readConnection_.get(), Both);
    }
}

void AbstractIrcServer::open(ConnectionType type)
{
    std::lock_guard<std::mutex> lock(this->connectionMutex_);

    if (type == Write)
    {
        this->writeConnection_->open();
    }
    if (type & Read)
    {
        this->readConnection_->open();
    }
}

void AbstractIrcServer::addGlobalSystemMessage(const QString &messageText)
{
    std::lock_guard<std::mutex> lock(this->channelMutex);

    MessageBuilder b(systemMessage, messageText);
    auto message = b.release();

    for (std::weak_ptr<Channel> &weak : this->channels.values())
    {
        std::shared_ptr<Channel> chan = weak.lock();
        if (!chan)
        {
            continue;
        }

        chan->addMessage(message);
    }
}

void AbstractIrcServer::disconnect()
{
    std::lock_guard<std::mutex> locker(this->connectionMutex_);

    this->readConnection_->close();
    if (this->hasSeparateWriteConnection())
    {
        this->writeConnection_->close();
    }
}

void AbstractIrcServer::sendMessage(const QString &channelName,
                                    const QString &message)
{
    this->sendRawMessage("PRIVMSG #" + channelName + " :" + message);
}

void AbstractIrcServer::sendRawMessage(const QString &rawMessage)
{
    std::lock_guard<std::mutex> locker(this->connectionMutex_);

    if (this->hasSeparateWriteConnection())
    {
        this->writeConnection_->sendRaw(rawMessage);
    }
    else
    {
        this->readConnection_->sendRaw(rawMessage);
    }
}

void AbstractIrcServer::writeConnectionMessageReceived(
    Communi::IrcMessage *message)
{
    (void)message;
}

ChannelPtr AbstractIrcServer::getOrAddChannel(const QString &dirtyChannelName)
{
    auto channelName = this->cleanChannelName(dirtyChannelName);

    // try get channel
    ChannelPtr chan = this->getChannelOrEmpty(channelName);
    if (chan != Channel::getEmpty())
    {
        return chan;
    }

    std::lock_guard<std::mutex> lock(this->channelMutex);

    // value doesn't exist
    chan = this->createChannel(channelName);
    if (!chan)
    {
        return Channel::getEmpty();
    }

    this->channels.insert(channelName, chan);
    this->connections_.emplace_back(chan->destroyed.connect([this,
                                                             channelName] {
        // fourtf: issues when the server itself is destroyed

        qCDebug(chatterinoIrc) << "[AbstractIrcServer::addChannel]"
                               << channelName << "was destroyed";
        this->channels.remove(channelName);

        if (this->readConnection_)
        {
            if (channelName.at(0) == "$")
            {
                this->readConnection_->sendRaw("PART " + channelName.mid(1));
            }
            else
            {
                this->readConnection_->sendRaw("PART #" + channelName);
            }
<<<<<<< HEAD
        }

        if (this->writeConnection_ && this->hasSeparateWriteConnection())
        {
            if (channelName.at(0) == "$")
            {
                this->writeConnection_->sendRaw("PART " + channelName.mid(1));
            }
            else
            {
                this->writeConnection_->sendRaw("PART #" + channelName);
            }
        }
    }));
=======
        }));
>>>>>>> 28dcdb23

    // join irc channel
    {
        std::lock_guard<std::mutex> lock2(this->connectionMutex_);

        if (this->readConnection_)
        {
            if (this->readConnection_->isConnected())
            {
                if (channelName.at(0) == "$")
                {
                    this->readConnection_->sendRaw("JOIN " +
                                                   channelName.mid(1));
                }
                else
                {
                    this->readConnection_->sendRaw("JOIN #" + channelName);
                }
            }
        }
<<<<<<< HEAD

        if (this->writeConnection_ && this->hasSeparateWriteConnection())
        {
            if (this->readConnection_->isConnected())
            {
                if (channelName.at(0) == "$")
                {
                    this->writeConnection_->sendRaw("JOIN " +
                                                    channelName.mid(1));
                }
                else
                {
                    this->writeConnection_->sendRaw("JOIN #" + channelName);
                }
            }
        }
=======
>>>>>>> 28dcdb23
    }

    return chan;
}

ChannelPtr AbstractIrcServer::getChannelOrEmpty(const QString &dirtyChannelName)
{
    auto channelName = this->cleanChannelName(dirtyChannelName);

    std::lock_guard<std::mutex> lock(this->channelMutex);

    // try get special channel
    ChannelPtr chan = this->getCustomChannel(channelName);
    if (chan)
    {
        return chan;
    }

    // value exists
    auto it = this->channels.find(channelName);
    if (it != this->channels.end())
    {
        chan = it.value().lock();

        if (chan)
        {
            return chan;
        }
    }

    return Channel::getEmpty();
}

std::vector<std::weak_ptr<Channel>> AbstractIrcServer::getChannels()
{
    std::lock_guard lock(this->channelMutex);
    std::vector<std::weak_ptr<Channel>> channels;

    for (auto &&weak : this->channels.values())
    {
        channels.push_back(weak);
    }

    return channels;
}

void AbstractIrcServer::onReadConnected(IrcConnection *connection)
{
    (void)connection;

    std::lock_guard lock(this->channelMutex);

    // join channels
    for (auto &&weak : this->channels)
    {
        if (auto channel = weak.lock())
        {
            if (channel->getName().at(0) == "$")
            {
                connection->sendRaw("JOIN " + channel->getName().mid(1));
            }
            else
            {
                connection->sendRaw("JOIN #" + channel->getName());
            }
        }
    }

    // connected/disconnected message
    auto connectedMsg = makeSystemMessage("connected");
    connectedMsg->flags.set(MessageFlag::ConnectedMessage);
    auto reconnected = makeSystemMessage("reconnected");
    reconnected->flags.set(MessageFlag::ConnectedMessage);

    for (std::weak_ptr<Channel> &weak : this->channels.values())
    {
        std::shared_ptr<Channel> chan = weak.lock();
        if (!chan)
        {
            continue;
        }

        LimitedQueueSnapshot<MessagePtr> snapshot = chan->getMessageSnapshot();

        bool replaceMessage =
            snapshot.size() > 0 && snapshot[snapshot.size() - 1]->flags.has(
                                       MessageFlag::DisconnectedMessage);

        if (replaceMessage)
        {
            chan->replaceMessage(snapshot[snapshot.size() - 1], reconnected);
            continue;
        }

        chan->addMessage(connectedMsg);
    }

    this->falloffCounter_ = 1;
}

void AbstractIrcServer::onWriteConnected(IrcConnection *connection)
{
    (void)connection;
}

void AbstractIrcServer::onDisconnected()
{
    std::lock_guard<std::mutex> lock(this->channelMutex);

    MessageBuilder b(systemMessage, "disconnected");
    b->flags.set(MessageFlag::DisconnectedMessage);
    auto disconnectedMsg = b.release();

    for (std::weak_ptr<Channel> &weak : this->channels.values())
    {
        std::shared_ptr<Channel> chan = weak.lock();
        if (!chan)
        {
            continue;
        }

        chan->addMessage(disconnectedMsg);
    }
}

std::shared_ptr<Channel> AbstractIrcServer::getCustomChannel(
    const QString &channelName)
{
    (void)channelName;
    return nullptr;
}

QString AbstractIrcServer::cleanChannelName(const QString &dirtyChannelName)
{
    if (dirtyChannelName.startsWith('#'))
        return dirtyChannelName.mid(1);
    else
        return dirtyChannelName;
}

void AbstractIrcServer::addFakeMessage(const QString &data)
{
    auto fakeMessage = Communi::IrcMessage::fromData(
        data.toUtf8(), this->readConnection_.get());

    if (fakeMessage->command() == "PRIVMSG")
    {
        this->privateMessageReceived(
            static_cast<Communi::IrcPrivateMessage *>(fakeMessage));
    }
    else
    {
        this->readConnectionMessageReceived(fakeMessage);
    }
}

void AbstractIrcServer::privateMessageReceived(
    Communi::IrcPrivateMessage *message)
{
    (void)message;
}

void AbstractIrcServer::readConnectionMessageReceived(
    Communi::IrcMessage *message)
{
}

void AbstractIrcServer::forEachChannel(std::function<void(ChannelPtr)> func)
{
    std::lock_guard<std::mutex> lock(this->channelMutex);

    for (std::weak_ptr<Channel> &weak : this->channels.values())
    {
        ChannelPtr chan = weak.lock();
        if (!chan)
        {
            continue;
        }

        func(chan);
    }
}

}  // namespace chatterino<|MERGE_RESOLUTION|>--- conflicted
+++ resolved
@@ -220,24 +220,7 @@
             {
                 this->readConnection_->sendRaw("PART #" + channelName);
             }
-<<<<<<< HEAD
-        }
-
-        if (this->writeConnection_ && this->hasSeparateWriteConnection())
-        {
-            if (channelName.at(0) == "$")
-            {
-                this->writeConnection_->sendRaw("PART " + channelName.mid(1));
-            }
-            else
-            {
-                this->writeConnection_->sendRaw("PART #" + channelName);
-            }
-        }
-    }));
-=======
         }));
->>>>>>> 28dcdb23
 
     // join irc channel
     {
@@ -258,25 +241,6 @@
                 }
             }
         }
-<<<<<<< HEAD
-
-        if (this->writeConnection_ && this->hasSeparateWriteConnection())
-        {
-            if (this->readConnection_->isConnected())
-            {
-                if (channelName.at(0) == "$")
-                {
-                    this->writeConnection_->sendRaw("JOIN " +
-                                                    channelName.mid(1));
-                }
-                else
-                {
-                    this->writeConnection_->sendRaw("JOIN #" + channelName);
-                }
-            }
-        }
-=======
->>>>>>> 28dcdb23
     }
 
     return chan;
