#include "providers/irc/IrcMessageBuilder.hpp"

#include "Application.hpp"
#include "controllers/accounts/AccountController.hpp"
#include "controllers/ignores/IgnoreController.hpp"
#include "controllers/ignores/IgnorePhrase.hpp"
#include "messages/Message.hpp"
#include "providers/chatterino/ChatterinoBadges.hpp"
#include "singletons/Emotes.hpp"
#include "singletons/Resources.hpp"
#include "singletons/Settings.hpp"
#include "singletons/Theme.hpp"
#include "singletons/WindowManager.hpp"
#include "util/Helpers.hpp"
#include "util/IrcHelpers.hpp"
#include "widgets/Window.hpp"

namespace chatterino {

IrcMessageBuilder::IrcMessageBuilder(
    Channel *_channel, const Communi::IrcPrivateMessage *_ircMessage,
    const MessageParseArgs &_args)
    : SharedMessageBuilder(_channel, _ircMessage, _args)
{
}

IrcMessageBuilder::IrcMessageBuilder(Channel *_channel,
                                     const Communi::IrcMessage *_ircMessage,
                                     const MessageParseArgs &_args,
                                     QString content, bool isAction)
    : SharedMessageBuilder(_channel, _ircMessage, _args, content, isAction)
{
    assert(false);
}

MessagePtr IrcMessageBuilder::build()
{
    // PARSE
    this->parse();
<<<<<<< HEAD
    if (getSettings()->colorizeNicknamesOnIrc)
    {
        this->usernameColor_ = getRandomColor(this->ircMessage->nick());
    }
    else
    {
        this->usernameColor_ = getApp()->themes->messages.textColors.system;
    }
=======
    this->usernameColor_ = getRandomColor(this->ircMessage->nick());
>>>>>>> 86222976

    // PUSH ELEMENTS
    this->appendChannelName();

    this->emplace<TimestampElement>(
        calculateMessageTimestamp(this->ircMessage));

    this->appendUsername();

    // words
    this->addWords(this->originalMessage_.split(' '));

    this->message().messageText = this->originalMessage_;
    this->message().searchText = this->message().localizedName + " " +
                                 this->userName + ": " + this->originalMessage_;

    // highlights
    this->parseHighlights();

    // highlighting incoming whispers if requested per setting
    if (this->args.isReceivedWhisper && getSettings()->highlightInlineWhispers)
    {
        this->message().flags.set(MessageFlag::HighlightedWhisper, true);
    }

    return this->release();
}

void IrcMessageBuilder::addWords(const QStringList &words)
{
    this->emplace<IrcTextElement>(words.join(' '), MessageElementFlag::Text);
}

void IrcMessageBuilder::appendUsername()
{
    QString username = this->userName;
    this->message().loginName = username;
    this->message().displayName = username;

    // The full string that will be rendered in the chat widget
    QString usernameText = username;

    if (!this->action_)
    {
        usernameText += ":";
    }

    this->emplace<TextElement>(usernameText, MessageElementFlag::Username,
                               this->usernameColor_, FontStyle::ChatMediumBold)
        ->setLink({Link::UserInfo, this->message().loginName});
}

}  // namespace chatterino<|MERGE_RESOLUTION|>--- conflicted
+++ resolved
@@ -37,18 +37,7 @@
 {
     // PARSE
     this->parse();
-<<<<<<< HEAD
-    if (getSettings()->colorizeNicknamesOnIrc)
-    {
-        this->usernameColor_ = getRandomColor(this->ircMessage->nick());
-    }
-    else
-    {
-        this->usernameColor_ = getApp()->themes->messages.textColors.system;
-    }
-=======
     this->usernameColor_ = getRandomColor(this->ircMessage->nick());
->>>>>>> 86222976
 
     // PUSH ELEMENTS
     this->appendChannelName();
