#include "providers/seventv/SeventvEmotes.hpp"

#include "Application.hpp"
#include "common/Literals.hpp"
#include "common/network/NetworkResult.hpp"
#include "common/QLogging.hpp"
#include "messages/Emote.hpp"
#include "messages/Image.hpp"
#include "messages/ImageSet.hpp"
#include "messages/MessageBuilder.hpp"
#include "providers/seventv/eventapi/Dispatch.hpp"
#include "providers/seventv/SeventvAPI.hpp"
#include "providers/twitch/TwitchChannel.hpp"
#include "singletons/Settings.hpp"
#include "util/Helpers.hpp"

#include <QImageReader>
#include <QJsonArray>
#include <QJsonDocument>
#include <QThread>

#include <array>
#include <utility>

/**
 * # References
 *
 * - EmoteSet: https://github.com/SevenTV/API/blob/a84e884b5590dbb5d91a5c6b3548afabb228f385/data/model/emote-set.model.go#L8-L18
 * - ActiveEmote: https://github.com/SevenTV/API/blob/a84e884b5590dbb5d91a5c6b3548afabb228f385/data/model/emote-set.model.go#L20-L27
 * - EmotePartial (emoteData): https://github.com/SevenTV/API/blob/a84e884b5590dbb5d91a5c6b3548afabb228f385/data/model/emote.model.go#L24-L34
 * - ImageHost: https://github.com/SevenTV/API/blob/a84e884b5590dbb5d91a5c6b3548afabb228f385/data/model/model.go#L36-L39
 * - ImageFile: https://github.com/SevenTV/API/blob/a84e884b5590dbb5d91a5c6b3548afabb228f385/data/model/model.go#L41-L48
 */
namespace {

using namespace chatterino;
using namespace seventv::eventapi;

// These declarations won't throw an exception.
const QString CHANNEL_HAS_NO_EMOTES("This channel has no 7TV channel emotes.");
const QString EMOTE_LINK_FORMAT("https://7tv.app/emotes/%1");

// This is non-const, but only used on the GUI thread
// NOLINTNEXTLINE(cppcoreguidelines-avoid-non-const-global-variables)
auto ALLOW_AVIF_IMAGES = []() {
    static bool allow = true;
    static bool registered = false;
    if (!registered)
    {
        // We can't register this in the SeventvEmotes constructor,
        // so we register the handler on demand.
        getSettings()->allowAvifImages.connect([](bool setting) {
            allow = setting && QImageReader::supportedImageFormats().contains(
                                   QByteArrayLiteral("avif"));
        });
        registered = true;
    }
    return allow;
};

struct CreateEmoteResult {
    Emote emote;
    EmoteId id;
    EmoteName name;
    bool hasImages{};
};

EmotePtr cachedOrMake(Emote &&emote, const EmoteId &id)
{
    static std::unordered_map<EmoteId, std::weak_ptr<const Emote>> cache;
    static std::mutex mutex;

    return cachedOrMakeEmotePtr(std::move(emote), cache, mutex, id);
}

/**
  * This decides whether an emote should be displayed
  * as zero-width
  */
bool isZeroWidthActive(const QJsonObject &activeEmote)
{
    auto flags = SeventvActiveEmoteFlags(
        SeventvActiveEmoteFlag(activeEmote.value("flags").toInt()));
    return flags.has(SeventvActiveEmoteFlag::ZeroWidth);
}

/**
  * This is only an indicator if an emote should be added
  * as zero-width or not. The user can still overwrite this.
  */
bool isZeroWidthRecommended(const QJsonObject &emoteData)
{
    auto flags =
        SeventvEmoteFlags(SeventvEmoteFlag(emoteData.value("flags").toInt()));
    return flags.has(SeventvEmoteFlag::ZeroWidth);
}

QString kindToString(SeventvEmoteSetKind kind)
{
    switch (kind)
    {
        case SeventvEmoteSetKind::Global:
            return QStringLiteral("Global");
        case SeventvEmoteSetKind::Personal:
            return QStringLiteral("Personal");
        case SeventvEmoteSetKind::Channel:
            return QStringLiteral("Channel");
        default:
            return QStringLiteral("");
    }
}

Tooltip createTooltip(const QString &name, const QString &author,
                      SeventvEmoteSetKind kind)
{
    return Tooltip{QString("%1<br>%2 7TV Emote<br>By: %3")
<<<<<<< HEAD
                       .arg(name.toHtmlEscaped(), kindToString(kind),
                            author.isEmpty() ? "<deleted>" : author)};
=======
                       .arg(name.toHtmlEscaped(),
                            isGlobal ? "Global" : "Channel",
                            author.isEmpty() ? "&lt;deleted&gt;"
                                             : author.toHtmlEscaped())};
>>>>>>> becc1004
}

Tooltip createAliasedTooltip(const QString &name, const QString &baseName,
                             const QString &author, SeventvEmoteSetKind kind)
{
    return Tooltip{QString("%1<br>Alias of %2<br>%3 7TV Emote<br>By: %4")
                       .arg(name.toHtmlEscaped(), baseName.toHtmlEscaped(),
<<<<<<< HEAD
                            kindToString(kind),
                            author.isEmpty() ? "<deleted>" : author)};
=======
                            isGlobal ? "Global" : "Channel",
                            author.isEmpty() ? "&lt;deleted&gt;"
                                             : author.toHtmlEscaped())};
>>>>>>> becc1004
}

CreateEmoteResult createEmote(const QJsonObject &activeEmote,
                              const QJsonObject &emoteData,
                              SeventvEmoteSetKind kind)
{
    auto emoteId = EmoteId{activeEmote["id"].toString()};
    auto emoteName = EmoteName{activeEmote["name"].toString()};
    auto author =
        EmoteAuthor{emoteData["owner"].toObject()["display_name"].toString()};
    auto baseEmoteName = EmoteName{emoteData["name"].toString()};
    bool zeroWidth = isZeroWidthActive(activeEmote);
    bool aliasedName = emoteName != baseEmoteName;
    auto tooltip =
        aliasedName
            ? createAliasedTooltip(emoteName.string, baseEmoteName.string,
                                   author.string, kind)
            : createTooltip(emoteName.string, author.string, kind);
    auto imageSet = SeventvEmotes::createImageSet(emoteData, false);

    auto emote = Emote({
        emoteName,
        imageSet,
        tooltip,
        Url{EMOTE_LINK_FORMAT.arg(emoteId.string)},
        zeroWidth,
        emoteId,
        author,
        makeConditionedOptional(aliasedName, baseEmoteName),
    });

    return {emote, emoteId, emoteName, !emote.images.getImage1()->isEmpty()};
}

bool checkEmoteVisibility(const QJsonObject &emoteData,
                          SeventvEmoteSetKind kind)
{
    if (!emoteData["listed"].toBool() &&
        !getSettings()->showUnlistedSevenTVEmotes)
    {
        return false;
    }

    // Only add allowed emotes
    if (kind == SeventvEmoteSetKind::Personal &&
        !emoteData["state"].toArray().contains("PERSONAL"))
    {
        return false;
    }

    auto flags =
        SeventvEmoteFlags(SeventvEmoteFlag(emoteData["flags"].toInt()));
    return !flags.has(SeventvEmoteFlag::ContentTwitchDisallowed);
}

EmotePtr createUpdatedEmote(const EmotePtr &oldEmote,
                            const EmoteUpdateDispatch &dispatch,
                            SeventvEmoteSetKind kind)
{
    bool toNonAliased = oldEmote->baseName.has_value() &&
                        dispatch.emoteName == oldEmote->baseName->string;

    auto baseName = oldEmote->baseName.value_or(oldEmote->name);
    auto emote = std::make_shared<const Emote>(Emote(
        {EmoteName{dispatch.emoteName}, oldEmote->images,
         toNonAliased
             ? createTooltip(dispatch.emoteName, oldEmote->author.string, kind)
             : createAliasedTooltip(dispatch.emoteName, baseName.string,
                                    oldEmote->author.string, kind),
         oldEmote->homePage, oldEmote->zeroWidth, oldEmote->id,
         oldEmote->author, makeConditionedOptional(!toNonAliased, baseName)}));
    return emote;
}

}  // namespace

namespace chatterino {

using namespace seventv::eventapi;
using namespace seventv::detail;
using namespace literals;

EmoteMap seventv::detail::parseEmotes(const QJsonArray &emoteSetEmotes,
                                      SeventvEmoteSetKind kind)
{
    auto emotes = EmoteMap();

    for (const auto &activeEmoteJson : emoteSetEmotes)
    {
        auto activeEmote = activeEmoteJson.toObject();
        auto emoteData = activeEmote["data"].toObject();

        if (emoteData.empty() || !checkEmoteVisibility(emoteData, kind))
        {
            continue;
        }

        auto result = createEmote(activeEmote, emoteData, kind);
        if (!result.hasImages)
        {
            // this shouldn't happen but if it does, it will crash,
            // so we don't add the emote
            qCDebug(chatterinoSeventv)
                << "Emote without images:" << activeEmote;
            continue;
        }
        auto ptr = cachedOrMake(std::move(result.emote), result.id);
        emotes[result.name] = ptr;
    }

    return emotes;
}

SeventvEmotes::SeventvEmotes()
    : global_(std::make_shared<EmoteMap>())
{
    getSettings()->enableSevenTVGlobalEmotes.connect(
        [this] {
            this->loadGlobalEmotes();
        },
        this->managedConnections, false);
}

std::shared_ptr<const EmoteMap> SeventvEmotes::globalEmotes() const
{
    return this->global_.get();
}

std::optional<EmotePtr> SeventvEmotes::globalEmote(const EmoteName &name) const
{
    auto emotes = this->global_.get();
    auto it = emotes->find(name);

    if (it == emotes->end())
    {
        return std::nullopt;
    }
    return it->second;
}

void SeventvEmotes::loadGlobalEmotes()
{
    if (!Settings::instance().enableSevenTVGlobalEmotes)
    {
        this->setGlobalEmotes(EMPTY_EMOTE_MAP);
        return;
    }

    qCDebug(chatterinoSeventv) << "Loading 7TV Global Emotes";

    getApp()->getSeventvAPI()->getEmoteSet(
        u"global"_s,
        [this](const auto &json) {
            QJsonArray parsedEmotes = json["emotes"].toArray();

            auto emoteMap =
                parseEmotes(parsedEmotes, SeventvEmoteSetKind::Global);
            qCDebug(chatterinoSeventv)
                << "Loaded" << emoteMap.size() << "7TV Global Emotes";
            this->setGlobalEmotes(
                std::make_shared<EmoteMap>(std::move(emoteMap)));
        },
        [](const auto &result) {
            qCWarning(chatterinoSeventv)
                << "Couldn't load 7TV global emotes" << result.getData();
        });
}

void SeventvEmotes::setGlobalEmotes(std::shared_ptr<const EmoteMap> emotes)
{
    this->global_.set(std::move(emotes));
}

void SeventvEmotes::loadChannelEmotes(
    const std::weak_ptr<Channel> &channel, const QString &channelId,
    std::function<void(EmoteMap &&, ChannelInfo)> callback, bool manualRefresh)
{
    qCDebug(chatterinoSeventv)
        << "Reloading 7TV Channel Emotes" << channelId << manualRefresh;

    getApp()->getSeventvAPI()->getUserByTwitchID(
        channelId,
        [callback = std::move(callback), channel, channelId,
         manualRefresh](const auto &json) {
            const auto emoteSet = json["emote_set"].toObject();
            const auto parsedEmotes = emoteSet["emotes"].toArray();

            auto emoteMap =
                parseEmotes(parsedEmotes, SeventvEmoteSetKind::Channel);
            bool hasEmotes = !emoteMap.empty();

            qCDebug(chatterinoSeventv)
                << "Loaded" << emoteMap.size() << "7TV Channel Emotes for"
                << channelId << "manual refresh:" << manualRefresh;

            if (hasEmotes)
            {
                auto user = json["user"].toObject();

                size_t connectionIdx = 0;
                for (const auto &conn : user["connections"].toArray())
                {
                    if (conn.toObject()["platform"].toString() == "TWITCH")
                    {
                        break;
                    }
                    connectionIdx++;
                }

                callback(std::move(emoteMap),
                         {user["id"].toString(), emoteSet["id"].toString(),
                          connectionIdx});
            }

            auto shared = channel.lock();
            if (!shared)
            {
                return;
            }

            if (manualRefresh)
            {
                if (hasEmotes)
                {
                    shared->addSystemMessage("7TV channel emotes reloaded.");
                }
                else
                {
                    shared->addSystemMessage(CHANNEL_HAS_NO_EMOTES);
                }
            }
        },
        [channelId, channel, manualRefresh](const auto &result) {
            auto shared = channel.lock();
            if (!shared)
            {
                return;
            }
            if (result.status() == 404)
            {
                qCWarning(chatterinoSeventv)
                    << "Error occurred fetching 7TV emotes: "
                    << result.parseJson();
                if (manualRefresh)
                {
                    shared->addSystemMessage(CHANNEL_HAS_NO_EMOTES);
                }
            }
            else
            {
                // TODO: Auto retry in case of a timeout, with a delay
                auto errorString = result.formatError();
                qCWarning(chatterinoSeventv)
                    << "Error fetching 7TV emotes for channel" << channelId
                    << ", error" << errorString;
                shared->addSystemMessage(
                    QStringLiteral("Failed to fetch 7TV channel "
                                   "emotes. (Error: %1)")
                        .arg(errorString));
            }
        });
}

std::optional<EmotePtr> SeventvEmotes::addEmote(
    Atomic<std::shared_ptr<const EmoteMap>> &map,
    const EmoteAddDispatch &dispatch, SeventvEmoteSetKind kind)
{
    // Check for visibility first, so we don't copy the map.
    auto emoteData = dispatch.emoteJson["data"].toObject();
    if (emoteData.empty() || !checkEmoteVisibility(emoteData, kind))
    {
        return std::nullopt;
    }

    // This copies the map.
    EmoteMap updatedMap = *map.get();
    auto result = createEmote(dispatch.emoteJson, emoteData, kind);
    if (!result.hasImages)
    {
        // Incoming emote didn't contain any images, abort
        qCDebug(chatterinoSeventv)
            << "Emote without images:" << dispatch.emoteJson;
        return std::nullopt;
    }
    auto emote = std::make_shared<const Emote>(std::move(result.emote));
    updatedMap[result.name] = emote;
    map.set(std::make_shared<EmoteMap>(std::move(updatedMap)));

    return emote;
}

std::optional<EmotePtr> SeventvEmotes::updateEmote(
    Atomic<std::shared_ptr<const EmoteMap>> &map,
    const EmoteUpdateDispatch &dispatch, SeventvEmoteSetKind kind)
{
    auto oldMap = map.get();
    auto oldEmote = oldMap->findEmote(dispatch.emoteName, dispatch.emoteID);
    if (oldEmote == oldMap->end())
    {
        return std::nullopt;
    }

    // This copies the map.
    EmoteMap updatedMap = *map.get();
    updatedMap.erase(oldEmote->second->name);

    auto emote = createUpdatedEmote(oldEmote->second, dispatch, kind);
    updatedMap[emote->name] = emote;
    map.set(std::make_shared<EmoteMap>(std::move(updatedMap)));

    return emote;
}

std::optional<EmotePtr> SeventvEmotes::removeEmote(
    Atomic<std::shared_ptr<const EmoteMap>> &map,
    const EmoteRemoveDispatch &dispatch)
{
    // This copies the map.
    EmoteMap updatedMap = *map.get();
    auto it = updatedMap.findEmote(dispatch.emoteName, dispatch.emoteID);
    if (it == updatedMap.end())
    {
        // We already copied the map at this point and are now discarding the copy.
        // This is fine, because this case should be really rare.
        return std::nullopt;
    }
    auto emote = it->second;
    updatedMap.erase(it);
    map.set(std::make_shared<EmoteMap>(std::move(updatedMap)));

    return emote;
}

void SeventvEmotes::getEmoteSet(
    const QString &emoteSetId,
    std::function<void(EmoteMap &&, QString)> successCallback,
    std::function<void(QString)> errorCallback)
{
    qCDebug(chatterinoSeventv) << "Loading 7TV Emote Set" << emoteSetId;

    getApp()->getSeventvAPI()->getEmoteSet(
        emoteSetId,
        [callback = std::move(successCallback), emoteSetId](const auto &json) {
            auto parsedEmotes = json["emotes"].toArray();

            auto kind = SeventvEmoteSetKind::Channel;
            if (SeventvEmoteSetFlags(SeventvEmoteSetFlag(json["flags"].toInt()))
                    .has(SeventvEmoteSetFlag::Personal))
            {
                kind = SeventvEmoteSetKind::Personal;
            }

            auto emoteMap = parseEmotes(parsedEmotes, kind);

            qCDebug(chatterinoSeventv) << "Loaded" << emoteMap.size()
                                       << "7TV Emotes from" << emoteSetId;

            callback(std::move(emoteMap), json["name"].toString());
        },
        [emoteSetId, callback = std::move(errorCallback)](const auto &result) {
            callback(result.formatError());
        });
}

ImageSet SeventvEmotes::createImageSet(const QJsonObject &emoteData,
                                       bool useStatic)
{
    const auto host = emoteData["host"].toObject();
    // "//cdn.7tv[...]"
    auto baseUrl = host["url"].toString();
    const auto files = host["files"].toArray();

    std::array<ImagePtr, 4> sizes;
    double baseWidth = 0.0;
    size_t nextSize = 0;

    auto targetFormat = [&] {
        if (!ALLOW_AVIF_IMAGES() || files.empty())
        {
            return u"WEBP"_s;
        }

        // The fifth image is usually AVIF
        if (files.size() >= 5 && files[4]["format"_L1].toString() == u"AVIF"_s)
        {
            return u"AVIF"_s;
        }
        for (auto f : files)
        {
            if (f["format"_L1].toString() == u"AVIF"_s)
            {
                return u"AVIF"_s;
            }
        }
        // fallback
        return u"WEBP"_s;
    }();

    for (auto fileItem : files)
    {
        if (nextSize >= sizes.size())
        {
            break;
        }

        auto file = fileItem.toObject();
        if (file["format"].toString() != targetFormat)
        {
            continue;  // TODO: support fallbacks
        }

        double width = file["width"].toDouble();
        double scale = 1.0;  // in relation to first image
        if (baseWidth > 0.0)
        {
            scale = baseWidth / width;
        }
        else
        {
            // => this is the first image
            baseWidth = width;
        }

        auto name = [&] {
            if (useStatic)
            {
                auto staticName = file["static_name"].toString();
                if (!staticName.isEmpty())
                {
                    return staticName;
                }
            }
            return file["name"].toString();
        }();

        auto image =
            Image::fromUrl({QString("https:%1/%2").arg(baseUrl, name)}, scale,
                           {static_cast<int>(width), file["height"].toInt(16)});

        sizes.at(nextSize) = image;
        nextSize++;
    }

    if (nextSize < sizes.size())
    {
        // this should be really rare
        // this means we didn't get all sizes of an emote
        if (nextSize == 0)
        {
            qCDebug(chatterinoSeventv)
                << "Got file list without any eligible files";
            // When this emote is typed, chatterino will crash.
            return ImageSet{};
        }
        for (; nextSize < sizes.size(); nextSize++)
        {
            sizes.at(nextSize) = Image::getEmpty();
        }
    }

    // Typically, 7TV provides four versions (1x, 2x, 3x, and 4x). The 3x
    // version has a scale factor of 1/3, which is a size other providers don't
    // provide - they only provide the 4x version (0.25). To be in line with
    // other providers, we prefer the 4x version but fall back to the 3x one if
    // it doesn't exist.
    auto largest = std::move(sizes[3]);
    if (!largest || largest->isEmpty())
    {
        largest = std::move(sizes[2]);
    }

    return ImageSet{sizes[0], sizes[1], largest};
}

}  // namespace chatterino<|MERGE_RESOLUTION|>--- conflicted
+++ resolved
@@ -114,15 +114,9 @@
                       SeventvEmoteSetKind kind)
 {
     return Tooltip{QString("%1<br>%2 7TV Emote<br>By: %3")
-<<<<<<< HEAD
                        .arg(name.toHtmlEscaped(), kindToString(kind),
-                            author.isEmpty() ? "<deleted>" : author)};
-=======
-                       .arg(name.toHtmlEscaped(),
-                            isGlobal ? "Global" : "Channel",
                             author.isEmpty() ? "&lt;deleted&gt;"
                                              : author.toHtmlEscaped())};
->>>>>>> becc1004
 }
 
 Tooltip createAliasedTooltip(const QString &name, const QString &baseName,
@@ -130,14 +124,9 @@
 {
     return Tooltip{QString("%1<br>Alias of %2<br>%3 7TV Emote<br>By: %4")
                        .arg(name.toHtmlEscaped(), baseName.toHtmlEscaped(),
-<<<<<<< HEAD
                             kindToString(kind),
-                            author.isEmpty() ? "<deleted>" : author)};
-=======
-                            isGlobal ? "Global" : "Channel",
                             author.isEmpty() ? "&lt;deleted&gt;"
                                              : author.toHtmlEscaped())};
->>>>>>> becc1004
 }
 
 CreateEmoteResult createEmote(const QJsonObject &activeEmote,
