--- conflicted
+++ resolved
@@ -220,19 +220,8 @@
     return emotes;
 }
 
-<<<<<<< HEAD
-void updateEmoteMapPtr(Atomic<std::shared_ptr<const EmoteMap>> &map,
-                       EmoteMap &&updatedMap)
-{
-    map.set(std::make_shared<EmoteMap>(std::move(updatedMap)));
-}
-
-EmotePtr createUpdatedEmote(const EmotePtr &oldEmote,
-                            const SeventvEventApiEmoteUpdateDispatch &dispatch)
-=======
 EmotePtr createUpdatedEmote(const EmotePtr &oldEmote,
                             const SeventvEventAPIEmoteUpdateDispatch &dispatch)
->>>>>>> 4b267b9e
 {
     bool toNonAliased = oldEmote->baseName.has_value() &&
                         dispatch.emoteName == oldEmote->baseName->string;
@@ -244,13 +233,8 @@
              ? createTooltip(dispatch.emoteName, oldEmote->author.string, false)
              : createAliasedTooltip(dispatch.emoteName, baseName.string,
                                     oldEmote->author.string, false),
-<<<<<<< HEAD
-         oldEmote->homePage, oldEmote->zeroWidth, oldEmote->author,
-         boost::make_optional(!toNonAliased, baseName)}));
-=======
          oldEmote->homePage, oldEmote->zeroWidth, oldEmote->id,
          oldEmote->author, boost::make_optional(!toNonAliased, baseName)}));
->>>>>>> 4b267b9e
     return emote;
 }
 
@@ -335,10 +319,6 @@
             if (hasEmotes)
             {
                 auto user = json["user"].toObject();
-<<<<<<< HEAD
-                callback(std::move(emoteMap),
-                         {user["id"].toString(), emoteSet["id"].toString()});
-=======
 
                 size_t connectionIdx = 0;
                 for (const auto &conn : user["connections"].toArray())
@@ -353,7 +333,6 @@
                 callback(std::move(emoteMap),
                          {user["id"].toString(), emoteSet["id"].toString(),
                           connectionIdx});
->>>>>>> 4b267b9e
             }
 
             auto shared = channel.lock();
@@ -419,11 +398,7 @@
 
 boost::optional<EmotePtr> SeventvEmotes::addEmote(
     Atomic<std::shared_ptr<const EmoteMap>> &map,
-<<<<<<< HEAD
-    const SeventvEventApiEmoteAddDispatch &dispatch)
-=======
     const SeventvEventAPIEmoteAddDispatch &dispatch)
->>>>>>> 4b267b9e
 {
     // Check for visibility first, so we don't copy the map.
     auto emoteData = dispatch.emoteJson["data"].toObject();
@@ -432,78 +407,45 @@
         return boost::none;
     }
 
-<<<<<<< HEAD
-=======
     // This copies the map.
->>>>>>> 4b267b9e
     EmoteMap updatedMap = *map.get();
     auto result = createEmote(dispatch.emoteJson, emoteData, false);
     if (!result.hasImages)
     {
-<<<<<<< HEAD
-        // this shouldn't happen but if it does it will crash
-=======
         // Incoming emote didn't contain any images, abort
->>>>>>> 4b267b9e
         qCDebug(chatterinoSeventv)
             << "Emote without images:" << dispatch.emoteJson;
         return boost::none;
     }
     auto emote = std::make_shared<const Emote>(std::move(result.emote));
     updatedMap[result.name] = emote;
-<<<<<<< HEAD
-    updateEmoteMapPtr(map, std::move(updatedMap));
-=======
     map.set(std::make_shared<EmoteMap>(std::move(updatedMap)));
->>>>>>> 4b267b9e
 
     return emote;
 }
 
 boost::optional<EmotePtr> SeventvEmotes::updateEmote(
     Atomic<std::shared_ptr<const EmoteMap>> &map,
-<<<<<<< HEAD
-    const SeventvEventApiEmoteUpdateDispatch &dispatch)
-{
-    auto oldMap = map.get();
-    auto oldEmote = oldMap->find({dispatch.oldEmoteName});
-=======
     const SeventvEventAPIEmoteUpdateDispatch &dispatch)
 {
     auto oldMap = map.get();
     auto oldEmote = oldMap->findEmote(dispatch.emoteName, dispatch.emoteID);
->>>>>>> 4b267b9e
     if (oldEmote == oldMap->end())
     {
         return boost::none;
     }
-<<<<<<< HEAD
-=======
 
     // This copies the map.
->>>>>>> 4b267b9e
     EmoteMap updatedMap = *map.get();
     updatedMap.erase(oldEmote->second->name);
 
     auto emote = createUpdatedEmote(oldEmote->second, dispatch);
     updatedMap[emote->name] = emote;
-<<<<<<< HEAD
-    updateEmoteMapPtr(map, std::move(updatedMap));
-=======
     map.set(std::make_shared<EmoteMap>(std::move(updatedMap)));
->>>>>>> 4b267b9e
 
     return emote;
 }
 
-<<<<<<< HEAD
-bool SeventvEmotes::removeEmote(
-    Atomic<std::shared_ptr<const EmoteMap>> &map,
-    const SeventvEventApiEmoteRemoveDispatch &dispatch)
-{
-    EmoteMap updatedMap = *map.get();
-    auto it = updatedMap.find(EmoteName{dispatch.emoteName});
-=======
 boost::optional<EmotePtr> SeventvEmotes::removeEmote(
     Atomic<std::shared_ptr<const EmoteMap>> &map,
     const SeventvEventAPIEmoteRemoveDispatch &dispatch)
@@ -511,21 +453,10 @@
     // This copies the map.
     EmoteMap updatedMap = *map.get();
     auto it = updatedMap.findEmote(dispatch.emoteName, dispatch.emoteID);
->>>>>>> 4b267b9e
     if (it == updatedMap.end())
     {
         // We already copied the map at this point and are now discarding the copy.
         // This is fine, because this case should be really rare.
-<<<<<<< HEAD
-        return false;
-    }
-    updatedMap.erase(it);
-    updateEmoteMapPtr(map, std::move(updatedMap));
-    return true;
-}
-
-void SeventvEmotes::updateEmoteSet(
-=======
         return boost::none;
     }
     auto emote = it->second;
@@ -536,7 +467,6 @@
 }
 
 void SeventvEmotes::getEmoteSet(
->>>>>>> 4b267b9e
     const QString &emoteSetId,
     std::function<void(EmoteMap &&, QString)> successCallback,
     std::function<void(QString)> errorCallback)
