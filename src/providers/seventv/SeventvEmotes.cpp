--- conflicted
+++ resolved
@@ -74,7 +74,6 @@
     return flags.has(SeventvEmoteFlag::ZeroWidth);
 }
 
-<<<<<<< HEAD
 QString kindToString(SeventvEmoteSetKind kind)
 {
     switch (kind)
@@ -92,9 +91,6 @@
 
 Tooltip createTooltip(const QString &name, const QString &author,
                       SeventvEmoteSetKind kind)
-=======
-Tooltip createTooltip(const QString &name, const QString &author, bool isGlobal)
->>>>>>> 557e8d06
 {
     return Tooltip{QString("%1<br>%2 7TV Emote<br>By: %3")
                        .arg(name, kindToString(kind),
@@ -123,13 +119,8 @@
     auto tooltip =
         aliasedName
             ? createAliasedTooltip(emoteName.string, baseEmoteName.string,
-<<<<<<< HEAD
                                    author.string, kind)
             : createTooltip(emoteName.string, author.string, kind);
-=======
-                                   author.string, isGlobal)
-            : createTooltip(emoteName.string, author.string, isGlobal);
->>>>>>> 557e8d06
     auto imageSet = SeventvEmotes::createImageSet(emoteData);
 
     auto emote =
@@ -474,9 +465,9 @@
     auto baseUrl = host["url"].toString();
     auto files = host["files"].toArray();
 
-    std::array<ImagePtr, 3> sizes;
+    std::array<ImagePtr, 4> sizes;
     double baseWidth = 0.0;
-    size_t nextSize = 0;
+    int nextSize = 0;
 
     for (auto fileItem : files)
     {
@@ -528,70 +519,6 @@
         }
     }
 
-    return ImageSet{sizes[0], sizes[1], sizes[2]};
-}
-
-ImageSet SeventvEmotes::createImageSet(const QJsonObject &emoteData)
-{
-    auto host = emoteData["host"].toObject();
-    // "//cdn.7tv[...]"
-    auto baseUrl = host["url"].toString();
-    auto files = host["files"].toArray();
-
-    std::array<ImagePtr, 4> sizes;
-    double baseWidth = 0.0;
-    int nextSize = 0;
-
-    for (auto fileItem : files)
-    {
-        if (nextSize >= sizes.size())
-        {
-            break;
-        }
-
-        auto file = fileItem.toObject();
-        if (file["format"].toString() != "WEBP")
-        {
-            continue;  // We only use webp
-        }
-
-        double width = file["width"].toDouble();
-        double scale = 1.0;  // in relation to first image
-        if (baseWidth > 0.0)
-        {
-            scale = baseWidth / width;
-        }
-        else
-        {
-            // => this is the first image
-            baseWidth = width;
-        }
-
-        auto image = Image::fromUrl(
-            {QString("https:%1/%2").arg(baseUrl, file["name"].toString())},
-            scale);
-
-        sizes.at(nextSize) = image;
-        nextSize++;
-    }
-
-    if (nextSize < sizes.size())
-    {
-        // this should be really rare
-        // this means we didn't get all sizes of an emote
-        if (nextSize == 0)
-        {
-            qCDebug(chatterinoSeventv)
-                << "Got file list without any eligible files";
-            // When this emote is typed, chatterino will crash.
-            return ImageSet{};
-        }
-        for (; nextSize < sizes.size(); nextSize++)
-        {
-            sizes.at(nextSize) = Image::getEmpty();
-        }
-    }
-
     return ImageSet{sizes[0], sizes[1], sizes[2], sizes[3]};
 }
 
