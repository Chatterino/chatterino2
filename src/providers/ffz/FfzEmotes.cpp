#include "providers/ffz/FfzEmotes.hpp"

#include "common/network/NetworkRequest.hpp"
#include "common/network/NetworkResult.hpp"
#include "common/QLogging.hpp"
#include "messages/Emote.hpp"
#include "messages/Image.hpp"
#include "messages/MessageBuilder.hpp"
#include "providers/ffz/FfzUtil.hpp"
#include "providers/twitch/TwitchChannel.hpp"
#include "singletons/Settings.hpp"

namespace {

using namespace chatterino;

// NOLINTNEXTLINE(cppcoreguidelines-avoid-non-const-global-variables)
const auto &LOG = chatterinoFfzemotes;

const QString CHANNEL_HAS_NO_EMOTES(
    "This channel has no FrankerFaceZ channel emotes.");

Url getEmoteLink(const QJsonObject &urls, const QString &emoteScale)
{
    auto emote = urls[emoteScale];
    if (emote.isUndefined() || emote.isNull())
    {
<<<<<<< HEAD
        auto url1x = getEmoteLink(urls, "1");
        auto url2x = getEmoteLink(urls, "2");
        auto url4x = getEmoteLink(urls, "4");

        //, code, tooltip
        emoteData.name = name;
        emoteData.images =
            ImageSet{Image::fromUrl(url1x, 1),
                     url2x.string.isEmpty() ? Image::getEmpty()
                                            : Image::fromUrl(url2x, 0.5),
                     url4x.string.isEmpty() ? Image::getEmpty()
                                            : Image::fromUrl(url4x, 0.250)};
        emoteData.tooltip = {tooltip};
=======
        return {""};
>>>>>>> 7604d7ea
    }

    assert(emote.isString());

    return parseFfzUrl(emote.toString());
}

void fillInEmoteData(const QJsonObject &urls, const EmoteName &name,
                     const QString &tooltip, Emote &emoteData)
{
    auto url1x = getEmoteLink(urls, "1");
    auto url2x = getEmoteLink(urls, "2");
    auto url3x = getEmoteLink(urls, "4");

    //, code, tooltip
    emoteData.name = name;
    emoteData.images = ImageSet{
        Image::fromUrl(url1x, 1),
        url2x.string.isEmpty() ? Image::getEmpty() : Image::fromUrl(url2x, 0.5),
        url3x.string.isEmpty() ? Image::getEmpty()
                               : Image::fromUrl(url3x, 0.25)};
    emoteData.tooltip = {tooltip};
}

EmotePtr cachedOrMake(Emote &&emote, const EmoteId &id)
{
    static std::unordered_map<EmoteId, std::weak_ptr<const Emote>> cache;
    static std::mutex mutex;

    return cachedOrMakeEmotePtr(std::move(emote), cache, mutex, id);
}

void parseEmoteSetInto(const QJsonObject &emoteSet, const QString &kind,
                       EmoteMap &map)
{
    for (const auto emoteRef : emoteSet["emoticons"].toArray())
    {
        const auto emoteJson = emoteRef.toObject();

        // margins
        auto id = EmoteId{QString::number(emoteJson["id"].toInt())};
        auto name = EmoteName{emoteJson["name"].toString()};
        auto author =
            EmoteAuthor{emoteJson["owner"]["display_name"].toString()};
        auto urls = emoteJson["urls"].toObject();
        if (emoteJson["animated"].isObject())
        {
            // prefer animated images if available
            urls = emoteJson["animated"].toObject();
        }

        Emote emote;
        fillInEmoteData(urls, name,
                        QString("%1<br>%2 FFZ Emote<br>By: %3")
                            .arg(name.string, kind, author.string),
                        emote);
        emote.homePage =
            Url{QString("https://www.frankerfacez.com/emoticon/%1-%2")
                    .arg(id.string)
                    .arg(name.string)};

        map[name] = cachedOrMake(std::move(emote), id);
    }
}

EmoteMap parseGlobalEmotes(const QJsonObject &jsonRoot)
{
    // Load default sets from the `default_sets` object
    std::unordered_set<int> defaultSets{};
    auto jsonDefaultSets = jsonRoot["default_sets"].toArray();
    for (auto jsonDefaultSet : jsonDefaultSets)
    {
        defaultSets.insert(jsonDefaultSet.toInt());
    }

    auto emotes = EmoteMap();

    for (const auto emoteSetRef : jsonRoot["sets"].toObject())
    {
        const auto emoteSet = emoteSetRef.toObject();
        auto emoteSetID = emoteSet["id"].toInt();
        if (!defaultSets.contains(emoteSetID))
        {
            qCDebug(LOG) << "Skipping global emote set" << emoteSetID
                         << "as it's not part of the default sets";
            continue;
        }

        parseEmoteSetInto(emoteSet, "Global", emotes);
    }

    return emotes;
}

std::optional<EmotePtr> parseAuthorityBadge(const QJsonObject &badgeUrls,
                                            const QString &tooltip)
{
    std::optional<EmotePtr> authorityBadge;

    if (!badgeUrls.isEmpty())
    {
        auto authorityBadge1x = getEmoteLink(badgeUrls, "1");
        auto authorityBadge2x = getEmoteLink(badgeUrls, "2");
        auto authorityBadge3x = getEmoteLink(badgeUrls, "4");

        auto authorityBadgeImageSet = ImageSet{
            Image::fromUrl(authorityBadge1x, 1),
            authorityBadge2x.string.isEmpty()
                ? Image::getEmpty()
                : Image::fromUrl(authorityBadge2x, 0.5),
            authorityBadge3x.string.isEmpty()
                ? Image::getEmpty()
                : Image::fromUrl(authorityBadge3x, 0.25),
        };

        authorityBadge = std::make_shared<Emote>(Emote{
            .name = {""},
            .images = authorityBadgeImageSet,
            .tooltip = Tooltip{tooltip},
            .homePage = authorityBadge1x,
        });
    }
    return authorityBadge;
}

}  // namespace

namespace chatterino {

using namespace ffz::detail;

EmoteMap ffz::detail::parseChannelEmotes(const QJsonObject &jsonRoot)
{
    auto emotes = EmoteMap();

    for (const auto emoteSetRef : jsonRoot["sets"].toObject())
    {
        parseEmoteSetInto(emoteSetRef.toObject(), "Channel", emotes);
    }

    return emotes;
}

FfzEmotes::FfzEmotes()
    : global_(std::make_shared<EmoteMap>())
{
}

std::shared_ptr<const EmoteMap> FfzEmotes::emotes() const
{
    return this->global_.get();
}

std::optional<EmotePtr> FfzEmotes::emote(const EmoteName &name) const
{
    auto emotes = this->global_.get();
    auto it = emotes->find(name);
    if (it != emotes->end())
    {
        return it->second;
    }
    return std::nullopt;
}

void FfzEmotes::loadEmotes()
{
    if (!Settings::instance().enableFFZGlobalEmotes)
    {
        this->setEmotes(EMPTY_EMOTE_MAP);
        return;
    }

    QString url("https://api.frankerfacez.com/v1/set/global");

    NetworkRequest(url)

        .timeout(30000)
        .onSuccess([this](auto result) {
            auto parsedSet = parseGlobalEmotes(result.parseJson());
            this->setEmotes(std::make_shared<EmoteMap>(std::move(parsedSet)));
        })
        .execute();
}

void FfzEmotes::setEmotes(std::shared_ptr<const EmoteMap> emotes)
{
    this->global_.set(std::move(emotes));
}

void FfzEmotes::loadChannel(
    std::weak_ptr<Channel> channel, const QString &channelID,
    std::function<void(EmoteMap &&)> emoteCallback,
    std::function<void(std::optional<EmotePtr>)> modBadgeCallback,
    std::function<void(std::optional<EmotePtr>)> vipBadgeCallback,
    bool manualRefresh)
{
    qCDebug(LOG) << "Reload FFZ Channel Emotes for channel" << channelID;

    NetworkRequest("https://api.frankerfacez.com/v1/room/id/" + channelID)

        .timeout(20000)
        .onSuccess([emoteCallback = std::move(emoteCallback),
                    modBadgeCallback = std::move(modBadgeCallback),
                    vipBadgeCallback = std::move(vipBadgeCallback), channel,
                    manualRefresh](const auto &result) {
            const auto json = result.parseJson();

            auto emoteMap = parseChannelEmotes(json);
            auto modBadge = parseAuthorityBadge(
                json["room"]["mod_urls"].toObject(), "Moderator");
            auto vipBadge = parseAuthorityBadge(
                json["room"]["vip_badge"].toObject(), "VIP");

            bool hasEmotes = !emoteMap.empty();

            emoteCallback(std::move(emoteMap));
            modBadgeCallback(std::move(modBadge));
            vipBadgeCallback(std::move(vipBadge));
            if (auto shared = channel.lock(); manualRefresh)
            {
                if (hasEmotes)
                {
                    shared->addMessage(makeSystemMessage(
                        "FrankerFaceZ channel emotes reloaded."));
                }
                else
                {
                    shared->addMessage(
                        makeSystemMessage(CHANNEL_HAS_NO_EMOTES));
                }
            }
        })
        .onError([channelID, channel, manualRefresh](const auto &result) {
            auto shared = channel.lock();
            if (!shared)
            {
                return;
            }

            if (result.status() == 404)
            {
                // User does not have any FFZ emotes
                if (manualRefresh)
                {
                    shared->addMessage(
                        makeSystemMessage(CHANNEL_HAS_NO_EMOTES));
                }
            }
            else
            {
                // TODO: Auto retry in case of a timeout, with a delay
                auto errorString = result.formatError();
                qCWarning(LOG) << "Error fetching FFZ emotes for channel"
                               << channelID << ", error" << errorString;
                shared->addMessage(makeSystemMessage(
                    QStringLiteral("Failed to fetch FrankerFaceZ channel "
                                   "emotes. (Error: %1)")
                        .arg(errorString)));
            }
        })
        .execute();
}

}  // namespace chatterino<|MERGE_RESOLUTION|>--- conflicted
+++ resolved
@@ -25,23 +25,7 @@
     auto emote = urls[emoteScale];
     if (emote.isUndefined() || emote.isNull())
     {
-<<<<<<< HEAD
-        auto url1x = getEmoteLink(urls, "1");
-        auto url2x = getEmoteLink(urls, "2");
-        auto url4x = getEmoteLink(urls, "4");
-
-        //, code, tooltip
-        emoteData.name = name;
-        emoteData.images =
-            ImageSet{Image::fromUrl(url1x, 1),
-                     url2x.string.isEmpty() ? Image::getEmpty()
-                                            : Image::fromUrl(url2x, 0.5),
-                     url4x.string.isEmpty() ? Image::getEmpty()
-                                            : Image::fromUrl(url4x, 0.250)};
-        emoteData.tooltip = {tooltip};
-=======
         return {""};
->>>>>>> 7604d7ea
     }
 
     assert(emote.isString());
@@ -54,15 +38,15 @@
 {
     auto url1x = getEmoteLink(urls, "1");
     auto url2x = getEmoteLink(urls, "2");
-    auto url3x = getEmoteLink(urls, "4");
+    auto url4x = getEmoteLink(urls, "4");
 
     //, code, tooltip
     emoteData.name = name;
     emoteData.images = ImageSet{
         Image::fromUrl(url1x, 1),
         url2x.string.isEmpty() ? Image::getEmpty() : Image::fromUrl(url2x, 0.5),
-        url3x.string.isEmpty() ? Image::getEmpty()
-                               : Image::fromUrl(url3x, 0.25)};
+        url4x.string.isEmpty() ? Image::getEmpty()
+                               : Image::fromUrl(url4x, 0.250)};
     emoteData.tooltip = {tooltip};
 }
 
