--- conflicted
+++ resolved
@@ -231,26 +231,16 @@
             else if (result.status() == NetworkResult::timedoutStatus)
             {
                 // TODO: Auto retry in case of a timeout, with a delay
-<<<<<<< HEAD
-                qCDebug(chatterinoFfzemotes) << "Fetching FFZ emotes for channel" << channelId
-                         << "failed due to timeout";
-=======
-                qWarning() << "Fetching FFZ emotes for channel" << channelId
+                qCWarning(chatterinoFfzemotes) << "Fetching FFZ emotes for channel" << channelId
                            << "failed due to timeout";
->>>>>>> 7c6326cb
                 shared->addMessage(
                     makeSystemMessage("Failed to fetch FrankerFaceZ channel "
                                       "emotes. (timed out)"));
             }
             else
             {
-<<<<<<< HEAD
-                qCDebug(chatterinoFfzemotes) << "Error fetching FFZ emotes for channel" << channelId
-                         << ", error" << result.status();
-=======
-                qWarning() << "Error fetching FFZ emotes for channel"
+                qCWarning(chatterinoFfzemotes) << "Error fetching FFZ emotes for channel"
                            << channelId << ", error" << result.status();
->>>>>>> 7c6326cb
                 shared->addMessage(
                     makeSystemMessage("Failed to fetch FrankerFaceZ channel "
                                       "emotes. (unknown error)"));
