#include "providers/ffz/FfzEmotes.hpp"

#include "common/network/NetworkRequest.hpp"
#include "common/network/NetworkResult.hpp"
#include "common/QLogging.hpp"
#include "messages/Emote.hpp"
#include "messages/Image.hpp"
#include "messages/MessageBuilder.hpp"
#include "providers/ffz/FfzUtil.hpp"
#include "providers/twitch/TwitchChannel.hpp"
#include "singletons/Settings.hpp"

namespace {

using namespace chatterino;

// NOLINTNEXTLINE(cppcoreguidelines-avoid-non-const-global-variables)
const auto &LOG = chatterinoFfzemotes;

const QString CHANNEL_HAS_NO_EMOTES(
    "This channel has no FrankerFaceZ channel emotes.");

// FFZ doesn't provide any data on the size for room badges,
// so we assume 18x18 (same as a Twitch badge)
constexpr QSize BASE_BADGE_SIZE(18, 18);

Url getEmoteLink(const QJsonObject &urls, const QString &emoteScale)
{
    auto emote = urls[emoteScale];
    if (emote.isUndefined() || emote.isNull())
    {
        return {""};
    }

    assert(emote.isString());

    return parseFfzUrl(emote.toString());
}

void fillInEmoteData(const QJsonObject &emote, const QJsonObject &urls,
                     const EmoteName &name, const QString &tooltip,
                     Emote &emoteData)
{
    auto url1x = getEmoteLink(urls, "1");
    auto url2x = getEmoteLink(urls, "2");
<<<<<<< HEAD
    auto url4x = getEmoteLink(urls, "4");
=======
    auto url3x = getEmoteLink(urls, "4");
    QSize baseSize(emote["width"].toInt(28), emote["height"].toInt(28));
>>>>>>> 5f6261c0

    //, code, tooltip
    emoteData.name = name;
    emoteData.images = ImageSet{
<<<<<<< HEAD
        Image::fromUrl(url1x, 1),
        url2x.string.isEmpty() ? Image::getEmpty() : Image::fromUrl(url2x, 0.5),
        url4x.string.isEmpty() ? Image::getEmpty()
                               : Image::fromUrl(url4x, 0.250)};
=======
        Image::fromUrl(url1x, 1, baseSize),
        url2x.string.isEmpty() ? Image::getEmpty()
                               : Image::fromUrl(url2x, 0.5, baseSize * 2),
        url3x.string.isEmpty() ? Image::getEmpty()
                               : Image::fromUrl(url3x, 0.25, baseSize * 4)};
>>>>>>> 5f6261c0
    emoteData.tooltip = {tooltip};
}

EmotePtr cachedOrMake(Emote &&emote, const EmoteId &id)
{
    static std::unordered_map<EmoteId, std::weak_ptr<const Emote>> cache;
    static std::mutex mutex;

    return cachedOrMakeEmotePtr(std::move(emote), cache, mutex, id);
}

void parseEmoteSetInto(const QJsonObject &emoteSet, const QString &kind,
                       EmoteMap &map)
{
    for (const auto emoteRef : emoteSet["emoticons"].toArray())
    {
        const auto emoteJson = emoteRef.toObject();

        // margins
        auto id = EmoteId{QString::number(emoteJson["id"].toInt())};
        auto name = EmoteName{emoteJson["name"].toString()};
        auto author =
            EmoteAuthor{emoteJson["owner"]["display_name"].toString()};
        auto urls = emoteJson["urls"].toObject();
        if (emoteJson["animated"].isObject())
        {
            // prefer animated images if available
            urls = emoteJson["animated"].toObject();
        }

        Emote emote;
        fillInEmoteData(emoteJson, urls, name,
                        QString("%1<br>%2 FFZ Emote<br>By: %3")
                            .arg(name.string, kind, author.string),
                        emote);
        emote.homePage =
            Url{QString("https://www.frankerfacez.com/emoticon/%1-%2")
                    .arg(id.string)
                    .arg(name.string)};

        map[name] = cachedOrMake(std::move(emote), id);
    }
}

EmoteMap parseGlobalEmotes(const QJsonObject &jsonRoot)
{
    // Load default sets from the `default_sets` object
    std::unordered_set<int> defaultSets{};
    auto jsonDefaultSets = jsonRoot["default_sets"].toArray();
    for (auto jsonDefaultSet : jsonDefaultSets)
    {
        defaultSets.insert(jsonDefaultSet.toInt());
    }

    auto emotes = EmoteMap();

    for (const auto emoteSetRef : jsonRoot["sets"].toObject())
    {
        const auto emoteSet = emoteSetRef.toObject();
        auto emoteSetID = emoteSet["id"].toInt();
        if (!defaultSets.contains(emoteSetID))
        {
            qCDebug(LOG) << "Skipping global emote set" << emoteSetID
                         << "as it's not part of the default sets";
            continue;
        }

        parseEmoteSetInto(emoteSet, "Global", emotes);
    }

    return emotes;
}

std::optional<EmotePtr> parseAuthorityBadge(const QJsonObject &badgeUrls,
                                            const QString &tooltip)
{
    std::optional<EmotePtr> authorityBadge;

    if (!badgeUrls.isEmpty())
    {
        auto authorityBadge1x = getEmoteLink(badgeUrls, "1");
        auto authorityBadge2x = getEmoteLink(badgeUrls, "2");
        auto authorityBadge3x = getEmoteLink(badgeUrls, "4");

        auto authorityBadgeImageSet = ImageSet{
            Image::fromUrl(authorityBadge1x, 1, BASE_BADGE_SIZE),
            authorityBadge2x.string.isEmpty()
                ? Image::getEmpty()
                : Image::fromUrl(authorityBadge2x, 0.5, BASE_BADGE_SIZE * 2),
            authorityBadge3x.string.isEmpty()
                ? Image::getEmpty()
                : Image::fromUrl(authorityBadge3x, 0.25, BASE_BADGE_SIZE * 4),
        };

        authorityBadge = std::make_shared<Emote>(Emote{
            .name = {""},
            .images = authorityBadgeImageSet,
            .tooltip = Tooltip{tooltip},
            .homePage = authorityBadge1x,
        });
    }
    return authorityBadge;
}

}  // namespace

namespace chatterino {

using namespace ffz::detail;

EmoteMap ffz::detail::parseChannelEmotes(const QJsonObject &jsonRoot)
{
    auto emotes = EmoteMap();

    for (const auto emoteSetRef : jsonRoot["sets"].toObject())
    {
        parseEmoteSetInto(emoteSetRef.toObject(), "Channel", emotes);
    }

    return emotes;
}

FfzChannelBadgeMap ffz::detail::parseChannelBadges(const QJsonObject &badgeRoot)
{
    FfzChannelBadgeMap channelBadges;

    for (auto it = badgeRoot.begin(); it != badgeRoot.end(); ++it)
    {
        const auto badgeID = it.key().toInt();
        const auto &jsonUserIDs = it.value().toArray();
        for (const auto &jsonUserID : jsonUserIDs)
        {
            // NOTE: The Twitch User IDs come through as ints right now, the code below
            // tries to parse them as strings first since that's how we treat them anyway.
            if (jsonUserID.isString())
            {
                channelBadges[jsonUserID.toString()].emplace_back(badgeID);
            }
            else
            {
                channelBadges[QString::number(jsonUserID.toInt())].emplace_back(
                    badgeID);
            }
        }
    }

    return channelBadges;
}

FfzEmotes::FfzEmotes()
    : global_(std::make_shared<EmoteMap>())
{
}

std::shared_ptr<const EmoteMap> FfzEmotes::emotes() const
{
    return this->global_.get();
}

std::optional<EmotePtr> FfzEmotes::emote(const EmoteName &name) const
{
    auto emotes = this->global_.get();
    auto it = emotes->find(name);
    if (it != emotes->end())
    {
        return it->second;
    }
    return std::nullopt;
}

void FfzEmotes::loadEmotes()
{
    if (!Settings::instance().enableFFZGlobalEmotes)
    {
        this->setEmotes(EMPTY_EMOTE_MAP);
        return;
    }

    QString url("https://api.frankerfacez.com/v1/set/global");

    NetworkRequest(url)

        .timeout(30000)
        .onSuccess([this](auto result) {
            auto parsedSet = parseGlobalEmotes(result.parseJson());
            this->setEmotes(std::make_shared<EmoteMap>(std::move(parsedSet)));
        })
        .execute();
}

void FfzEmotes::setEmotes(std::shared_ptr<const EmoteMap> emotes)
{
    this->global_.set(std::move(emotes));
}

void FfzEmotes::loadChannel(
    std::weak_ptr<Channel> channel, const QString &channelID,
    std::function<void(EmoteMap &&)> emoteCallback,
    std::function<void(std::optional<EmotePtr>)> modBadgeCallback,
    std::function<void(std::optional<EmotePtr>)> vipBadgeCallback,
    std::function<void(FfzChannelBadgeMap &&)> channelBadgesCallback,
    bool manualRefresh)
{
    qCDebug(LOG) << "Reload FFZ Channel Emotes for channel" << channelID;

    NetworkRequest("https://api.frankerfacez.com/v1/room/id/" + channelID)

        .timeout(20000)
        .onSuccess([emoteCallback = std::move(emoteCallback),
                    modBadgeCallback = std::move(modBadgeCallback),
                    vipBadgeCallback = std::move(vipBadgeCallback),
                    channelBadgesCallback = std::move(channelBadgesCallback),
                    channel, manualRefresh](const auto &result) {
            const auto json = result.parseJson();

            auto emoteMap = parseChannelEmotes(json);
            auto modBadge = parseAuthorityBadge(
                json["room"]["mod_urls"].toObject(), "Moderator");
            auto vipBadge = parseAuthorityBadge(
                json["room"]["vip_badge"].toObject(), "VIP");
            auto channelBadges =
                parseChannelBadges(json["room"]["user_badge_ids"].toObject());

            bool hasEmotes = !emoteMap.empty();

            emoteCallback(std::move(emoteMap));
            modBadgeCallback(std::move(modBadge));
            vipBadgeCallback(std::move(vipBadge));
            channelBadgesCallback(std::move(channelBadges));
            if (auto shared = channel.lock(); manualRefresh)
            {
                if (hasEmotes)
                {
                    shared->addMessage(makeSystemMessage(
                        "FrankerFaceZ channel emotes reloaded."));
                }
                else
                {
                    shared->addMessage(
                        makeSystemMessage(CHANNEL_HAS_NO_EMOTES));
                }
            }
        })
        .onError([channelID, channel, manualRefresh](const auto &result) {
            auto shared = channel.lock();
            if (!shared)
            {
                return;
            }

            if (result.status() == 404)
            {
                // User does not have any FFZ emotes
                if (manualRefresh)
                {
                    shared->addMessage(
                        makeSystemMessage(CHANNEL_HAS_NO_EMOTES));
                }
            }
            else
            {
                // TODO: Auto retry in case of a timeout, with a delay
                auto errorString = result.formatError();
                qCWarning(LOG) << "Error fetching FFZ emotes for channel"
                               << channelID << ", error" << errorString;
                shared->addMessage(makeSystemMessage(
                    QStringLiteral("Failed to fetch FrankerFaceZ channel "
                                   "emotes. (Error: %1)")
                        .arg(errorString)));
            }
        })
        .execute();
}

}  // namespace chatterino<|MERGE_RESOLUTION|>--- conflicted
+++ resolved
@@ -43,28 +43,17 @@
 {
     auto url1x = getEmoteLink(urls, "1");
     auto url2x = getEmoteLink(urls, "2");
-<<<<<<< HEAD
-    auto url4x = getEmoteLink(urls, "4");
-=======
     auto url3x = getEmoteLink(urls, "4");
     QSize baseSize(emote["width"].toInt(28), emote["height"].toInt(28));
->>>>>>> 5f6261c0
 
     //, code, tooltip
     emoteData.name = name;
     emoteData.images = ImageSet{
-<<<<<<< HEAD
-        Image::fromUrl(url1x, 1),
-        url2x.string.isEmpty() ? Image::getEmpty() : Image::fromUrl(url2x, 0.5),
-        url4x.string.isEmpty() ? Image::getEmpty()
-                               : Image::fromUrl(url4x, 0.250)};
-=======
         Image::fromUrl(url1x, 1, baseSize),
         url2x.string.isEmpty() ? Image::getEmpty()
                                : Image::fromUrl(url2x, 0.5, baseSize * 2),
         url3x.string.isEmpty() ? Image::getEmpty()
                                : Image::fromUrl(url3x, 0.25, baseSize * 4)};
->>>>>>> 5f6261c0
     emoteData.tooltip = {tooltip};
 }
 
