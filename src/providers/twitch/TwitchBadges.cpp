#include "providers/twitch/TwitchBadges.hpp"

#include "common/network/NetworkRequest.hpp"
#include "common/network/NetworkResult.hpp"
#include "common/QLogging.hpp"
#include "messages/Emote.hpp"
#include "messages/Image.hpp"
#include "providers/twitch/api/Helix.hpp"
#include "util/DisplayBadge.hpp"
#include "util/LoadPixmap.hpp"

#include <QBuffer>
#include <QFile>
#include <QIcon>
#include <QImageReader>
#include <QJsonArray>
#include <QJsonDocument>
#include <QJsonValue>
#include <QThread>
#include <QUrlQuery>

namespace {

// From Twitch docs - expected size for a badge (1x)
constexpr QSize BADGE_BASE_SIZE(18, 18);

}  // namespace

namespace chatterino {

void TwitchBadges::loadTwitchBadges()
{
    assert(this->loaded_ == false);

    getHelix()->getGlobalBadges(
        [this](auto globalBadges) {
            auto badgeSets = this->badgeSets_.access();

            for (const auto &badgeSet : globalBadges.badgeSets)
            {
                const auto &setID = badgeSet.setID;
                for (const auto &version : badgeSet.versions)
                {
                    const auto &emote = Emote{
                        .name = EmoteName{},
                        .images =
                            ImageSet{
                                Image::fromUrl(version.imageURL1x, 1,
                                               BADGE_BASE_SIZE),
                                Image::fromUrl(version.imageURL2x, .5,
                                               BADGE_BASE_SIZE * 2),
                                Image::fromUrl(version.imageURL4x, .25,
                                               BADGE_BASE_SIZE * 4),
                            },
                        .tooltip = Tooltip{version.title},
                        .homePage = version.clickURL,
                    };
                    (*badgeSets)[setID][version.id] =
                        std::make_shared<Emote>(emote);
                }
            }

            this->loaded();
        },
        [this](auto error, auto message) {
            QString errorMessage("Failed to load global badges - ");

            switch (error)
            {
                case HelixGetGlobalBadgesError::Forwarded: {
                    errorMessage += message;
                }
                break;

                // This would most likely happen if the service is down, or if the JSON payload returned has changed format
                case HelixGetGlobalBadgesError::Unknown: {
                    errorMessage += "An unknown error has occurred.";
                }
                break;
            }
            qCWarning(chatterinoTwitch) << errorMessage;
            this->loadLocalBadges();
        });
<<<<<<< HEAD
}

void TwitchBadges::loadLocalBadges()
{
    QFile file(":/twitch-badges.json");
    if (!file.open(QFile::ReadOnly))
    {
        // Despite erroring out, we still want to reach the same point
        // Loaded should still be set to true to not build up an endless queue, and the quuee should still be flushed.
        qCWarning(chatterinoTwitch)
            << "Error loading Twitch Badges from the local backup file";
        this->loaded();
        return;
    }
    auto bytes = file.readAll();
    auto doc = QJsonDocument::fromJson(bytes);

    this->parseTwitchBadges(doc.object());

    this->loaded();
}

void TwitchBadges::parseTwitchBadges(const QJsonObject &root)
=======
}

void TwitchBadges::loadLocalBadges()
>>>>>>> d0bcf35f
{
    QFile file(":/twitch-badges.json");
    if (!file.open(QFile::ReadOnly))
    {
        // Despite erroring out, we still want to reach the same point
        // Loaded should still be set to true to not build up an endless queue, and the quuee should still be flushed.
        qCWarning(chatterinoTwitch)
            << "Error loading Twitch Badges from the local backup file";
        this->loaded();
        return;
    }
    auto bytes = file.readAll();
    auto doc = QJsonDocument::fromJson(bytes);

<<<<<<< HEAD
    for (auto setIt = root.begin(); setIt != root.end(); setIt++)
    {
        auto key = setIt.key();

        for (auto versionValue : setIt.value().toArray())
        {
            const auto versionObj = versionValue.toObject();
            auto id = versionObj["id"].toString();
            auto baseImage = versionObj["image"].toString();
            auto emote = Emote{
                .name = {},
                .images =
                    ImageSet{
                        Image::fromUrl({baseImage + '1'}, 1, BADGE_BASE_SIZE),
                        Image::fromUrl({baseImage + '2'}, .5,
                                       BADGE_BASE_SIZE * 2),
                        Image::fromUrl({baseImage + '3'}, .25,
                                       BADGE_BASE_SIZE * 4),
                    },
                .tooltip = Tooltip{versionObj["title"].toString()},
                .homePage = Url{versionObj["url"].toString()},
            };

            (*badgeSets)[key][id] = std::make_shared<Emote>(emote);
=======
    {
        const auto &root = doc.object();
        auto badgeSets = this->badgeSets_.access();

        for (auto setIt = root.begin(); setIt != root.end(); setIt++)
        {
            auto key = setIt.key();

            for (auto versionValue : setIt.value().toArray())
            {
                const auto versionObj = versionValue.toObject();
                auto id = versionObj["id"].toString();
                auto baseImage = versionObj["image"].toString();
                auto emote = Emote{
                    .name = {},
                    .images =
                        ImageSet{
                            Image::fromUrl({baseImage + '1'}, 1,
                                           BADGE_BASE_SIZE),
                            Image::fromUrl({baseImage + '2'}, .5,
                                           BADGE_BASE_SIZE * 2),
                            Image::fromUrl({baseImage + '3'}, .25,
                                           BADGE_BASE_SIZE * 4),
                        },
                    .tooltip = Tooltip{versionObj["title"].toString()},
                    .homePage = Url{versionObj["url"].toString()},
                };

                (*badgeSets)[key][id] = std::make_shared<Emote>(emote);
            }
>>>>>>> d0bcf35f
        }
    }

    this->loaded();
}

void TwitchBadges::loaded()
{
    std::unique_lock loadedLock(this->loadedMutex_);

    assert(this->loaded_ == false);

    this->loaded_ = true;

    // Flush callback queue
    std::unique_lock queueLock(this->queueMutex_);

    // Once we have gained unique access of the queue, we can release our unique access of the loaded mutex allowing future calls to read locked_
    loadedLock.unlock();

    while (!this->callbackQueue_.empty())
    {
        auto callback = this->callbackQueue_.front();
        this->callbackQueue_.pop();
        this->getBadgeIcon(callback.first, callback.second);
    }
}

std::optional<EmotePtr> TwitchBadges::badge(const QString &set,
                                            const QString &version) const
{
    auto badgeSets = this->badgeSets_.access();
    auto it = badgeSets->find(set);
    if (it != badgeSets->end())
    {
        auto it2 = it->second.find(version);
        if (it2 != it->second.end())
        {
            return it2->second;
        }
    }
    return std::nullopt;
}

std::optional<EmotePtr> TwitchBadges::badge(const QString &set) const
{
    auto badgeSets = this->badgeSets_.access();
    auto it = badgeSets->find(set);
    if (it != badgeSets->end())
    {
        const auto &badges = it->second;
        if (!badges.empty())
        {
            return badges.begin()->second;
        }
    }
    return std::nullopt;
}

void TwitchBadges::getBadgeIcon(const QString &name, BadgeIconCallback callback)
{
    {
        std::shared_lock loadedLock(this->loadedMutex_);

        if (!this->loaded_)
        {
            // Badges have not been loaded yet, store callback in a queue
            std::unique_lock queueLock(this->queueMutex_);
            this->callbackQueue_.emplace(name, std::move(callback));
            return;
        }
    }

    {
        std::shared_lock badgeLock(this->badgesMutex_);
        if (this->badgesMap_.contains(name))
        {
            callback(name, this->badgesMap_[name]);
            return;
        }
    }

    // Split string in format "name1/version1,name2/version2" to "name1", "version1"
    // If not in list+version form, name will remain the same
    auto targetBadge = name.split(",").at(0).split("/");

    const auto badge = targetBadge.size() == 2
                           ? this->badge(targetBadge.at(0), targetBadge.at(1))
                           : this->badge(targetBadge.at(0));

    if (badge)
    {
        this->loadEmoteImage(name, (*badge)->images.getImage3(),
                             std::move(callback));
    }
}

void TwitchBadges::getBadgeIcon(const DisplayBadge &badge,
                                BadgeIconCallback callback)
{
    this->getBadgeIcon(badge.badgeName(), std::move(callback));
}

void TwitchBadges::getBadgeIcons(const QList<DisplayBadge> &badges,
                                 BadgeIconCallback callback)
{
    for (const auto &item : badges)
    {
        this->getBadgeIcon(item, callback);
    }
}

void TwitchBadges::loadEmoteImage(const QString &name, const ImagePtr &image,
                                  BadgeIconCallback &&callback)
{
    loadPixmapFromUrl(image->url(),
                      [this, name, callback{std::move(callback)}](auto pixmap) {
                          auto icon = std::make_shared<QIcon>(pixmap);

                          {
                              std::unique_lock lock(this->badgesMutex_);
                              this->badgesMap_[name] = icon;
                          }

                          callback(name, icon);
                      });
}

}  // namespace chatterino<|MERGE_RESOLUTION|>--- conflicted
+++ resolved
@@ -81,7 +81,6 @@
             qCWarning(chatterinoTwitch) << errorMessage;
             this->loadLocalBadges();
         });
-<<<<<<< HEAD
 }
 
 void TwitchBadges::loadLocalBadges()
@@ -99,57 +98,6 @@
     auto bytes = file.readAll();
     auto doc = QJsonDocument::fromJson(bytes);
 
-    this->parseTwitchBadges(doc.object());
-
-    this->loaded();
-}
-
-void TwitchBadges::parseTwitchBadges(const QJsonObject &root)
-=======
-}
-
-void TwitchBadges::loadLocalBadges()
->>>>>>> d0bcf35f
-{
-    QFile file(":/twitch-badges.json");
-    if (!file.open(QFile::ReadOnly))
-    {
-        // Despite erroring out, we still want to reach the same point
-        // Loaded should still be set to true to not build up an endless queue, and the quuee should still be flushed.
-        qCWarning(chatterinoTwitch)
-            << "Error loading Twitch Badges from the local backup file";
-        this->loaded();
-        return;
-    }
-    auto bytes = file.readAll();
-    auto doc = QJsonDocument::fromJson(bytes);
-
-<<<<<<< HEAD
-    for (auto setIt = root.begin(); setIt != root.end(); setIt++)
-    {
-        auto key = setIt.key();
-
-        for (auto versionValue : setIt.value().toArray())
-        {
-            const auto versionObj = versionValue.toObject();
-            auto id = versionObj["id"].toString();
-            auto baseImage = versionObj["image"].toString();
-            auto emote = Emote{
-                .name = {},
-                .images =
-                    ImageSet{
-                        Image::fromUrl({baseImage + '1'}, 1, BADGE_BASE_SIZE),
-                        Image::fromUrl({baseImage + '2'}, .5,
-                                       BADGE_BASE_SIZE * 2),
-                        Image::fromUrl({baseImage + '3'}, .25,
-                                       BADGE_BASE_SIZE * 4),
-                    },
-                .tooltip = Tooltip{versionObj["title"].toString()},
-                .homePage = Url{versionObj["url"].toString()},
-            };
-
-            (*badgeSets)[key][id] = std::make_shared<Emote>(emote);
-=======
     {
         const auto &root = doc.object();
         auto badgeSets = this->badgeSets_.access();
@@ -180,7 +128,6 @@
 
                 (*badgeSets)[key][id] = std::make_shared<Emote>(emote);
             }
->>>>>>> d0bcf35f
         }
     }
 
