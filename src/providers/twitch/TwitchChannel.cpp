#include "providers/twitch/TwitchChannel.hpp"

#include "common/Common.hpp"
#include "common/Env.hpp"
#include "common/NetworkRequest.hpp"
#include "common/QLogging.hpp"
#include "controllers/accounts/AccountController.hpp"
#include "controllers/notifications/NotificationController.hpp"
#include "messages/Message.hpp"
#include "providers/bttv/BttvEmotes.hpp"
#include "providers/bttv/LoadBttvChannelEmote.hpp"
#include "providers/seventv/SeventvEmotes.hpp"
#include "providers/twitch/IrcMessageHandler.hpp"
#include "providers/twitch/PubSubManager.hpp"
#include "providers/twitch/TwitchCommon.hpp"
#include "providers/twitch/TwitchIrcServer.hpp"
#include "providers/twitch/TwitchMessageBuilder.hpp"
#include "providers/twitch/api/Helix.hpp"
#include "singletons/Emotes.hpp"
#include "singletons/Settings.hpp"
#include "singletons/Toasts.hpp"
#include "singletons/WindowManager.hpp"
#include "util/FormatTime.hpp"
#include "util/PostToThread.hpp"
#include "util/QStringHash.hpp"
#include "widgets/Window.hpp"

#include <rapidjson/document.h>
#include <IrcConnection>
#include <QJsonArray>
#include <QJsonObject>
#include <QJsonValue>
#include <QThread>
#include <QTimer>

namespace chatterino {
namespace {
    constexpr char MAGIC_MESSAGE_SUFFIX[] = u8" \U000E0000";
    constexpr int TITLE_REFRESH_PERIOD = 10000;
    constexpr int CLIP_CREATION_COOLDOWN = 5000;
    const QString CLIPS_LINK("https://clips.twitch.tv/%1");
    const QString CLIPS_FAILURE_CLIPS_DISABLED_TEXT(
        "Failed to create a clip - the streamer has clips disabled entirely or "
        "requires a certain subscriber or follower status to create clips.");
    const QString CLIPS_FAILURE_NOT_AUTHENTICATED_TEXT(
        "Failed to create a clip - you need to re-authenticate.");
    const QString CLIPS_FAILURE_UNKNOWN_ERROR_TEXT(
        "Failed to create a clip - an unknown error occurred.");
    const QString LOGIN_PROMPT_TEXT("Click here to add your account again.");
    const Link ACCOUNTS_LINK(Link::OpenAccountsPage, QString());

    // convertClearchatToNotice takes a Communi::IrcMessage that is a CLEARCHAT command and converts it to a readable NOTICE message
    // This has historically been done in the Recent Messages API, but this functionality is being moved to Chatterino instead
    auto convertClearchatToNotice(Communi::IrcMessage *message)
    {
        auto channelName = message->parameter(0);
        QString noticeMessage{};
        if (message->tags().contains("target-user-id"))
        {
            auto target = message->parameter(1);

            if (message->tags().contains("ban-duration"))
            {
                // User was timed out
                noticeMessage =
                    QString("%1 has been timed out for %2.")
                        .arg(target)
                        .arg(formatTime(
                            message->tag("ban-duration").toString()));
            }
            else
            {
                // User was permanently banned
                noticeMessage =
                    QString("%1 has been permanently banned.").arg(target);
            }
        }
        else
        {
            // Chat was cleared
            noticeMessage = "Chat has been cleared by a moderator.";
        }

        // rebuild the raw IRC message so we can convert it back to an ircmessage again!
        // this could probably be done in a smarter way

        auto s = QString(":tmi.twitch.tv NOTICE %1 :%2")
                     .arg(channelName)
                     .arg(noticeMessage);

        auto newMessage = Communi::IrcMessage::fromData(s.toUtf8(), nullptr);
        newMessage->setTags(message->tags());

        return newMessage;
    }

    // parseRecentMessages takes a json object and returns a vector of
    // Communi IrcMessages
    auto parseRecentMessages(const QJsonObject &jsonRoot, ChannelPtr channel)
    {
        QJsonArray jsonMessages = jsonRoot.value("messages").toArray();
        std::vector<Communi::IrcMessage *> messages;

        if (jsonMessages.empty())
            return messages;

        for (const auto jsonMessage : jsonMessages)
        {
            auto content = jsonMessage.toString();
            content.replace(COMBINED_FIXER, ZERO_WIDTH_JOINER);

            auto message =
                Communi::IrcMessage::fromData(content.toUtf8(), nullptr);

            if (message->command() == "CLEARCHAT")
            {
                message = convertClearchatToNotice(message);
            }

            messages.emplace_back(std::move(message));
        }

        return messages;
    }
    std::pair<Outcome, std::unordered_set<QString>> parseChatters(
        const QJsonObject &jsonRoot)
    {
        static QStringList categories = {"broadcaster", "vips",   "moderators",
                                         "staff",       "admins", "global_mods",
                                         "viewers"};

        auto usernames = std::unordered_set<QString>();

        // parse json
        QJsonObject jsonCategories = jsonRoot.value("chatters").toObject();

        for (const auto &category : categories)
        {
            for (auto jsonCategory : jsonCategories.value(category).toArray())
            {
                usernames.insert(jsonCategory.toString());
            }
        }

        return {Success, std::move(usernames)};
    }
}  // namespace

TwitchChannel::TwitchChannel(const QString &name)
    : Channel(name, Channel::Type::Twitch)
    , ChannelChatters(*static_cast<Channel *>(this))
    , nameOptions{name, name}
    , subscriptionUrl_("https://www.twitch.tv/subs/" + name)
    , channelUrl_("https://twitch.tv/" + name)
    , popoutPlayerUrl_("https://player.twitch.tv/?parent=twitch.tv&channel=" +
                       name)
    , seventvEmotes_(std::make_shared<EmoteMap>())
    , bttvEmotes_(std::make_shared<EmoteMap>())
    , ffzEmotes_(std::make_shared<EmoteMap>())
    , mod_(false)
{
    qCDebug(chatterinoTwitch) << "[TwitchChannel" << name << "] Opened";

    this->bSignals_.emplace_back(
        getApp()->accounts->twitch.currentUserChanged.connect([=] {
            this->setMod(false);
            this->refreshPubSub();
        }));

    this->refreshPubSub();
    this->userStateChanged.connect([this] {
        this->refreshPubSub();
    });

    // room id loaded -> refresh live status
    this->roomIdChanged.connect([this]() {
        this->refreshPubSub();
        this->refreshTitle();
        this->refreshLiveStatus();
        this->refreshBadges();
        this->refreshCheerEmotes();
        this->refresh7TVChannelEmotes(false);
        this->refreshFFZChannelEmotes(false);
        this->refreshBTTVChannelEmotes(false);
    });

<<<<<<< HEAD
    this->destroyed.connect([this]() {
        if (const auto &eventApi = getApp()->twitch->eventApi)
        {
            eventApi->partChannel(this->getName());
=======
    this->messageRemovedFromStart.connect([this](MessagePtr &msg) {
        if (msg->replyThread)
        {
            if (msg->replyThread->liveCount(msg) == 0)
            {
                this->threads_.erase(msg->replyThread->rootId());
            }
>>>>>>> 109fb5c0
        }
    });

    // timers
    QObject::connect(&this->chattersListTimer_, &QTimer::timeout, [=] {
        this->refreshChatters();
    });
    this->chattersListTimer_.start(5 * 60 * 1000);

    QObject::connect(&this->threadClearTimer_, &QTimer::timeout, [=] {
        // We periodically check for any dangling reply threads that missed
        // being cleaned up on messageRemovedFromStart. This could occur if
        // some other part of the program, like a user card, held a reference
        // to the message.
        //
        // It seems difficult to actually replicate a situation where things
        // are actually cleaned up, but I've verified that cleanups DO happen.
        this->cleanUpReplyThreads();
    });
    this->threadClearTimer_.start(5 * 60 * 1000);

    // debugging
#if 0
    for (int i = 0; i < 1000; i++) {
        this->addMessage(makeSystemMessage("asef"));
    }
#endif
}

void TwitchChannel::initialize()
{
    this->fetchDisplayName();
    this->refreshChatters();
    this->refreshBadges();
    this->listenSeventv();
}

bool TwitchChannel::isEmpty() const
{
    return this->getName().isEmpty();
}

bool TwitchChannel::canSendMessage() const
{
    return !this->isEmpty();
}

const QString &TwitchChannel::getDisplayName() const
{
    return this->nameOptions.displayName;
}

void TwitchChannel::setDisplayName(const QString &name)
{
    this->nameOptions.displayName = name;
}

const QString &TwitchChannel::getLocalizedName() const
{
    return this->nameOptions.localizedName;
}

void TwitchChannel::setLocalizedName(const QString &name)
{
    this->nameOptions.localizedName = name;
}

void TwitchChannel::refresh7TVChannelEmotes(bool manualRefresh)
{
    SeventvEmotes::loadChannel(
        weakOf<Channel>(this), this->roomId(),
        [this, weak = weakOf<Channel>(this)](auto &&emoteMap) {
            if (auto shared = weak.lock())
                this->seventvEmotes_.set(
                    std::make_shared<EmoteMap>(std::move(emoteMap)));
        },
        manualRefresh);
}

void TwitchChannel::refreshBTTVChannelEmotes(bool manualRefresh)
{
    BttvEmotes::loadChannel(
        weakOf<Channel>(this), this->roomId(), this->getLocalizedName(),
        [this, weak = weakOf<Channel>(this)](auto &&emoteMap) {
            if (auto shared = weak.lock())
                this->bttvEmotes_.set(
                    std::make_shared<EmoteMap>(std::move(emoteMap)));
        },
        manualRefresh);
}

void TwitchChannel::refreshFFZChannelEmotes(bool manualRefresh)
{
    FfzEmotes::loadChannel(
        weakOf<Channel>(this), this->roomId(),
        [this, weak = weakOf<Channel>(this)](auto &&emoteMap) {
            if (auto shared = weak.lock())
                this->ffzEmotes_.set(
                    std::make_shared<EmoteMap>(std::move(emoteMap)));
        },
        [this, weak = weakOf<Channel>(this)](auto &&modBadge) {
            if (auto shared = weak.lock())
            {
                this->ffzCustomModBadge_.set(std::move(modBadge));
            }
        },
        [this, weak = weakOf<Channel>(this)](auto &&vipBadge) {
            if (auto shared = weak.lock())
            {
                this->ffzCustomVipBadge_.set(std::move(vipBadge));
            }
        },
        manualRefresh);
}

void TwitchChannel::addChannelPointReward(const ChannelPointReward &reward)
{
    assertInGuiThread();

    if (!reward.isUserInputRequired)
    {
        MessageBuilder builder;
        TwitchMessageBuilder::appendChannelPointRewardMessage(
            reward, &builder, this->isMod(), this->isBroadcaster());
        this->addMessage(builder.release());
        return;
    }

    bool result = false;
    {
        auto channelPointRewards = this->channelPointRewards_.access();
        result = channelPointRewards->try_emplace(reward.id, reward).second;
    }
    if (result)
    {
        this->channelPointRewardAdded.invoke(reward);
    }
}

bool TwitchChannel::isChannelPointRewardKnown(const QString &rewardId)
{
    const auto &pointRewards = this->channelPointRewards_.accessConst();
    const auto &it = pointRewards->find(rewardId);
    return it != pointRewards->end();
}

boost::optional<ChannelPointReward> TwitchChannel::channelPointReward(
    const QString &rewardId) const
{
    auto rewards = this->channelPointRewards_.accessConst();
    auto it = rewards->find(rewardId);

    if (it == rewards->end())
        return boost::none;
    return it->second;
}

void TwitchChannel::showLoginMessage()
{
    const auto linkColor = MessageColor(MessageColor::Link);
    const auto accountsLink = Link(Link::OpenAccountsPage, QString());
    const auto currentUser = getApp()->accounts->twitch.getCurrent();
    const auto expirationText =
        QStringLiteral("You need to log in to send messages. You can link your "
                       "Twitch account");
    const auto loginPromptText = QStringLiteral("in the settings.");

    auto builder = MessageBuilder();
    builder.message().flags.set(MessageFlag::System);
    builder.message().flags.set(MessageFlag::DoNotTriggerNotification);

    builder.emplace<TimestampElement>();
    builder.emplace<TextElement>(expirationText, MessageElementFlag::Text,
                                 MessageColor::System);
    builder
        .emplace<TextElement>(loginPromptText, MessageElementFlag::Text,
                              linkColor)
        ->setLink(accountsLink);

    this->addMessage(builder.release());
}

QString TwitchChannel::prepareMessage(const QString &message) const
{
    auto app = getApp();
    QString parsedMessage = app->emotes->emojis.replaceShortCodes(message);

    // This is to make sure that combined emoji go through properly, see
    // https://github.com/Chatterino/chatterino2/issues/3384 and
    // https://mm2pl.github.io/emoji_rfc.pdf for more details
    parsedMessage.replace(ZERO_WIDTH_JOINER, ESCAPE_TAG);
    parsedMessage = parsedMessage.simplified();

    if (parsedMessage.isEmpty())
    {
        return "";
    }

    if (!this->hasHighRateLimit())
    {
        if (getSettings()->allowDuplicateMessages)
        {
            if (parsedMessage == this->lastSentMessage_)
            {
                auto spaceIndex = parsedMessage.indexOf(' ');
                // If the message starts with either '/' or '.' Twitch will treat it as a command, omitting
                // first space and only rest of the arguments treated as actual message content
                // In cases when user sends a message like ". .a b" first character and first space are omitted as well
                bool ignoreFirstSpace =
                    parsedMessage.at(0) == '/' || parsedMessage.at(0) == '.';
                if (ignoreFirstSpace)
                {
                    spaceIndex = parsedMessage.indexOf(' ', spaceIndex + 1);
                }

                if (spaceIndex == -1)
                {
                    // no spaces found, fall back to old magic character
                    parsedMessage.append(MAGIC_MESSAGE_SUFFIX);
                }
                else
                {
                    // replace the space we found in spaceIndex with two spaces
                    parsedMessage.replace(spaceIndex, 1, "  ");
                }
            }
        }
    }

    return parsedMessage;
}

void TwitchChannel::sendMessage(const QString &message)
{
    auto app = getApp();
    if (!app->accounts->twitch.isLoggedIn())
    {
        if (!message.isEmpty())
        {
            this->showLoginMessage();
        }

        return;
    }

    qCDebug(chatterinoTwitch)
        << "[TwitchChannel" << this->getName() << "] Send message:" << message;

    // Do last message processing
    QString parsedMessage = this->prepareMessage(message);
    if (parsedMessage.isEmpty())
    {
        return;
    }

    bool messageSent = false;
    this->sendMessageSignal.invoke(this->getName(), parsedMessage, messageSent);

    if (messageSent)
    {
        qCDebug(chatterinoTwitch) << "sent";
        this->lastSentMessage_ = parsedMessage;
    }
}

void TwitchChannel::sendReply(const QString &message, const QString &replyId)
{
    auto app = getApp();
    if (!app->accounts->twitch.isLoggedIn())
    {
        if (!message.isEmpty())
        {
            this->showLoginMessage();
        }

        return;
    }

    qCDebug(chatterinoTwitch) << "[TwitchChannel" << this->getName()
                              << "] Send reply message:" << message;

    // Do last message processing
    QString parsedMessage = this->prepareMessage(message);
    if (parsedMessage.isEmpty())
    {
        return;
    }

    bool messageSent = false;
    this->sendReplySignal.invoke(this->getName(), parsedMessage, replyId,
                                 messageSent);

    if (messageSent)
    {
        qCDebug(chatterinoTwitch) << "sent";
        this->lastSentMessage_ = parsedMessage;
    }
}

bool TwitchChannel::isMod() const
{
    return this->mod_;
}

bool TwitchChannel::isVip() const
{
    return this->vip_;
}

bool TwitchChannel::isStaff() const
{
    return this->staff_;
}

void TwitchChannel::setMod(bool value)
{
    if (this->mod_ != value)
    {
        this->mod_ = value;

        this->userStateChanged.invoke();
    }
}

void TwitchChannel::setVIP(bool value)
{
    if (this->vip_ != value)
    {
        this->vip_ = value;

        this->userStateChanged.invoke();
    }
}

void TwitchChannel::setStaff(bool value)
{
    if (this->staff_ != value)
    {
        this->staff_ = value;

        this->userStateChanged.invoke();
    }
}

bool TwitchChannel::isBroadcaster() const
{
    auto app = getApp();

    return this->getName() == app->accounts->twitch.getCurrent()->getUserName();
}

bool TwitchChannel::hasHighRateLimit() const
{
    return this->isMod() || this->isBroadcaster() || this->isVip();
}

bool TwitchChannel::canReconnect() const
{
    return true;
}

void TwitchChannel::reconnect()
{
    getApp()->twitch->connect();
}

QString TwitchChannel::roomId() const
{
    return *this->roomID_.access();
}

void TwitchChannel::setRoomId(const QString &id)
{
    if (*this->roomID_.accessConst() != id)
    {
        *this->roomID_.access() = id;
        this->roomIdChanged.invoke();
        this->loadRecentMessages();
    }
}

SharedAccessGuard<const TwitchChannel::RoomModes>
    TwitchChannel::accessRoomModes() const
{
    return this->roomModes_.accessConst();
}

void TwitchChannel::setRoomModes(const RoomModes &_roomModes)
{
    this->roomModes_ = _roomModes;

    this->roomModesChanged.invoke();
}

bool TwitchChannel::isLive() const
{
    return this->streamStatus_.access()->live;
}

SharedAccessGuard<const TwitchChannel::StreamStatus>
    TwitchChannel::accessStreamStatus() const
{
    return this->streamStatus_.accessConst();
}

boost::optional<EmotePtr> TwitchChannel::seventvEmote(
    const EmoteName &name) const
{
    auto emotes = this->seventvEmotes_.get();
    auto it = emotes->find(name);

    if (it == emotes->end())
        return boost::none;
    return it->second;
}

boost::optional<EmotePtr> TwitchChannel::bttvEmote(const EmoteName &name) const
{
    auto emotes = this->bttvEmotes_.get();
    auto it = emotes->find(name);

    if (it == emotes->end())
        return boost::none;
    return it->second;
}

boost::optional<EmotePtr> TwitchChannel::ffzEmote(const EmoteName &name) const
{
    auto emotes = this->ffzEmotes_.get();
    auto it = emotes->find(name);

    if (it == emotes->end())
        return boost::none;
    return it->second;
}

std::shared_ptr<const EmoteMap> TwitchChannel::seventvEmotes() const
{
    return this->seventvEmotes_.get();
}

std::shared_ptr<const EmoteMap> TwitchChannel::bttvEmotes() const
{
    return this->bttvEmotes_.get();
}

std::shared_ptr<const EmoteMap> TwitchChannel::ffzEmotes() const
{
    return this->ffzEmotes_.get();
}

void TwitchChannel::addSeventvEmote(const EventApiEmoteUpdate &action)
{
    if (!action.emote)
    {
        return;  // this shouldn't happen
    }

    SeventvEmotes::addEmote(this->seventvEmotes_, action.emote->json);
    this->addOrReplaceSevenTvEventAddRemove(
        MessageBuilder(seventvAddEmoteMessage, action.actor,
                       {action.emote->json["name"].toString()})
            .release());
}

void TwitchChannel::updateSeventvEmote(const EventApiEmoteUpdate &action)
{
    if (!action.emote)
    {
        return;  // this shouldn't happen
    }

    auto baseName = action.emote->baseName;
    auto result = SeventvEmotes::updateEmote(this->seventvEmotes_, &baseName,
                                             action.emote->json);
    if (!result)
    {
        return;
    }
    this->addMessage(MessageBuilder(seventvUpdateEmoteMessage, action.actor,
                                    action.emote->json["name"].toString(),
                                    baseName)
                         .release());
}

void TwitchChannel::removeSeventvEmote(const EventApiEmoteUpdate &action)
{
    if (SeventvEmotes::removeEmote(this->seventvEmotes_, action.emoteName))
    {
        this->addOrReplaceSevenTvEventAddRemove(
            MessageBuilder(seventvRemoveEmoteMessage, action.actor,
                           {action.emoteName})
                .release());
    }
}

const QString &TwitchChannel::subscriptionUrl()
{
    return this->subscriptionUrl_;
}

const QString &TwitchChannel::channelUrl()
{
    return this->channelUrl_;
}

const QString &TwitchChannel::popoutPlayerUrl()
{
    return this->popoutPlayerUrl_;
}

int TwitchChannel::chatterCount()
{
    return this->chatterCount_;
}

void TwitchChannel::setLive(bool newLiveStatus)
{
    bool gotNewLiveStatus = false;
    {
        auto guard = this->streamStatus_.access();
        if (guard->live != newLiveStatus)
        {
            gotNewLiveStatus = true;
            if (newLiveStatus)
            {
                if (getApp()->notifications->isChannelNotified(
                        this->getName(), Platform::Twitch))
                {
                    if (Toasts::isEnabled())
                    {
                        getApp()->toasts->sendChannelNotification(
                            this->getName(), Platform::Twitch);
                    }
                    if (getSettings()->notificationPlaySound)
                    {
                        getApp()->notifications->playSound();
                    }
                    if (getSettings()->notificationFlashTaskbar)
                    {
                        getApp()->windows->sendAlert();
                    }
                }
                // Channel live message
                MessageBuilder builder;
                TwitchMessageBuilder::liveSystemMessage(this->getDisplayName(),
                                                        &builder);
                this->addMessage(builder.release());

                // Message in /live channel
                MessageBuilder builder2;
                TwitchMessageBuilder::liveMessage(this->getDisplayName(),
                                                  &builder2);
                getApp()->twitch->liveChannel->addMessage(builder2.release());

                // Notify on all channels with a ping sound
                if (getSettings()->notificationOnAnyChannel &&
                    !(isInStreamerMode() &&
                      getSettings()->streamerModeSuppressLiveNotifications))
                {
                    getApp()->notifications->playSound();
                }
            }
            else
            {
                // Channel offline message
                MessageBuilder builder;
                TwitchMessageBuilder::offlineSystemMessage(
                    this->getDisplayName(), &builder);
                this->addMessage(builder.release());

                // "delete" old 'CHANNEL is live' message
                LimitedQueueSnapshot<MessagePtr> snapshot =
                    getApp()->twitch->liveChannel->getMessageSnapshot();
                int snapshotLength = snapshot.size();

                // MSVC hates this code if the parens are not there
                int end = (std::max)(0, snapshotLength - 200);
                auto liveMessageSearchText =
                    QString("%1 is live!").arg(this->getDisplayName());

                for (int i = snapshotLength - 1; i >= end; --i)
                {
                    auto &s = snapshot[i];

                    if (s->messageText == liveMessageSearchText)
                    {
                        s->flags.set(MessageFlag::Disabled);
                        break;
                    }
                }
            }
            guard->live = newLiveStatus;
        }
    }

    if (gotNewLiveStatus)
    {
        this->liveStatusChanged.invoke();
    }
}

void TwitchChannel::refreshTitle()
{
    // timer has never started, proceed and start it
    if (!this->titleRefreshedTimer_.isValid())
    {
        this->titleRefreshedTimer_.start();
    }
    else if (this->roomId().isEmpty() ||
             this->titleRefreshedTimer_.elapsed() < TITLE_REFRESH_PERIOD)
    {
        return;
    }
    this->titleRefreshedTimer_.restart();

    getHelix()->getChannel(
        this->roomId(),
        [this, weak = weakOf<Channel>(this)](HelixChannel channel) {
            ChannelPtr shared = weak.lock();

            if (!shared)
            {
                return;
            }

            {
                auto status = this->streamStatus_.access();
                status->title = channel.title;
            }

            this->liveStatusChanged.invoke();
        },
        [] {
            // failure
        });
}

void TwitchChannel::refreshLiveStatus()
{
    auto roomID = this->roomId();

    if (roomID.isEmpty())
    {
        qCDebug(chatterinoTwitch) << "[TwitchChannel" << this->getName()
                                  << "] Refreshing live status (Missing ID)";
        this->setLive(false);
        return;
    }

    getHelix()->getStreamById(
        roomID,
        [this, weak = weakOf<Channel>(this)](bool live, const auto &stream) {
            ChannelPtr shared = weak.lock();
            if (!shared)
            {
                return;
            }

            this->parseLiveStatus(live, stream);
        },
        [] {
            // failure
        },
        [] {
            // finally
        });
}

void TwitchChannel::parseLiveStatus(bool live, const HelixStream &stream)
{
    if (!live)
    {
        this->setLive(false);
        return;
    }

    {
        auto status = this->streamStatus_.access();
        status->viewerCount = stream.viewerCount;
        status->gameId = stream.gameId;
        status->game = stream.gameName;
        status->title = stream.title;
        QDateTime since = QDateTime::fromString(stream.startedAt, Qt::ISODate);
        auto diff = since.secsTo(QDateTime::currentDateTime());
        status->uptime = QString::number(diff / 3600) + "h " +
                         QString::number(diff % 3600 / 60) + "m";

        status->rerun = false;
        status->streamType = stream.type;
    }

    this->setLive(true);

    // Signal all listeners that the stream status has been updated
    this->liveStatusChanged.invoke();
}

void TwitchChannel::loadRecentMessages()
{
    if (!getSettings()->loadTwitchMessageHistoryOnConnect)
    {
        return;
    }

    QUrl url(Env::get().recentMessagesApiUrl.arg(this->getName()));
    QUrlQuery urlQuery(url);
    if (!urlQuery.hasQueryItem("limit"))
    {
        urlQuery.addQueryItem(
            "limit", QString::number(getSettings()->twitchMessageHistoryLimit));
    }
    url.setQuery(urlQuery);

    auto weak = weakOf<Channel>(this);

    NetworkRequest(url)
        .onSuccess([this, weak](NetworkResult result) -> Outcome {
            auto shared = weak.lock();
            if (!shared)
                return Failure;

            auto root = result.parseJson();
            auto messages = parseRecentMessages(root, shared);

            auto &handler = IrcMessageHandler::instance();

            std::vector<MessagePtr> allBuiltMessages;

            for (auto message : messages)
            {
                if (message->tags().contains("rm-received-ts"))
                {
                    QDate msgDate = QDateTime::fromMSecsSinceEpoch(
                                        message->tags()
                                            .value("rm-received-ts")
                                            .toLongLong())
                                        .date();
                    if (msgDate != shared.get()->lastDate_)
                    {
                        shared.get()->lastDate_ = msgDate;
                        auto msg = makeSystemMessage(
                            QLocale().toString(msgDate, QLocale::LongFormat),
                            QTime(0, 0));
                        msg->flags.set(MessageFlag::RecentMessage);
                        allBuiltMessages.emplace_back(msg);
                    }
                }

                auto builtMessages = handler.parseMessageWithReply(
                    shared.get(), message, allBuiltMessages);

                for (auto builtMessage : builtMessages)
                {
                    builtMessage->flags.set(MessageFlag::RecentMessage);
                    allBuiltMessages.emplace_back(builtMessage);
                }
            }

            postToThread([this, shared, root,
                          messages = std::move(allBuiltMessages)]() mutable {
                shared->addMessagesAtStart(messages);

                // Notify user about a possible gap in logs if it returned some messages
                // but isn't currently joined to a channel
                if (QString errorCode = root.value("error_code").toString();
                    !errorCode.isEmpty())
                {
                    qCDebug(chatterinoTwitch)
                        << QString("rm error_code=%1, channel=%2")
                               .arg(errorCode, this->getName());
                    if (errorCode == "channel_not_joined" && !messages.empty())
                    {
                        shared->addMessage(makeSystemMessage(
                            "Message history service recovering, there may be "
                            "gaps in the message history."));
                    }
                }
            });

            return Success;
        })
        .onError([weak](NetworkResult result) {
            auto shared = weak.lock();
            if (!shared)
                return;

            shared->addMessage(makeSystemMessage(
                QString("Message history service unavailable (Error %1)")
                    .arg(result.status())));
        })
        .execute();
}

void TwitchChannel::refreshPubSub()
{
    auto roomId = this->roomId();
    if (roomId.isEmpty())
    {
        return;
    }

    auto currentAccount = getApp()->accounts->twitch.getCurrent();

    getApp()->twitch->pubsub->setAccount(currentAccount);

    getApp()->twitch->pubsub->listenToChannelModerationActions(roomId);
    getApp()->twitch->pubsub->listenToAutomod(roomId);
    getApp()->twitch->pubsub->listenToChannelPointRewards(roomId);
}

void TwitchChannel::refreshChatters()
{
    // setting?
    const auto streamStatus = this->accessStreamStatus();
    const auto viewerCount = static_cast<int>(streamStatus->viewerCount);
    if (getSettings()->onlyFetchChattersForSmallerStreamers)
    {
        if (streamStatus->live &&
            viewerCount > getSettings()->smallStreamerLimit)
        {
            return;
        }
    }

    // get viewer list
    NetworkRequest("https://tmi.twitch.tv/group/user/" + this->getName() +
                   "/chatters")

        .onSuccess(
            [this, weak = weakOf<Channel>(this)](auto result) -> Outcome {
                // channel still exists?
                auto shared = weak.lock();
                if (!shared)
                {
                    return Failure;
                }

                auto data = result.parseJson();
                this->chatterCount_ = data.value("chatter_count").toInt();

                auto pair = parseChatters(std::move(data));
                if (pair.first)
                {
                    this->updateOnlineChatters(pair.second);
                }

                return pair.first;
            })
        .execute();
}

void TwitchChannel::fetchDisplayName()
{
    getHelix()->getUserByName(
        this->getName(),
        [weak = weakOf<Channel>(this)](const auto &user) {
            auto shared = weak.lock();
            if (!shared)
                return;
            auto channel = static_cast<TwitchChannel *>(shared.get());
            if (QString::compare(user.displayName, channel->getName(),
                                 Qt::CaseInsensitive) == 0)
            {
                channel->setDisplayName(user.displayName);
                channel->setLocalizedName(user.displayName);
            }
            else
            {
                channel->setLocalizedName(QString("%1(%2)")
                                              .arg(channel->getName())
                                              .arg(user.displayName));
            }
            channel->addRecentChatter(channel->getDisplayName());
            channel->displayNameChanged.invoke();
        },
        [] {});
}

void TwitchChannel::addReplyThread(const std::shared_ptr<MessageThread> &thread)
{
    this->threads_[thread->rootId()] = thread;
}

const std::unordered_map<QString, std::weak_ptr<MessageThread>>
    &TwitchChannel::threads() const
{
    return this->threads_;
}

void TwitchChannel::cleanUpReplyThreads()
{
    for (auto it = this->threads_.begin(), last = this->threads_.end();
         it != last;)
    {
        bool doErase = true;
        if (auto thread = it->second.lock())
        {
            doErase = thread->liveCount() == 0;
        }

        if (doErase)
        {
            it = this->threads_.erase(it);
        }
        else
        {
            ++it;
        }
    }
}

void TwitchChannel::refreshBadges()
{
    auto url = Url{"https://badges.twitch.tv/v1/badges/channels/" +
                   this->roomId() + "/display?language=en"};
    NetworkRequest(url.string)

        .onSuccess([this,
                    weak = weakOf<Channel>(this)](auto result) -> Outcome {
            auto shared = weak.lock();
            if (!shared)
                return Failure;

            auto badgeSets = this->badgeSets_.access();

            auto jsonRoot = result.parseJson();

            auto _ = jsonRoot["badge_sets"].toObject();
            for (auto jsonBadgeSet = _.begin(); jsonBadgeSet != _.end();
                 jsonBadgeSet++)
            {
                auto &versions = (*badgeSets)[jsonBadgeSet.key()];

                auto _set = jsonBadgeSet->toObject()["versions"].toObject();
                for (auto jsonVersion_ = _set.begin();
                     jsonVersion_ != _set.end(); jsonVersion_++)
                {
                    auto jsonVersion = jsonVersion_->toObject();
                    auto emote = std::make_shared<Emote>(Emote{
                        EmoteName{},
                        ImageSet{
                            Image::fromUrl(
                                {jsonVersion["image_url_1x"].toString()}, 1),
                            Image::fromUrl(
                                {jsonVersion["image_url_2x"].toString()}, .5),
                            Image::fromUrl(
                                {jsonVersion["image_url_4x"].toString()}, .25)},
                        Tooltip{jsonVersion["description"].toString()},
                        Url{jsonVersion["clickURL"].toString()}});

                    versions.emplace(jsonVersion_.key(), emote);
                };
            }

            return Success;
        })
        .execute();
}

void TwitchChannel::refreshCheerEmotes()
{
    getHelix()->getCheermotes(
        this->roomId(),
        [this, weak = weakOf<Channel>(this)](
            const std::vector<HelixCheermoteSet> &cheermoteSets) -> Outcome {
            auto shared = weak.lock();
            if (!shared)
            {
                return Failure;
            }

            std::vector<CheerEmoteSet> emoteSets;

            for (const auto &set : cheermoteSets)
            {
                auto cheerEmoteSet = CheerEmoteSet();
                cheerEmoteSet.regex = QRegularExpression(
                    "^" + set.prefix + "([1-9][0-9]*)$",
                    QRegularExpression::CaseInsensitiveOption);

                for (const auto &tier : set.tiers)
                {
                    CheerEmote cheerEmote;

                    cheerEmote.color = QColor(tier.color);
                    cheerEmote.minBits = tier.minBits;
                    cheerEmote.regex = cheerEmoteSet.regex;

                    // TODO(pajlada): We currently hardcode dark here :|
                    // We will continue to do so for now since we haven't had to
                    // solve that anywhere else

                    // Combine the prefix (e.g. BibleThump) with the tier (1, 100 etc.)
                    auto emoteTooltip =
                        set.prefix + tier.id + "<br>Twitch Cheer Emote";
                    cheerEmote.animatedEmote = std::make_shared<Emote>(
                        Emote{EmoteName{"cheer emote"},
                              ImageSet{
                                  tier.darkAnimated.imageURL1x,
                                  tier.darkAnimated.imageURL2x,
                                  tier.darkAnimated.imageURL4x,
                              },
                              Tooltip{emoteTooltip}, Url{}});
                    cheerEmote.staticEmote = std::make_shared<Emote>(
                        Emote{EmoteName{"cheer emote"},
                              ImageSet{
                                  tier.darkStatic.imageURL1x,
                                  tier.darkStatic.imageURL2x,
                                  tier.darkStatic.imageURL4x,
                              },
                              Tooltip{emoteTooltip}, Url{}});

                    cheerEmoteSet.cheerEmotes.emplace_back(
                        std::move(cheerEmote));
                }

                // Sort cheermotes by cost
                std::sort(cheerEmoteSet.cheerEmotes.begin(),
                          cheerEmoteSet.cheerEmotes.end(),
                          [](const auto &lhs, const auto &rhs) {
                              return lhs.minBits > rhs.minBits;
                          });

                emoteSets.emplace_back(std::move(cheerEmoteSet));
            }

            *this->cheerEmoteSets_.access() = std::move(emoteSets);

            return Success;
        },
        [] {
            // Failure
            return Failure;
        });
}

void TwitchChannel::createClip()
{
    if (!this->isLive())
    {
        this->addMessage(makeSystemMessage(
            "Cannot create clip while the channel is offline!"));
        return;
    }

    // timer has never started, proceed and start it
    if (!this->clipCreationTimer_.isValid())
    {
        this->clipCreationTimer_.start();
    }
    else if (this->clipCreationTimer_.elapsed() < CLIP_CREATION_COOLDOWN ||
             this->isClipCreationInProgress)
    {
        return;
    }

    this->addMessage(makeSystemMessage("Creating clip..."));
    this->isClipCreationInProgress = true;

    getHelix()->createClip(
        this->roomId(),
        // successCallback
        [this](const HelixClip &clip) {
            MessageBuilder builder;
            QString text(
                "Clip created! Copy link to clipboard or edit it in browser.");
            builder.message().messageText = text;
            builder.message().searchText = text;
            builder.message().flags.set(MessageFlag::System);

            builder.emplace<TimestampElement>();
            // text
            builder.emplace<TextElement>("Clip created!",
                                         MessageElementFlag::Text,
                                         MessageColor::System);
            // clip link
            builder
                .emplace<TextElement>("Copy link to clipboard",
                                      MessageElementFlag::Text,
                                      MessageColor::Link)
                ->setLink(Link(Link::CopyToClipboard, CLIPS_LINK.arg(clip.id)));
            // separator text
            builder.emplace<TextElement>("or", MessageElementFlag::Text,
                                         MessageColor::System);
            // edit link
            builder
                .emplace<TextElement>("edit it in browser.",
                                      MessageElementFlag::Text,
                                      MessageColor::Link)
                ->setLink(Link(Link::Url, clip.editUrl));

            this->addMessage(builder.release());
        },
        // failureCallback
        [this](auto error) {
            MessageBuilder builder;
            QString text;
            builder.message().flags.set(MessageFlag::System);

            builder.emplace<TimestampElement>();

            switch (error)
            {
                case HelixClipError::ClipsDisabled: {
                    builder.emplace<TextElement>(
                        CLIPS_FAILURE_CLIPS_DISABLED_TEXT,
                        MessageElementFlag::Text, MessageColor::System);
                    text = CLIPS_FAILURE_CLIPS_DISABLED_TEXT;
                }
                break;

                case HelixClipError::UserNotAuthenticated: {
                    builder.emplace<TextElement>(
                        CLIPS_FAILURE_NOT_AUTHENTICATED_TEXT,
                        MessageElementFlag::Text, MessageColor::System);
                    builder
                        .emplace<TextElement>(LOGIN_PROMPT_TEXT,
                                              MessageElementFlag::Text,
                                              MessageColor::Link)
                        ->setLink(ACCOUNTS_LINK);
                    text = QString("%1 %2").arg(
                        CLIPS_FAILURE_NOT_AUTHENTICATED_TEXT,
                        LOGIN_PROMPT_TEXT);
                }
                break;

                // This would most likely happen if the service is down, or if the JSON payload returned has changed format
                case HelixClipError::Unknown:
                default: {
                    builder.emplace<TextElement>(
                        CLIPS_FAILURE_UNKNOWN_ERROR_TEXT,
                        MessageElementFlag::Text, MessageColor::System);
                    text = CLIPS_FAILURE_UNKNOWN_ERROR_TEXT;
                }
                break;
            }

            builder.message().messageText = text;
            builder.message().searchText = text;

            this->addMessage(builder.release());
        },
        // finallyCallback - this will always execute, so clip creation won't ever be stuck
        [this] {
            this->clipCreationTimer_.restart();
            this->isClipCreationInProgress = false;
        });
}

boost::optional<EmotePtr> TwitchChannel::twitchBadge(
    const QString &set, const QString &version) const
{
    auto badgeSets = this->badgeSets_.access();
    auto it = badgeSets->find(set);
    if (it != badgeSets->end())
    {
        auto it2 = it->second.find(version);
        if (it2 != it->second.end())
        {
            return it2->second;
        }
    }
    return boost::none;
}

boost::optional<EmotePtr> TwitchChannel::ffzCustomModBadge() const
{
    return this->ffzCustomModBadge_.get();
}

boost::optional<EmotePtr> TwitchChannel::ffzCustomVipBadge() const
{
    return this->ffzCustomVipBadge_.get();
}

boost::optional<CheerEmote> TwitchChannel::cheerEmote(const QString &string)
{
    auto sets = this->cheerEmoteSets_.access();
    for (const auto &set : *sets)
    {
        auto match = set.regex.match(string);
        if (!match.hasMatch())
        {
            continue;
        }
        QString amount = match.captured(1);
        bool ok = false;
        int bitAmount = amount.toInt(&ok);
        if (!ok)
        {
            qCDebug(chatterinoTwitch)
                << "Error parsing bit amount in cheerEmote";
        }
        for (const auto &emote : set.cheerEmotes)
        {
            if (bitAmount >= emote.minBits)
            {
                return emote;
            }
        }
    }
    return boost::none;
}

void TwitchChannel::listenSeventv()
{
    if (const auto &eventApi = getApp()->twitch->eventApi)
    {
        eventApi->joinChannel(this->getName());
    }
}

}  // namespace chatterino<|MERGE_RESOLUTION|>--- conflicted
+++ resolved
@@ -184,12 +184,13 @@
         this->refreshBTTVChannelEmotes(false);
     });
 
-<<<<<<< HEAD
     this->destroyed.connect([this]() {
         if (const auto &eventApi = getApp()->twitch->eventApi)
         {
             eventApi->partChannel(this->getName());
-=======
+        }
+    });
+
     this->messageRemovedFromStart.connect([this](MessagePtr &msg) {
         if (msg->replyThread)
         {
@@ -197,7 +198,6 @@
             {
                 this->threads_.erase(msg->replyThread->rootId());
             }
->>>>>>> 109fb5c0
         }
     });
 
