#include "providers/twitch/TwitchChannel.hpp"

#include "common/Common.hpp"
#include "common/Env.hpp"
#include "common/NetworkRequest.hpp"
#include "common/QLogging.hpp"
#include "controllers/accounts/AccountController.hpp"
#include "controllers/notifications/NotificationController.hpp"
#include "messages/Message.hpp"
#include "providers/RecentMessagesApi.hpp"
#include "providers/bttv/BttvEmotes.hpp"
#include "providers/bttv/LoadBttvChannelEmote.hpp"
#include "providers/twitch/IrcMessageHandler.hpp"
#include "providers/twitch/PubSubManager.hpp"
#include "providers/twitch/TwitchCommon.hpp"
#include "providers/twitch/TwitchIrcServer.hpp"
#include "providers/twitch/TwitchMessageBuilder.hpp"
#include "providers/twitch/api/Helix.hpp"
#include "singletons/Emotes.hpp"
#include "singletons/Settings.hpp"
#include "singletons/Toasts.hpp"
#include "singletons/WindowManager.hpp"
#include "util/PostToThread.hpp"
#include "util/QStringHash.hpp"
#include "widgets/Window.hpp"

#include <rapidjson/document.h>
#include <IrcConnection>
#include <QJsonArray>
#include <QJsonObject>
#include <QJsonValue>
#include <QThread>
#include <QTimer>

namespace chatterino {
namespace {
    constexpr char MAGIC_MESSAGE_SUFFIX[] = u8" \U000E0000";
    constexpr int TITLE_REFRESH_PERIOD = 10000;
    constexpr int CLIP_CREATION_COOLDOWN = 5000;
    const QString CLIPS_LINK("https://clips.twitch.tv/%1");
    const QString CLIPS_FAILURE_CLIPS_DISABLED_TEXT(
        "Failed to create a clip - the streamer has clips disabled entirely or "
        "requires a certain subscriber or follower status to create clips.");
    const QString CLIPS_FAILURE_NOT_AUTHENTICATED_TEXT(
        "Failed to create a clip - you need to re-authenticate.");
    const QString CLIPS_FAILURE_UNKNOWN_ERROR_TEXT(
        "Failed to create a clip - an unknown error occurred.");
    const QString LOGIN_PROMPT_TEXT("Click here to add your account again.");
    const Link ACCOUNTS_LINK(Link::OpenAccountsPage, QString());

    std::pair<Outcome, std::unordered_set<QString>> parseChatters(
        const QJsonObject &jsonRoot)
    {
        static QStringList categories = {"broadcaster", "vips",   "moderators",
                                         "staff",       "admins", "global_mods",
                                         "viewers"};

        auto usernames = std::unordered_set<QString>();

        // parse json
        QJsonObject jsonCategories = jsonRoot.value("chatters").toObject();

        for (const auto &category : categories)
        {
            for (auto jsonCategory : jsonCategories.value(category).toArray())
            {
                usernames.insert(jsonCategory.toString());
            }
        }

        return {Success, std::move(usernames)};
    }

}  // namespace

TwitchChannel::TwitchChannel(const QString &name)
    : Channel(name, Channel::Type::Twitch)
    , ChannelChatters(*static_cast<Channel *>(this))
    , nameOptions{name, name}
    , subscriptionUrl_("https://www.twitch.tv/subs/" + name)
    , channelUrl_("https://twitch.tv/" + name)
    , popoutPlayerUrl_("https://player.twitch.tv/?parent=twitch.tv&channel=" +
                       name)
    , bttvEmotes_(std::make_shared<EmoteMap>())
    , ffzEmotes_(std::make_shared<EmoteMap>())
    , mod_(false)
{
    qCDebug(chatterinoTwitch) << "[TwitchChannel" << name << "] Opened";

    this->bSignals_.emplace_back(
        getApp()->accounts->twitch.currentUserChanged.connect([=] {
            this->setMod(false);
            this->refreshPubSub();
        }));

    this->refreshPubSub();
    this->userStateChanged.connect([this] {
        this->refreshPubSub();
    });

    // room id loaded -> refresh live status
    this->roomIdChanged.connect([this]() {
        this->refreshPubSub();
        this->refreshTitle();
        this->refreshLiveStatus();
        this->refreshBadges();
        this->refreshCheerEmotes();
        this->refreshFFZChannelEmotes(false);
        this->refreshBTTVChannelEmotes(false);
    });

<<<<<<< HEAD
    this->connected.connect([this]() {
        if (this->roomId().isEmpty())
        {
            // If we get a reconnected event when the room id is not set, we
            // just connected for the first time. After receiving the first
            // message from a channel, setRoomId is called and further
            // invocations of this event will load recent messages.
            return;
        }

        this->loadRecentMessagesReconnect();
=======
    this->messageRemovedFromStart.connect([this](MessagePtr &msg) {
        if (msg->replyThread)
        {
            if (msg->replyThread->liveCount(msg) == 0)
            {
                this->threads_.erase(msg->replyThread->rootId());
            }
        }
>>>>>>> 109fb5c0
    });

    // timers
    QObject::connect(&this->chattersListTimer_, &QTimer::timeout, [=] {
        this->refreshChatters();
    });
    this->chattersListTimer_.start(5 * 60 * 1000);

    QObject::connect(&this->threadClearTimer_, &QTimer::timeout, [=] {
        // We periodically check for any dangling reply threads that missed
        // being cleaned up on messageRemovedFromStart. This could occur if
        // some other part of the program, like a user card, held a reference
        // to the message.
        //
        // It seems difficult to actually replicate a situation where things
        // are actually cleaned up, but I've verified that cleanups DO happen.
        this->cleanUpReplyThreads();
    });
    this->threadClearTimer_.start(5 * 60 * 1000);

    // debugging
#if 0
    for (int i = 0; i < 1000; i++) {
        this->addMessage(makeSystemMessage("asef"));
    }
#endif
}

void TwitchChannel::initialize()
{
    this->fetchDisplayName();
    this->refreshChatters();
    this->refreshBadges();
}

bool TwitchChannel::isEmpty() const
{
    return this->getName().isEmpty();
}

bool TwitchChannel::canSendMessage() const
{
    return !this->isEmpty();
}

const QString &TwitchChannel::getDisplayName() const
{
    return this->nameOptions.displayName;
}

void TwitchChannel::setDisplayName(const QString &name)
{
    this->nameOptions.displayName = name;
}

const QString &TwitchChannel::getLocalizedName() const
{
    return this->nameOptions.localizedName;
}

void TwitchChannel::setLocalizedName(const QString &name)
{
    this->nameOptions.localizedName = name;
}

void TwitchChannel::refreshBTTVChannelEmotes(bool manualRefresh)
{
    BttvEmotes::loadChannel(
        weakOf<Channel>(this), this->roomId(), this->getLocalizedName(),
        [this, weak = weakOf<Channel>(this)](auto &&emoteMap) {
            if (auto shared = weak.lock())
                this->bttvEmotes_.set(
                    std::make_shared<EmoteMap>(std::move(emoteMap)));
        },
        manualRefresh);
}

void TwitchChannel::refreshFFZChannelEmotes(bool manualRefresh)
{
    FfzEmotes::loadChannel(
        weakOf<Channel>(this), this->roomId(),
        [this, weak = weakOf<Channel>(this)](auto &&emoteMap) {
            if (auto shared = weak.lock())
                this->ffzEmotes_.set(
                    std::make_shared<EmoteMap>(std::move(emoteMap)));
        },
        [this, weak = weakOf<Channel>(this)](auto &&modBadge) {
            if (auto shared = weak.lock())
            {
                this->ffzCustomModBadge_.set(std::move(modBadge));
            }
        },
        [this, weak = weakOf<Channel>(this)](auto &&vipBadge) {
            if (auto shared = weak.lock())
            {
                this->ffzCustomVipBadge_.set(std::move(vipBadge));
            }
        },
        manualRefresh);
}

void TwitchChannel::addChannelPointReward(const ChannelPointReward &reward)
{
    assertInGuiThread();

    if (!reward.isUserInputRequired)
    {
        MessageBuilder builder;
        TwitchMessageBuilder::appendChannelPointRewardMessage(
            reward, &builder, this->isMod(), this->isBroadcaster());
        this->addMessage(builder.release());
        return;
    }

    bool result = false;
    {
        auto channelPointRewards = this->channelPointRewards_.access();
        result = channelPointRewards->try_emplace(reward.id, reward).second;
    }
    if (result)
    {
        this->channelPointRewardAdded.invoke(reward);
    }
}

bool TwitchChannel::isChannelPointRewardKnown(const QString &rewardId)
{
    const auto &pointRewards = this->channelPointRewards_.accessConst();
    const auto &it = pointRewards->find(rewardId);
    return it != pointRewards->end();
}

boost::optional<ChannelPointReward> TwitchChannel::channelPointReward(
    const QString &rewardId) const
{
    auto rewards = this->channelPointRewards_.accessConst();
    auto it = rewards->find(rewardId);

    if (it == rewards->end())
        return boost::none;
    return it->second;
}

void TwitchChannel::showLoginMessage()
{
    const auto linkColor = MessageColor(MessageColor::Link);
    const auto accountsLink = Link(Link::OpenAccountsPage, QString());
    const auto currentUser = getApp()->accounts->twitch.getCurrent();
    const auto expirationText =
        QStringLiteral("You need to log in to send messages. You can link your "
                       "Twitch account");
    const auto loginPromptText = QStringLiteral("in the settings.");

    auto builder = MessageBuilder();
    builder.message().flags.set(MessageFlag::System);
    builder.message().flags.set(MessageFlag::DoNotTriggerNotification);

    builder.emplace<TimestampElement>();
    builder.emplace<TextElement>(expirationText, MessageElementFlag::Text,
                                 MessageColor::System);
    builder
        .emplace<TextElement>(loginPromptText, MessageElementFlag::Text,
                              linkColor)
        ->setLink(accountsLink);

    this->addMessage(builder.release());
}

QString TwitchChannel::prepareMessage(const QString &message) const
{
    auto app = getApp();
    QString parsedMessage = app->emotes->emojis.replaceShortCodes(message);

    // This is to make sure that combined emoji go through properly, see
    // https://github.com/Chatterino/chatterino2/issues/3384 and
    // https://mm2pl.github.io/emoji_rfc.pdf for more details
    parsedMessage.replace(ZERO_WIDTH_JOINER, ESCAPE_TAG);
    parsedMessage = parsedMessage.simplified();

    if (parsedMessage.isEmpty())
    {
        return "";
    }

    if (!this->hasHighRateLimit())
    {
        if (getSettings()->allowDuplicateMessages)
        {
            if (parsedMessage == this->lastSentMessage_)
            {
                auto spaceIndex = parsedMessage.indexOf(' ');
                // If the message starts with either '/' or '.' Twitch will treat it as a command, omitting
                // first space and only rest of the arguments treated as actual message content
                // In cases when user sends a message like ". .a b" first character and first space are omitted as well
                bool ignoreFirstSpace =
                    parsedMessage.at(0) == '/' || parsedMessage.at(0) == '.';
                if (ignoreFirstSpace)
                {
                    spaceIndex = parsedMessage.indexOf(' ', spaceIndex + 1);
                }

                if (spaceIndex == -1)
                {
                    // no spaces found, fall back to old magic character
                    parsedMessage.append(MAGIC_MESSAGE_SUFFIX);
                }
                else
                {
                    // replace the space we found in spaceIndex with two spaces
                    parsedMessage.replace(spaceIndex, 1, "  ");
                }
            }
        }
    }

    return parsedMessage;
}

void TwitchChannel::sendMessage(const QString &message)
{
    auto app = getApp();
    if (!app->accounts->twitch.isLoggedIn())
    {
        if (!message.isEmpty())
        {
            this->showLoginMessage();
        }

        return;
    }

    qCDebug(chatterinoTwitch)
        << "[TwitchChannel" << this->getName() << "] Send message:" << message;

    // Do last message processing
    QString parsedMessage = this->prepareMessage(message);
    if (parsedMessage.isEmpty())
    {
        return;
    }

    bool messageSent = false;
    this->sendMessageSignal.invoke(this->getName(), parsedMessage, messageSent);

    if (messageSent)
    {
        qCDebug(chatterinoTwitch) << "sent";
        this->lastSentMessage_ = parsedMessage;
    }
}

void TwitchChannel::sendReply(const QString &message, const QString &replyId)
{
    auto app = getApp();
    if (!app->accounts->twitch.isLoggedIn())
    {
        if (!message.isEmpty())
        {
            this->showLoginMessage();
        }

        return;
    }

    qCDebug(chatterinoTwitch) << "[TwitchChannel" << this->getName()
                              << "] Send reply message:" << message;

    // Do last message processing
    QString parsedMessage = this->prepareMessage(message);
    if (parsedMessage.isEmpty())
    {
        return;
    }

    bool messageSent = false;
    this->sendReplySignal.invoke(this->getName(), parsedMessage, replyId,
                                 messageSent);

    if (messageSent)
    {
        qCDebug(chatterinoTwitch) << "sent";
        this->lastSentMessage_ = parsedMessage;
    }
}

bool TwitchChannel::isMod() const
{
    return this->mod_;
}

bool TwitchChannel::isVip() const
{
    return this->vip_;
}

bool TwitchChannel::isStaff() const
{
    return this->staff_;
}

void TwitchChannel::setMod(bool value)
{
    if (this->mod_ != value)
    {
        this->mod_ = value;

        this->userStateChanged.invoke();
    }
}

void TwitchChannel::setVIP(bool value)
{
    if (this->vip_ != value)
    {
        this->vip_ = value;

        this->userStateChanged.invoke();
    }
}

void TwitchChannel::setStaff(bool value)
{
    if (this->staff_ != value)
    {
        this->staff_ = value;

        this->userStateChanged.invoke();
    }
}

bool TwitchChannel::isBroadcaster() const
{
    auto app = getApp();

    return this->getName() == app->accounts->twitch.getCurrent()->getUserName();
}

bool TwitchChannel::hasHighRateLimit() const
{
    return this->isMod() || this->isBroadcaster() || this->isVip();
}

bool TwitchChannel::canReconnect() const
{
    return true;
}

void TwitchChannel::reconnect()
{
    getApp()->twitch->connect();
}

QString TwitchChannel::roomId() const
{
    return *this->roomID_.access();
}

void TwitchChannel::setRoomId(const QString &id)
{
    if (*this->roomID_.accessConst() != id)
    {
        *this->roomID_.access() = id;
        this->roomIdChanged.invoke();
        this->loadRecentMessages();
    }
}

SharedAccessGuard<const TwitchChannel::RoomModes>
    TwitchChannel::accessRoomModes() const
{
    return this->roomModes_.accessConst();
}

void TwitchChannel::setRoomModes(const RoomModes &_roomModes)
{
    this->roomModes_ = _roomModes;

    this->roomModesChanged.invoke();
}

bool TwitchChannel::isLive() const
{
    return this->streamStatus_.access()->live;
}

SharedAccessGuard<const TwitchChannel::StreamStatus>
    TwitchChannel::accessStreamStatus() const
{
    return this->streamStatus_.accessConst();
}

boost::optional<EmotePtr> TwitchChannel::bttvEmote(const EmoteName &name) const
{
    auto emotes = this->bttvEmotes_.get();
    auto it = emotes->find(name);

    if (it == emotes->end())
        return boost::none;
    return it->second;
}

boost::optional<EmotePtr> TwitchChannel::ffzEmote(const EmoteName &name) const
{
    auto emotes = this->ffzEmotes_.get();
    auto it = emotes->find(name);

    if (it == emotes->end())
        return boost::none;
    return it->second;
}

std::shared_ptr<const EmoteMap> TwitchChannel::bttvEmotes() const
{
    return this->bttvEmotes_.get();
}

std::shared_ptr<const EmoteMap> TwitchChannel::ffzEmotes() const
{
    return this->ffzEmotes_.get();
}

const QString &TwitchChannel::subscriptionUrl()
{
    return this->subscriptionUrl_;
}

const QString &TwitchChannel::channelUrl()
{
    return this->channelUrl_;
}

const QString &TwitchChannel::popoutPlayerUrl()
{
    return this->popoutPlayerUrl_;
}

int TwitchChannel::chatterCount()
{
    return this->chatterCount_;
}

void TwitchChannel::setLive(bool newLiveStatus)
{
    bool gotNewLiveStatus = false;
    {
        auto guard = this->streamStatus_.access();
        if (guard->live != newLiveStatus)
        {
            gotNewLiveStatus = true;
            if (newLiveStatus)
            {
                if (getApp()->notifications->isChannelNotified(
                        this->getName(), Platform::Twitch))
                {
                    if (Toasts::isEnabled())
                    {
                        getApp()->toasts->sendChannelNotification(
                            this->getName(), Platform::Twitch);
                    }
                    if (getSettings()->notificationPlaySound)
                    {
                        getApp()->notifications->playSound();
                    }
                    if (getSettings()->notificationFlashTaskbar)
                    {
                        getApp()->windows->sendAlert();
                    }
                }
                // Channel live message
                MessageBuilder builder;
                TwitchMessageBuilder::liveSystemMessage(this->getDisplayName(),
                                                        &builder);
                this->addMessage(builder.release());

                // Message in /live channel
                MessageBuilder builder2;
                TwitchMessageBuilder::liveMessage(this->getDisplayName(),
                                                  &builder2);
                getApp()->twitch->liveChannel->addMessage(builder2.release());

                // Notify on all channels with a ping sound
                if (getSettings()->notificationOnAnyChannel &&
                    !(isInStreamerMode() &&
                      getSettings()->streamerModeSuppressLiveNotifications))
                {
                    getApp()->notifications->playSound();
                }
            }
            else
            {
                // Channel offline message
                MessageBuilder builder;
                TwitchMessageBuilder::offlineSystemMessage(
                    this->getDisplayName(), &builder);
                this->addMessage(builder.release());

                // "delete" old 'CHANNEL is live' message
                LimitedQueueSnapshot<MessagePtr> snapshot =
                    getApp()->twitch->liveChannel->getMessageSnapshot();
                int snapshotLength = snapshot.size();

                // MSVC hates this code if the parens are not there
                int end = (std::max)(0, snapshotLength - 200);
                auto liveMessageSearchText =
                    QString("%1 is live!").arg(this->getDisplayName());

                for (int i = snapshotLength - 1; i >= end; --i)
                {
                    auto &s = snapshot[i];

                    if (s->messageText == liveMessageSearchText)
                    {
                        s->flags.set(MessageFlag::Disabled);
                        break;
                    }
                }
            }
            guard->live = newLiveStatus;
        }
    }

    if (gotNewLiveStatus)
    {
        this->liveStatusChanged.invoke();
    }
}

void TwitchChannel::refreshTitle()
{
    // timer has never started, proceed and start it
    if (!this->titleRefreshedTimer_.isValid())
    {
        this->titleRefreshedTimer_.start();
    }
    else if (this->roomId().isEmpty() ||
             this->titleRefreshedTimer_.elapsed() < TITLE_REFRESH_PERIOD)
    {
        return;
    }
    this->titleRefreshedTimer_.restart();

    getHelix()->getChannel(
        this->roomId(),
        [this, weak = weakOf<Channel>(this)](HelixChannel channel) {
            ChannelPtr shared = weak.lock();

            if (!shared)
            {
                return;
            }

            {
                auto status = this->streamStatus_.access();
                status->title = channel.title;
            }

            this->liveStatusChanged.invoke();
        },
        [] {
            // failure
        });
}

void TwitchChannel::refreshLiveStatus()
{
    auto roomID = this->roomId();

    if (roomID.isEmpty())
    {
        qCDebug(chatterinoTwitch) << "[TwitchChannel" << this->getName()
                                  << "] Refreshing live status (Missing ID)";
        this->setLive(false);
        return;
    }

    getHelix()->getStreamById(
        roomID,
        [this, weak = weakOf<Channel>(this)](bool live, const auto &stream) {
            ChannelPtr shared = weak.lock();
            if (!shared)
            {
                return;
            }

            this->parseLiveStatus(live, stream);
        },
        [] {
            // failure
        },
        [] {
            // finally
        });
}

void TwitchChannel::parseLiveStatus(bool live, const HelixStream &stream)
{
    if (!live)
    {
        this->setLive(false);
        return;
    }

    {
        auto status = this->streamStatus_.access();
        status->viewerCount = stream.viewerCount;
        status->gameId = stream.gameId;
        status->game = stream.gameName;
        status->title = stream.title;
        QDateTime since = QDateTime::fromString(stream.startedAt, Qt::ISODate);
        auto diff = since.secsTo(QDateTime::currentDateTime());
        status->uptime = QString::number(diff / 3600) + "h " +
                         QString::number(diff % 3600 / 60) + "m";

        status->rerun = false;
        status->streamType = stream.type;
    }

    this->setLive(true);

    // Signal all listeners that the stream status has been updated
    this->liveStatusChanged.invoke();
}

void TwitchChannel::loadRecentMessages()
{
    if (!getSettings()->loadTwitchMessageHistoryOnConnect)
    {
        return;
    }

    if (this->loadingRecentMessages_.test_and_set())
    {
        return;  // already loading
    }

    auto weak = weakOf<Channel>(this);
    RecentMessagesApi::loadRecentMessages(
        this->getName(), weak,
        [weak](const auto &messages) {
            auto shared = weak.lock();
            if (!shared)
                return;

            auto tc = dynamic_cast<TwitchChannel *>(shared.get());
            if (!tc)
                return;

            tc->addMessagesAtStart(messages);
            tc->loadingRecentMessages_.clear();
        },
        [weak]() {
            auto shared = weak.lock();
            if (!shared)
                return;

            auto tc = dynamic_cast<TwitchChannel *>(shared.get());
            if (!tc)
                return;

            tc->loadingRecentMessages_.clear();
        });
}

void TwitchChannel::loadRecentMessagesReconnect()
{
    if (!getSettings()->loadTwitchMessageHistoryOnConnect)
    {
        return;
    }

<<<<<<< HEAD
    if (this->loadingRecentMessages_.test_and_set())
    {
        return;  // already loading
    }
=======
                auto builtMessages = handler.parseMessageWithReply(
                    shared.get(), message, allBuiltMessages);

                for (auto builtMessage : builtMessages)
                {
                    builtMessage->flags.set(MessageFlag::RecentMessage);
                    allBuiltMessages.emplace_back(builtMessage);
                }
            }
>>>>>>> 109fb5c0

    auto weak = weakOf<Channel>(this);
    RecentMessagesApi::loadRecentMessages(
        this->getName(), weak,
        [weak](const auto &messages) {
            auto shared = weak.lock();
            if (!shared)
                return;

            auto tc = dynamic_cast<TwitchChannel *>(shared.get());
            if (!tc)
                return;

            tc->fillInMissingMessages(messages);
            tc->loadingRecentMessages_.clear();
        },
        [weak]() {
            auto shared = weak.lock();
            if (!shared)
                return;

            auto tc = dynamic_cast<TwitchChannel *>(shared.get());
            if (!tc)
                return;

            tc->loadingRecentMessages_.clear();
        });
}

void TwitchChannel::refreshPubSub()
{
    auto roomId = this->roomId();
    if (roomId.isEmpty())
    {
        return;
    }

    auto currentAccount = getApp()->accounts->twitch.getCurrent();

    getApp()->twitch->pubsub->setAccount(currentAccount);

    getApp()->twitch->pubsub->listenToChannelModerationActions(roomId);
    getApp()->twitch->pubsub->listenToAutomod(roomId);
    getApp()->twitch->pubsub->listenToChannelPointRewards(roomId);
}

void TwitchChannel::refreshChatters()
{
    // setting?
    const auto streamStatus = this->accessStreamStatus();
    const auto viewerCount = static_cast<int>(streamStatus->viewerCount);
    if (getSettings()->onlyFetchChattersForSmallerStreamers)
    {
        if (streamStatus->live &&
            viewerCount > getSettings()->smallStreamerLimit)
        {
            return;
        }
    }

    // get viewer list
    NetworkRequest("https://tmi.twitch.tv/group/user/" + this->getName() +
                   "/chatters")

        .onSuccess(
            [this, weak = weakOf<Channel>(this)](auto result) -> Outcome {
                // channel still exists?
                auto shared = weak.lock();
                if (!shared)
                {
                    return Failure;
                }

                auto data = result.parseJson();
                this->chatterCount_ = data.value("chatter_count").toInt();

                auto pair = parseChatters(std::move(data));
                if (pair.first)
                {
                    this->updateOnlineChatters(pair.second);
                }

                return pair.first;
            })
        .execute();
}

void TwitchChannel::fetchDisplayName()
{
    getHelix()->getUserByName(
        this->getName(),
        [weak = weakOf<Channel>(this)](const auto &user) {
            auto shared = weak.lock();
            if (!shared)
                return;
            auto channel = static_cast<TwitchChannel *>(shared.get());
            if (QString::compare(user.displayName, channel->getName(),
                                 Qt::CaseInsensitive) == 0)
            {
                channel->setDisplayName(user.displayName);
                channel->setLocalizedName(user.displayName);
            }
            else
            {
                channel->setLocalizedName(QString("%1(%2)")
                                              .arg(channel->getName())
                                              .arg(user.displayName));
            }
            channel->addRecentChatter(channel->getDisplayName());
            channel->displayNameChanged.invoke();
        },
        [] {});
}

void TwitchChannel::addReplyThread(const std::shared_ptr<MessageThread> &thread)
{
    this->threads_[thread->rootId()] = thread;
}

const std::unordered_map<QString, std::weak_ptr<MessageThread>>
    &TwitchChannel::threads() const
{
    return this->threads_;
}

void TwitchChannel::cleanUpReplyThreads()
{
    for (auto it = this->threads_.begin(), last = this->threads_.end();
         it != last;)
    {
        bool doErase = true;
        if (auto thread = it->second.lock())
        {
            doErase = thread->liveCount() == 0;
        }

        if (doErase)
        {
            it = this->threads_.erase(it);
        }
        else
        {
            ++it;
        }
    }
}

void TwitchChannel::refreshBadges()
{
    auto url = Url{"https://badges.twitch.tv/v1/badges/channels/" +
                   this->roomId() + "/display?language=en"};
    NetworkRequest(url.string)

        .onSuccess([this,
                    weak = weakOf<Channel>(this)](auto result) -> Outcome {
            auto shared = weak.lock();
            if (!shared)
                return Failure;

            auto badgeSets = this->badgeSets_.access();

            auto jsonRoot = result.parseJson();

            auto _ = jsonRoot["badge_sets"].toObject();
            for (auto jsonBadgeSet = _.begin(); jsonBadgeSet != _.end();
                 jsonBadgeSet++)
            {
                auto &versions = (*badgeSets)[jsonBadgeSet.key()];

                auto _set = jsonBadgeSet->toObject()["versions"].toObject();
                for (auto jsonVersion_ = _set.begin();
                     jsonVersion_ != _set.end(); jsonVersion_++)
                {
                    auto jsonVersion = jsonVersion_->toObject();
                    auto emote = std::make_shared<Emote>(Emote{
                        EmoteName{},
                        ImageSet{
                            Image::fromUrl(
                                {jsonVersion["image_url_1x"].toString()}, 1),
                            Image::fromUrl(
                                {jsonVersion["image_url_2x"].toString()}, .5),
                            Image::fromUrl(
                                {jsonVersion["image_url_4x"].toString()}, .25)},
                        Tooltip{jsonVersion["description"].toString()},
                        Url{jsonVersion["clickURL"].toString()}});

                    versions.emplace(jsonVersion_.key(), emote);
                };
            }

            return Success;
        })
        .execute();
}

void TwitchChannel::refreshCheerEmotes()
{
    getHelix()->getCheermotes(
        this->roomId(),
        [this, weak = weakOf<Channel>(this)](
            const std::vector<HelixCheermoteSet> &cheermoteSets) -> Outcome {
            auto shared = weak.lock();
            if (!shared)
            {
                return Failure;
            }

            std::vector<CheerEmoteSet> emoteSets;

            for (const auto &set : cheermoteSets)
            {
                auto cheerEmoteSet = CheerEmoteSet();
                cheerEmoteSet.regex = QRegularExpression(
                    "^" + set.prefix + "([1-9][0-9]*)$",
                    QRegularExpression::CaseInsensitiveOption);

                for (const auto &tier : set.tiers)
                {
                    CheerEmote cheerEmote;

                    cheerEmote.color = QColor(tier.color);
                    cheerEmote.minBits = tier.minBits;
                    cheerEmote.regex = cheerEmoteSet.regex;

                    // TODO(pajlada): We currently hardcode dark here :|
                    // We will continue to do so for now since we haven't had to
                    // solve that anywhere else

                    // Combine the prefix (e.g. BibleThump) with the tier (1, 100 etc.)
                    auto emoteTooltip =
                        set.prefix + tier.id + "<br>Twitch Cheer Emote";
                    cheerEmote.animatedEmote = std::make_shared<Emote>(
                        Emote{EmoteName{"cheer emote"},
                              ImageSet{
                                  tier.darkAnimated.imageURL1x,
                                  tier.darkAnimated.imageURL2x,
                                  tier.darkAnimated.imageURL4x,
                              },
                              Tooltip{emoteTooltip}, Url{}});
                    cheerEmote.staticEmote = std::make_shared<Emote>(
                        Emote{EmoteName{"cheer emote"},
                              ImageSet{
                                  tier.darkStatic.imageURL1x,
                                  tier.darkStatic.imageURL2x,
                                  tier.darkStatic.imageURL4x,
                              },
                              Tooltip{emoteTooltip}, Url{}});

                    cheerEmoteSet.cheerEmotes.emplace_back(
                        std::move(cheerEmote));
                }

                // Sort cheermotes by cost
                std::sort(cheerEmoteSet.cheerEmotes.begin(),
                          cheerEmoteSet.cheerEmotes.end(),
                          [](const auto &lhs, const auto &rhs) {
                              return lhs.minBits > rhs.minBits;
                          });

                emoteSets.emplace_back(std::move(cheerEmoteSet));
            }

            *this->cheerEmoteSets_.access() = std::move(emoteSets);

            return Success;
        },
        [] {
            // Failure
            return Failure;
        });
}

void TwitchChannel::createClip()
{
    if (!this->isLive())
    {
        this->addMessage(makeSystemMessage(
            "Cannot create clip while the channel is offline!"));
        return;
    }

    // timer has never started, proceed and start it
    if (!this->clipCreationTimer_.isValid())
    {
        this->clipCreationTimer_.start();
    }
    else if (this->clipCreationTimer_.elapsed() < CLIP_CREATION_COOLDOWN ||
             this->isClipCreationInProgress)
    {
        return;
    }

    this->addMessage(makeSystemMessage("Creating clip..."));
    this->isClipCreationInProgress = true;

    getHelix()->createClip(
        this->roomId(),
        // successCallback
        [this](const HelixClip &clip) {
            MessageBuilder builder;
            QString text(
                "Clip created! Copy link to clipboard or edit it in browser.");
            builder.message().messageText = text;
            builder.message().searchText = text;
            builder.message().flags.set(MessageFlag::System);

            builder.emplace<TimestampElement>();
            // text
            builder.emplace<TextElement>("Clip created!",
                                         MessageElementFlag::Text,
                                         MessageColor::System);
            // clip link
            builder
                .emplace<TextElement>("Copy link to clipboard",
                                      MessageElementFlag::Text,
                                      MessageColor::Link)
                ->setLink(Link(Link::CopyToClipboard, CLIPS_LINK.arg(clip.id)));
            // separator text
            builder.emplace<TextElement>("or", MessageElementFlag::Text,
                                         MessageColor::System);
            // edit link
            builder
                .emplace<TextElement>("edit it in browser.",
                                      MessageElementFlag::Text,
                                      MessageColor::Link)
                ->setLink(Link(Link::Url, clip.editUrl));

            this->addMessage(builder.release());
        },
        // failureCallback
        [this](auto error) {
            MessageBuilder builder;
            QString text;
            builder.message().flags.set(MessageFlag::System);

            builder.emplace<TimestampElement>();

            switch (error)
            {
                case HelixClipError::ClipsDisabled: {
                    builder.emplace<TextElement>(
                        CLIPS_FAILURE_CLIPS_DISABLED_TEXT,
                        MessageElementFlag::Text, MessageColor::System);
                    text = CLIPS_FAILURE_CLIPS_DISABLED_TEXT;
                }
                break;

                case HelixClipError::UserNotAuthenticated: {
                    builder.emplace<TextElement>(
                        CLIPS_FAILURE_NOT_AUTHENTICATED_TEXT,
                        MessageElementFlag::Text, MessageColor::System);
                    builder
                        .emplace<TextElement>(LOGIN_PROMPT_TEXT,
                                              MessageElementFlag::Text,
                                              MessageColor::Link)
                        ->setLink(ACCOUNTS_LINK);
                    text = QString("%1 %2").arg(
                        CLIPS_FAILURE_NOT_AUTHENTICATED_TEXT,
                        LOGIN_PROMPT_TEXT);
                }
                break;

                // This would most likely happen if the service is down, or if the JSON payload returned has changed format
                case HelixClipError::Unknown:
                default: {
                    builder.emplace<TextElement>(
                        CLIPS_FAILURE_UNKNOWN_ERROR_TEXT,
                        MessageElementFlag::Text, MessageColor::System);
                    text = CLIPS_FAILURE_UNKNOWN_ERROR_TEXT;
                }
                break;
            }

            builder.message().messageText = text;
            builder.message().searchText = text;

            this->addMessage(builder.release());
        },
        // finallyCallback - this will always execute, so clip creation won't ever be stuck
        [this] {
            this->clipCreationTimer_.restart();
            this->isClipCreationInProgress = false;
        });
}

boost::optional<EmotePtr> TwitchChannel::twitchBadge(
    const QString &set, const QString &version) const
{
    auto badgeSets = this->badgeSets_.access();
    auto it = badgeSets->find(set);
    if (it != badgeSets->end())
    {
        auto it2 = it->second.find(version);
        if (it2 != it->second.end())
        {
            return it2->second;
        }
    }
    return boost::none;
}

boost::optional<EmotePtr> TwitchChannel::ffzCustomModBadge() const
{
    return this->ffzCustomModBadge_.get();
}

boost::optional<EmotePtr> TwitchChannel::ffzCustomVipBadge() const
{
    return this->ffzCustomVipBadge_.get();
}

boost::optional<CheerEmote> TwitchChannel::cheerEmote(const QString &string)
{
    auto sets = this->cheerEmoteSets_.access();
    for (const auto &set : *sets)
    {
        auto match = set.regex.match(string);
        if (!match.hasMatch())
        {
            continue;
        }
        QString amount = match.captured(1);
        bool ok = false;
        int bitAmount = amount.toInt(&ok);
        if (!ok)
        {
            qCDebug(chatterinoTwitch)
                << "Error parsing bit amount in cheerEmote";
        }
        for (const auto &emote : set.cheerEmotes)
        {
            if (bitAmount >= emote.minBits)
            {
                return emote;
            }
        }
    }
    return boost::none;
}

}  // namespace chatterino<|MERGE_RESOLUTION|>--- conflicted
+++ resolved
@@ -109,7 +109,6 @@
         this->refreshBTTVChannelEmotes(false);
     });
 
-<<<<<<< HEAD
     this->connected.connect([this]() {
         if (this->roomId().isEmpty())
         {
@@ -121,7 +120,8 @@
         }
 
         this->loadRecentMessagesReconnect();
-=======
+    });
+
     this->messageRemovedFromStart.connect([this](MessagePtr &msg) {
         if (msg->replyThread)
         {
@@ -130,7 +130,6 @@
                 this->threads_.erase(msg->replyThread->rootId());
             }
         }
->>>>>>> 109fb5c0
     });
 
     // timers
@@ -801,22 +800,10 @@
         return;
     }
 
-<<<<<<< HEAD
     if (this->loadingRecentMessages_.test_and_set())
     {
         return;  // already loading
     }
-=======
-                auto builtMessages = handler.parseMessageWithReply(
-                    shared.get(), message, allBuiltMessages);
-
-                for (auto builtMessage : builtMessages)
-                {
-                    builtMessage->flags.set(MessageFlag::RecentMessage);
-                    allBuiltMessages.emplace_back(builtMessage);
-                }
-            }
->>>>>>> 109fb5c0
 
     auto weak = weakOf<Channel>(this);
     RecentMessagesApi::loadRecentMessages(
