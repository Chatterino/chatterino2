#include "providers/twitch/TwitchChannel.hpp"

#include "common/Common.hpp"
#include "common/Env.hpp"
#include "common/NetworkRequest.hpp"
#include "common/QLogging.hpp"
#include "controllers/accounts/AccountController.hpp"
#include "controllers/notifications/NotificationController.hpp"
#include "messages/Message.hpp"
#include "providers/bttv/BttvEmotes.hpp"
#include "providers/bttv/LoadBttvChannelEmote.hpp"
#include "providers/twitch/IrcMessageHandler.hpp"
#include "providers/twitch/PubSubManager.hpp"
#include "providers/twitch/TwitchCommon.hpp"
#include "providers/twitch/TwitchIrcServer.hpp"
#include "providers/twitch/TwitchMessageBuilder.hpp"
#include "providers/twitch/api/Helix.hpp"
#include "singletons/Emotes.hpp"
#include "singletons/Settings.hpp"
#include "singletons/Toasts.hpp"
#include "singletons/WindowManager.hpp"
#include "util/FormatTime.hpp"
#include "util/PostToThread.hpp"
#include "util/QStringHash.hpp"
#include "widgets/Window.hpp"

#include <rapidjson/document.h>
#include <IrcConnection>
#include <QJsonArray>
#include <QJsonObject>
#include <QJsonValue>
#include <QThread>
#include <QTimer>

namespace chatterino {
namespace {
    constexpr char MAGIC_MESSAGE_SUFFIX[] = u8" \U000E0000";
    constexpr int TITLE_REFRESH_PERIOD = 10000;
    constexpr int CLIP_CREATION_COOLDOWN = 5000;
    const QString CLIPS_LINK("https://clips.twitch.tv/%1");
    const QString CLIPS_FAILURE_CLIPS_DISABLED_TEXT(
        "Failed to create a clip - the streamer has clips disabled entirely or "
        "requires a certain subscriber or follower status to create clips.");
    const QString CLIPS_FAILURE_NOT_AUTHENTICATED_TEXT(
        "Failed to create a clip - you need to re-authenticate.");
    const QString CLIPS_FAILURE_UNKNOWN_ERROR_TEXT(
        "Failed to create a clip - an unknown error occurred.");
    const QString LOGIN_PROMPT_TEXT("Click here to add your account again.");
    const Link ACCOUNTS_LINK(Link::OpenAccountsPage, QString());

    // convertClearchatToNotice takes a Communi::IrcMessage that is a CLEARCHAT command and converts it to a readable NOTICE message
    // This has historically been done in the Recent Messages API, but this functionality is being moved to Chatterino instead
    auto convertClearchatToNotice(Communi::IrcMessage *message)
    {
        auto channelName = message->parameter(0);
        QString noticeMessage{};
        if (message->tags().contains("target-user-id"))
        {
            auto target = message->parameter(1);

            if (message->tags().contains("ban-duration"))
            {
                // User was timed out
                noticeMessage =
                    QString("%1 has been timed out for %2.")
                        .arg(target)
                        .arg(formatTime(
                            message->tag("ban-duration").toString()));
            }
            else
            {
                // User was permanently banned
                noticeMessage =
                    QString("%1 has been permanently banned.").arg(target);
            }
        }
        else
        {
            // Chat was cleared
            noticeMessage = "Chat has been cleared by a moderator.";
        }

        // rebuild the raw IRC message so we can convert it back to an ircmessage again!
        // this could probably be done in a smarter way

        auto s = QString(":tmi.twitch.tv NOTICE %1 :%2")
                     .arg(channelName)
                     .arg(noticeMessage);

        auto newMessage = Communi::IrcMessage::fromData(s.toUtf8(), nullptr);
        newMessage->setTags(message->tags());

        return newMessage;
    }

    // parseRecentMessages takes a json object and returns a vector of
    // Communi IrcMessages
    auto parseRecentMessages(const QJsonObject &jsonRoot, ChannelPtr channel)
    {
        QJsonArray jsonMessages = jsonRoot.value("messages").toArray();
        std::vector<Communi::IrcMessage *> messages;

        if (jsonMessages.empty())
            return messages;

        for (const auto jsonMessage : jsonMessages)
        {
            auto content = jsonMessage.toString();
            content.replace(COMBINED_FIXER, ZERO_WIDTH_JOINER);

            auto message =
                Communi::IrcMessage::fromData(content.toUtf8(), nullptr);

            if (message->command() == "CLEARCHAT")
            {
                message = convertClearchatToNotice(message);
            }

            messages.emplace_back(std::move(message));
        }

        return messages;
    }
    std::pair<Outcome, std::unordered_set<QString>> parseChatters(
        const QJsonObject &jsonRoot)
    {
        static QStringList categories = {"broadcaster", "vips",   "moderators",
                                         "staff",       "admins", "global_mods",
                                         "viewers"};

        auto usernames = std::unordered_set<QString>();

        // parse json
        QJsonObject jsonCategories = jsonRoot.value("chatters").toObject();

        for (const auto &category : categories)
        {
            for (auto jsonCategory : jsonCategories.value(category).toArray())
            {
                usernames.insert(jsonCategory.toString());
            }
        }

        return {Success, std::move(usernames)};
    }
}  // namespace

TwitchChannel::TwitchChannel(const QString &name)
    : Channel(name, Channel::Type::Twitch)
    , ChannelChatters(*static_cast<Channel *>(this))
    , nameOptions{name, name}
    , subscriptionUrl_("https://www.twitch.tv/subs/" + name)
    , channelUrl_("https://twitch.tv/" + name)
    , popoutPlayerUrl_("https://player.twitch.tv/?parent=twitch.tv&channel=" +
                       name)
    , bttvEmotes_(std::make_shared<EmoteMap>())
    , ffzEmotes_(std::make_shared<EmoteMap>())
    , mod_(false)
{
    qCDebug(chatterinoTwitch) << "[TwitchChannel" << name << "] Opened";

    this->bSignals_.emplace_back(
        getApp()->accounts->twitch.currentUserChanged.connect([=] {
            this->setMod(false);
            this->refreshPubSub();
        }));

    this->refreshPubSub();
    this->userStateChanged.connect([this] {
        this->refreshPubSub();
    });

    // room id loaded -> refresh live status
    this->roomIdChanged.connect([this]() {
        this->refreshPubSub();
        this->refreshTitle();
        this->refreshLiveStatus();
        this->refreshBadges();
        this->refreshCheerEmotes();
        this->refreshFFZChannelEmotes(false);
        this->refreshBTTVChannelEmotes(false);
    });

    this->messageRemovedFromStart.connect([this](MessagePtr &msg) {
        if (msg->replyThread)
        {
            if (msg->replyThread->liveCount(msg) == 0)
            {
                this->threads_.erase(msg->replyThread->rootId());
            }
        }
    });

    // timers
    QObject::connect(&this->chattersListTimer_, &QTimer::timeout, [=] {
        this->refreshChatters();
    });
    this->chattersListTimer_.start(5 * 60 * 1000);

<<<<<<< HEAD
    QObject::connect(&this->threadClearTimer_, &QTimer::timeout, [=] {
        // We periodically check for any dangling reply threads that missed
        // being cleaned up on messageRemovedFromStart. This could occur if
        // some other part of the program, like a user card, held a reference
        // to the message.
        //
        // It seems difficult to actually replicate a situation where things
        // are actually cleaned up, but I've verified that cleanups DO happen.
        this->cleanUpReplyThreads();
    });
    this->threadClearTimer_.start(5 * 60 * 1000);

    QObject::connect(&this->liveStatusTimer_, &QTimer::timeout, [=] {
        this->refreshLiveStatus();
    });
    this->liveStatusTimer_.start(60 * 1000);

=======
>>>>>>> 57783c74
    // debugging
#if 0
    for (int i = 0; i < 1000; i++) {
        this->addMessage(makeSystemMessage("asef"));
    }
#endif
}

void TwitchChannel::initialize()
{
    this->fetchDisplayName();
    this->refreshChatters();
    this->refreshBadges();
}

bool TwitchChannel::isEmpty() const
{
    return this->getName().isEmpty();
}

bool TwitchChannel::canSendMessage() const
{
    return !this->isEmpty();
}

const QString &TwitchChannel::getDisplayName() const
{
    return this->nameOptions.displayName;
}

void TwitchChannel::setDisplayName(const QString &name)
{
    this->nameOptions.displayName = name;
}

const QString &TwitchChannel::getLocalizedName() const
{
    return this->nameOptions.localizedName;
}

void TwitchChannel::setLocalizedName(const QString &name)
{
    this->nameOptions.localizedName = name;
}

void TwitchChannel::refreshBTTVChannelEmotes(bool manualRefresh)
{
    BttvEmotes::loadChannel(
        weakOf<Channel>(this), this->roomId(), this->getLocalizedName(),
        [this, weak = weakOf<Channel>(this)](auto &&emoteMap) {
            if (auto shared = weak.lock())
                this->bttvEmotes_.set(
                    std::make_shared<EmoteMap>(std::move(emoteMap)));
        },
        manualRefresh);
}

void TwitchChannel::refreshFFZChannelEmotes(bool manualRefresh)
{
    FfzEmotes::loadChannel(
        weakOf<Channel>(this), this->roomId(),
        [this, weak = weakOf<Channel>(this)](auto &&emoteMap) {
            if (auto shared = weak.lock())
                this->ffzEmotes_.set(
                    std::make_shared<EmoteMap>(std::move(emoteMap)));
        },
        [this, weak = weakOf<Channel>(this)](auto &&modBadge) {
            if (auto shared = weak.lock())
            {
                this->ffzCustomModBadge_.set(std::move(modBadge));
            }
        },
        [this, weak = weakOf<Channel>(this)](auto &&vipBadge) {
            if (auto shared = weak.lock())
            {
                this->ffzCustomVipBadge_.set(std::move(vipBadge));
            }
        },
        manualRefresh);
}

void TwitchChannel::addChannelPointReward(const ChannelPointReward &reward)
{
    assertInGuiThread();

    if (!reward.isUserInputRequired)
    {
        MessageBuilder builder;
        TwitchMessageBuilder::appendChannelPointRewardMessage(
            reward, &builder, this->isMod(), this->isBroadcaster());
        this->addMessage(builder.release());
        return;
    }

    bool result = false;
    {
        auto channelPointRewards = this->channelPointRewards_.access();
        result = channelPointRewards->try_emplace(reward.id, reward).second;
    }
    if (result)
    {
        this->channelPointRewardAdded.invoke(reward);
    }
}

bool TwitchChannel::isChannelPointRewardKnown(const QString &rewardId)
{
    const auto &pointRewards = this->channelPointRewards_.accessConst();
    const auto &it = pointRewards->find(rewardId);
    return it != pointRewards->end();
}

boost::optional<ChannelPointReward> TwitchChannel::channelPointReward(
    const QString &rewardId) const
{
    auto rewards = this->channelPointRewards_.accessConst();
    auto it = rewards->find(rewardId);

    if (it == rewards->end())
        return boost::none;
    return it->second;
}

void TwitchChannel::showLoginMessage()
{
    const auto linkColor = MessageColor(MessageColor::Link);
    const auto accountsLink = Link(Link::OpenAccountsPage, QString());
    const auto currentUser = getApp()->accounts->twitch.getCurrent();
    const auto expirationText =
        QString("You need to log in to send messages. You can link your "
                "Twitch account");
    const auto loginPromptText = QString("in the settings.");

    auto builder = MessageBuilder();
    builder.message().flags.set(MessageFlag::System);
    builder.message().flags.set(MessageFlag::DoNotTriggerNotification);

    builder.emplace<TimestampElement>();
    builder.emplace<TextElement>(expirationText, MessageElementFlag::Text,
                                 MessageColor::System);
    builder
        .emplace<TextElement>(loginPromptText, MessageElementFlag::Text,
                              linkColor)
        ->setLink(accountsLink);

    this->addMessage(builder.release());
}

QString TwitchChannel::prepareMessage(Application *app,
                                      const QString &message) const
{
    QString parsedMessage = app->emotes->emojis.replaceShortCodes(message);

    // This is to make sure that combined emoji go through properly, see
    // https://github.com/Chatterino/chatterino2/issues/3384 and
    // https://mm2pl.github.io/emoji_rfc.pdf for more details
    parsedMessage.replace(ZERO_WIDTH_JOINER, ESCAPE_TAG);
    parsedMessage = parsedMessage.simplified();

    if (parsedMessage.isEmpty())
    {
        return "";
    }

    if (!this->hasHighRateLimit())
    {
        if (getSettings()->allowDuplicateMessages)
        {
            if (parsedMessage == this->lastSentMessage_)
            {
                auto spaceIndex = parsedMessage.indexOf(' ');
                // If the message starts with either '/' or '.' Twitch will treat it as a command, omitting
                // first space and only rest of the arguments treated as actual message content
                // In cases when user sends a message like ". .a b" first character and first space are omitted as well
                bool ignoreFirstSpace =
                    parsedMessage.at(0) == '/' || parsedMessage.at(0) == '.';
                if (ignoreFirstSpace)
                {
                    spaceIndex = parsedMessage.indexOf(' ', spaceIndex + 1);
                }

                if (spaceIndex == -1)
                {
                    // no spaces found, fall back to old magic character
                    parsedMessage.append(MAGIC_MESSAGE_SUFFIX);
                }
                else
                {
                    // replace the space we found in spaceIndex with two spaces
                    parsedMessage.replace(spaceIndex, 1, "  ");
                }
            }
        }
    }

    return parsedMessage;
}

void TwitchChannel::sendMessage(const QString &message)
{
    auto app = getApp();
    if (!app->accounts->twitch.isLoggedIn())
    {
        if (message.isEmpty())
        {
            return;
        }

        this->showLoginMessage();
        return;
    }

    qCDebug(chatterinoTwitch)
        << "[TwitchChannel" << this->getName() << "] Send message:" << message;

    // Do last message processing
    QString parsedMessage = this->prepareMessage(app, message);
    if (parsedMessage.isEmpty())
    {
        return;
    }

    bool messageSent = false;
    this->sendMessageSignal.invoke(this->getName(), parsedMessage, messageSent);

    if (messageSent)
    {
        qCDebug(chatterinoTwitch) << "sent";
        this->lastSentMessage_ = parsedMessage;
    }
}

void TwitchChannel::sendReply(const QString &message, const QString &replyId)
{
    auto app = getApp();
    if (!app->accounts->twitch.isLoggedIn())
    {
        if (message.isEmpty())
        {
            return;
        }

        this->showLoginMessage();
        return;
    }

    qCDebug(chatterinoTwitch) << "[TwitchChannel" << this->getName()
                              << "] Send reply message:" << message;

    // Do last message processing
    QString parsedMessage = this->prepareMessage(app, message);

    bool messageSent = false;
    this->sendReplySignal.invoke(this->getName(), parsedMessage, replyId,
                                 messageSent);

    if (messageSent)
    {
        qCDebug(chatterinoTwitch) << "sent";
        this->lastSentMessage_ = parsedMessage;
    }
}

bool TwitchChannel::isMod() const
{
    return this->mod_;
}

bool TwitchChannel::isVip() const
{
    return this->vip_;
}

bool TwitchChannel::isStaff() const
{
    return this->staff_;
}

void TwitchChannel::setMod(bool value)
{
    if (this->mod_ != value)
    {
        this->mod_ = value;

        this->userStateChanged.invoke();
    }
}

void TwitchChannel::setVIP(bool value)
{
    if (this->vip_ != value)
    {
        this->vip_ = value;

        this->userStateChanged.invoke();
    }
}

void TwitchChannel::setStaff(bool value)
{
    if (this->staff_ != value)
    {
        this->staff_ = value;

        this->userStateChanged.invoke();
    }
}

bool TwitchChannel::isBroadcaster() const
{
    auto app = getApp();

    return this->getName() == app->accounts->twitch.getCurrent()->getUserName();
}

bool TwitchChannel::hasHighRateLimit() const
{
    return this->isMod() || this->isBroadcaster() || this->isVip();
}

bool TwitchChannel::canReconnect() const
{
    return true;
}

void TwitchChannel::reconnect()
{
    getApp()->twitch->connect();
}

QString TwitchChannel::roomId() const
{
    return *this->roomID_.access();
}

void TwitchChannel::setRoomId(const QString &id)
{
    if (*this->roomID_.accessConst() != id)
    {
        *this->roomID_.access() = id;
        this->roomIdChanged.invoke();
        this->loadRecentMessages();
    }
}

SharedAccessGuard<const TwitchChannel::RoomModes>
    TwitchChannel::accessRoomModes() const
{
    return this->roomModes_.accessConst();
}

void TwitchChannel::setRoomModes(const RoomModes &_roomModes)
{
    this->roomModes_ = _roomModes;

    this->roomModesChanged.invoke();
}

bool TwitchChannel::isLive() const
{
    return this->streamStatus_.access()->live;
}

SharedAccessGuard<const TwitchChannel::StreamStatus>
    TwitchChannel::accessStreamStatus() const
{
    return this->streamStatus_.accessConst();
}

boost::optional<EmotePtr> TwitchChannel::bttvEmote(const EmoteName &name) const
{
    auto emotes = this->bttvEmotes_.get();
    auto it = emotes->find(name);

    if (it == emotes->end())
        return boost::none;
    return it->second;
}

boost::optional<EmotePtr> TwitchChannel::ffzEmote(const EmoteName &name) const
{
    auto emotes = this->ffzEmotes_.get();
    auto it = emotes->find(name);

    if (it == emotes->end())
        return boost::none;
    return it->second;
}

std::shared_ptr<const EmoteMap> TwitchChannel::bttvEmotes() const
{
    return this->bttvEmotes_.get();
}

std::shared_ptr<const EmoteMap> TwitchChannel::ffzEmotes() const
{
    return this->ffzEmotes_.get();
}

const QString &TwitchChannel::subscriptionUrl()
{
    return this->subscriptionUrl_;
}

const QString &TwitchChannel::channelUrl()
{
    return this->channelUrl_;
}

const QString &TwitchChannel::popoutPlayerUrl()
{
    return this->popoutPlayerUrl_;
}

int TwitchChannel::chatterCount()
{
    return this->chatterCount_;
}

void TwitchChannel::setLive(bool newLiveStatus)
{
    bool gotNewLiveStatus = false;
    {
        auto guard = this->streamStatus_.access();
        if (guard->live != newLiveStatus)
        {
            gotNewLiveStatus = true;
            if (newLiveStatus)
            {
                if (getApp()->notifications->isChannelNotified(
                        this->getName(), Platform::Twitch))
                {
                    if (Toasts::isEnabled())
                    {
                        getApp()->toasts->sendChannelNotification(
                            this->getName(), Platform::Twitch);
                    }
                    if (getSettings()->notificationPlaySound)
                    {
                        getApp()->notifications->playSound();
                    }
                    if (getSettings()->notificationFlashTaskbar)
                    {
                        getApp()->windows->sendAlert();
                    }
                }
                // Channel live message
                MessageBuilder builder;
                TwitchMessageBuilder::liveSystemMessage(this->getDisplayName(),
                                                        &builder);
                this->addMessage(builder.release());

                // Message in /live channel
                MessageBuilder builder2;
                TwitchMessageBuilder::liveMessage(this->getDisplayName(),
                                                  &builder2);
                getApp()->twitch->liveChannel->addMessage(builder2.release());

                // Notify on all channels with a ping sound
                if (getSettings()->notificationOnAnyChannel &&
                    !(isInStreamerMode() &&
                      getSettings()->streamerModeSuppressLiveNotifications))
                {
                    getApp()->notifications->playSound();
                }
            }
            else
            {
                // Channel offline message
                MessageBuilder builder;
                TwitchMessageBuilder::offlineSystemMessage(
                    this->getDisplayName(), &builder);
                this->addMessage(builder.release());

                // "delete" old 'CHANNEL is live' message
                LimitedQueueSnapshot<MessagePtr> snapshot =
                    getApp()->twitch->liveChannel->getMessageSnapshot();
                int snapshotLength = snapshot.size();

                // MSVC hates this code if the parens are not there
                int end = (std::max)(0, snapshotLength - 200);
                auto liveMessageSearchText =
                    QString("%1 is live!").arg(this->getDisplayName());

                for (int i = snapshotLength - 1; i >= end; --i)
                {
                    auto &s = snapshot[i];

                    if (s->messageText == liveMessageSearchText)
                    {
                        s->flags.set(MessageFlag::Disabled);
                        break;
                    }
                }
            }
            guard->live = newLiveStatus;
        }
    }

    if (gotNewLiveStatus)
    {
        this->liveStatusChanged.invoke();
    }
}

void TwitchChannel::refreshTitle()
{
    // timer has never started, proceed and start it
    if (!this->titleRefreshedTimer_.isValid())
    {
        this->titleRefreshedTimer_.start();
    }
    else if (this->roomId().isEmpty() ||
             this->titleRefreshedTimer_.elapsed() < TITLE_REFRESH_PERIOD)
    {
        return;
    }
    this->titleRefreshedTimer_.restart();

    getHelix()->getChannel(
        this->roomId(),
        [this, weak = weakOf<Channel>(this)](HelixChannel channel) {
            ChannelPtr shared = weak.lock();

            if (!shared)
            {
                return;
            }

            {
                auto status = this->streamStatus_.access();
                status->title = channel.title;
            }

            this->liveStatusChanged.invoke();
        },
        [] {
            // failure
        });
}

void TwitchChannel::refreshLiveStatus()
{
    auto roomID = this->roomId();

    if (roomID.isEmpty())
    {
        qCDebug(chatterinoTwitch) << "[TwitchChannel" << this->getName()
                                  << "] Refreshing live status (Missing ID)";
        this->setLive(false);
        return;
    }

    getHelix()->getStreamById(
        roomID,
        [this, weak = weakOf<Channel>(this)](bool live, const auto &stream) {
            ChannelPtr shared = weak.lock();
            if (!shared)
            {
                return;
            }

            this->parseLiveStatus(live, stream);
        },
        [] {
            // failure
        });
}

void TwitchChannel::parseLiveStatus(bool live, const HelixStream &stream)
{
    if (!live)
    {
        this->setLive(false);
        return;
    }

    {
        auto status = this->streamStatus_.access();
        status->viewerCount = stream.viewerCount;
        status->gameId = stream.gameId;
        status->game = stream.gameName;
        status->title = stream.title;
        QDateTime since = QDateTime::fromString(stream.startedAt, Qt::ISODate);
        auto diff = since.secsTo(QDateTime::currentDateTime());
        status->uptime = QString::number(diff / 3600) + "h " +
                         QString::number(diff % 3600 / 60) + "m";

        status->rerun = false;
        status->streamType = stream.type;
    }

    this->setLive(true);

    // Signal all listeners that the stream status has been updated
    this->liveStatusChanged.invoke();
}

void TwitchChannel::loadRecentMessages()
{
    if (!getSettings()->loadTwitchMessageHistoryOnConnect)
    {
        return;
    }

    QUrl url(Env::get().recentMessagesApiUrl.arg(this->getName()));
    QUrlQuery urlQuery(url);
    if (!urlQuery.hasQueryItem("limit"))
    {
        urlQuery.addQueryItem(
            "limit", QString::number(getSettings()->twitchMessageHistoryLimit));
    }
    url.setQuery(urlQuery);

    auto weak = weakOf<Channel>(this);

    NetworkRequest(url)
        .onSuccess([this, weak](NetworkResult result) -> Outcome {
            auto shared = weak.lock();
            if (!shared)
                return Failure;

            auto root = result.parseJson();
            auto messages = parseRecentMessages(root, shared);

            auto &handler = IrcMessageHandler::instance();

            std::vector<MessagePtr> allBuiltMessages;

            for (auto message : messages)
            {
                if (message->tags().contains("rm-received-ts"))
                {
                    QDate msgDate = QDateTime::fromMSecsSinceEpoch(
                                        message->tags()
                                            .value("rm-received-ts")
                                            .toLongLong())
                                        .date();
                    if (msgDate != shared.get()->lastDate_)
                    {
                        shared.get()->lastDate_ = msgDate;
                        auto msg = makeSystemMessage(
                            QLocale().toString(msgDate, QLocale::LongFormat),
                            QTime(0, 0));
                        msg->flags.set(MessageFlag::RecentMessage);
                        allBuiltMessages.emplace_back(msg);
                    }
                }

                for (auto builtMessage :
                     handler.parseMessage(shared.get(), message))
                {
                    builtMessage->flags.set(MessageFlag::RecentMessage);
                    allBuiltMessages.emplace_back(builtMessage);
                }
            }

            postToThread([this, shared, root,
                          messages = std::move(allBuiltMessages)]() mutable {
                shared->addMessagesAtStart(messages);

                // Notify user about a possible gap in logs if it returned some messages
                // but isn't currently joined to a channel
                if (QString errorCode = root.value("error_code").toString();
                    !errorCode.isEmpty())
                {
                    qCDebug(chatterinoTwitch)
                        << QString("rm error_code=%1, channel=%2")
                               .arg(errorCode, this->getName());
                    if (errorCode == "channel_not_joined" && !messages.empty())
                    {
                        shared->addMessage(makeSystemMessage(
                            "Message history service recovering, there may be "
                            "gaps in the message history."));
                    }
                }
            });

            return Success;
        })
        .onError([weak](NetworkResult result) {
            auto shared = weak.lock();
            if (!shared)
                return;

            shared->addMessage(makeSystemMessage(
                QString("Message history service unavailable (Error %1)")
                    .arg(result.status())));
        })
        .execute();
}

void TwitchChannel::refreshPubSub()
{
    auto roomId = this->roomId();
    if (roomId.isEmpty())
    {
        return;
    }

    auto currentAccount = getApp()->accounts->twitch.getCurrent();

    getApp()->twitch->pubsub->setAccount(currentAccount);

    getApp()->twitch->pubsub->listenToChannelModerationActions(roomId);
    getApp()->twitch->pubsub->listenToAutomod(roomId);
    getApp()->twitch->pubsub->listenToChannelPointRewards(roomId);
}

void TwitchChannel::refreshChatters()
{
    // setting?
    const auto streamStatus = this->accessStreamStatus();
    const auto viewerCount = static_cast<int>(streamStatus->viewerCount);
    if (getSettings()->onlyFetchChattersForSmallerStreamers)
    {
        if (streamStatus->live &&
            viewerCount > getSettings()->smallStreamerLimit)
        {
            return;
        }
    }

    // get viewer list
    NetworkRequest("https://tmi.twitch.tv/group/user/" + this->getName() +
                   "/chatters")

        .onSuccess(
            [this, weak = weakOf<Channel>(this)](auto result) -> Outcome {
                // channel still exists?
                auto shared = weak.lock();
                if (!shared)
                {
                    return Failure;
                }

                auto data = result.parseJson();
                this->chatterCount_ = data.value("chatter_count").toInt();

                auto pair = parseChatters(std::move(data));
                if (pair.first)
                {
                    this->updateOnlineChatters(pair.second);
                }

                return pair.first;
            })
        .execute();
}

void TwitchChannel::fetchDisplayName()
{
    getHelix()->getUserByName(
        this->getName(),
        [weak = weakOf<Channel>(this)](const auto &user) {
            auto shared = weak.lock();
            if (!shared)
                return;
            auto channel = static_cast<TwitchChannel *>(shared.get());
            if (QString::compare(user.displayName, channel->getName(),
                                 Qt::CaseInsensitive) == 0)
            {
                channel->setDisplayName(user.displayName);
                channel->setLocalizedName(user.displayName);
            }
            else
            {
                channel->setLocalizedName(QString("%1(%2)")
                                              .arg(channel->getName())
                                              .arg(user.displayName));
            }
            channel->addRecentChatter(channel->getDisplayName());
            channel->displayNameChanged.invoke();
        },
        [] {});
}

void TwitchChannel::addReplyThread(const std::shared_ptr<MessageThread> &thread)
{
    this->threads_[thread->rootId()] = thread;
}

const std::unordered_map<QString, std::weak_ptr<MessageThread>>
    &TwitchChannel::threads() const
{
    return this->threads_;
}

void TwitchChannel::cleanUpReplyThreads()
{
    for (auto it = this->threads_.begin(), last = this->threads_.end();
         it != last;)
    {
        bool doErase = true;
        if (auto thread = it->second.lock())
        {
            doErase = thread->liveCount() == 0;
        }

        if (doErase)
        {
            it = this->threads_.erase(it);
        }
        else
        {
            ++it;
        }
    }
}

void TwitchChannel::refreshBadges()
{
    auto url = Url{"https://badges.twitch.tv/v1/badges/channels/" +
                   this->roomId() + "/display?language=en"};
    NetworkRequest(url.string)

        .onSuccess([this,
                    weak = weakOf<Channel>(this)](auto result) -> Outcome {
            auto shared = weak.lock();
            if (!shared)
                return Failure;

            auto badgeSets = this->badgeSets_.access();

            auto jsonRoot = result.parseJson();

            auto _ = jsonRoot["badge_sets"].toObject();
            for (auto jsonBadgeSet = _.begin(); jsonBadgeSet != _.end();
                 jsonBadgeSet++)
            {
                auto &versions = (*badgeSets)[jsonBadgeSet.key()];

                auto _set = jsonBadgeSet->toObject()["versions"].toObject();
                for (auto jsonVersion_ = _set.begin();
                     jsonVersion_ != _set.end(); jsonVersion_++)
                {
                    auto jsonVersion = jsonVersion_->toObject();
                    auto emote = std::make_shared<Emote>(Emote{
                        EmoteName{},
                        ImageSet{
                            Image::fromUrl(
                                {jsonVersion["image_url_1x"].toString()}, 1),
                            Image::fromUrl(
                                {jsonVersion["image_url_2x"].toString()}, .5),
                            Image::fromUrl(
                                {jsonVersion["image_url_4x"].toString()}, .25)},
                        Tooltip{jsonVersion["description"].toString()},
                        Url{jsonVersion["clickURL"].toString()}});

                    versions.emplace(jsonVersion_.key(), emote);
                };
            }

            return Success;
        })
        .execute();
}

void TwitchChannel::refreshCheerEmotes()
{
    getHelix()->getCheermotes(
        this->roomId(),
        [this, weak = weakOf<Channel>(this)](
            const std::vector<HelixCheermoteSet> &cheermoteSets) -> Outcome {
            auto shared = weak.lock();
            if (!shared)
            {
                return Failure;
            }

            std::vector<CheerEmoteSet> emoteSets;

            for (const auto &set : cheermoteSets)
            {
                auto cheerEmoteSet = CheerEmoteSet();
                cheerEmoteSet.regex = QRegularExpression(
                    "^" + set.prefix + "([1-9][0-9]*)$",
                    QRegularExpression::CaseInsensitiveOption);

                for (const auto &tier : set.tiers)
                {
                    CheerEmote cheerEmote;

                    cheerEmote.color = QColor(tier.color);
                    cheerEmote.minBits = tier.minBits;
                    cheerEmote.regex = cheerEmoteSet.regex;

                    // TODO(pajlada): We currently hardcode dark here :|
                    // We will continue to do so for now since we haven't had to
                    // solve that anywhere else

                    // Combine the prefix (e.g. BibleThump) with the tier (1, 100 etc.)
                    auto emoteTooltip =
                        set.prefix + tier.id + "<br>Twitch Cheer Emote";
                    cheerEmote.animatedEmote = std::make_shared<Emote>(
                        Emote{EmoteName{"cheer emote"},
                              ImageSet{
                                  tier.darkAnimated.imageURL1x,
                                  tier.darkAnimated.imageURL2x,
                                  tier.darkAnimated.imageURL4x,
                              },
                              Tooltip{emoteTooltip}, Url{}});
                    cheerEmote.staticEmote = std::make_shared<Emote>(
                        Emote{EmoteName{"cheer emote"},
                              ImageSet{
                                  tier.darkStatic.imageURL1x,
                                  tier.darkStatic.imageURL2x,
                                  tier.darkStatic.imageURL4x,
                              },
                              Tooltip{emoteTooltip}, Url{}});

                    cheerEmoteSet.cheerEmotes.emplace_back(
                        std::move(cheerEmote));
                }

                // Sort cheermotes by cost
                std::sort(cheerEmoteSet.cheerEmotes.begin(),
                          cheerEmoteSet.cheerEmotes.end(),
                          [](const auto &lhs, const auto &rhs) {
                              return lhs.minBits > rhs.minBits;
                          });

                emoteSets.emplace_back(std::move(cheerEmoteSet));
            }

            *this->cheerEmoteSets_.access() = std::move(emoteSets);

            return Success;
        },
        [] {
            // Failure
            return Failure;
        });
}

void TwitchChannel::createClip()
{
    if (!this->isLive())
    {
        this->addMessage(makeSystemMessage(
            "Cannot create clip while the channel is offline!"));
        return;
    }

    // timer has never started, proceed and start it
    if (!this->clipCreationTimer_.isValid())
    {
        this->clipCreationTimer_.start();
    }
    else if (this->clipCreationTimer_.elapsed() < CLIP_CREATION_COOLDOWN ||
             this->isClipCreationInProgress)
    {
        return;
    }

    this->addMessage(makeSystemMessage("Creating clip..."));
    this->isClipCreationInProgress = true;

    getHelix()->createClip(
        this->roomId(),
        // successCallback
        [this](const HelixClip &clip) {
            MessageBuilder builder;
            QString text(
                "Clip created! Copy link to clipboard or edit it in browser.");
            builder.message().messageText = text;
            builder.message().searchText = text;
            builder.message().flags.set(MessageFlag::System);

            builder.emplace<TimestampElement>();
            // text
            builder.emplace<TextElement>("Clip created!",
                                         MessageElementFlag::Text,
                                         MessageColor::System);
            // clip link
            builder
                .emplace<TextElement>("Copy link to clipboard",
                                      MessageElementFlag::Text,
                                      MessageColor::Link)
                ->setLink(Link(Link::CopyToClipboard, CLIPS_LINK.arg(clip.id)));
            // separator text
            builder.emplace<TextElement>("or", MessageElementFlag::Text,
                                         MessageColor::System);
            // edit link
            builder
                .emplace<TextElement>("edit it in browser.",
                                      MessageElementFlag::Text,
                                      MessageColor::Link)
                ->setLink(Link(Link::Url, clip.editUrl));

            this->addMessage(builder.release());
        },
        // failureCallback
        [this](auto error) {
            MessageBuilder builder;
            QString text;
            builder.message().flags.set(MessageFlag::System);

            builder.emplace<TimestampElement>();

            switch (error)
            {
                case HelixClipError::ClipsDisabled: {
                    builder.emplace<TextElement>(
                        CLIPS_FAILURE_CLIPS_DISABLED_TEXT,
                        MessageElementFlag::Text, MessageColor::System);
                    text = CLIPS_FAILURE_CLIPS_DISABLED_TEXT;
                }
                break;

                case HelixClipError::UserNotAuthenticated: {
                    builder.emplace<TextElement>(
                        CLIPS_FAILURE_NOT_AUTHENTICATED_TEXT,
                        MessageElementFlag::Text, MessageColor::System);
                    builder
                        .emplace<TextElement>(LOGIN_PROMPT_TEXT,
                                              MessageElementFlag::Text,
                                              MessageColor::Link)
                        ->setLink(ACCOUNTS_LINK);
                    text = QString("%1 %2").arg(
                        CLIPS_FAILURE_NOT_AUTHENTICATED_TEXT,
                        LOGIN_PROMPT_TEXT);
                }
                break;

                // This would most likely happen if the service is down, or if the JSON payload returned has changed format
                case HelixClipError::Unknown:
                default: {
                    builder.emplace<TextElement>(
                        CLIPS_FAILURE_UNKNOWN_ERROR_TEXT,
                        MessageElementFlag::Text, MessageColor::System);
                    text = CLIPS_FAILURE_UNKNOWN_ERROR_TEXT;
                }
                break;
            }

            builder.message().messageText = text;
            builder.message().searchText = text;

            this->addMessage(builder.release());
        },
        // finallyCallback - this will always execute, so clip creation won't ever be stuck
        [this] {
            this->clipCreationTimer_.restart();
            this->isClipCreationInProgress = false;
        });
}

boost::optional<EmotePtr> TwitchChannel::twitchBadge(
    const QString &set, const QString &version) const
{
    auto badgeSets = this->badgeSets_.access();
    auto it = badgeSets->find(set);
    if (it != badgeSets->end())
    {
        auto it2 = it->second.find(version);
        if (it2 != it->second.end())
        {
            return it2->second;
        }
    }
    return boost::none;
}

boost::optional<EmotePtr> TwitchChannel::ffzCustomModBadge() const
{
    return this->ffzCustomModBadge_.get();
}

boost::optional<EmotePtr> TwitchChannel::ffzCustomVipBadge() const
{
    return this->ffzCustomVipBadge_.get();
}

boost::optional<CheerEmote> TwitchChannel::cheerEmote(const QString &string)
{
    auto sets = this->cheerEmoteSets_.access();
    for (const auto &set : *sets)
    {
        auto match = set.regex.match(string);
        if (!match.hasMatch())
        {
            continue;
        }
        QString amount = match.captured(1);
        bool ok = false;
        int bitAmount = amount.toInt(&ok);
        if (!ok)
        {
            qCDebug(chatterinoTwitch)
                << "Error parsing bit amount in cheerEmote";
        }
        for (const auto &emote : set.cheerEmotes)
        {
            if (bitAmount >= emote.minBits)
            {
                return emote;
            }
        }
    }
    return boost::none;
}

}  // namespace chatterino<|MERGE_RESOLUTION|>--- conflicted
+++ resolved
@@ -197,7 +197,6 @@
     });
     this->chattersListTimer_.start(5 * 60 * 1000);
 
-<<<<<<< HEAD
     QObject::connect(&this->threadClearTimer_, &QTimer::timeout, [=] {
         // We periodically check for any dangling reply threads that missed
         // being cleaned up on messageRemovedFromStart. This could occur if
@@ -210,13 +209,6 @@
     });
     this->threadClearTimer_.start(5 * 60 * 1000);
 
-    QObject::connect(&this->liveStatusTimer_, &QTimer::timeout, [=] {
-        this->refreshLiveStatus();
-    });
-    this->liveStatusTimer_.start(60 * 1000);
-
-=======
->>>>>>> 57783c74
     // debugging
 #if 0
     for (int i = 0; i < 1000; i++) {
