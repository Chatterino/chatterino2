--- conflicted
+++ resolved
@@ -299,21 +299,21 @@
 
     QString url("https://api.twitch.tv/kraken/streams/" + roomID);
 
-<<<<<<< HEAD
-    auto request = makeGetStreamRequest(roomID, QThread::currentThread());
-=======
-    auto request = NetworkRequest::twitchRequest(url);
-    request.setCaller(QThread::currentThread());
->>>>>>> 9bfbdefd
-
-    request.onSuccess([this, weak = this->weak_from_this()](auto result) {
-        ChannelPtr shared = weak.lock();
-        if (!shared) return false;
-
-        return this->parseLiveStatus(result.parseRapidJson());
-    });
-
-    request.execute();
+    //<<<<<<< HEAD
+    //    auto request = makeGetStreamRequest(roomID, QThread::currentThread());
+    //=======
+    //    auto request = NetworkRequest::twitchRequest(url);
+    //    request.setCaller(QThread::currentThread());
+    //>>>>>>> 9bfbdefd2f0972a738230d5b95a009f73b1dd933
+
+    //    request.onSuccess([this, weak = this->weak_from_this()](auto result) {
+    //        ChannelPtr shared = weak.lock();
+    //        if (!shared) return false;
+
+    //        return this->parseLiveStatus(result.parseRapidJson());
+    //    });
+
+    //    request.execute();
 }
 
 bool TwitchChannel::parseLiveStatus(const rapidjson::Document &document)
