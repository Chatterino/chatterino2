--- conflicted
+++ resolved
@@ -107,12 +107,9 @@
         this->refreshBTTVChannelEmotes(false);
         this->refreshSevenTVChannelEmotes(false);
         this->joinBttvChannel();
-<<<<<<< HEAD
         this->listenSevenTVCosmetics();
-=======
         getIApp()->getTwitchLiveController()->add(
             std::dynamic_pointer_cast<TwitchChannel>(shared_from_this()));
->>>>>>> 0e83367a
     });
 
     this->connected.connect([this]() {
@@ -1233,8 +1230,8 @@
     this->threads_[thread->rootId()] = thread;
 }
 
-const std::unordered_map<QString, std::weak_ptr<MessageThread>>
-    &TwitchChannel::threads() const
+const std::unordered_map<QString, std::weak_ptr<MessageThread>> &
+    TwitchChannel::threads() const
 {
     return this->threads_;
 }
