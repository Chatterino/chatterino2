#include "providers/twitch/TwitchMessageBuilder.hpp"

#include "Application.hpp"
#include "controllers/accounts/AccountController.hpp"
#include "controllers/highlights/HighlightController.hpp"
#include "controllers/ignores/IgnoreController.hpp"
#include "debug/Log.hpp"
#include "messages/Message.hpp"
#include "providers/LinkResolver.hpp"
#include "providers/chatterino/ChatterinoBadges.hpp"
#include "providers/twitch/TwitchBadges.hpp"
#include "providers/twitch/TwitchChannel.hpp"
#include "singletons/Emotes.hpp"
#include "singletons/Resources.hpp"
#include "singletons/Settings.hpp"
#include "singletons/Theme.hpp"
#include "singletons/WindowManager.hpp"
#include "util/IrcHelpers.hpp"
#include "widgets/Window.hpp"

#include <QApplication>
#include <QDebug>
#include <QMediaPlayer>
#include <QStringRef>
#include <boost/variant.hpp>

namespace chatterino {

TwitchMessageBuilder::TwitchMessageBuilder(Channel *_channel,
                                           const Communi::IrcPrivateMessage *_ircMessage,
                                           const MessageParseArgs &_args)
    : channel(_channel)
    , twitchChannel(dynamic_cast<TwitchChannel *>(_channel))
    , ircMessage(_ircMessage)
    , args(_args)
    , tags(this->ircMessage->tags())
    , originalMessage_(_ircMessage->content())
    , action_(_ircMessage->isAction())
{
    this->usernameColor_ = getApp()->themes->messages.textColors.system;
}

TwitchMessageBuilder::TwitchMessageBuilder(Channel *_channel,
                                           const Communi::IrcMessage *_ircMessage,
                                           const MessageParseArgs &_args, QString content,
                                           bool isAction)
    : channel(_channel)
    , twitchChannel(dynamic_cast<TwitchChannel *>(_channel))
    , ircMessage(_ircMessage)
    , args(_args)
    , tags(this->ircMessage->tags())
    , originalMessage_(content)
    , action_(isAction)
{
    this->usernameColor_ = getApp()->themes->messages.textColors.system;
}

bool TwitchMessageBuilder::isIgnored() const
{
    auto app = getApp();

    // TODO(pajlada): Do we need to check if the phrase is valid first?
    for (const auto &phrase : app->ignores->phrases.getVector()) {
        if (phrase.isBlock() && phrase.isMatch(this->originalMessage_)) {
            log("Blocking message because it contains ignored phrase {}", phrase.getPattern());
            return true;
        }
    }

    if (getSettings()->enableTwitchIgnoredUsers && this->tags.contains("user-id")) {
        auto sourceUserID = this->tags.value("user-id").toString();

        for (const auto &user : app->accounts->twitch.getCurrent()->getIgnores()) {
            if (sourceUserID == user.id) {
                log("Blocking message because it's from blocked user {}", user.name);
                return true;
            }
        }
    }

    return false;
}

MessagePtr TwitchMessageBuilder::build()
{
    // PARSING
    this->parseUsername();

    if (this->userName == this->channel->getName()) {
        this->senderIsBroadcaster = true;
    }

    this->message().flags.has(MessageFlag::Collapsed);

    // PARSING
    this->parseMessageID();

    this->parseRoomID();

    this->appendChannelName();

    // timestamp
    bool isPastMsg = this->tags.contains("historical");
    if (isPastMsg) {
        // This may be architecture dependent(datatype)
        qint64 ts = this->tags.value("tmi-sent-ts").toLongLong();
        QDateTime dateTime = QDateTime::fromMSecsSinceEpoch(ts);
        this->emplace<TimestampElement>(dateTime.time());
    } else {
        this->emplace<TimestampElement>();
    }

    bool addModerationElement = true;
    if (this->senderIsBroadcaster) {
        addModerationElement = false;
    } else {
        bool hasUserType = this->tags.contains("user-type");
        if (hasUserType) {
            QString userType = this->tags.value("user-type").toString();

            if (userType == "mod") {
                if (!args.isStaffOrBroadcaster) {
                    addModerationElement = false;
                }
            }
        }
    }

    if (addModerationElement) {
        this->emplace<TwitchModerationElement>();
    }

    this->appendTwitchBadges();

    this->appendChatterinoBadges();

    this->appendUsername();

    // highlights
    this->parseHighlights(isPastMsg);

    //    QString bits;
    auto iterator = this->tags.find("bits");
    if (iterator != this->tags.end()) {
        this->hasBits_ = true;
        //        bits = iterator.value().toString();
    }

    // twitch emotes
    std::vector<std::tuple<int, EmotePtr, EmoteName>> twitchEmotes;

    iterator = this->tags.find("emotes");
    if (iterator != this->tags.end()) {
        QStringList emoteString = iterator.value().toString().split('/');

        for (QString emote : emoteString) {
            this->appendTwitchEmote(emote, twitchEmotes);
        }
    }
    auto app = getApp();
    const auto &phrases = app->ignores->phrases.getVector();
    auto removeEmotesInRange =
        [](int pos, int len,
           std::vector<std::tuple<int, EmotePtr, EmoteName>> &twitchEmotes) mutable {
            auto it = std::partition(
                twitchEmotes.begin(), twitchEmotes.end(), [pos, len](const auto &item) {
                    return !((std::get<0>(item) >= pos) && std::get<0>(item) < (pos + len));
                });
            for (auto copy = it; copy != twitchEmotes.end(); ++copy) {
                if (std::get<1>(*copy) == nullptr) {
                    log("remem nullptr {}", std::get<2>(*copy).string);
                }
            }
            std::vector<std::tuple<int, EmotePtr, EmoteName>> v(it, twitchEmotes.end());
            twitchEmotes.erase(it, twitchEmotes.end());
            return v;
        };

    auto shiftIndicesAfter = [&twitchEmotes](int pos, int by) mutable {
        for (auto &item : twitchEmotes) {
            auto &index = std::get<0>(item);
            if (index >= pos) {
                index += by;
            }
        }
    };

    auto addReplEmotes = [&twitchEmotes](const IgnorePhrase &phrase, const QStringRef &midrepl,
                                         int startIndex) mutable {
        if (!phrase.containsEmote()) {
            return;
        }

        QVector<QStringRef> words = midrepl.split(' ');
        int pos = 0;
        for (const auto &word : words) {
            for (const auto &emote : phrase.getEmotes()) {
                if (word == emote.first.string) {
                    if (emote.second == nullptr) {
                        log("emote null {}", emote.first.string);
                    }
                    twitchEmotes.push_back(std::tuple<int, EmotePtr, EmoteName>{
                        startIndex + pos, emote.second, emote.first});
                }
            }
            pos += word.length() + 1;
        }
    };

    for (const auto &phrase : phrases) {
        if (phrase.isBlock()) {
            continue;
        }
        if (phrase.isRegex()) {
            const auto &regex = phrase.getRegex();
            if (!regex.isValid()) {
                continue;
            }
            QRegularExpressionMatch match;
            int from = 0;
            while ((from = this->originalMessage_.indexOf(regex, from, &match)) != -1) {
                int len = match.capturedLength();
                auto vret = removeEmotesInRange(from, len, twitchEmotes);
                auto mid = this->originalMessage_.mid(from, len);
                mid.replace(regex, phrase.getReplace());

                int midsize = mid.size();
                this->originalMessage_.replace(from, len, mid);
                int pos1 = from;
                while (pos1 > 0) {
                    if (this->originalMessage_[pos1 - 1] == ' ') {
                        break;
                    }
                    --pos1;
                }
                int pos2 = from + midsize;
                while (pos2 < this->originalMessage_.length()) {
                    if (this->originalMessage_[pos2] == ' ') {
                        break;
                    }
                    ++pos2;
                }

                shiftIndicesAfter(from + len, midsize - len);

                auto midExtendedRef = this->originalMessage_.midRef(pos1, pos2 - pos1);

                for (auto &tup : vret) {
                    if (std::get<1>(tup) == nullptr) {
                        log("v nullptr {}", std::get<2>(tup).string);
                        continue;
                    }
                    int index = 0;
                    QString emote = " " + std::get<2>(tup).string + " ";
                    while ((index = midExtendedRef.indexOf(emote, index)) != -1) {
                        std::get<0>(tup) = from + index + 1;
                        index += emote.size() - 1;
                        twitchEmotes.push_back(tup);
                    }
                }

                addReplEmotes(phrase, midExtendedRef, pos1);

                from += midsize;
            }
        } else {
            const auto &pattern = phrase.getPattern();
            if (pattern.isEmpty()) {
                continue;
            }
            int from = 0;
            while ((from = this->originalMessage_.indexOf(pattern, from,
                                                          phrase.caseSensitivity())) != -1) {
                int len = pattern.size();
                auto vret = removeEmotesInRange(from, len, twitchEmotes);
                auto replace = phrase.getReplace();

                int replacesize = replace.size();
                this->originalMessage_.replace(from, len, replace);

                int pos1 = from;
                while (pos1 > 0) {
                    if (this->originalMessage_[pos1 - 1] == ' ') {
                        break;
                    }
                    --pos1;
                }
                int pos2 = from + replacesize;
                while (pos2 < this->originalMessage_.length()) {
                    if (this->originalMessage_[pos2] == ' ') {
                        break;
                    }
                    ++pos2;
                }

                shiftIndicesAfter(from + len, replacesize - len);

                auto midExtendedRef = this->originalMessage_.midRef(pos1, pos2 - pos1);

                for (auto &tup : vret) {
                    if (std::get<1>(tup) == nullptr) {
                        log("v nullptr {}", std::get<2>(tup).string);
                        continue;
                    }
                    int index = 0;
                    QString emote = " " + std::get<2>(tup).string + " ";
                    while ((index = midExtendedRef.indexOf(emote, index)) != -1) {
                        std::get<0>(tup) = from + index + 1;
                        index += emote.size() - 1;
                        twitchEmotes.push_back(tup);
                    }
                }

                addReplEmotes(phrase, midExtendedRef, pos1);

                from += replacesize;
            }
        }
    }

    std::sort(twitchEmotes.begin(), twitchEmotes.end(),
              [](const auto &a, const auto &b) { return std::get<0>(a) < std::get<0>(b); });
    twitchEmotes.erase(std::unique(twitchEmotes.begin(), twitchEmotes.end(),
                                   [](const auto &first, const auto &second) {
                                       return std::get<0>(first) == std::get<0>(second);
                                   }),
                       twitchEmotes.end());
    auto currentTwitchEmote = twitchEmotes.begin();

    // words
    QStringList splits = this->originalMessage_.split(' ');

    this->addWords(splits, twitchEmotes);

    this->message().searchText = this->userName + ": " + this->originalMessage_;

    return this->release();
}

void TwitchMessageBuilder::addWords(
    const QStringList &words, const std::vector<std::tuple<int, EmotePtr, EmoteName>> &twitchEmotes)
{
    auto i = int();
    auto currentTwitchEmote = twitchEmotes.begin();

    for (const auto &word : words) {
        // check if it's a twitch emote twitch emote
        while (currentTwitchEmote != twitchEmotes.end() && std::get<0>(*currentTwitchEmote) < i) {
            ++currentTwitchEmote;
        }
        if (currentTwitchEmote != twitchEmotes.end() && std::get<0>(*currentTwitchEmote) == i) {
            auto emoteImage = std::get<1>(*currentTwitchEmote);
            if (emoteImage == nullptr) {
                log("emoteImage nullptr {}", std::get<2>(*currentTwitchEmote).string);
            }
            this->emplace<EmoteElement>(emoteImage, MessageElementFlag::TwitchEmote);

            i += word.length() + 1;
            currentTwitchEmote++;

            continue;
        }

        // split words
        for (auto &variant : getApp()->emotes->emojis.parse(word)) {
            boost::apply_visitor([&](auto &&arg) { this->addTextOrEmoji(arg); }, variant);
        }

        for (int j = 0; j < word.size(); j++) {
            i++;

            if (word.at(j).isHighSurrogate()) {
                j++;
            }
        }

        i++;
    }
}

void TwitchMessageBuilder::addTextOrEmoji(EmotePtr emote)
{
    this->emplace<EmoteElement>(emote, MessageElementFlag::EmojiAll);
}

void TwitchMessageBuilder::addTextOrEmoji(const QString &string_)
{
    auto string = QString(string_);

    if (this->hasBits_ && this->tryParseCheermote(string)) {
        // This string was parsed as a cheermote
        return;
    }

    // TODO: Implement ignored emotes
    // Format of ignored emotes:
    // Emote name: "forsenPuke" - if string in ignoredEmotes
    // Will match emote regardless of source (i.e. bttv, ffz)
    // Emote source + name: "bttv:nyanPls"
    if (this->tryAppendEmote({string})) {
        // Successfully appended an emote
        return;
    }

    // Actually just text
    auto linkString = this->matchLink(string);
    auto link = Link();
    auto textColor =
        this->action_ ? MessageColor(this->usernameColor_) : MessageColor(MessageColor::Text);

    if (linkString.isEmpty()) {
        if (string.startsWith('@')) {
            this->emplace<TextElement>(string, MessageElementFlag::BoldUsername, textColor,
                                       FontStyle::ChatMediumBold);
            this->emplace<TextElement>(string, MessageElementFlag::NonBoldUsername, textColor);
        } else {
            this->emplace<TextElement>(string, MessageElementFlag::Text, textColor);
        }
    } else {
        static QRegularExpression domainRegex(
            R"(^(?:(?:ftp|http)s?:\/\/)?([^\/:]+)(?:\/.*)?$)",
            QRegularExpression::CaseInsensitiveOption);

        QString lowercaseLinkString;
        auto match = domainRegex.match(string);
        if (match.isValid()) {
            lowercaseLinkString = string.mid(0, match.capturedStart(1)) +
                                  match.captured(1).toLower() + string.mid(match.capturedEnd(1));
        } else {
            lowercaseLinkString = string;
        }
        link = Link(Link::Url, linkString);

        textColor = MessageColor(MessageColor::Link);
<<<<<<< HEAD
        auto linkMELowercase =
            this->emplace<TextElement>(lowercaseLinkString,
                                       MessageElementFlag::LowercaseLink,
                                       textColor)
                ->setLink(link);
        auto linkMEOriginal =
            this->emplace<TextElement>(string, MessageElementFlag::OriginalLink,
                                       textColor)
                ->setLink(link);

        LinkResolver::getLinkInfo(
            linkString, [linkMELowercase, linkMEOriginal, linkString]
                            (QString tooltipText, Link originalLink) {
                if (!tooltipText.isEmpty()) {
                    linkMELowercase->setTooltip(tooltipText);
                    linkMEOriginal->setTooltip(tooltipText);
                }
                if (originalLink.value != linkString &&
                    !originalLink.value.isEmpty()) {
                    linkMELowercase->setLink(originalLink)->updateLink();
                    linkMEOriginal->setLink(originalLink)->updateLink();
                }
            });
=======
        this->emplace<TextElement>(lowercaseLinkString, MessageElementFlag::LowercaseLink,
                                   textColor)
            ->setLink(link);
        this->emplace<TextElement>(string, MessageElementFlag::OriginalLink, textColor)
            ->setLink(link);
>>>>>>> 5cfcf114
    }

    // if (!linkString.isEmpty()) {
    //    if (getSettings()->lowercaseLink) {
    //        QRegularExpression httpRegex("\\bhttps?://",
    //        QRegularExpression::CaseInsensitiveOption); QRegularExpression
    //        ftpRegex("\\bftps?://",
    //        QRegularExpression::CaseInsensitiveOption); QRegularExpression
    //        getDomain("\\/\\/([^\\/]*)"); QString tempString = string;

    //        if (!string.contains(httpRegex)) {
    //            if (!string.contains(ftpRegex)) {
    //                tempString.insert(0, "http://");
    //            }
    //        }
    //        QString domain = getDomain.match(tempString).captured(1);
    //        string.replace(domain, domain.toLower());
    //    }
    //    link = Link(Link::Url, linkString);
    //    textColor = MessageColor(MessageColor::Link);
    //}
    // if (string.startsWith('@')) {
    //    this->emplace<TextElement>(string, MessageElementFlag::BoldUsername,
    //    textColor,
    //                               FontStyle::ChatMediumBold)  //
    //        ->setLink(link);
    //    this->emplace<TextElement>(string,
    //    MessageElementFlag::NonBoldUsername,
    //                               textColor)  //
    //        ->setLink(link);
    //} else {
    //    this->emplace<TextElement>(string, MessageElementFlag::Text,
    //    textColor)  //
    //        ->setLink(link);
    //}
}

void TwitchMessageBuilder::parseMessageID()
{
    auto iterator = this->tags.find("id");

    if (iterator != this->tags.end()) {
        this->messageID = iterator.value().toString();
    }
}

void TwitchMessageBuilder::parseRoomID()
{
    if (this->twitchChannel == nullptr) {
        return;
    }

    auto iterator = this->tags.find("room-id");

    if (iterator != std::end(this->tags)) {
        this->roomID_ = iterator.value().toString();

        if (this->twitchChannel->roomId().isEmpty()) {
            this->twitchChannel->setRoomId(this->roomID_);
        }
    }
}

void TwitchMessageBuilder::appendChannelName()
{
    QString channelName("#" + this->channel->getName());
    Link link(Link::Url, this->channel->getName() + "\n" + this->messageID);

    this->emplace<TextElement>(channelName, MessageElementFlag::ChannelName,
                               MessageColor::System)  //
        ->setLink(link);
}

void TwitchMessageBuilder::parseUsername()
{
    auto iterator = this->tags.find("color");
    if (iterator != this->tags.end()) {
        this->usernameColor_ = QColor(iterator.value().toString());
    }

    // username
    this->userName = this->ircMessage->nick();

    if (this->userName.isEmpty() || this->args.trimSubscriberUsername) {
        this->userName = this->tags.value(QLatin1String("login")).toString();
    }

    // display name
    //    auto displayNameVariant = this->tags.value("display-name");
    //    if (displayNameVariant.isValid()) {
    //        this->userName = displayNameVariant.toString() + " (" +
    //        this->userName + ")";
    //    }

    this->message().loginName = this->userName;
}

void TwitchMessageBuilder::appendUsername()
{
    auto app = getApp();

    QString username = this->userName;
    this->message().loginName = username;
    QString localizedName;

    auto iterator = this->tags.find("display-name");
    if (iterator != this->tags.end()) {
        QString displayName = parseTagString(iterator.value().toString()).trimmed();

        if (QString::compare(displayName, this->userName, Qt::CaseInsensitive) == 0) {
            username = displayName;

            this->message().displayName = displayName;
        } else {
            localizedName = displayName;

            this->message().displayName = username;
            this->message().localizedName = displayName;
        }
    }

    bool hasLocalizedName = !localizedName.isEmpty();

    // The full string that will be rendered in the chat widget
    QString usernameText;

    pajlada::Settings::Setting<int> usernameDisplayMode(
        "/appearance/messages/usernameDisplayMode", UsernameDisplayMode::UsernameAndLocalizedName);

    switch (usernameDisplayMode.getValue()) {
        case UsernameDisplayMode::Username: {
            usernameText = username;
        } break;

        case UsernameDisplayMode::LocalizedName: {
            if (hasLocalizedName) {
                usernameText = localizedName;
            } else {
                usernameText = username;
            }
        } break;

        default:
        case UsernameDisplayMode::UsernameAndLocalizedName: {
            if (hasLocalizedName) {
                usernameText = username + "(" + localizedName + ")";
            } else {
                usernameText = username;
            }
        } break;
    }

    if (this->args.isSentWhisper) {
        // TODO(pajlada): Re-implement
        // userDisplayString +=
        // IrcManager::getInstance().getUser().getUserName();
    } else if (this->args.isReceivedWhisper) {
        // Sender username
        this->emplace<TextElement>(usernameText, MessageElementFlag::Username, this->usernameColor_,
                                   FontStyle::ChatMediumBold)
            ->setLink({Link::UserWhisper, this->message().displayName});

        auto currentUser = app->accounts->twitch.getCurrent();

        // Separator
        this->emplace<TextElement>("->", MessageElementFlag::Username,
                                   app->themes->messages.textColors.system, FontStyle::ChatMedium);

        QColor selfColor = currentUser->color();
        if (!selfColor.isValid()) {
            selfColor = app->themes->messages.textColors.system;
        }

        // Your own username
        this->emplace<TextElement>(currentUser->getUserName() + ":", MessageElementFlag::Username,
                                   selfColor, FontStyle::ChatMediumBold);
    } else {
        if (!this->action_) {
            usernameText += ":";
        }

        this->emplace<TextElement>(usernameText, MessageElementFlag::Username, this->usernameColor_,
                                   FontStyle::ChatMediumBold)
            ->setLink({Link::UserInfo, this->message().displayName});
    }
}

void TwitchMessageBuilder::parseHighlights(bool isPastMsg)
{
    static auto player = new QMediaPlayer;
    static QUrl currentPlayerUrl;

    auto app = getApp();

    auto currentUser = app->accounts->twitch.getCurrent();

    QString currentUsername = currentUser->getUserName();

    if (this->ircMessage->nick() == currentUsername) {
        currentUser->setColor(this->usernameColor_);
        // Do nothing. Highlights cannot be triggered by yourself
        return;
    }

    // update the media player url if necessary
    QUrl highlightSoundUrl;
    if (getSettings()->customHighlightSound) {
        highlightSoundUrl = QUrl::fromLocalFile(getSettings()->pathHighlightSound.getValue());
    } else {
        highlightSoundUrl = QUrl("qrc:/sounds/ping2.wav");
    }

    if (currentPlayerUrl != highlightSoundUrl) {
        player->setMedia(highlightSoundUrl);

        currentPlayerUrl = highlightSoundUrl;
    }

    // TODO: This vector should only be rebuilt upon highlights being changed
    // fourtf: should be implemented in the HighlightsController
    std::vector<HighlightPhrase> activeHighlights = app->highlights->phrases.getVector();
    std::vector<HighlightPhrase> userHighlights = app->highlights->highlightedUsers.getVector();

<<<<<<< HEAD
    if (getSettings()->enableSelfHighlight && currentUsername.size() > 0) {
        HighlightPhrase selfHighlight(
            currentUsername, getSettings()->enableSelfHighlightTaskbar,
            getSettings()->enableSelfHighlightSound, false);
=======
    if (getSettings()->enableHighlightsSelf && currentUsername.size() > 0) {
        HighlightPhrase selfHighlight(currentUsername, getSettings()->enableHighlightTaskbar,
                                      getSettings()->enableHighlightSound, false);
>>>>>>> 5cfcf114
        activeHighlights.emplace_back(std::move(selfHighlight));
    }

    bool doHighlight = false;
    bool playSound = false;
    bool doAlert = false;

    bool hasFocus = (QApplication::focusWidget() != nullptr);

    if (!app->highlights->blacklistContains(this->ircMessage->nick())) {
        for (const HighlightPhrase &highlight : activeHighlights) {
            if (highlight.isMatch(this->originalMessage_)) {
                log("Highlight because {} matches {}", this->originalMessage_,
                    highlight.getPattern());
                doHighlight = true;

                if (highlight.getAlert()) {
                    doAlert = true;
                }

                if (highlight.getSound()) {
                    playSound = true;
                }

                if (playSound && doAlert) {
                    // Break if no further action can be taken from other
                    // highlights This might change if highlights can have
                    // custom colors/sounds/actions
                    break;
                }
            }
        }
        for (const HighlightPhrase &userHighlight : userHighlights) {
            if (userHighlight.isMatch(this->ircMessage->nick())) {
                log("Highlight because user {} sent a message", this->ircMessage->nick());
                doHighlight = true;

                if (userHighlight.getAlert()) {
                    doAlert = true;
                }

                if (userHighlight.getSound()) {
                    playSound = true;
                }

                if (playSound && doAlert) {
                    // Break if no further action can be taken from other
                    // usernames Mostly used for regex stuff
                    break;
                }
            }
        }
        if (this->args.isReceivedWhisper &&
            getSettings()->enableWhisperHighlight) {
            if (getSettings()->enableWhisperHighlightTaskbar) {
                doAlert = true;
            }
            if (getSettings()->enableWhisperHighlightSound) {
                playSound = true;
            }
        }

        this->message().flags.set(MessageFlag::Highlighted, doHighlight);

        if (!isPastMsg) {
            if (playSound && (!hasFocus || getSettings()->highlightAlwaysPlaySound)) {
                player->play();
            }

            if (doAlert) {
                QApplication::alert(getApp()->windows->getMainWindow().window(), 2500);
            }
        }
    }
}

<<<<<<< HEAD
void TwitchMessageBuilder::appendTwitchEmote(
    const QString &emote,
    std::vector<std::pair<int, EmotePtr>> &vec)
=======
void TwitchMessageBuilder::appendTwitchEmote(const Communi::IrcMessage *ircMessage,
                                             const QString &emote,
                                             std::vector<std::tuple<int, EmotePtr, EmoteName>> &vec)
>>>>>>> 5cfcf114
{
    auto app = getApp();
    if (!emote.contains(':')) {
        return;
    }

    auto parameters = emote.split(':');

    if (parameters.length() < 2) {
        return;
    }

    auto id = EmoteId{parameters.at(0)};

    auto occurences = parameters.at(1).split(',');

    for (QString occurence : occurences) {
        auto coords = occurence.split('-');

        if (coords.length() < 2) {
            return;
        }

        auto start = coords.at(0).toInt();
        auto end = coords.at(1).toInt();

        if (start >= end || start < 0 || end > this->originalMessage_.length()) {
            return;
        }

        auto name = EmoteName{this->originalMessage_.mid(start, end - start + 1)};
        auto tup = std::tuple<int, EmotePtr, EmoteName>{
            start, app->emotes->twitch.getOrCreateEmote(id, name), name};
        if (std::get<1>(tup) == nullptr) {
            log("nullptr {}", std::get<2>(tup).string);
        }
        vec.push_back(std::move(tup));
    }
}

Outcome TwitchMessageBuilder::tryAppendEmote(const EmoteName &name)
{
    // Special channels, like /whispers and /channels return here
    // This means they will not render any BTTV or FFZ emotes
    if (this->twitchChannel == nullptr) {
        return Failure;
    }

    auto flags = MessageElementFlags();
    auto emote = boost::optional<EmotePtr>{};

    if ((emote = this->twitchChannel->globalBttv().emote(name))) {
        flags = MessageElementFlag::BttvEmote;
    } else if ((emote = this->twitchChannel->bttvEmote(name))) {
        flags = MessageElementFlag::BttvEmote;
    } else if ((emote = this->twitchChannel->globalFfz().emote(name))) {
        flags = MessageElementFlag::FfzEmote;
    } else if ((emote = this->twitchChannel->ffzEmote(name))) {
        flags = MessageElementFlag::FfzEmote;
    }

    if (emote) {
        this->emplace<EmoteElement>(emote.get(), flags);
        return Success;
    }

    return Failure;
}

// fourtf: this is ugly
void TwitchMessageBuilder::appendTwitchBadges()
{
    auto app = getApp();

    auto iterator = this->tags.find("badges");
    if (iterator == this->tags.end())
        return;

    for (QString badge : iterator.value().toString().split(',')) {
        if (badge.startsWith("bits/")) {
            QString cheerAmount = badge.mid(5);
            QString tooltip = QString("Twitch cheer ") + cheerAmount;

            // Try to fetch channel-specific bit badge
            try {
                if (twitchChannel)
                    if (const auto &badge = this->twitchChannel->twitchBadge("bits", cheerAmount)) {
                        this->emplace<EmoteElement>(badge.get(), MessageElementFlag::BadgeVanity)
                            ->setTooltip(tooltip);
                        continue;
                    }
            } catch (const std::out_of_range &) {
                // Channel does not contain a special bit badge for this version
            }

            // Use default bit badge
            if (auto badge = this->twitchChannel->globalTwitchBadges().badge("bits", cheerAmount)) {
                this->emplace<EmoteElement>(badge.get(), MessageElementFlag::BadgeVanity)
                    ->setTooltip(tooltip);
            }
        } else if (badge == "staff/1") {
            this->emplace<ImageElement>(Image::fromPixmap(app->resources->twitch.staff),
                                        MessageElementFlag::BadgeGlobalAuthority)
                ->setTooltip("Twitch Staff");
        } else if (badge == "admin/1") {
            this->emplace<ImageElement>(Image::fromPixmap(app->resources->twitch.admin),
                                        MessageElementFlag::BadgeGlobalAuthority)
                ->setTooltip("Twitch Admin");
        } else if (badge == "global_mod/1") {
            this->emplace<ImageElement>(Image::fromPixmap(app->resources->twitch.globalmod),
                                        MessageElementFlag::BadgeGlobalAuthority)
                ->setTooltip("Twitch Global Moderator");
        } else if (badge == "moderator/1") {
            // TODO: Implement custom FFZ moderator badge
            this->emplace<ImageElement>(Image::fromPixmap(app->resources->twitch.moderator),
                                        MessageElementFlag::BadgeChannelAuthority)
                ->setTooltip("Twitch Channel Moderator");
        } else if (badge == "turbo/1") {
            this->emplace<ImageElement>(Image::fromPixmap(app->resources->twitch.turbo),
                                        MessageElementFlag::BadgeGlobalAuthority)
                ->setTooltip("Twitch Turbo Subscriber");
        } else if (badge == "broadcaster/1") {
            this->emplace<ImageElement>(Image::fromPixmap(app->resources->twitch.broadcaster),
                                        MessageElementFlag::BadgeChannelAuthority)
                ->setTooltip("Twitch Broadcaster");
        } else if (badge == "premium/1") {
            this->emplace<ImageElement>(Image::fromPixmap(app->resources->twitch.prime),
                                        MessageElementFlag::BadgeVanity)
                ->setTooltip("Twitch Prime Subscriber");
        } else if (badge.startsWith("partner/")) {
            int index = badge.midRef(8).toInt();
            switch (index) {
                case 1: {
                    this->emplace<ImageElement>(
                            Image::fromPixmap(app->resources->twitch.verified, 0.25),
                            MessageElementFlag::BadgeVanity)
                        ->setTooltip("Twitch Verified");
                } break;
                default: {
                    printf("[TwitchMessageBuilder] Unhandled partner badge "
                           "index: %d\n",
                           index);
                } break;
            }
        } else if (badge.startsWith("subscriber/")) {
            if (auto badgeEmote = this->twitchChannel->twitchBadge("subscriber", badge.mid(11))) {
                this->emplace<EmoteElement>(badgeEmote.get(), MessageElementFlag::BadgeSubscription)
                    ->setTooltip((*badgeEmote)->tooltip.string);
                continue;
            }

            // use default subscriber badge if custom one not found
            this->emplace<ImageElement>(Image::fromPixmap(app->resources->twitch.subscriber, 0.25),
                                        MessageElementFlag::BadgeSubscription)
                ->setTooltip("Twitch Subscriber");
        } else {
            auto splits = badge.split('/');
            if (splits.size() != 2)
                continue;

            if (auto badgeEmote = this->twitchChannel->twitchBadge(splits[0], splits[1])) {
                this->emplace<EmoteElement>(badgeEmote.get(), MessageElementFlag::BadgeVanity)
                    ->setTooltip((*badgeEmote)->tooltip.string);
                continue;
            }
        }
    }
}

void TwitchMessageBuilder::appendChatterinoBadges()
{
    auto chatterinoBadgePtr =
        getApp()->chatterinoBadges->getBadge({this->userName});
    if (chatterinoBadgePtr) {
        this->emplace<EmoteElement>(*chatterinoBadgePtr,
                                    MessageElementFlag::BadgeChatterino);
    }
}

Outcome TwitchMessageBuilder::tryParseCheermote(const QString &string)
{
    // auto app = getApp();
    //// Try to parse custom cheermotes
    // const auto &channelResources = app->resources->channels[this->roomID_];
    // if (channelResources.loaded) {
    //    for (const auto &cheermoteSet : channelResources.cheermoteSets) {
    //        auto match = cheermoteSet.regex.match(string);
    //        if (!match.hasMatch()) {
    //            continue;
    //        }
    //        QString amount = match.captured(1);
    //        bool ok = false;
    //        int numBits = amount.toInt(&ok);
    //        if (!ok) {
    //            Log("Error parsing bit amount in tryParseCheermote");
    //            return Failure;
    //        }

    //        auto savedIt = cheermoteSet.cheermotes.end();

    //        // Fetch cheermote that matches our numBits
    //        for (auto it = cheermoteSet.cheermotes.begin(); it !=
    //        cheermoteSet.cheermotes.end();
    //             ++it) {
    //            if (numBits >= it->minBits) {
    //                savedIt = it;
    //            } else {
    //                break;
    //            }
    //        }

    //        if (savedIt == cheermoteSet.cheermotes.end()) {
    //            Log("Error getting a cheermote from a cheermote set for the
    //            bit amount {}",
    //                numBits);
    //            return Failure;
    //        }

    //        const auto &cheermote = *savedIt;

    //        this->emplace<EmoteElement>(cheermote.animatedEmote,
    //        MessageElementFlag::BitsAnimated);
    //        this->emplace<TextElement>(amount, MessageElementFlag::Text,
    //        cheermote.color);

    //        return Success;
    //    }
    //}

    return Failure;
}
}  // namespace chatterino<|MERGE_RESOLUTION|>--- conflicted
+++ resolved
@@ -432,37 +432,25 @@
         link = Link(Link::Url, linkString);
 
         textColor = MessageColor(MessageColor::Link);
-<<<<<<< HEAD
         auto linkMELowercase =
-            this->emplace<TextElement>(lowercaseLinkString,
-                                       MessageElementFlag::LowercaseLink,
+            this->emplace<TextElement>(lowercaseLinkString, MessageElementFlag::LowercaseLink,
                                        textColor)
                 ->setLink(link);
         auto linkMEOriginal =
-            this->emplace<TextElement>(string, MessageElementFlag::OriginalLink,
-                                       textColor)
+            this->emplace<TextElement>(string, MessageElementFlag::OriginalLink, textColor)
                 ->setLink(link);
 
-        LinkResolver::getLinkInfo(
-            linkString, [linkMELowercase, linkMEOriginal, linkString]
-                            (QString tooltipText, Link originalLink) {
-                if (!tooltipText.isEmpty()) {
-                    linkMELowercase->setTooltip(tooltipText);
-                    linkMEOriginal->setTooltip(tooltipText);
-                }
-                if (originalLink.value != linkString &&
-                    !originalLink.value.isEmpty()) {
-                    linkMELowercase->setLink(originalLink)->updateLink();
-                    linkMEOriginal->setLink(originalLink)->updateLink();
-                }
-            });
-=======
-        this->emplace<TextElement>(lowercaseLinkString, MessageElementFlag::LowercaseLink,
-                                   textColor)
-            ->setLink(link);
-        this->emplace<TextElement>(string, MessageElementFlag::OriginalLink, textColor)
-            ->setLink(link);
->>>>>>> 5cfcf114
+        LinkResolver::getLinkInfo(linkString, [linkMELowercase, linkMEOriginal, linkString](
+                                                  QString tooltipText, Link originalLink) {
+            if (!tooltipText.isEmpty()) {
+                linkMELowercase->setTooltip(tooltipText);
+                linkMEOriginal->setTooltip(tooltipText);
+            }
+            if (originalLink.value != linkString && !originalLink.value.isEmpty()) {
+                linkMELowercase->setLink(originalLink)->updateLink();
+                linkMEOriginal->setLink(originalLink)->updateLink();
+            }
+        });
     }
 
     // if (!linkString.isEmpty()) {
@@ -686,16 +674,9 @@
     std::vector<HighlightPhrase> activeHighlights = app->highlights->phrases.getVector();
     std::vector<HighlightPhrase> userHighlights = app->highlights->highlightedUsers.getVector();
 
-<<<<<<< HEAD
     if (getSettings()->enableSelfHighlight && currentUsername.size() > 0) {
-        HighlightPhrase selfHighlight(
-            currentUsername, getSettings()->enableSelfHighlightTaskbar,
-            getSettings()->enableSelfHighlightSound, false);
-=======
-    if (getSettings()->enableHighlightsSelf && currentUsername.size() > 0) {
-        HighlightPhrase selfHighlight(currentUsername, getSettings()->enableHighlightTaskbar,
-                                      getSettings()->enableHighlightSound, false);
->>>>>>> 5cfcf114
+        HighlightPhrase selfHighlight(currentUsername, getSettings()->enableSelfHighlightTaskbar,
+                                      getSettings()->enableSelfHighlightSound, false);
         activeHighlights.emplace_back(std::move(selfHighlight));
     }
 
@@ -748,8 +729,7 @@
                 }
             }
         }
-        if (this->args.isReceivedWhisper &&
-            getSettings()->enableWhisperHighlight) {
+        if (this->args.isReceivedWhisper && getSettings()->enableWhisperHighlight) {
             if (getSettings()->enableWhisperHighlightTaskbar) {
                 doAlert = true;
             }
@@ -772,15 +752,8 @@
     }
 }
 
-<<<<<<< HEAD
-void TwitchMessageBuilder::appendTwitchEmote(
-    const QString &emote,
-    std::vector<std::pair<int, EmotePtr>> &vec)
-=======
-void TwitchMessageBuilder::appendTwitchEmote(const Communi::IrcMessage *ircMessage,
-                                             const QString &emote,
+void TwitchMessageBuilder::appendTwitchEmote(const QString &emote,
                                              std::vector<std::tuple<int, EmotePtr, EmoteName>> &vec)
->>>>>>> 5cfcf114
 {
     auto app = getApp();
     if (!emote.contains(':')) {
@@ -952,11 +925,9 @@
 
 void TwitchMessageBuilder::appendChatterinoBadges()
 {
-    auto chatterinoBadgePtr =
-        getApp()->chatterinoBadges->getBadge({this->userName});
+    auto chatterinoBadgePtr = getApp()->chatterinoBadges->getBadge({this->userName});
     if (chatterinoBadgePtr) {
-        this->emplace<EmoteElement>(*chatterinoBadgePtr,
-                                    MessageElementFlag::BadgeChatterino);
+        this->emplace<EmoteElement>(*chatterinoBadgePtr, MessageElementFlag::BadgeChatterino);
     }
 }
 
