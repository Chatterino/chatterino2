#include "providers/twitch/TwitchMessageBuilder.hpp"

#include "Application.hpp"
#include "controllers/accounts/AccountController.hpp"
#include "controllers/highlights/HighlightController.hpp"
#include "controllers/ignores/IgnoreController.hpp"
#include "debug/Log.hpp"
#include "messages/Message.hpp"
#include "providers/twitch/TwitchBadges.hpp"
#include "providers/twitch/TwitchChannel.hpp"
#include "singletons/Emotes.hpp"
#include "singletons/Resources.hpp"
#include "singletons/Settings.hpp"
#include "singletons/Theme.hpp"
#include "singletons/WindowManager.hpp"
#include "util/IrcHelpers.hpp"
#include "widgets/Window.hpp"

#include <QApplication>
#include <QDebug>
#include <QMediaPlayer>
#include <boost/variant.hpp>

namespace chatterino {

TwitchMessageBuilder::TwitchMessageBuilder(Channel *_channel,
                                           const Communi::IrcPrivateMessage *_ircMessage,
                                           const MessageParseArgs &_args)
    : channel(_channel)
    , twitchChannel(dynamic_cast<TwitchChannel *>(_channel))
    , ircMessage(_ircMessage)
    , args(_args)
    , tags(this->ircMessage->tags())
    , originalMessage_(_ircMessage->content())
    , action_(_ircMessage->isAction())
{
    this->usernameColor_ = getApp()->themes->messages.textColors.system;
}

TwitchMessageBuilder::TwitchMessageBuilder(Channel *_channel,
                                           const Communi::IrcMessage *_ircMessage,
                                           const MessageParseArgs &_args, QString content,
                                           bool isAction)
    : channel(_channel)
    , twitchChannel(dynamic_cast<TwitchChannel *>(_channel))
    , ircMessage(_ircMessage)
    , args(_args)
    , tags(this->ircMessage->tags())
    , originalMessage_(content)
    , action_(isAction)
{
    this->usernameColor_ = getApp()->themes->messages.textColors.system;
}

bool TwitchMessageBuilder::isIgnored() const
{
    auto app = getApp();

    // TODO(pajlada): Do we need to check if the phrase is valid first?
    for (const auto &phrase : app->ignores->phrases.getVector()) {
        if (phrase.isBlock() && phrase.isMatch(this->originalMessage_)) {
            log("Blocking message because it contains ignored phrase {}", phrase.getPattern());
            return true;
        }
    }

<<<<<<< HEAD
    if (app->settings->enableTwitchIgnoredUsers && this->tags.contains("user-id")) {
=======
    if (getSettings()->enableTwitchIgnoredUsers &&
        this->tags.contains("user-id")) {
>>>>>>> 8bcc9c48
        auto sourceUserID = this->tags.value("user-id").toString();

        for (const auto &user : app->accounts->twitch.getCurrent()->getIgnores()) {
            if (sourceUserID == user.id) {
                log("Blocking message because it's from blocked user {}", user.name);
                return true;
            }
        }
    }

    return false;
}

MessagePtr TwitchMessageBuilder::build()
{
    // PARSING
    this->parseUsername();

    if (this->userName == this->channel->getName()) {
        this->senderIsBroadcaster = true;
    }

    this->message().flags.has(MessageFlag::Collapsed);

    // PARSING
    this->parseMessageID();

    this->parseRoomID();

    this->appendChannelName();

    // timestamp
    bool isPastMsg = this->tags.contains("historical");
    if (isPastMsg) {
        // This may be architecture dependent(datatype)
        qint64 ts = this->tags.value("tmi-sent-ts").toLongLong();
        QDateTime dateTime = QDateTime::fromMSecsSinceEpoch(ts);
        this->emplace<TimestampElement>(dateTime.time());
    } else {
        this->emplace<TimestampElement>();
    }

    bool addModerationElement = true;
    if (this->senderIsBroadcaster) {
        addModerationElement = false;
    } else {
        bool hasUserType = this->tags.contains("user-type");
        if (hasUserType) {
            QString userType = this->tags.value("user-type").toString();

            if (userType == "mod") {
                if (!args.isStaffOrBroadcaster) {
                    addModerationElement = false;
                }
            }
        }
    }

    if (addModerationElement) {
        this->emplace<TwitchModerationElement>();
    }

    this->appendTwitchBadges();

    this->appendChatterinoBadges();

    this->appendUsername();

    // highlights
    this->parseHighlights(isPastMsg);

    //    QString bits;
    auto iterator = this->tags.find("bits");
    if (iterator != this->tags.end()) {
        this->hasBits_ = true;
        //        bits = iterator.value().toString();
    }

    // twitch emotes
    std::vector<std::tuple<int, EmotePtr, EmoteName>> twitchEmotes;

    iterator = this->tags.find("emotes");
    if (iterator != this->tags.end()) {
        QStringList emoteString = iterator.value().toString().split('/');

        for (QString emote : emoteString) {
            this->appendTwitchEmote(ircMessage, emote, twitchEmotes);
        }
    }

    const auto &phrases = app->ignores->phrases.getVector();
    auto removeEmotesInRange = [&twitchEmotes](int pos, int len) mutable {
        auto it = std::remove_if(
            twitchEmotes.begin(), twitchEmotes.end(), [&pos, &len](const auto &item) {
                return ((std::get<0>(item) >= pos) && std::get<0>(item) < (pos + len));
            });
        for (; it != twitchEmotes.end(); ++it) {
            if (std::get<1>(*it) == nullptr) {
                log("remem nullptr {}", std::get<2>(*it).string);
            }
        }
        std::vector<std::tuple<int, EmotePtr, EmoteName>> v(it, twitchEmotes.end());
        twitchEmotes.erase(it, twitchEmotes.end());
        return v;
    };

    auto shiftIndicesAfter = [&twitchEmotes](int pos, int by) mutable {
        auto it = std::find_if(twitchEmotes.begin(), twitchEmotes.end(),
                               [&pos](const auto &item) { return std::get<0>(item) >= pos; });
        while (it != twitchEmotes.end()) {
            std::get<0>(*it) += by;
            ++it;
        }
    };

    auto addReplEmotes = [&twitchEmotes](const IgnorePhrase &phrase, const QString &midrepl,
                                         int startIndex) mutable {
        if (!phrase.containsEmote()) {
            return;
        }
        QStringList words = midrepl.split(' ');
        int pos = 0;
        for (const auto &word : words) {
            for (const auto &emote : phrase.getEmotes()) {
                if (word == emote.first.string) {
                    if (emote.second == nullptr) {
                        log("emote null {}", emote.first.string);
                    }
                    twitchEmotes.push_back(std::tuple<int, EmotePtr, EmoteName>{
                        startIndex + pos, emote.second, emote.first});
                }
            }
            pos += word.length() + 1;
        }
    };

    for (const auto &phrase : phrases) {
        if (phrase.isBlock()) {
            continue;
        }
        if (phrase.isRegex()) {
            const auto &regex = phrase.getRegex();
            if (!regex.isValid()) {
                continue;
            }
            QRegularExpressionMatch match;
            int from = 0;
            while ((from = this->originalMessage_.indexOf(regex, from, &match)) != -1) {
                int len = match.capturedLength();
                auto vret = removeEmotesInRange(from, len);
                auto mid = this->originalMessage_.mid(from, len);
                mid.replace(regex, phrase.getReplace());

                // hemirt
                // doesnt check for own emotes in the Replace part
                // mb in IgnoredPhrase ??

                for (auto &tup : vret) {
                    if (std::get<1>(tup) == nullptr) {
                        log("v nullptr {}", std::get<2>(tup).string);
                    }
                    int index = 0;
                    const auto &emote = std::get<2>(tup);
                    while ((index = mid.indexOf(emote.string, index)) != -1) {
                        std::get<0>(tup) = from + index;
                        index += emote.string.size();
                        twitchEmotes.push_back(tup);
                    }
                }

                addReplEmotes(phrase, mid, from);

                this->originalMessage_.replace(from, len, mid);
                int midsize = mid.size();
                from += midsize;
                shiftIndicesAfter(from, midsize - len);
            }
        } else {
            const auto &pattern = phrase.getPattern();
            if (pattern.isEmpty()) {
                continue;
            }
            int from = 0;
            while ((from = this->originalMessage_.indexOf(pattern, from,
                                                          phrase.caseSensitivity())) != -1) {
                int len = pattern.size();
                auto vret = removeEmotesInRange(from, len);
                auto replace = phrase.getReplace();

                // hemirt
                // doesnt check for own emotes in the Replace part
                // mb in IgnoredPhrase ??

                for (auto &tup : vret) {
                    if (std::get<1>(tup) == nullptr) {
                        log("v nullptr {}", std::get<2>(tup).string);
                    }
                    int index = 0;
                    const auto &emote = std::get<2>(tup);
                    while ((index = replace.indexOf(emote.string, index)) != -1) {
                        std::get<0>(tup) = from + index;
                        index += emote.string.size();
                        twitchEmotes.push_back(tup);
                    }
                }

                addReplEmotes(phrase, replace, from);

                this->originalMessage_.replace(from, len, replace);
                int replacesize = replace.size();
                from += replacesize;
                shiftIndicesAfter(from, replacesize - len);
            }
        }
    }

    std::sort(twitchEmotes.begin(), twitchEmotes.end(),
              [](const auto &a, const auto &b) { return std::get<0>(a) < std::get<0>(b); });
    twitchEmotes.erase(std::unique(twitchEmotes.begin(), twitchEmotes.end(),
                                   [](const auto &first, const auto &second) {
                                       return std::get<0>(first) == std::get<0>(second);
                                   }),
                       twitchEmotes.end());
    auto currentTwitchEmote = twitchEmotes.begin();

    // words
    QStringList splits = this->originalMessage_.split(' ');

    this->addWords(splits, twitchEmotes);

    this->message().searchText = this->userName + ": " + this->originalMessage_;

    return this->release();
}

void TwitchMessageBuilder::addWords(
    const QStringList &words, const std::vector<std::tuple<int, EmotePtr, EmoteName>> &twitchEmotes)
{
    auto i = int();
    auto currentTwitchEmote = twitchEmotes.begin();

    for (const auto &word : words) {
        // check if it's a twitch emote twitch emote
        if (currentTwitchEmote != twitchEmotes.end() && std::get<0>(*currentTwitchEmote) == i) {
            auto emoteImage = std::get<1>(*currentTwitchEmote);
            if (emoteImage == nullptr) {
                log("emoteImage nullptr {}", std::get<2>(*currentTwitchEmote).string);
            }
            this->emplace<EmoteElement>(emoteImage, MessageElementFlag::TwitchEmote);

            i += word.length() + 1;
            currentTwitchEmote++;

            continue;
        }

        // split words
        for (auto &variant : getApp()->emotes->emojis.parse(word)) {
<<<<<<< HEAD
            boost::apply_visitor(/*overloaded{[&](EmotePtr arg) {
                                    this->addTextOrEmoji(arg); },
                                    [&](const QString &arg) {
                                    this->addTextOrEmoji(arg); }}*/
                                 [&](auto &&arg) { this->addTextOrEmoji(arg); }, variant);
=======
            boost::apply_visitor([&](auto &&arg) { this->addTextOrEmoji(arg); },
                                 variant);
>>>>>>> 8bcc9c48
        }

        for (int j = 0; j < word.size(); j++) {
            i++;

            if (word.at(j).isHighSurrogate()) {
                j++;
            }
        }

        i++;
    }
}

void TwitchMessageBuilder::addTextOrEmoji(EmotePtr emote)
{
    this->emplace<EmoteElement>(emote, MessageElementFlag::EmojiAll);
}

void TwitchMessageBuilder::addTextOrEmoji(const QString &string_)
{
    auto string = QString(string_);

    if (this->hasBits_ && this->tryParseCheermote(string)) {
        // This string was parsed as a cheermote
        return;
    }

    // TODO: Implement ignored emotes
    // Format of ignored emotes:
    // Emote name: "forsenPuke" - if string in ignoredEmotes
    // Will match emote regardless of source (i.e. bttv, ffz)
    // Emote source + name: "bttv:nyanPls"
    if (this->tryAppendEmote({string})) {
        // Successfully appended an emote
        return;
    }

    // Actually just text
    auto linkString = this->matchLink(string);
    auto link = Link();
    auto textColor =
        this->action_ ? MessageColor(this->usernameColor_) : MessageColor(MessageColor::Text);

    if (linkString.isEmpty()) {
        if (string.startsWith('@')) {
            this->emplace<TextElement>(string, MessageElementFlag::BoldUsername, textColor,
                                       FontStyle::ChatMediumBold);
            this->emplace<TextElement>(string, MessageElementFlag::NonBoldUsername, textColor);
        } else {
            this->emplace<TextElement>(string, MessageElementFlag::Text, textColor);
        }
    } else {
        static QRegularExpression domainRegex(
            R"(^(?:(?:ftp|http)s?:\/\/)?([^\/:]+)(?:\/.*)?$)",
            QRegularExpression::CaseInsensitiveOption);

        QString lowercaseLinkString;
        auto match = domainRegex.match(string);
        if (match.isValid()) {
            lowercaseLinkString = string.mid(0, match.capturedStart(1)) +
                                  match.captured(1).toLower() + string.mid(match.capturedEnd(1));
        } else {
            lowercaseLinkString = string;
        }
        link = Link(Link::Url, linkString);

        textColor = MessageColor(MessageColor::Link);
        this->emplace<TextElement>(lowercaseLinkString, MessageElementFlag::LowercaseLink,
                                   textColor)
            ->setLink(link);
        this->emplace<TextElement>(string, MessageElementFlag::OriginalLink, textColor)
            ->setLink(link);
    }

    // if (!linkString.isEmpty()) {
    //    if (getSettings()->lowercaseLink) {
    //        QRegularExpression httpRegex("\\bhttps?://",
    //        QRegularExpression::CaseInsensitiveOption); QRegularExpression
    //        ftpRegex("\\bftps?://",
    //        QRegularExpression::CaseInsensitiveOption); QRegularExpression
    //        getDomain("\\/\\/([^\\/]*)"); QString tempString = string;

    //        if (!string.contains(httpRegex)) {
    //            if (!string.contains(ftpRegex)) {
    //                tempString.insert(0, "http://");
    //            }
    //        }
    //        QString domain = getDomain.match(tempString).captured(1);
    //        string.replace(domain, domain.toLower());
    //    }
    //    link = Link(Link::Url, linkString);
    //    textColor = MessageColor(MessageColor::Link);
    //}
    // if (string.startsWith('@')) {
    //    this->emplace<TextElement>(string, MessageElementFlag::BoldUsername,
    //    textColor,
    //                               FontStyle::ChatMediumBold)  //
    //        ->setLink(link);
    //    this->emplace<TextElement>(string,
    //    MessageElementFlag::NonBoldUsername,
    //                               textColor)  //
    //        ->setLink(link);
    //} else {
    //    this->emplace<TextElement>(string, MessageElementFlag::Text,
    //    textColor)  //
    //        ->setLink(link);
    //}
}

void TwitchMessageBuilder::parseMessageID()
{
    auto iterator = this->tags.find("id");

    if (iterator != this->tags.end()) {
        this->messageID = iterator.value().toString();
    }
}

void TwitchMessageBuilder::parseRoomID()
{
    if (this->twitchChannel == nullptr) {
        return;
    }

    auto iterator = this->tags.find("room-id");

    if (iterator != std::end(this->tags)) {
        this->roomID_ = iterator.value().toString();

        if (this->twitchChannel->roomId().isEmpty()) {
            this->twitchChannel->setRoomId(this->roomID_);
        }
    }
}

void TwitchMessageBuilder::appendChannelName()
{
    QString channelName("#" + this->channel->getName());
    Link link(Link::Url, this->channel->getName() + "\n" + this->messageID);

    this->emplace<TextElement>(channelName, MessageElementFlag::ChannelName,
                               MessageColor::System)  //
        ->setLink(link);
}

void TwitchMessageBuilder::parseUsername()
{
    auto iterator = this->tags.find("color");
    if (iterator != this->tags.end()) {
        this->usernameColor_ = QColor(iterator.value().toString());
    }

    // username
    this->userName = this->ircMessage->nick();

    if (this->userName.isEmpty() || this->args.trimSubscriberUsername) {
        this->userName = this->tags.value(QLatin1String("login")).toString();
    }

    // display name
    //    auto displayNameVariant = this->tags.value("display-name");
    //    if (displayNameVariant.isValid()) {
    //        this->userName = displayNameVariant.toString() + " (" +
    //        this->userName + ")";
    //    }

    this->message().loginName = this->userName;
}

void TwitchMessageBuilder::appendUsername()
{
    auto app = getApp();

    QString username = this->userName;
    this->message().loginName = username;
    QString localizedName;

    auto iterator = this->tags.find("display-name");
    if (iterator != this->tags.end()) {
        QString displayName = parseTagString(iterator.value().toString()).trimmed();

        if (QString::compare(displayName, this->userName, Qt::CaseInsensitive) == 0) {
            username = displayName;

            this->message().displayName = displayName;
        } else {
            localizedName = displayName;

            this->message().displayName = username;
            this->message().localizedName = displayName;
        }
    }

    bool hasLocalizedName = !localizedName.isEmpty();

    // The full string that will be rendered in the chat widget
    QString usernameText;

    pajlada::Settings::Setting<int> usernameDisplayMode(
        "/appearance/messages/usernameDisplayMode", UsernameDisplayMode::UsernameAndLocalizedName);

    switch (usernameDisplayMode.getValue()) {
        case UsernameDisplayMode::Username: {
            usernameText = username;
        } break;

        case UsernameDisplayMode::LocalizedName: {
            if (hasLocalizedName) {
                usernameText = localizedName;
            } else {
                usernameText = username;
            }
        } break;

        default:
        case UsernameDisplayMode::UsernameAndLocalizedName: {
            if (hasLocalizedName) {
                usernameText = username + "(" + localizedName + ")";
            } else {
                usernameText = username;
            }
        } break;
    }

    if (this->args.isSentWhisper) {
        // TODO(pajlada): Re-implement
        // userDisplayString +=
        // IrcManager::getInstance().getUser().getUserName();
    } else if (this->args.isReceivedWhisper) {
        // Sender username
<<<<<<< HEAD
        this->emplace<TextElement>(usernameText, MessageElementFlag::Text, this->usernameColor_,
=======
        this->emplace<TextElement>(usernameText, MessageElementFlag::Username,
                                   this->usernameColor_,
>>>>>>> 8bcc9c48
                                   FontStyle::ChatMediumBold)
            ->setLink({Link::UserInfo, this->userName});

        auto currentUser = app->accounts->twitch.getCurrent();

        // Separator
<<<<<<< HEAD
        this->emplace<TextElement>("->", MessageElementFlag::Text,
                                   app->themes->messages.textColors.system, FontStyle::ChatMedium);
=======
        this->emplace<TextElement>("->", MessageElementFlag::Username,
                                   app->themes->messages.textColors.system,
                                   FontStyle::ChatMedium);
>>>>>>> 8bcc9c48

        QColor selfColor = currentUser->color();
        if (!selfColor.isValid()) {
            selfColor = app->themes->messages.textColors.system;
        }

        // Your own username
<<<<<<< HEAD
        this->emplace<TextElement>(currentUser->getUserName() + ":", MessageElementFlag::Text,
                                   selfColor, FontStyle::ChatMediumBold);
=======
        this->emplace<TextElement>(currentUser->getUserName() + ":",
                                   MessageElementFlag::Username, selfColor,
                                   FontStyle::ChatMediumBold);
>>>>>>> 8bcc9c48
    } else {
        if (!this->action_) {
            usernameText += ":";
        }

<<<<<<< HEAD
        this->emplace<TextElement>(usernameText, MessageElementFlag::Text, this->usernameColor_,
=======
        this->emplace<TextElement>(usernameText, MessageElementFlag::Username,
                                   this->usernameColor_,
>>>>>>> 8bcc9c48
                                   FontStyle::ChatMediumBold)
            ->setLink({Link::UserInfo, this->userName});
    }
}

void TwitchMessageBuilder::parseHighlights(bool isPastMsg)
{
    static auto player = new QMediaPlayer;
    static QUrl currentPlayerUrl;

    auto app = getApp();

    auto currentUser = app->accounts->twitch.getCurrent();

    QString currentUsername = currentUser->getUserName();

    if (this->ircMessage->nick() == currentUsername) {
        currentUser->setColor(this->usernameColor_);
        // Do nothing. Highlights cannot be triggered by yourself
        return;
    }

    // update the media player url if necessary
    QUrl highlightSoundUrl;
<<<<<<< HEAD
    if (app->settings->customHighlightSound) {
        highlightSoundUrl = QUrl::fromLocalFile(app->settings->pathHighlightSound.getValue());
=======
    if (getSettings()->customHighlightSound) {
        highlightSoundUrl =
            QUrl::fromLocalFile(getSettings()->pathHighlightSound.getValue());
>>>>>>> 8bcc9c48
    } else {
        highlightSoundUrl = QUrl("qrc:/sounds/ping2.wav");
    }

    if (currentPlayerUrl != highlightSoundUrl) {
        player->setMedia(highlightSoundUrl);

        currentPlayerUrl = highlightSoundUrl;
    }

    // TODO: This vector should only be rebuilt upon highlights being changed
    // fourtf: should be implemented in the HighlightsController
    std::vector<HighlightPhrase> activeHighlights = app->highlights->phrases.getVector();
    std::vector<HighlightPhrase> userHighlights = app->highlights->highlightedUsers.getVector();

<<<<<<< HEAD
    if (app->settings->enableHighlightsSelf && currentUsername.size() > 0) {
        HighlightPhrase selfHighlight(currentUsername, app->settings->enableHighlightTaskbar,
                                      app->settings->enableHighlightSound, false);
=======
    if (getSettings()->enableHighlightsSelf && currentUsername.size() > 0) {
        HighlightPhrase selfHighlight(
            currentUsername, getSettings()->enableHighlightTaskbar,
            getSettings()->enableHighlightSound, false);
>>>>>>> 8bcc9c48
        activeHighlights.emplace_back(std::move(selfHighlight));
    }

    bool doHighlight = false;
    bool playSound = false;
    bool doAlert = false;

    bool hasFocus = (QApplication::focusWidget() != nullptr);

    if (!app->highlights->blacklistContains(this->ircMessage->nick())) {
        for (const HighlightPhrase &highlight : activeHighlights) {
            if (highlight.isMatch(this->originalMessage_)) {
                log("Highlight because {} matches {}", this->originalMessage_,
                    highlight.getPattern());
                doHighlight = true;

                if (highlight.getAlert()) {
                    doAlert = true;
                }

                if (highlight.getSound()) {
                    playSound = true;
                }

                if (playSound && doAlert) {
                    // Break if no further action can be taken from other
                    // highlights This might change if highlights can have
                    // custom colors/sounds/actions
                    break;
                }
            }
        }
        for (const HighlightPhrase &userHighlight : userHighlights) {
            if (userHighlight.isMatch(this->ircMessage->nick())) {
                log("Highlight because user {} sent a message", this->ircMessage->nick());
                doHighlight = true;

                if (userHighlight.getAlert()) {
                    doAlert = true;
                }

                if (userHighlight.getSound()) {
                    playSound = true;
                }

                if (playSound && doAlert) {
                    // Break if no further action can be taken from other
                    // usernames Mostly used for regex stuff
                    break;
                }
            }
        }

        this->message().flags.set(MessageFlag::Highlighted, doHighlight);

        if (!isPastMsg) {
<<<<<<< HEAD
            if (playSound && (!hasFocus || app->settings->highlightAlwaysPlaySound)) {
=======
            if (playSound &&
                (!hasFocus || getSettings()->highlightAlwaysPlaySound)) {
>>>>>>> 8bcc9c48
                player->play();
            }

            if (doAlert) {
                QApplication::alert(getApp()->windows->getMainWindow().window(), 2500);
            }
        }
    }
}

void TwitchMessageBuilder::appendTwitchEmote(const Communi::IrcMessage *ircMessage,
                                             const QString &emote,
                                             std::vector<std::tuple<int, EmotePtr, EmoteName>> &vec)
{
    auto app = getApp();
    if (!emote.contains(':')) {
        return;
    }

    auto parameters = emote.split(':');

    if (parameters.length() < 2) {
        return;
    }

    auto id = EmoteId{parameters.at(0)};

    auto occurences = parameters.at(1).split(',');

    for (QString occurence : occurences) {
        auto coords = occurence.split('-');

        if (coords.length() < 2) {
            return;
        }

        auto start = coords.at(0).toInt();
        auto end = coords.at(1).toInt();

        if (start >= end || start < 0 || end > this->originalMessage_.length()) {
            return;
        }

        auto name = EmoteName{this->originalMessage_.mid(start, end - start + 1)};
        auto tup = std::tuple<int, EmotePtr, EmoteName>{
            start, app->emotes->twitch.getOrCreateEmote(id, name), name};
        if (std::get<1>(tup) == nullptr) {
            log("nullptr {}", std::get<2>(tup).string);
        }
        vec.push_back(std::move(tup));
    }
}

Outcome TwitchMessageBuilder::tryAppendEmote(const EmoteName &name)
{
    auto flags = MessageElementFlags();
    auto emote = boost::optional<EmotePtr>{};

    if ((emote = this->twitchChannel->globalBttv().emote(name))) {
        flags = MessageElementFlag::BttvEmote;
<<<<<<< HEAD
    } else if (twitchChannel && (emote = this->twitchChannel->bttvEmote(name))) {
=======
    } else if ((emote = this->twitchChannel->bttvEmote(name))) {
>>>>>>> 8bcc9c48
        flags = MessageElementFlag::BttvEmote;
    } else if ((emote = this->twitchChannel->globalFfz().emote(name))) {
        flags = MessageElementFlag::FfzEmote;
    } else if ((emote = this->twitchChannel->ffzEmote(name))) {
        flags = MessageElementFlag::FfzEmote;
    }

    if (emote) {
        this->emplace<EmoteElement>(emote.get(), flags);
        return Success;
    }

    return Failure;
}

// fourtf: this is ugly
void TwitchMessageBuilder::appendTwitchBadges()
{
    auto app = getApp();

    auto iterator = this->tags.find("badges");
    if (iterator == this->tags.end()) return;

    for (QString badge : iterator.value().toString().split(',')) {
        if (badge.startsWith("bits/")) {
            QString cheerAmount = badge.mid(5);
            QString tooltip = QString("Twitch cheer ") + cheerAmount;

            // Try to fetch channel-specific bit badge
            try {
                if (twitchChannel)
<<<<<<< HEAD
                    if (const auto &badge =
                            this->twitchChannel->getTwitchBadge("bits", cheerAmount)) {
                        this->emplace<EmoteElement>(badge.get(), MessageElementFlag::BadgeVanity)
=======
                    if (const auto &badge = this->twitchChannel->twitchBadge(
                            "bits", cheerAmount)) {
                        this->emplace<EmoteElement>(
                                badge.get(), MessageElementFlag::BadgeVanity)
>>>>>>> 8bcc9c48
                            ->setTooltip(tooltip);
                        continue;
                    }
            } catch (const std::out_of_range &) {
                // Channel does not contain a special bit badge for this version
            }

            // Use default bit badge
            if (auto badge = this->twitchChannel->globalTwitchBadges().badge(
                    "bits", cheerAmount)) {
                this->emplace<EmoteElement>(badge.get(),
                                            MessageElementFlag::BadgeVanity)
                    ->setTooltip(tooltip);
            }
        } else if (badge == "staff/1") {
            this->emplace<ImageElement>(Image::fromPixmap(app->resources->twitch.staff),
                                        MessageElementFlag::BadgeGlobalAuthority)
                ->setTooltip("Twitch Staff");
        } else if (badge == "admin/1") {
            this->emplace<ImageElement>(Image::fromPixmap(app->resources->twitch.admin),
                                        MessageElementFlag::BadgeGlobalAuthority)
                ->setTooltip("Twitch Admin");
        } else if (badge == "global_mod/1") {
            this->emplace<ImageElement>(Image::fromPixmap(app->resources->twitch.globalmod),
                                        MessageElementFlag::BadgeGlobalAuthority)
                ->setTooltip("Twitch Global Moderator");
        } else if (badge == "moderator/1") {
            // TODO: Implement custom FFZ moderator badge
            this->emplace<ImageElement>(Image::fromPixmap(app->resources->twitch.moderator),
                                        MessageElementFlag::BadgeChannelAuthority)
                ->setTooltip("Twitch Channel Moderator");
        } else if (badge == "turbo/1") {
            this->emplace<ImageElement>(Image::fromPixmap(app->resources->twitch.turbo),
                                        MessageElementFlag::BadgeGlobalAuthority)
                ->setTooltip("Twitch Turbo Subscriber");
        } else if (badge == "broadcaster/1") {
            this->emplace<ImageElement>(Image::fromPixmap(app->resources->twitch.broadcaster),
                                        MessageElementFlag::BadgeChannelAuthority)
                ->setTooltip("Twitch Broadcaster");
        } else if (badge == "premium/1") {
            this->emplace<ImageElement>(Image::fromPixmap(app->resources->twitch.prime),
                                        MessageElementFlag::BadgeVanity)
                ->setTooltip("Twitch Prime Subscriber");
        } else if (badge.startsWith("partner/")) {
            int index = badge.midRef(8).toInt();
            switch (index) {
                case 1: {
                    this->emplace<ImageElement>(
                            Image::fromPixmap(app->resources->twitch.verified, 0.25),
                            MessageElementFlag::BadgeVanity)
                        ->setTooltip("Twitch Verified");
                } break;
                default: {
                    printf("[TwitchMessageBuilder] Unhandled partner badge "
                           "index: %d\n",
                           index);
                } break;
            }
        } else if (badge.startsWith("subscriber/")) {
            if (auto badgeEmote = this->twitchChannel->twitchBadge(
                    "subscriber", badge.mid(11))) {
                this->emplace<EmoteElement>(
                        badgeEmote.get(), MessageElementFlag::BadgeSubscription)
                    ->setTooltip((*badgeEmote)->tooltip.string);
                continue;
            }

            // use default subscriber badge if custom one not found
            this->emplace<ImageElement>(
                    Image::fromPixmap(app->resources->twitch.subscriber, 0.25),
                    MessageElementFlag::BadgeSubscription)
                ->setTooltip("Twitch Subscriber");
        } else {
            auto splits = badge.split('/');
            if (splits.size() != 2) continue;

            if (auto badgeEmote =
                    this->twitchChannel->twitchBadge(splits[0], splits[1])) {
                this->emplace<EmoteElement>(badgeEmote.get(),
                                            MessageElementFlag::BadgeVanity)
                    ->setTooltip((*badgeEmote)->tooltip.string);
                continue;
            }
        }
    }
}

void TwitchMessageBuilder::appendChatterinoBadges()
{
    //    auto app = getApp();

    //    auto &badges = app->resources->chatterinoBadges;
    //    auto it = badges.find(this->userName.toStdString());

    //    if (it == badges.end()) {
    //        return;
    //    }

    //    const auto badge = it->second;

    //    this->emplace<ImageElement>(badge->image,
    //    MessageElementFlag::BadgeChatterino)
    //        ->setTooltip(QString::fromStdString(badge->tooltip));
}

Outcome TwitchMessageBuilder::tryParseCheermote(const QString &string)
{
    // auto app = getApp();
    //// Try to parse custom cheermotes
    // const auto &channelResources = app->resources->channels[this->roomID_];
    // if (channelResources.loaded) {
    //    for (const auto &cheermoteSet : channelResources.cheermoteSets) {
    //        auto match = cheermoteSet.regex.match(string);
    //        if (!match.hasMatch()) {
    //            continue;
    //        }
    //        QString amount = match.captured(1);
    //        bool ok = false;
    //        int numBits = amount.toInt(&ok);
    //        if (!ok) {
    //            Log("Error parsing bit amount in tryParseCheermote");
    //            return Failure;
    //        }

    //        auto savedIt = cheermoteSet.cheermotes.end();

    //        // Fetch cheermote that matches our numBits
    //        for (auto it = cheermoteSet.cheermotes.begin(); it !=
    //        cheermoteSet.cheermotes.end();
    //             ++it) {
    //            if (numBits >= it->minBits) {
    //                savedIt = it;
    //            } else {
    //                break;
    //            }
    //        }

    //        if (savedIt == cheermoteSet.cheermotes.end()) {
    //            Log("Error getting a cheermote from a cheermote set for the
    //            bit amount {}",
    //                numBits);
    //            return Failure;
    //        }

    //        const auto &cheermote = *savedIt;

    //        this->emplace<EmoteElement>(cheermote.animatedEmote,
    //        MessageElementFlag::BitsAnimated);
    //        this->emplace<TextElement>(amount, MessageElementFlag::Text,
    //        cheermote.color);

    //        return Success;
    //    }
    //}

    return Failure;
}
}  // namespace chatterino<|MERGE_RESOLUTION|>--- conflicted
+++ resolved
@@ -64,12 +64,7 @@
         }
     }
 
-<<<<<<< HEAD
-    if (app->settings->enableTwitchIgnoredUsers && this->tags.contains("user-id")) {
-=======
-    if (getSettings()->enableTwitchIgnoredUsers &&
-        this->tags.contains("user-id")) {
->>>>>>> 8bcc9c48
+    if (getSettings()->enableTwitchIgnoredUsers && this->tags.contains("user-id")) {
         auto sourceUserID = this->tags.value("user-id").toString();
 
         for (const auto &user : app->accounts->twitch.getCurrent()->getIgnores()) {
@@ -328,16 +323,7 @@
 
         // split words
         for (auto &variant : getApp()->emotes->emojis.parse(word)) {
-<<<<<<< HEAD
-            boost::apply_visitor(/*overloaded{[&](EmotePtr arg) {
-                                    this->addTextOrEmoji(arg); },
-                                    [&](const QString &arg) {
-                                    this->addTextOrEmoji(arg); }}*/
-                                 [&](auto &&arg) { this->addTextOrEmoji(arg); }, variant);
-=======
-            boost::apply_visitor([&](auto &&arg) { this->addTextOrEmoji(arg); },
-                                 variant);
->>>>>>> 8bcc9c48
+            boost::apply_visitor([&](auto &&arg) { this->addTextOrEmoji(arg); }, variant);
         }
 
         for (int j = 0; j < word.size(); j++) {
@@ -569,26 +555,15 @@
         // IrcManager::getInstance().getUser().getUserName();
     } else if (this->args.isReceivedWhisper) {
         // Sender username
-<<<<<<< HEAD
-        this->emplace<TextElement>(usernameText, MessageElementFlag::Text, this->usernameColor_,
-=======
-        this->emplace<TextElement>(usernameText, MessageElementFlag::Username,
-                                   this->usernameColor_,
->>>>>>> 8bcc9c48
+        this->emplace<TextElement>(usernameText, MessageElementFlag::Username, this->usernameColor_,
                                    FontStyle::ChatMediumBold)
             ->setLink({Link::UserInfo, this->userName});
 
         auto currentUser = app->accounts->twitch.getCurrent();
 
         // Separator
-<<<<<<< HEAD
-        this->emplace<TextElement>("->", MessageElementFlag::Text,
+        this->emplace<TextElement>("->", MessageElementFlag::Username,
                                    app->themes->messages.textColors.system, FontStyle::ChatMedium);
-=======
-        this->emplace<TextElement>("->", MessageElementFlag::Username,
-                                   app->themes->messages.textColors.system,
-                                   FontStyle::ChatMedium);
->>>>>>> 8bcc9c48
 
         QColor selfColor = currentUser->color();
         if (!selfColor.isValid()) {
@@ -596,25 +571,14 @@
         }
 
         // Your own username
-<<<<<<< HEAD
-        this->emplace<TextElement>(currentUser->getUserName() + ":", MessageElementFlag::Text,
+        this->emplace<TextElement>(currentUser->getUserName() + ":", MessageElementFlag::Username,
                                    selfColor, FontStyle::ChatMediumBold);
-=======
-        this->emplace<TextElement>(currentUser->getUserName() + ":",
-                                   MessageElementFlag::Username, selfColor,
-                                   FontStyle::ChatMediumBold);
->>>>>>> 8bcc9c48
     } else {
         if (!this->action_) {
             usernameText += ":";
         }
 
-<<<<<<< HEAD
-        this->emplace<TextElement>(usernameText, MessageElementFlag::Text, this->usernameColor_,
-=======
-        this->emplace<TextElement>(usernameText, MessageElementFlag::Username,
-                                   this->usernameColor_,
->>>>>>> 8bcc9c48
+        this->emplace<TextElement>(usernameText, MessageElementFlag::Username, this->usernameColor_,
                                    FontStyle::ChatMediumBold)
             ->setLink({Link::UserInfo, this->userName});
     }
@@ -639,14 +603,8 @@
 
     // update the media player url if necessary
     QUrl highlightSoundUrl;
-<<<<<<< HEAD
-    if (app->settings->customHighlightSound) {
-        highlightSoundUrl = QUrl::fromLocalFile(app->settings->pathHighlightSound.getValue());
-=======
     if (getSettings()->customHighlightSound) {
-        highlightSoundUrl =
-            QUrl::fromLocalFile(getSettings()->pathHighlightSound.getValue());
->>>>>>> 8bcc9c48
+        highlightSoundUrl = QUrl::fromLocalFile(getSettings()->pathHighlightSound.getValue());
     } else {
         highlightSoundUrl = QUrl("qrc:/sounds/ping2.wav");
     }
@@ -662,16 +620,9 @@
     std::vector<HighlightPhrase> activeHighlights = app->highlights->phrases.getVector();
     std::vector<HighlightPhrase> userHighlights = app->highlights->highlightedUsers.getVector();
 
-<<<<<<< HEAD
-    if (app->settings->enableHighlightsSelf && currentUsername.size() > 0) {
-        HighlightPhrase selfHighlight(currentUsername, app->settings->enableHighlightTaskbar,
-                                      app->settings->enableHighlightSound, false);
-=======
     if (getSettings()->enableHighlightsSelf && currentUsername.size() > 0) {
-        HighlightPhrase selfHighlight(
-            currentUsername, getSettings()->enableHighlightTaskbar,
-            getSettings()->enableHighlightSound, false);
->>>>>>> 8bcc9c48
+        HighlightPhrase selfHighlight(currentUsername, getSettings()->enableHighlightTaskbar,
+                                      getSettings()->enableHighlightSound, false);
         activeHighlights.emplace_back(std::move(selfHighlight));
     }
 
@@ -728,12 +679,7 @@
         this->message().flags.set(MessageFlag::Highlighted, doHighlight);
 
         if (!isPastMsg) {
-<<<<<<< HEAD
-            if (playSound && (!hasFocus || app->settings->highlightAlwaysPlaySound)) {
-=======
-            if (playSound &&
-                (!hasFocus || getSettings()->highlightAlwaysPlaySound)) {
->>>>>>> 8bcc9c48
+            if (playSound && (!hasFocus || getSettings()->highlightAlwaysPlaySound)) {
                 player->play();
             }
 
@@ -794,11 +740,7 @@
 
     if ((emote = this->twitchChannel->globalBttv().emote(name))) {
         flags = MessageElementFlag::BttvEmote;
-<<<<<<< HEAD
-    } else if (twitchChannel && (emote = this->twitchChannel->bttvEmote(name))) {
-=======
     } else if ((emote = this->twitchChannel->bttvEmote(name))) {
->>>>>>> 8bcc9c48
         flags = MessageElementFlag::BttvEmote;
     } else if ((emote = this->twitchChannel->globalFfz().emote(name))) {
         flags = MessageElementFlag::FfzEmote;
@@ -820,7 +762,8 @@
     auto app = getApp();
 
     auto iterator = this->tags.find("badges");
-    if (iterator == this->tags.end()) return;
+    if (iterator == this->tags.end())
+        return;
 
     for (QString badge : iterator.value().toString().split(',')) {
         if (badge.startsWith("bits/")) {
@@ -830,16 +773,8 @@
             // Try to fetch channel-specific bit badge
             try {
                 if (twitchChannel)
-<<<<<<< HEAD
-                    if (const auto &badge =
-                            this->twitchChannel->getTwitchBadge("bits", cheerAmount)) {
+                    if (const auto &badge = this->twitchChannel->twitchBadge("bits", cheerAmount)) {
                         this->emplace<EmoteElement>(badge.get(), MessageElementFlag::BadgeVanity)
-=======
-                    if (const auto &badge = this->twitchChannel->twitchBadge(
-                            "bits", cheerAmount)) {
-                        this->emplace<EmoteElement>(
-                                badge.get(), MessageElementFlag::BadgeVanity)
->>>>>>> 8bcc9c48
                             ->setTooltip(tooltip);
                         continue;
                     }
@@ -848,10 +783,8 @@
             }
 
             // Use default bit badge
-            if (auto badge = this->twitchChannel->globalTwitchBadges().badge(
-                    "bits", cheerAmount)) {
-                this->emplace<EmoteElement>(badge.get(),
-                                            MessageElementFlag::BadgeVanity)
+            if (auto badge = this->twitchChannel->globalTwitchBadges().badge("bits", cheerAmount)) {
+                this->emplace<EmoteElement>(badge.get(), MessageElementFlag::BadgeVanity)
                     ->setTooltip(tooltip);
             }
         } else if (badge == "staff/1") {
@@ -899,27 +832,23 @@
                 } break;
             }
         } else if (badge.startsWith("subscriber/")) {
-            if (auto badgeEmote = this->twitchChannel->twitchBadge(
-                    "subscriber", badge.mid(11))) {
-                this->emplace<EmoteElement>(
-                        badgeEmote.get(), MessageElementFlag::BadgeSubscription)
+            if (auto badgeEmote = this->twitchChannel->twitchBadge("subscriber", badge.mid(11))) {
+                this->emplace<EmoteElement>(badgeEmote.get(), MessageElementFlag::BadgeSubscription)
                     ->setTooltip((*badgeEmote)->tooltip.string);
                 continue;
             }
 
             // use default subscriber badge if custom one not found
-            this->emplace<ImageElement>(
-                    Image::fromPixmap(app->resources->twitch.subscriber, 0.25),
-                    MessageElementFlag::BadgeSubscription)
+            this->emplace<ImageElement>(Image::fromPixmap(app->resources->twitch.subscriber, 0.25),
+                                        MessageElementFlag::BadgeSubscription)
                 ->setTooltip("Twitch Subscriber");
         } else {
             auto splits = badge.split('/');
-            if (splits.size() != 2) continue;
-
-            if (auto badgeEmote =
-                    this->twitchChannel->twitchBadge(splits[0], splits[1])) {
-                this->emplace<EmoteElement>(badgeEmote.get(),
-                                            MessageElementFlag::BadgeVanity)
+            if (splits.size() != 2)
+                continue;
+
+            if (auto badgeEmote = this->twitchChannel->twitchBadge(splits[0], splits[1])) {
+                this->emplace<EmoteElement>(badgeEmote.get(), MessageElementFlag::BadgeVanity)
                     ->setTooltip((*badgeEmote)->tooltip.string);
                 continue;
             }
