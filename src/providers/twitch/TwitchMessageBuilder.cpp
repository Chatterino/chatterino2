#include "providers/twitch/TwitchMessageBuilder.hpp"

#include "Application.hpp"
#include "controllers/accounts/AccountController.hpp"
#include "controllers/ignores/IgnoreController.hpp"
#include "controllers/ignores/IgnorePhrase.hpp"
#include "messages/Message.hpp"
#include "providers/chatterino/ChatterinoBadges.hpp"
#include "providers/ffz/FfzBadges.hpp"
#include "providers/twitch/TwitchBadges.hpp"
#include "providers/twitch/TwitchChannel.hpp"
#include "providers/twitch/TwitchCommon.hpp"
#include "providers/twitch/TwitchIrcServer.hpp"
#include "singletons/Emotes.hpp"
#include "singletons/Resources.hpp"
#include "singletons/Settings.hpp"
#include "singletons/Theme.hpp"
#include "singletons/WindowManager.hpp"
#include "util/IrcHelpers.hpp"
#include "widgets/Window.hpp"

#include <QApplication>
#include <QColor>
#include <QDebug>
#include <QMediaPlayer>
#include <QStringRef>
#include <boost/variant.hpp>
#include "common/QLogging.hpp"

namespace {

const QString regexHelpString("(\\w+)[.,!?;:]*?$");

// matches a mention with punctuation at the end, like "@username," or "@username!!!" where capture group would return "username"
const QRegularExpression mentionRegex("^@" + regexHelpString);

// if findAllUsernames setting is enabled, matches strings like in the examples above, but without @ symbol at the beginning
const QRegularExpression allUsernamesMentionRegex("^" + regexHelpString);

const QSet<QString> zeroWidthEmotes{
    "SoSnowy",  "IceCold",   "SantaHat", "TopHat",
    "ReinDeer", "CandyCane", "cvMask",   "cvHazmat",
};

}  // namespace

namespace chatterino {

namespace {

    QColor getRandomColor(const QVariant &userId)
    {
        bool ok = true;
        int colorSeed = userId.toInt(&ok);
        if (!ok)
        {
            // We were unable to convert the user ID to an integer, this means Twitch has decided to start using non-integer user IDs
            // Just randomize the users color
            colorSeed = std::rand();
        }

        const auto colorIndex = colorSeed % TWITCH_USERNAME_COLORS.size();
        return TWITCH_USERNAME_COLORS[colorIndex];
    }

    QStringList parseTagList(const QVariantMap &tags, const QString &key)
    {
        auto iterator = tags.find(key);
        if (iterator == tags.end())
            return QStringList{};

        return iterator.value().toString().split(
            ',', QString::SplitBehavior::SkipEmptyParts);
    }

    std::map<QString, QString> parseBadgeInfos(const QVariantMap &tags)
    {
        std::map<QString, QString> badgeInfos;

        for (QString badgeInfo : parseTagList(tags, "badge-info"))
        {
            QStringList parts = badgeInfo.split('/');
            if (parts.size() != 2)
            {
                continue;
            }

            badgeInfos.emplace(parts[0], parts[1]);
        }

        return badgeInfos;
    }

    std::vector<Badge> parseBadges(const QVariantMap &tags)
    {
        std::vector<Badge> badges;

        for (QString badge : parseTagList(tags, "badges"))
        {
            QStringList parts = badge.split('/');
            if (parts.size() != 2)
            {
                continue;
            }

            badges.emplace_back(parts[0], parts[1]);
        }

        return badges;
    }

}  // namespace

TwitchMessageBuilder::TwitchMessageBuilder(
    Channel *_channel, const Communi::IrcPrivateMessage *_ircMessage,
    const MessageParseArgs &_args)
    : SharedMessageBuilder(_channel, _ircMessage, _args)
    , twitchChannel(dynamic_cast<TwitchChannel *>(_channel))
{
}

TwitchMessageBuilder::TwitchMessageBuilder(
    Channel *_channel, const Communi::IrcMessage *_ircMessage,
    const MessageParseArgs &_args, QString content, bool isAction)
    : SharedMessageBuilder(_channel, _ircMessage, _args, content, isAction)
    , twitchChannel(dynamic_cast<TwitchChannel *>(_channel))
{
}

bool TwitchMessageBuilder::isIgnored() const
{
    if (SharedMessageBuilder::isIgnored())
    {
        return true;
    }

    auto app = getApp();

    if (getSettings()->enableTwitchBlockedUsers &&
        this->tags.contains("user-id"))
    {
        auto sourceUserID = this->tags.value("user-id").toString();

        auto blocks =
            app->accounts->twitch.getCurrent()->accessBlockedUserIds();

        if (auto it = blocks->find(sourceUserID); it != blocks->end())
        {
            switch (static_cast<ShowIgnoredUsersMessages>(
                getSettings()->showBlockedUsersMessages.getValue()))
            {
                case ShowIgnoredUsersMessages::IfModerator:
                    if (this->channel->isMod() ||
                        this->channel->isBroadcaster())
                        return false;
                    break;
                case ShowIgnoredUsersMessages::IfBroadcaster:
                    if (this->channel->isBroadcaster())
                        return false;
                    break;
                case ShowIgnoredUsersMessages::Never:
                    break;
            }

            return true;
        }
    }

    return false;
}

void TwitchMessageBuilder::triggerHighlights()
{
    if (this->historicalMessage_)
    {
        // Do nothing. Highlights should not be triggered on historical messages.
        return;
    }

    SharedMessageBuilder::triggerHighlights();
}

MessagePtr TwitchMessageBuilder::build()
{
    // PARSE
    this->userId_ = this->ircMessage->tag("user-id").toString();

    this->parse();

    if (this->userName == this->channel->getName())
    {
        this->senderIsBroadcaster = true;
    }

    this->message().channelName = this->channel->getName();

    this->parseMessageID();

    this->parseRoomID();

    // If it is a reward it has to be appended first
    if (this->args.channelPointRewardId != "")
    {
        const auto &reward = this->twitchChannel->channelPointReward(
            this->args.channelPointRewardId);
        if (reward)
        {
            this->appendChannelPointRewardMessage(reward.get(), this);
        }
    }

    this->appendChannelName();

    if (this->tags.contains("rm-deleted"))
    {
        this->message().flags.set(MessageFlag::Disabled);
    }

    this->historicalMessage_ = this->tags.contains("historical");

    if (this->tags.contains("msg-id") &&
        this->tags["msg-id"].toString().split(';').contains(
            "highlighted-message"))
    {
        this->message().flags.set(MessageFlag::RedeemedHighlight);
    }

    // timestamp
    this->emplace<TimestampElement>(
        calculateMessageTimestamp(this->ircMessage));

    bool addModerationElement = true;
    if (this->senderIsBroadcaster)
    {
        addModerationElement = false;
    }
    else
    {
        bool hasUserType = this->tags.contains("user-type");
        if (hasUserType)
        {
            QString userType = this->tags.value("user-type").toString();

            if (userType == "mod")
            {
                if (!args.isStaffOrBroadcaster)
                {
                    addModerationElement = false;
                }
            }
        }
    }

    if (addModerationElement)
    {
        this->emplace<TwitchModerationElement>();
    }

    this->appendTwitchBadges();

    this->appendChatterinoBadges();
    this->appendFfzBadges();

    this->appendUsername();

    //    QString bits;
    auto iterator = this->tags.find("bits");
    if (iterator != this->tags.end())
    {
        this->hasBits_ = true;
        this->bitsLeft = iterator.value().toInt();
        this->bits = iterator.value().toString();
    }

    // twitch emotes
    std::vector<TwitchEmoteOccurence> twitchEmotes;

    iterator = this->tags.find("emotes");
    if (iterator != this->tags.end())
    {
        QStringList emoteString = iterator.value().toString().split('/');
        std::vector<int> correctPositions;
        for (int i = 0; i < this->originalMessage_.size(); ++i)
        {
            if (!this->originalMessage_.at(i).isLowSurrogate())
            {
                correctPositions.push_back(i);
            }
        }
        for (QString emote : emoteString)
        {
            this->appendTwitchEmote(emote, twitchEmotes, correctPositions);
        }
    }

    // This runs through all ignored phrases and runs its replacements on this->originalMessage_
    this->runIgnoreReplaces(twitchEmotes);

    std::sort(twitchEmotes.begin(), twitchEmotes.end(),
              [](const auto &a, const auto &b) {
                  return a.start < b.start;
              });
    twitchEmotes.erase(std::unique(twitchEmotes.begin(), twitchEmotes.end(),
                                   [](const auto &first, const auto &second) {
                                       return first.start == second.start;
                                   }),
                       twitchEmotes.end());

    // words
    QStringList splits = this->originalMessage_.split(' ');

    this->addWords(splits, twitchEmotes);

    this->message().messageText = this->originalMessage_;
    this->message().searchText = this->message().localizedName + " " +
                                 this->userName + ": " + this->originalMessage_;

    // highlights
    this->parseHighlights();

    // highlighting incoming whispers if requested per setting
    if (this->args.isReceivedWhisper && getSettings()->highlightInlineWhispers)
    {
        this->message().flags.set(MessageFlag::HighlightedWhisper, true);
        this->message().highlightColor =
            ColorProvider::instance().color(ColorType::Whisper);
    }

    return this->release();
}

bool doesWordContainATwitchEmote(
    int cursor, const QString &word,
    const std::vector<TwitchEmoteOccurence> &twitchEmotes,
    std::vector<TwitchEmoteOccurence>::const_iterator &currentTwitchEmoteIt)
{
    if (currentTwitchEmoteIt == twitchEmotes.end())
    {
        // No emote to add!
        return false;
    }

    const auto &currentTwitchEmote = *currentTwitchEmoteIt;

    auto wordEnd = cursor + word.length();

    // Check if this emote fits within the word boundaries
    if (currentTwitchEmote.start < cursor || currentTwitchEmote.end > wordEnd)
    {
        // this emote does not fit xd
        return false;
    }

    return true;
}

void TwitchMessageBuilder::addWords(
    const QStringList &words,
    const std::vector<TwitchEmoteOccurence> &twitchEmotes)
{
    // cursor currently indicates what character index we're currently operating in the full list of words
    int cursor = 0;
    auto currentTwitchEmoteIt = twitchEmotes.begin();

    for (auto word : words)
    {
        if (word.isEmpty())
        {
            cursor++;
            continue;
        }

        while (doesWordContainATwitchEmote(cursor, word, twitchEmotes,
                                           currentTwitchEmoteIt))
        {
            auto wordEnd = cursor + word.length();
            const auto &currentTwitchEmote = *currentTwitchEmoteIt;

            if (currentTwitchEmote.start == cursor)
            {
                // This emote exists right at the start of the word!
                this->emplace<EmoteElement>(currentTwitchEmote.ptr,
                                            MessageElementFlag::TwitchEmote);
                auto len = currentTwitchEmote.name.string.length();
                cursor += len;
                word = word.mid(len);

                ++currentTwitchEmoteIt;

                if (word.isEmpty())
                {
                    // space
                    cursor += 1;
                    break;
                }
                else
                {
                    this->message().elements.back()->setTrailingSpace(false);
                }

                continue;
            }

            // Emote is not at the start

            // 1. Add text before the emote
            QString preText = word.left(currentTwitchEmote.start - cursor);
            for (auto &variant : getApp()->emotes->emojis.parse(preText))
            {
                boost::apply_visitor(
                    [&](auto &&arg) {
                        this->addTextOrEmoji(arg);
                    },
                    variant);
            }

            cursor += preText.size();

            word = word.mid(preText.size());
        }

        if (word.isEmpty())
        {
            continue;
        }

        // split words
        for (auto &variant : getApp()->emotes->emojis.parse(word))
        {
            boost::apply_visitor(
                [&](auto &&arg) {
                    this->addTextOrEmoji(arg);
                },
                variant);
        }

        cursor += word.size() + 1;
    }
}

void TwitchMessageBuilder::addTextOrEmoji(EmotePtr emote)
{
    return SharedMessageBuilder::addTextOrEmoji(emote);
}

void TwitchMessageBuilder::addTextOrEmoji(const QString &string_)
{
    auto string = QString(string_);

    if (this->hasBits_ && this->tryParseCheermote(string))
    {
        // This string was parsed as a cheermote
        return;
    }

    // TODO: Implement ignored emotes
    // Format of ignored emotes:
    // Emote name: "forsenPuke" - if string in ignoredEmotes
    // Will match emote regardless of source (i.e. bttv, ffz)
    // Emote source + name: "bttv:nyanPls"
    if (this->tryAppendEmote({string}))
    {
        // Successfully appended an emote
        return;
    }

    // Actually just text
    auto linkString = this->matchLink(string);
    auto textColor = this->textColor_;

    if (!linkString.isEmpty())
    {
        this->addLink(string, linkString);
        return;
    }

    if (string.startsWith('@'))
    {
        auto match = mentionRegex.match(string);
        // Only treat as @mention if valid username
        if (match.hasMatch())
        {
            QString username = match.captured(1);
            auto originalTextColor = textColor;

            if (this->twitchChannel != nullptr && getSettings()->colorUsernames)
            {
                if (auto userColor =
                        this->twitchChannel->getUserColor(username);
                    userColor.isValid())
                {
                    textColor = userColor;
                }
            }

            auto prefixedUsername = '@' + username;
            this->emplace<TextElement>(prefixedUsername,
                                       MessageElementFlag::BoldUsername,
                                       textColor, FontStyle::ChatMediumBold)
                ->setLink({Link::UserInfo, username})
                ->setTrailingSpace(false);

            this->emplace<TextElement>(prefixedUsername,
                                       MessageElementFlag::NonBoldUsername,
                                       textColor)
                ->setLink({Link::UserInfo, username})
                ->setTrailingSpace(false);

            this->emplace<TextElement>(string.remove(prefixedUsername),
                                       MessageElementFlag::Text,
                                       originalTextColor);

            return;
        }
    }

    if (this->twitchChannel != nullptr && getSettings()->findAllUsernames)
    {
        auto match = allUsernamesMentionRegex.match(string);
        QString username = match.captured(1);

        if (match.hasMatch() &&
            this->twitchChannel->accessChatters()->contains(username))
        {
            auto originalTextColor = textColor;

            if (getSettings()->colorUsernames)
            {
                if (auto userColor =
                        this->twitchChannel->getUserColor(username);
                    userColor.isValid())
                {
                    textColor = userColor;
                }
            }

            this->emplace<TextElement>(username,
                                       MessageElementFlag::BoldUsername,
                                       textColor, FontStyle::ChatMediumBold)
                ->setLink({Link::UserInfo, username})
                ->setTrailingSpace(false);

            this->emplace<TextElement>(
                    username, MessageElementFlag::NonBoldUsername, textColor)
                ->setLink({Link::UserInfo, username})
                ->setTrailingSpace(false);

            this->emplace<TextElement>(string.remove(username),
                                       MessageElementFlag::Text,
                                       originalTextColor);

            return;
        }
    }

    this->emplace<TextElement>(string, MessageElementFlag::Text, textColor);
}

void TwitchMessageBuilder::parseMessageID()
{
    auto iterator = this->tags.find("id");

    if (iterator != this->tags.end())
    {
        this->message().id = iterator.value().toString();
    }
}

void TwitchMessageBuilder::parseRoomID()
{
    if (this->twitchChannel == nullptr)
    {
        return;
    }

    auto iterator = this->tags.find("room-id");

    if (iterator != std::end(this->tags))
    {
        this->roomID_ = iterator.value().toString();

        if (this->twitchChannel->roomId().isEmpty())
        {
            this->twitchChannel->setRoomId(this->roomID_);
        }
    }
}

void TwitchMessageBuilder::parseUsernameColor()
{
    const auto iterator = this->tags.find("color");
    if (iterator != this->tags.end())
    {
        if (const auto color = iterator.value().toString(); !color.isEmpty())
        {
            this->usernameColor_ = QColor(color);
            this->message().usernameColor = this->usernameColor_;
            return;
        }
    }

    if (getSettings()->colorizeNicknames && this->tags.contains("user-id"))
    {
        this->usernameColor_ = getRandomColor(this->tags.value("user-id"));
        this->message().usernameColor = this->usernameColor_;
    }
}

void TwitchMessageBuilder::parseUsername()
{
    SharedMessageBuilder::parseUsername();

    if (this->userName.isEmpty() || this->args.trimSubscriberUsername)
    {
        this->userName = this->tags.value(QLatin1String("login")).toString();
    }

    // display name
    //    auto displayNameVariant = this->tags.value("display-name");
    //    if (displayNameVariant.isValid()) {
    //        this->userName = displayNameVariant.toString() + " (" +
    //        this->userName + ")";
    //    }

    this->message().loginName = this->userName;
    if (this->twitchChannel != nullptr)
    {
        this->twitchChannel->setUserColor(this->userName, this->usernameColor_);
    }

    // Update current user color if this is our message
    auto currentUser = getApp()->accounts->twitch.getCurrent();
    if (this->ircMessage->nick() == currentUser->getUserName())
    {
        currentUser->setColor(this->usernameColor_);
    }
}

void TwitchMessageBuilder::appendUsername()
{
    auto app = getApp();

    QString username = this->userName;
    this->message().loginName = username;
    QString localizedName;

    auto iterator = this->tags.find("display-name");
    if (iterator != this->tags.end())
    {
        QString displayName =
            parseTagString(iterator.value().toString()).trimmed();

        if (QString::compare(displayName, this->userName,
                             Qt::CaseInsensitive) == 0)
        {
            username = displayName;

            this->message().displayName = displayName;
        }
        else
        {
            localizedName = displayName;

            this->message().displayName = username;
            this->message().localizedName = displayName;
        }
    }

    bool hasLocalizedName = !localizedName.isEmpty();

    // The full string that will be rendered in the chat widget
    QString usernameText;

<<<<<<< HEAD
    static pajlada::Settings::Setting<int> usernameDisplayMode(
        "/appearance/messages/usernameDisplayMode",
        UsernameDisplayMode::UsernameAndLocalizedName);

    switch (usernameDisplayMode.getValue())
=======
    switch (getSettings()->usernameDisplayMode.getValue())
>>>>>>> 0c248850
    {
        case UsernameDisplayMode::Username: {
            usernameText = username;
        }
        break;

        case UsernameDisplayMode::LocalizedName: {
            if (hasLocalizedName)
            {
                usernameText = localizedName;
            }
            else
            {
                usernameText = username;
            }
        }
        break;

        default:
        case UsernameDisplayMode::UsernameAndLocalizedName: {
            if (hasLocalizedName)
            {
                usernameText = username + "(" + localizedName + ")";
            }
            else
            {
                usernameText = username;
            }
        }
        break;
    }

    if (this->args.isSentWhisper)
    {
        // TODO(pajlada): Re-implement
        // userDisplayString +=
        // IrcManager::instance().getUser().getUserName();
    }
    else if (this->args.isReceivedWhisper)
    {
        // Sender username
        this->emplace<TextElement>(usernameText, MessageElementFlag::Username,
                                   this->usernameColor_,
                                   FontStyle::ChatMediumBold)
            ->setLink({Link::UserWhisper, this->message().displayName});

        auto currentUser = app->accounts->twitch.getCurrent();

        // Separator
        this->emplace<TextElement>("->", MessageElementFlag::Username,
                                   MessageColor::System, FontStyle::ChatMedium);

        QColor selfColor = currentUser->color();
        MessageColor selfMsgColor =
            selfColor.isValid() ? selfColor : MessageColor::System;

        // Your own username
        this->emplace<TextElement>(currentUser->getUserName() + ":",
                                   MessageElementFlag::Username, selfMsgColor,
                                   FontStyle::ChatMediumBold);
    }
    else
    {
        if (!this->action_)
        {
            usernameText += ":";
        }

        this->emplace<TextElement>(usernameText, MessageElementFlag::Username,
                                   this->usernameColor_,
                                   FontStyle::ChatMediumBold)
            ->setLink({Link::UserInfo, this->message().displayName});
    }
}

void TwitchMessageBuilder::runIgnoreReplaces(
    std::vector<TwitchEmoteOccurence> &twitchEmotes)
{
    auto phrases = getCSettings().ignoredMessages.readOnly();
    auto removeEmotesInRange = [](int pos, int len,
                                  auto &twitchEmotes) mutable {
        auto it = std::partition(
            twitchEmotes.begin(), twitchEmotes.end(),
            [pos, len](const auto &item) {
                return !((item.start >= pos) && item.start < (pos + len));
            });
        for (auto copy = it; copy != twitchEmotes.end(); ++copy)
        {
            if ((*copy).ptr == nullptr)
            {
                qCDebug(chatterinoTwitch)
                    << "remem nullptr" << (*copy).name.string;
            }
        }
        std::vector<TwitchEmoteOccurence> v(it, twitchEmotes.end());
        twitchEmotes.erase(it, twitchEmotes.end());
        return v;
    };

    auto shiftIndicesAfter = [&twitchEmotes](int pos, int by) mutable {
        for (auto &item : twitchEmotes)
        {
            auto &index = item.start;
            if (index >= pos)
            {
                index += by;
                item.end += by;
            }
        }
    };

    auto addReplEmotes = [&twitchEmotes](const IgnorePhrase &phrase,
                                         const QStringRef &midrepl,
                                         int startIndex) mutable {
        if (!phrase.containsEmote())
        {
            return;
        }

        QVector<QStringRef> words = midrepl.split(' ');
        int pos = 0;
        for (const auto &word : words)
        {
            for (const auto &emote : phrase.getEmotes())
            {
                if (word == emote.first.string)
                {
                    if (emote.second == nullptr)
                    {
                        qCDebug(chatterinoTwitch)
                            << "emote null" << emote.first.string;
                    }
                    twitchEmotes.push_back(TwitchEmoteOccurence{
                        startIndex + pos,
                        startIndex + pos + emote.first.string.length(),
                        emote.second,
                        emote.first,
                    });
                }
            }
            pos += word.length() + 1;
        }
    };

    for (const auto &phrase : *phrases)
    {
        if (phrase.isBlock())
        {
            continue;
        }
        const auto &pattern = phrase.getPattern();
        if (pattern.isEmpty())
        {
            continue;
        }
        if (phrase.isRegex())
        {
            const auto &regex = phrase.getRegex();
            if (!regex.isValid())
            {
                continue;
            }
            QRegularExpressionMatch match;
            int from = 0;
            while ((from = this->originalMessage_.indexOf(regex, from,
                                                          &match)) != -1)
            {
                int len = match.capturedLength();
                auto vret = removeEmotesInRange(from, len, twitchEmotes);
                auto mid = this->originalMessage_.mid(from, len);
                mid.replace(regex, phrase.getReplace());

                int midsize = mid.size();
                this->originalMessage_.replace(from, len, mid);
                int pos1 = from;
                while (pos1 > 0)
                {
                    if (this->originalMessage_[pos1 - 1] == ' ')
                    {
                        break;
                    }
                    --pos1;
                }
                int pos2 = from + midsize;
                while (pos2 < this->originalMessage_.length())
                {
                    if (this->originalMessage_[pos2] == ' ')
                    {
                        break;
                    }
                    ++pos2;
                }

                shiftIndicesAfter(from + len, midsize - len);

                auto midExtendedRef =
                    this->originalMessage_.midRef(pos1, pos2 - pos1);

                for (auto &tup : vret)
                {
                    if (tup.ptr == nullptr)
                    {
                        qCDebug(chatterinoTwitch)
                            << "v nullptr" << tup.name.string;
                        continue;
                    }
                    QRegularExpression emoteregex(
                        "\\b" + tup.name.string + "\\b",
                        QRegularExpression::UseUnicodePropertiesOption);
                    auto _match = emoteregex.match(midExtendedRef);
                    if (_match.hasMatch())
                    {
                        int last = _match.lastCapturedIndex();
                        for (int i = 0; i <= last; ++i)
                        {
                            tup.start = from + _match.capturedStart();
                            twitchEmotes.push_back(std::move(tup));
                        }
                    }
                }

                addReplEmotes(phrase, midExtendedRef, pos1);

                from += midsize;
            }
        }
        else
        {
            int from = 0;
            while ((from = this->originalMessage_.indexOf(
                        pattern, from, phrase.caseSensitivity())) != -1)
            {
                int len = pattern.size();
                auto vret = removeEmotesInRange(from, len, twitchEmotes);
                auto replace = phrase.getReplace();

                int replacesize = replace.size();
                this->originalMessage_.replace(from, len, replace);

                int pos1 = from;
                while (pos1 > 0)
                {
                    if (this->originalMessage_[pos1 - 1] == ' ')
                    {
                        break;
                    }
                    --pos1;
                }
                int pos2 = from + replacesize;
                while (pos2 < this->originalMessage_.length())
                {
                    if (this->originalMessage_[pos2] == ' ')
                    {
                        break;
                    }
                    ++pos2;
                }

                shiftIndicesAfter(from + len, replacesize - len);

                auto midExtendedRef =
                    this->originalMessage_.midRef(pos1, pos2 - pos1);

                for (auto &tup : vret)
                {
                    if (tup.ptr == nullptr)
                    {
                        qCDebug(chatterinoTwitch)
                            << "v nullptr" << tup.name.string;
                        continue;
                    }
                    QRegularExpression emoteregex(
                        "\\b" + tup.name.string + "\\b",
                        QRegularExpression::UseUnicodePropertiesOption);
                    auto match = emoteregex.match(midExtendedRef);
                    if (match.hasMatch())
                    {
                        int last = match.lastCapturedIndex();
                        for (int i = 0; i <= last; ++i)
                        {
                            tup.start = from + match.capturedStart();
                            twitchEmotes.push_back(std::move(tup));
                        }
                    }
                }

                addReplEmotes(phrase, midExtendedRef, pos1);

                from += replacesize;
            }
        }
    }
}

void TwitchMessageBuilder::appendTwitchEmote(
    const QString &emote, std::vector<TwitchEmoteOccurence> &vec,
    std::vector<int> &correctPositions)
{
    auto app = getApp();
    if (!emote.contains(':'))
    {
        return;
    }

    auto parameters = emote.split(':');

    if (parameters.length() < 2)
    {
        return;
    }

    auto id = EmoteId{parameters.at(0)};

    auto occurences = parameters.at(1).split(',');

    for (QString occurence : occurences)
    {
        auto coords = occurence.split('-');

        if (coords.length() < 2)
        {
            return;
        }

        auto start = correctPositions[coords.at(0).toUInt()];
        auto end = correctPositions[coords.at(1).toUInt()];

        if (start >= end || start < 0 || end > this->originalMessage_.length())
        {
            return;
        }

        auto name =
            EmoteName{this->originalMessage_.mid(start, end - start + 1)};
        TwitchEmoteOccurence emoteOccurence{
            start, end, app->emotes->twitch.getOrCreateEmote(id, name), name};
        if (emoteOccurence.ptr == nullptr)
        {
            qCDebug(chatterinoTwitch)
                << "nullptr" << emoteOccurence.name.string;
        }
        vec.push_back(std::move(emoteOccurence));
    }
}

Outcome TwitchMessageBuilder::tryAppendEmote(const EmoteName &name)
{
    auto *app = getApp();

    const auto &globalBttvEmotes = app->twitch.server->getBttvEmotes();
    const auto &globalFfzEmotes = app->twitch.server->getFfzEmotes();

    auto flags = MessageElementFlags();
    auto emote = boost::optional<EmotePtr>{};

    // Emote order:
    //  - FrankerFaceZ Channel
    //  - BetterTTV Channel
    //  - FrankerFaceZ Global
    //  - BetterTTV Global
    if (this->twitchChannel && (emote = this->twitchChannel->ffzEmote(name)))
    {
        flags = MessageElementFlag::FfzEmote;
    }
    else if (this->twitchChannel &&
             (emote = this->twitchChannel->bttvEmote(name)))
    {
        flags = MessageElementFlag::BttvEmote;
    }
    else if ((emote = globalFfzEmotes.emote(name)))
    {
        flags = MessageElementFlag::FfzEmote;
    }
    else if ((emote = globalBttvEmotes.emote(name)))
    {
        flags = MessageElementFlag::BttvEmote;

        if (zeroWidthEmotes.contains(name.string))
        {
            flags.set(MessageElementFlag::ZeroWidthEmote);
        }
    }

    if (emote)
    {
        this->emplace<EmoteElement>(emote.get(), flags);
        return Success;
    }

    return Failure;
}

boost::optional<EmotePtr> TwitchMessageBuilder::getTwitchBadge(
    const Badge &badge)
{
    if (auto channelBadge =
            this->twitchChannel->twitchBadge(badge.key_, badge.value_))
    {
        return channelBadge;
    }

    if (auto globalBadge =
            TwitchBadges::instance()->badge(badge.key_, badge.value_))
    {
        return globalBadge;
    }

    return boost::none;
}

void TwitchMessageBuilder::appendTwitchBadges()
{
    if (this->twitchChannel == nullptr)
    {
        return;
    }

    auto badgeInfos = parseBadgeInfos(this->tags);
    auto badges = parseBadges(this->tags);

    for (const auto &badge : badges)
    {
        auto badgeEmote = this->getTwitchBadge(badge);
        if (!badgeEmote)
        {
            continue;
        }
        auto tooltip = (*badgeEmote)->tooltip.string;

        if (badge.key_ == "bits")
        {
            const auto &cheerAmount = badge.value_;
            tooltip = QString("Twitch cheer %0").arg(cheerAmount);
        }
        else if (badge.key_ == "moderator" &&
                 getSettings()->useCustomFfzModeratorBadges)
        {
            if (auto customModBadge = this->twitchChannel->ffzCustomModBadge())
            {
                this->emplace<ModBadgeElement>(
                        customModBadge.get(),
                        MessageElementFlag::BadgeChannelAuthority)
                    ->setTooltip((*customModBadge)->tooltip.string);
                // early out, since we have to add a custom badge element here
                continue;
            }
        }
        else if (badge.key_ == "vip" && getSettings()->useCustomFfzVipBadges)
        {
            if (auto customVipBadge = this->twitchChannel->ffzCustomVipBadge())
            {
                this->emplace<VipBadgeElement>(
                        customVipBadge.get(),
                        MessageElementFlag::BadgeChannelAuthority)
                    ->setTooltip((*customVipBadge)->tooltip.string);
                // early out, since we have to add a custom badge element here
                continue;
            }
        }
        else if (badge.flag_ == MessageElementFlag::BadgeSubscription)
        {
            auto badgeInfoIt = badgeInfos.find(badge.key_);
            if (badgeInfoIt != badgeInfos.end())
            {
                // badge.value_ is 4 chars long if user is subbed on higher tier
                // (tier + amount of months with leading zero if less than 100)
                // e.g. 3054 - tier 3 4,5-year sub. 2108 - tier 2 9-year sub
                const auto &subTier =
                    badge.value_.length() > 3 ? badge.value_.front() : '1';
                const auto &subMonths = badgeInfoIt->second;
                tooltip +=
                    QString(" (%1%2 months)")
                        .arg(subTier != '1' ? QString("Tier %1, ").arg(subTier)
                                            : "")
                        .arg(subMonths);
            }
        }

        this->emplace<BadgeElement>(badgeEmote.get(), badge.flag_)
            ->setTooltip(tooltip);
    }

    this->message().badges = badges;
    this->message().badgeInfos = badgeInfos;
}

void TwitchMessageBuilder::appendChatterinoBadges()
{
    if (auto badge = getApp()->chatterinoBadges->getBadge({this->userId_}))
    {
        this->emplace<BadgeElement>(*badge,
                                    MessageElementFlag::BadgeChatterino);
    }
}

void TwitchMessageBuilder::appendFfzBadges()
{
    if (auto badge = getApp()->ffzBadges->getBadge({this->userId_}))
    {
        if (auto color = getApp()->ffzBadges->getBadgeColor({this->userId_}))
        {
            this->emplace<FfzBadgeElement>(*badge, MessageElementFlag::BadgeFfz,
                                           color.get());
        }
    }
}

Outcome TwitchMessageBuilder::tryParseCheermote(const QString &string)
{
    if (this->bitsLeft == 0)
    {
        return Failure;
    }

    auto cheerOpt = this->twitchChannel->cheerEmote(string);

    if (!cheerOpt)
    {
        return Failure;
    }

    auto &cheerEmote = *cheerOpt;
    auto match = cheerEmote.regex.match(string);

    if (!match.hasMatch())
    {
        return Failure;
    }

    int cheerValue = match.captured(1).toInt();

    if (getSettings()->stackBits)
    {
        if (this->bitsStacked)
        {
            return Success;
        }
        if (cheerEmote.staticEmote)
        {
            this->emplace<EmoteElement>(cheerEmote.staticEmote,
                                        MessageElementFlag::BitsStatic);
        }
        if (cheerEmote.animatedEmote)
        {
            this->emplace<EmoteElement>(cheerEmote.animatedEmote,
                                        MessageElementFlag::BitsAnimated);
        }
        if (cheerEmote.color != QColor())
        {
            this->emplace<TextElement>(QString::number(this->bitsLeft),
                                       MessageElementFlag::BitsAmount,
                                       cheerEmote.color);
        }
        this->bitsStacked = true;
        return Success;
    }

    if (this->bitsLeft >= cheerValue)
    {
        this->bitsLeft -= cheerValue;
    }
    else
    {
        QString newString = string;
        newString.chop(QString::number(cheerValue).length());
        newString += QString::number(cheerValue - this->bitsLeft);

        return tryParseCheermote(newString);
    }

    if (cheerEmote.staticEmote)
    {
        this->emplace<EmoteElement>(cheerEmote.staticEmote,
                                    MessageElementFlag::BitsStatic);
    }
    if (cheerEmote.animatedEmote)
    {
        this->emplace<EmoteElement>(cheerEmote.animatedEmote,
                                    MessageElementFlag::BitsAnimated);
    }
    if (cheerEmote.color != QColor())
    {
        this->emplace<TextElement>(match.captured(1),
                                   MessageElementFlag::BitsAmount,
                                   cheerEmote.color);
    }

    return Success;
}

void TwitchMessageBuilder::appendChannelPointRewardMessage(
    const ChannelPointReward &reward, MessageBuilder *builder)
{
    builder->emplace<TimestampElement>();
    QString redeemed = "Redeemed";
    if (!reward.isUserInputRequired)
    {
        builder->emplace<TextElement>(
            reward.user.login, MessageElementFlag::ChannelPointReward,
            MessageColor::Text, FontStyle::ChatMediumBold);
        redeemed = "redeemed";
    }
    builder->emplace<TextElement>(redeemed,
                                  MessageElementFlag::ChannelPointReward);
    builder->emplace<TextElement>(
        reward.title, MessageElementFlag::ChannelPointReward,
        MessageColor::Text, FontStyle::ChatMediumBold);
    builder->emplace<ScalingImageElement>(
        reward.image, MessageElementFlag::ChannelPointRewardImage);
    builder->emplace<TextElement>(
        QString::number(reward.cost), MessageElementFlag::ChannelPointReward,
        MessageColor::Text, FontStyle::ChatMediumBold);
    if (reward.isUserInputRequired)
    {
        builder->emplace<LinebreakElement>(
            MessageElementFlag::ChannelPointReward);
    }

    builder->message().flags.set(MessageFlag::RedeemedChannelPointReward);
}

void TwitchMessageBuilder::liveMessage(const QString &channelName,
                                       MessageBuilder *builder)
{
    builder->emplace<TimestampElement>();
    builder
        ->emplace<TextElement>(channelName, MessageElementFlag::Username,
                               MessageColor::Text, FontStyle::ChatMediumBold)
        ->setLink({Link::UserInfo, channelName});
    builder->emplace<TextElement>("is live!", MessageElementFlag::Text,
                                  MessageColor::Text);
    auto text = channelName + " is live!";
    builder->message().searchText = text;
    builder->message().messageText = text;
}

void TwitchMessageBuilder::liveSystemMessage(const QString &channelName,
                                             MessageBuilder *builder)
{
    builder->emplace<TimestampElement>();
    builder->message().flags.set(MessageFlag::System);
    builder->message().flags.set(MessageFlag::DoNotTriggerNotification);
    builder
        ->emplace<TextElement>(channelName, MessageElementFlag::Username,
                               MessageColor::System, FontStyle::ChatMediumBold)
        ->setLink({Link::UserInfo, channelName});
    builder->emplace<TextElement>("is live!", MessageElementFlag::Text,
                                  MessageColor::System);
}

void TwitchMessageBuilder::offlineSystemMessage(const QString &channelName,
                                                MessageBuilder *builder)
{
    builder->emplace<TimestampElement>();
    builder->message().flags.set(MessageFlag::System);
    builder->message().flags.set(MessageFlag::DoNotTriggerNotification);
    builder
        ->emplace<TextElement>(channelName, MessageElementFlag::Username,
                               MessageColor::System, FontStyle::ChatMediumBold)
        ->setLink({Link::UserInfo, channelName});
    builder->emplace<TextElement>("is now offline.", MessageElementFlag::Text,
                                  MessageColor::System);
}

void TwitchMessageBuilder::hostingSystemMessage(const QString &channelName,
                                                MessageBuilder *builder)
{
    builder->emplace<TimestampElement>();
    builder->message().flags.set(MessageFlag::System);
    builder->message().flags.set(MessageFlag::DoNotTriggerNotification);
    builder->emplace<TextElement>("Now hosting", MessageElementFlag::Text,
                                  MessageColor::System);
    builder
        ->emplace<TextElement>(channelName + ".", MessageElementFlag::Username,
                               MessageColor::System, FontStyle::ChatMediumBold)
        ->setLink({Link::UserInfo, channelName});
}

// irc variant
void TwitchMessageBuilder::deletionMessage(const MessagePtr originalMessage,
                                           MessageBuilder *builder)
{
    builder->emplace<TimestampElement>();
    builder->message().flags.set(MessageFlag::System);
    builder->message().flags.set(MessageFlag::DoNotTriggerNotification);
    builder->message().flags.set(MessageFlag::Timeout);
    // TODO(mm2pl): If or when jumping to a single message gets implemented a link,
    // add a link to the originalMessage
    builder->emplace<TextElement>("A message from", MessageElementFlag::Text,
                                  MessageColor::System);
    builder
        ->emplace<TextElement>(originalMessage->displayName,
                               MessageElementFlag::Username,
                               MessageColor::System, FontStyle::ChatMediumBold)
        ->setLink({Link::UserInfo, originalMessage->loginName});
    builder->emplace<TextElement>("was deleted:", MessageElementFlag::Text,
                                  MessageColor::System);
    if (originalMessage->messageText.length() > 50)
    {
        builder->emplace<TextElement>(
            originalMessage->messageText.left(50) + "…",
            MessageElementFlag::Text, MessageColor::Text);
    }
    else
    {
        builder->emplace<TextElement>(originalMessage->messageText,
                                      MessageElementFlag::Text,
                                      MessageColor::Text);
    }
    builder->message().timeoutUser = "msg:" + originalMessage->id;
}

// pubsub variant
void TwitchMessageBuilder::deletionMessage(const DeleteAction &action,
                                           MessageBuilder *builder)
{
    builder->emplace<TimestampElement>();
    builder->message().flags.set(MessageFlag::System);
    builder->message().flags.set(MessageFlag::DoNotTriggerNotification);
    builder->message().flags.set(MessageFlag::Timeout);

    builder
        ->emplace<TextElement>(action.source.name, MessageElementFlag::Username,
                               MessageColor::System, FontStyle::ChatMediumBold)
        ->setLink({Link::UserInfo, action.source.name});
    // TODO(mm2pl): If or when jumping to a single message gets implemented a link,
    // add a link to the originalMessage
    builder->emplace<TextElement>(
        "deleted message from", MessageElementFlag::Text, MessageColor::System);
    builder
        ->emplace<TextElement>(action.target.name, MessageElementFlag::Username,
                               MessageColor::System, FontStyle::ChatMediumBold)
        ->setLink({Link::UserInfo, action.target.name});
    builder->emplace<TextElement>("saying:", MessageElementFlag::Text,
                                  MessageColor::System);
    if (action.messageText.length() > 50)
    {
        builder->emplace<TextElement>(action.messageText.left(50) + "…",
                                      MessageElementFlag::Text,
                                      MessageColor::Text);
    }
    else
    {
        builder->emplace<TextElement>(
            action.messageText, MessageElementFlag::Text, MessageColor::Text);
    }
    builder->message().timeoutUser = "msg:" + action.messageId;
}

}  // namespace chatterino<|MERGE_RESOLUTION|>--- conflicted
+++ resolved
@@ -671,15 +671,7 @@
     // The full string that will be rendered in the chat widget
     QString usernameText;
 
-<<<<<<< HEAD
-    static pajlada::Settings::Setting<int> usernameDisplayMode(
-        "/appearance/messages/usernameDisplayMode",
-        UsernameDisplayMode::UsernameAndLocalizedName);
-
-    switch (usernameDisplayMode.getValue())
-=======
     switch (getSettings()->usernameDisplayMode.getValue())
->>>>>>> 0c248850
     {
         case UsernameDisplayMode::Username: {
             usernameText = username;
