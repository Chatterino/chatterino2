--- conflicted
+++ resolved
@@ -284,78 +284,7 @@
     }
 
     // reply threads
-<<<<<<< HEAD
-    if (this->thread_)
-    {
-        // set references
-        this->message().replyThread = this->thread_;
-        this->thread_->addToThread(this->weakOf());
-
-        // enable reply flag
-        this->message().flags.set(MessageFlag::ReplyMessage);
-
-        const auto &threadRoot = this->thread_->root();
-
-        QColor usernameColor = threadRoot->usernameColor;
-
-        QString usernameText = SharedMessageBuilder::stylizeUsername(
-            threadRoot->loginName, *threadRoot.get(), &usernameColor);
-
-        this->emplace<ReplyCurveElement>();
-
-        // construct reply elements
-        this->emplace<TextElement>(
-                "Replying to", MessageElementFlag::RepliedMessage,
-                MessageColor::System, FontStyle::ChatMediumSmall)
-            ->setLink({Link::ViewThread, this->thread_->rootId()});
-
-        this->emplace<TextElement>("@" + usernameText + ":",
-                                   MessageElementFlag::RepliedMessage,
-                                   usernameColor, FontStyle::ChatMediumSmall)
-            ->setLink({Link::UserInfo, threadRoot->displayName});
-
-        this->emplace<SingleLineTextElement>(
-                threadRoot->messageText,
-                MessageElementFlags({MessageElementFlag::RepliedMessage,
-                                     MessageElementFlag::Text}),
-                this->textColor_, FontStyle::ChatMediumSmall)
-            ->setLink({Link::ViewThread, this->thread_->rootId()});
-    }
-    else if (this->tags.find("reply-parent-msg-id") != this->tags.end())
-    {
-        // Message is a reply but we couldn't find the original message.
-        // Render the message using the additional reply tags
-
-        auto replyDisplayName = this->tags.find("reply-parent-display-name");
-        auto replyBody = this->tags.find("reply-parent-msg-body");
-
-        if (replyDisplayName != this->tags.end() &&
-            replyBody != this->tags.end())
-        {
-            auto name = replyDisplayName->toString();
-            auto body = parseTagString(replyBody->toString());
-
-            this->emplace<ReplyCurveElement>();
-
-            this->emplace<TextElement>(
-                "Replying to", MessageElementFlag::RepliedMessage,
-                MessageColor::System, FontStyle::ChatMediumSmall);
-
-            this->emplace<TextElement>(
-                    "@" + name + ":", MessageElementFlag::RepliedMessage,
-                    this->textColor_, FontStyle::ChatMediumSmall)
-                ->setLink({Link::UserInfo, name});
-
-            this->emplace<SingleLineTextElement>(
-                body,
-                MessageElementFlags({MessageElementFlag::RepliedMessage,
-                                     MessageElementFlag::Text}),
-                this->textColor_, FontStyle::ChatMediumSmall);
-        }
-    }
-=======
     this->parseThread();
->>>>>>> 90755412
 
     // timestamp
     this->message().serverReceivedTime = calculateMessageTime(this->ircMessage);
