--- conflicted
+++ resolved
@@ -974,14 +974,9 @@
 {
     auto *app = getApp();
 
-<<<<<<< HEAD
-    const auto &globalSeventvEmotes = app->twitch.server->getSeventvEmotes();
-    const auto &globalBttvEmotes = app->twitch.server->getBttvEmotes();
-    const auto &globalFfzEmotes = app->twitch.server->getFfzEmotes();
-=======
+    const auto &globalSeventvEmotes = app->twitch->getSeventvEmotes();
     const auto &globalBttvEmotes = app->twitch->getBttvEmotes();
     const auto &globalFfzEmotes = app->twitch->getFfzEmotes();
->>>>>>> baeec59a
 
     auto flags = MessageElementFlags();
     auto emote = boost::optional<EmotePtr>{};
