#include "providers/twitch/TwitchMessageBuilder.hpp"

#include "Application.hpp"
#include "controllers/accounts/AccountController.hpp"
#include "controllers/ignores/IgnoreController.hpp"
#include "controllers/ignores/IgnorePhrase.hpp"
#include "messages/Message.hpp"
#include "providers/chatterino/ChatterinoBadges.hpp"
#include "providers/ffz/FfzBadges.hpp"
#include "providers/twitch/TwitchBadge.hpp"
#include "providers/twitch/TwitchBadges.hpp"
#include "providers/twitch/TwitchChannel.hpp"
#include "providers/twitch/TwitchIrcServer.hpp"
#include "singletons/Emotes.hpp"
#include "singletons/Resources.hpp"
#include "singletons/Settings.hpp"
#include "singletons/Theme.hpp"
#include "singletons/WindowManager.hpp"
#include "util/Helpers.hpp"
#include "util/IrcHelpers.hpp"
#include "util/Qt.hpp"
#include "widgets/Window.hpp"

#include <QApplication>
#include <QColor>
#include <QDebug>
#include <QMediaPlayer>
#include <QStringRef>
#include <boost/variant.hpp>
#include "common/QLogging.hpp"

namespace {

const QString regexHelpString("(\\w+)[.,!?;:]*?$");

// matches a mention with punctuation at the end, like "@username," or "@username!!!" where capture group would return "username"
const QRegularExpression mentionRegex("^@" + regexHelpString);

// if findAllUsernames setting is enabled, matches strings like in the examples above, but without @ symbol at the beginning
const QRegularExpression allUsernamesMentionRegex("^" + regexHelpString);

const QSet<QString> zeroWidthEmotes{
    "SoSnowy",  "IceCold",   "SantaHat", "TopHat",
    "ReinDeer", "CandyCane", "cvMask",   "cvHazmat",
};

}  // namespace

namespace chatterino {

<<<<<<< HEAD
namespace {

    QStringList parseTagList(const QVariantMap &tags, const QString &key)
    {
        auto iterator = tags.find(key);
        if (iterator == tags.end())
            return QStringList{};

        return iterator.value().toString().split(',', Qt::SkipEmptyParts);
    }

    std::map<QString, QString> parseBadgeInfos(const QVariantMap &tags)
    {
        std::map<QString, QString> badgeInfos;

        for (QString badgeInfo : parseTagList(tags, "badge-info"))
        {
            QStringList parts = badgeInfo.split('/');
            if (parts.size() != 2)
            {
                continue;
            }

            badgeInfos.emplace(parts[0], parts[1]);
        }

        return badgeInfos;
    }

    std::vector<Badge> parseBadges(const QVariantMap &tags)
    {
        std::vector<Badge> badges;

        for (QString badge : parseTagList(tags, "badges"))
        {
            QStringList parts = badge.split('/');
            if (parts.size() != 2)
            {
                continue;
            }

            badges.emplace_back(parts[0], parts[1]);
        }

        return badges;
    }

}  // namespace

=======
>>>>>>> f3f34033
TwitchMessageBuilder::TwitchMessageBuilder(
    Channel *_channel, const Communi::IrcPrivateMessage *_ircMessage,
    const MessageParseArgs &_args)
    : SharedMessageBuilder(_channel, _ircMessage, _args)
    , twitchChannel(dynamic_cast<TwitchChannel *>(_channel))
{
}

TwitchMessageBuilder::TwitchMessageBuilder(
    Channel *_channel, const Communi::IrcMessage *_ircMessage,
    const MessageParseArgs &_args, QString content, bool isAction)
    : SharedMessageBuilder(_channel, _ircMessage, _args, content, isAction)
    , twitchChannel(dynamic_cast<TwitchChannel *>(_channel))
{
}

bool TwitchMessageBuilder::isIgnored() const
{
    return isIgnoredMessage({
        /*.message = */ this->originalMessage_,
        /*.twitchUserID = */ this->tags.value("user-id").toString(),
        /*.isMod = */ this->channel->isMod(),
        /*.isBroadcaster = */ this->channel->isBroadcaster(),
    });
}

void TwitchMessageBuilder::triggerHighlights()
{
    if (this->historicalMessage_)
    {
        // Do nothing. Highlights should not be triggered on historical messages.
        return;
    }

    SharedMessageBuilder::triggerHighlights();
}

MessagePtr TwitchMessageBuilder::build()
{
    // PARSE
    this->userId_ = this->ircMessage->tag("user-id").toString();

    this->parse();

    if (this->userName == this->channel->getName())
    {
        this->senderIsBroadcaster = true;
    }

    this->message().channelName = this->channel->getName();

    this->parseMessageID();

    this->parseRoomID();

    // If it is a reward it has to be appended first
    if (this->args.channelPointRewardId != "")
    {
        const auto &reward = this->twitchChannel->channelPointReward(
            this->args.channelPointRewardId);
        if (reward)
        {
            this->appendChannelPointRewardMessage(
                reward.get(), this, this->channel->isMod(),
                this->channel->isBroadcaster());
        }
    }

    this->appendChannelName();

    if (this->tags.contains("rm-deleted"))
    {
        this->message().flags.set(MessageFlag::Disabled);
    }

    this->historicalMessage_ = this->tags.contains("historical");

    if (this->tags.contains("msg-id") &&
        this->tags["msg-id"].toString().split(';').contains(
            "highlighted-message"))
    {
        this->message().flags.set(MessageFlag::RedeemedHighlight);
    }

    if (this->tags.contains("first-msg") &&
        this->tags["first-msg"].toString() == "1")
    {
        this->message().flags.set(MessageFlag::FirstMessage);
    }

    // timestamp
    this->message().serverReceivedTime = calculateMessageTime(this->ircMessage);
    this->emplace<TimestampElement>(this->message().serverReceivedTime.time());

    if (this->shouldAddModerationElements())
    {
        this->emplace<TwitchModerationElement>();
    }

    this->appendTwitchBadges();

    this->appendChatterinoBadges();
    this->appendFfzBadges();

    this->appendUsername();

    //    QString bits;
    auto iterator = this->tags.find("bits");
    if (iterator != this->tags.end())
    {
        this->hasBits_ = true;
        this->bitsLeft = iterator.value().toInt();
        this->bits = iterator.value().toString();
    }

    // Twitch emotes
    std::vector<TwitchEmoteOccurence> twitchEmotes;

    iterator = this->tags.find("emotes");
    if (iterator != this->tags.end())
    {
        QStringList emoteString = iterator.value().toString().split('/');
        std::vector<int> correctPositions;
        for (int i = 0; i < this->originalMessage_.size(); ++i)
        {
            if (!this->originalMessage_.at(i).isLowSurrogate())
            {
                correctPositions.push_back(i);
            }
        }
        for (QString emote : emoteString)
        {
            this->appendTwitchEmote(emote, twitchEmotes, correctPositions);
        }
    }

    // This runs through all ignored phrases and runs its replacements on this->originalMessage_
    this->runIgnoreReplaces(twitchEmotes);

    std::sort(twitchEmotes.begin(), twitchEmotes.end(),
              [](const auto &a, const auto &b) {
                  return a.start < b.start;
              });
    twitchEmotes.erase(std::unique(twitchEmotes.begin(), twitchEmotes.end(),
                                   [](const auto &first, const auto &second) {
                                       return first.start == second.start;
                                   }),
                       twitchEmotes.end());

    // words
    QStringList splits = this->originalMessage_.split(' ');

    this->addWords(splits, twitchEmotes);

    this->message().messageText = this->originalMessage_;
    this->message().searchText = this->message().localizedName + " " +
                                 this->userName + ": " + this->originalMessage_;

    // highlights
    this->parseHighlights();

    // highlighting incoming whispers if requested per setting
    if (this->args.isReceivedWhisper && getSettings()->highlightInlineWhispers)
    {
        this->message().flags.set(MessageFlag::HighlightedWhisper, true);
        this->message().highlightColor =
            ColorProvider::instance().color(ColorType::Whisper);
    }

    return this->release();
}

bool doesWordContainATwitchEmote(
    int cursor, const QString &word,
    const std::vector<TwitchEmoteOccurence> &twitchEmotes,
    std::vector<TwitchEmoteOccurence>::const_iterator &currentTwitchEmoteIt)
{
    if (currentTwitchEmoteIt == twitchEmotes.end())
    {
        // No emote to add!
        return false;
    }

    const auto &currentTwitchEmote = *currentTwitchEmoteIt;

    auto wordEnd = cursor + word.length();

    // Check if this emote fits within the word boundaries
    if (currentTwitchEmote.start < cursor || currentTwitchEmote.end > wordEnd)
    {
        // this emote does not fit xd
        return false;
    }

    return true;
}

void TwitchMessageBuilder::addWords(
    const QStringList &words,
    const std::vector<TwitchEmoteOccurence> &twitchEmotes)
{
    // cursor currently indicates what character index we're currently operating in the full list of words
    int cursor = 0;
    auto currentTwitchEmoteIt = twitchEmotes.begin();

    for (auto word : words)
    {
        if (word.isEmpty())
        {
            cursor++;
            continue;
        }

        while (doesWordContainATwitchEmote(cursor, word, twitchEmotes,
                                           currentTwitchEmoteIt))
        {
            const auto &currentTwitchEmote = *currentTwitchEmoteIt;

            if (currentTwitchEmote.start == cursor)
            {
                // This emote exists right at the start of the word!
                this->emplace<EmoteElement>(currentTwitchEmote.ptr,
                                            MessageElementFlag::TwitchEmote,
                                            this->textColor_);

                auto len = currentTwitchEmote.name.string.length();
                cursor += len;
                word = word.mid(len);

                ++currentTwitchEmoteIt;

                if (word.isEmpty())
                {
                    // space
                    cursor += 1;
                    break;
                }
                else
                {
                    this->message().elements.back()->setTrailingSpace(false);
                }

                continue;
            }

            // Emote is not at the start

            // 1. Add text before the emote
            QString preText = word.left(currentTwitchEmote.start - cursor);
            for (auto &variant : getApp()->emotes->emojis.parse(preText))
            {
                boost::apply_visitor(
                    [&](auto &&arg) {
                        this->addTextOrEmoji(arg);
                    },
                    variant);
            }

            cursor += preText.size();

            word = word.mid(preText.size());
        }

        if (word.isEmpty())
        {
            continue;
        }

        // split words
        for (auto &variant : getApp()->emotes->emojis.parse(word))
        {
            boost::apply_visitor(
                [&](auto &&arg) {
                    this->addTextOrEmoji(arg);
                },
                variant);
        }

        cursor += word.size() + 1;
    }
}

void TwitchMessageBuilder::addTextOrEmoji(EmotePtr emote)
{
    return SharedMessageBuilder::addTextOrEmoji(emote);
}

void TwitchMessageBuilder::addTextOrEmoji(const QString &string_)
{
    auto string = QString(string_);

    if (this->hasBits_ && this->tryParseCheermote(string))
    {
        // This string was parsed as a cheermote
        return;
    }

    // TODO: Implement ignored emotes
    // Format of ignored emotes:
    // Emote name: "forsenPuke" - if string in ignoredEmotes
    // Will match emote regardless of source (i.e. bttv, ffz)
    // Emote source + name: "bttv:nyanPls"
    if (this->tryAppendEmote({string}))
    {
        // Successfully appended an emote
        return;
    }

    // Actually just text
    auto linkString = this->matchLink(string);
    auto textColor = this->textColor_;

    if (!linkString.isEmpty())
    {
        this->addLink(string, linkString);
        return;
    }

    if (string.startsWith('@'))
    {
        auto match = mentionRegex.match(string);
        // Only treat as @mention if valid username
        if (match.hasMatch())
        {
            QString username = match.captured(1);
            auto originalTextColor = textColor;

            if (this->twitchChannel != nullptr && getSettings()->colorUsernames)
            {
                if (auto userColor =
                        this->twitchChannel->getUserColor(username);
                    userColor.isValid())
                {
                    textColor = userColor;
                }
            }

            auto prefixedUsername = '@' + username;
            this->emplace<TextElement>(prefixedUsername,
                                       MessageElementFlag::BoldUsername,
                                       textColor, FontStyle::ChatMediumBold)
                ->setLink({Link::UserInfo, username})
                ->setTrailingSpace(false);

            this->emplace<TextElement>(prefixedUsername,
                                       MessageElementFlag::NonBoldUsername,
                                       textColor)
                ->setLink({Link::UserInfo, username})
                ->setTrailingSpace(false);

            this->emplace<TextElement>(string.remove(prefixedUsername),
                                       MessageElementFlag::Text,
                                       originalTextColor);

            return;
        }
    }

    if (this->twitchChannel != nullptr && getSettings()->findAllUsernames)
    {
        auto match = allUsernamesMentionRegex.match(string);
        QString username = match.captured(1);

        if (match.hasMatch() &&
            this->twitchChannel->accessChatters()->contains(username))
        {
            auto originalTextColor = textColor;

            if (getSettings()->colorUsernames)
            {
                if (auto userColor =
                        this->twitchChannel->getUserColor(username);
                    userColor.isValid())
                {
                    textColor = userColor;
                }
            }

            this->emplace<TextElement>(username,
                                       MessageElementFlag::BoldUsername,
                                       textColor, FontStyle::ChatMediumBold)
                ->setLink({Link::UserInfo, username})
                ->setTrailingSpace(false);

            this->emplace<TextElement>(
                    username, MessageElementFlag::NonBoldUsername, textColor)
                ->setLink({Link::UserInfo, username})
                ->setTrailingSpace(false);

            this->emplace<TextElement>(string.remove(username),
                                       MessageElementFlag::Text,
                                       originalTextColor);

            return;
        }
    }

    this->emplace<TextElement>(string, MessageElementFlag::Text, textColor);
}

void TwitchMessageBuilder::parseMessageID()
{
    auto iterator = this->tags.find("id");

    if (iterator != this->tags.end())
    {
        this->message().id = iterator.value().toString();
    }
}

void TwitchMessageBuilder::parseRoomID()
{
    if (this->twitchChannel == nullptr)
    {
        return;
    }

    auto iterator = this->tags.find("room-id");

    if (iterator != std::end(this->tags))
    {
        this->roomID_ = iterator.value().toString();

        if (this->twitchChannel->roomId().isEmpty())
        {
            this->twitchChannel->setRoomId(this->roomID_);
        }
    }
}

void TwitchMessageBuilder::parseUsernameColor()
{
    const auto iterator = this->tags.find("color");
    if (iterator != this->tags.end())
    {
        if (const auto color = iterator.value().toString(); !color.isEmpty())
        {
            this->usernameColor_ = QColor(color);
            this->message().usernameColor = this->usernameColor_;
            return;
        }
    }

    if (getSettings()->colorizeNicknames && this->tags.contains("user-id"))
    {
        this->usernameColor_ =
            getRandomColor(this->tags.value("user-id").toString());
        this->message().usernameColor = this->usernameColor_;
    }
}

void TwitchMessageBuilder::parseUsername()
{
    SharedMessageBuilder::parseUsername();

    if (this->userName.isEmpty() || this->args.trimSubscriberUsername)
    {
        this->userName = this->tags.value(QLatin1String("login")).toString();
    }

    // display name
    //    auto displayNameVariant = this->tags.value("display-name");
    //    if (displayNameVariant.isValid()) {
    //        this->userName = displayNameVariant.toString() + " (" +
    //        this->userName + ")";
    //    }

    this->message().loginName = this->userName;
    if (this->twitchChannel != nullptr)
    {
        this->twitchChannel->setUserColor(this->userName, this->usernameColor_);
    }

    // Update current user color if this is our message
    auto currentUser = getApp()->accounts->twitch.getCurrent();
    if (this->ircMessage->nick() == currentUser->getUserName())
    {
        currentUser->setColor(this->usernameColor_);
    }
}

void TwitchMessageBuilder::appendUsername()
{
    auto app = getApp();

    QString username = this->userName;
    this->message().loginName = username;
    QString localizedName;

    auto iterator = this->tags.find("display-name");
    if (iterator != this->tags.end())
    {
        QString displayName =
            parseTagString(iterator.value().toString()).trimmed();

        if (QString::compare(displayName, this->userName,
                             Qt::CaseInsensitive) == 0)
        {
            username = displayName;

            this->message().displayName = displayName;
        }
        else
        {
            localizedName = displayName;

            this->message().displayName = username;
            this->message().localizedName = displayName;
        }
    }

    bool hasLocalizedName = !localizedName.isEmpty();

    // The full string that will be rendered in the chat widget
    QString usernameText;

    switch (getSettings()->usernameDisplayMode.getValue())
    {
        case UsernameDisplayMode::Username: {
            usernameText = username;
        }
        break;

        case UsernameDisplayMode::LocalizedName: {
            if (hasLocalizedName)
            {
                usernameText = localizedName;
            }
            else
            {
                usernameText = username;
            }
        }
        break;

        default:
        case UsernameDisplayMode::UsernameAndLocalizedName: {
            if (hasLocalizedName)
            {
                usernameText = username + "(" + localizedName + ")";
            }
            else
            {
                usernameText = username;
            }
        }
        break;
    }

    auto nicknames = getCSettings().nicknames.readOnly();

    for (const auto &nickname : *nicknames)
    {
        if (nickname.match(usernameText))
        {
            break;
        }
    }

    if (this->args.isSentWhisper)
    {
        // TODO(pajlada): Re-implement
        // userDisplayString +=
        // IrcManager::instance().getUser().getUserName();
    }
    else if (this->args.isReceivedWhisper)
    {
        // Sender username
        this->emplace<TextElement>(usernameText, MessageElementFlag::Username,
                                   this->usernameColor_,
                                   FontStyle::ChatMediumBold)
            ->setLink({Link::UserWhisper, this->message().displayName});

        auto currentUser = app->accounts->twitch.getCurrent();

        // Separator
        this->emplace<TextElement>("->", MessageElementFlag::Username,
                                   MessageColor::System, FontStyle::ChatMedium);

        QColor selfColor = currentUser->color();
        MessageColor selfMsgColor =
            selfColor.isValid() ? selfColor : MessageColor::System;

        // Your own username
        this->emplace<TextElement>(currentUser->getUserName() + ":",
                                   MessageElementFlag::Username, selfMsgColor,
                                   FontStyle::ChatMediumBold);
    }
    else
    {
        if (!this->action_)
        {
            usernameText += ":";
        }

        this->emplace<TextElement>(usernameText, MessageElementFlag::Username,
                                   this->usernameColor_,
                                   FontStyle::ChatMediumBold)
            ->setLink({Link::UserInfo, this->message().displayName});
    }
}

void TwitchMessageBuilder::runIgnoreReplaces(
    std::vector<TwitchEmoteOccurence> &twitchEmotes)
{
    auto phrases = getCSettings().ignoredMessages.readOnly();
    auto removeEmotesInRange = [](int pos, int len,
                                  auto &twitchEmotes) mutable {
        auto it = std::partition(
            twitchEmotes.begin(), twitchEmotes.end(),
            [pos, len](const auto &item) {
                return !((item.start >= pos) && item.start < (pos + len));
            });
        for (auto copy = it; copy != twitchEmotes.end(); ++copy)
        {
            if ((*copy).ptr == nullptr)
            {
                qCDebug(chatterinoTwitch)
                    << "remem nullptr" << (*copy).name.string;
            }
        }
        std::vector<TwitchEmoteOccurence> v(it, twitchEmotes.end());
        twitchEmotes.erase(it, twitchEmotes.end());
        return v;
    };

    auto shiftIndicesAfter = [&twitchEmotes](int pos, int by) mutable {
        for (auto &item : twitchEmotes)
        {
            auto &index = item.start;
            if (index >= pos)
            {
                index += by;
                item.end += by;
            }
        }
    };

    auto addReplEmotes = [&twitchEmotes](const IgnorePhrase &phrase,
                                         const QStringView &midrepl,
                                         int startIndex) mutable {
        if (!phrase.containsEmote())
        {
            return;
        }

        const QVector<QStringView> words = QStringView{midrepl}.split(u' ');
        int pos = 0;
        for (const auto &word : words)
        {
            for (const auto &emote : phrase.getEmotes())
            {
                if (word == emote.first.string)
                {
                    if (emote.second == nullptr)
                    {
                        qCDebug(chatterinoTwitch)
                            << "emote null" << emote.first.string;
                    }
                    twitchEmotes.push_back(TwitchEmoteOccurence{
                        startIndex + pos,
                        static_cast<int>(startIndex + pos +
                                         emote.first.string.length()),
                        emote.second,
                        emote.first,
                    });
                }
            }
            pos += word.length() + 1;
        }
    };

    for (const auto &phrase : *phrases)
    {
        if (phrase.isBlock())
        {
            continue;
        }
        const auto &pattern = phrase.getPattern();
        if (pattern.isEmpty())
        {
            continue;
        }
        if (phrase.isRegex())
        {
            const auto &regex = phrase.getRegex();
            if (!regex.isValid())
            {
                continue;
            }
            QRegularExpressionMatch match;
            int from = 0;
            while ((from = this->originalMessage_.indexOf(regex, from,
                                                          &match)) != -1)
            {
                int len = match.capturedLength();
                auto vret = removeEmotesInRange(from, len, twitchEmotes);
                auto mid = this->originalMessage_.mid(from, len);
                mid.replace(regex, phrase.getReplace());

                int midsize = mid.size();
                this->originalMessage_.replace(from, len, mid);
                int pos1 = from;
                while (pos1 > 0)
                {
                    if (this->originalMessage_[pos1 - 1] == ' ')
                    {
                        break;
                    }
                    --pos1;
                }
                int pos2 = from + midsize;
                while (pos2 < this->originalMessage_.length())
                {
                    if (this->originalMessage_[pos2] == ' ')
                    {
                        break;
                    }
                    ++pos2;
                }

                shiftIndicesAfter(from + len, midsize - len);

                auto midExtendedView =
                    QStringView{this->originalMessage_}.mid(pos1, pos2 - pos1);

                for (auto &tup : vret)
                {
                    if (tup.ptr == nullptr)
                    {
                        qCDebug(chatterinoTwitch)
                            << "v nullptr" << tup.name.string;
                        continue;
                    }
                    QRegularExpression emoteregex(
                        "\\b" + tup.name.string + "\\b",
                        QRegularExpression::UseUnicodePropertiesOption);
                    auto _match = emoteregex.match(midExtendedView);
                    if (_match.hasMatch())
                    {
                        int last = _match.lastCapturedIndex();
                        for (int i = 0; i <= last; ++i)
                        {
                            tup.start = from + _match.capturedStart();
                            twitchEmotes.push_back(std::move(tup));
                        }
                    }
                }

                addReplEmotes(phrase, midExtendedView, pos1);

                from += midsize;
            }
        }
        else
        {
            int from = 0;
            while ((from = this->originalMessage_.indexOf(
                        pattern, from, phrase.caseSensitivity())) != -1)
            {
                int len = pattern.size();
                auto vret = removeEmotesInRange(from, len, twitchEmotes);
                auto replace = phrase.getReplace();

                int replacesize = replace.size();
                this->originalMessage_.replace(from, len, replace);

                int pos1 = from;
                while (pos1 > 0)
                {
                    if (this->originalMessage_[pos1 - 1] == ' ')
                    {
                        break;
                    }
                    --pos1;
                }
                int pos2 = from + replacesize;
                while (pos2 < this->originalMessage_.length())
                {
                    if (this->originalMessage_[pos2] == ' ')
                    {
                        break;
                    }
                    ++pos2;
                }

                shiftIndicesAfter(from + len, replacesize - len);

                auto midExtendedView =
                    QStringView{this->originalMessage_}.mid(pos1, pos2 - pos1);

                for (auto &tup : vret)
                {
                    if (tup.ptr == nullptr)
                    {
                        qCDebug(chatterinoTwitch)
                            << "v nullptr" << tup.name.string;
                        continue;
                    }
                    QRegularExpression emoteregex(
                        "\\b" + tup.name.string + "\\b",
                        QRegularExpression::UseUnicodePropertiesOption);
                    auto match = emoteregex.match(midExtendedView);
                    if (match.hasMatch())
                    {
                        int last = match.lastCapturedIndex();
                        for (int i = 0; i <= last; ++i)
                        {
                            tup.start = from + match.capturedStart();
                            twitchEmotes.push_back(std::move(tup));
                        }
                    }
                }

                addReplEmotes(phrase, midExtendedView, pos1);

                from += replacesize;
            }
        }
    }
}

void TwitchMessageBuilder::appendTwitchEmote(
    const QString &emote, std::vector<TwitchEmoteOccurence> &vec,
    std::vector<int> &correctPositions)
{
    auto app = getApp();
    if (!emote.contains(':'))
    {
        return;
    }

    auto parameters = emote.split(':');

    if (parameters.length() < 2)
    {
        return;
    }

    auto id = EmoteId{parameters.at(0)};

    auto occurences = parameters.at(1).split(',');

    for (QString occurence : occurences)
    {
        auto coords = occurence.split('-');

        if (coords.length() < 2)
        {
            return;
        }

        auto start = correctPositions[coords.at(0).toUInt()];
        auto end = correctPositions[coords.at(1).toUInt()];

        if (start >= end || start < 0 || end > this->originalMessage_.length())
        {
            return;
        }

        auto name =
            EmoteName{this->originalMessage_.mid(start, end - start + 1)};
        TwitchEmoteOccurence emoteOccurence{
            start, end, app->emotes->twitch.getOrCreateEmote(id, name), name};
        if (emoteOccurence.ptr == nullptr)
        {
            qCDebug(chatterinoTwitch)
                << "nullptr" << emoteOccurence.name.string;
        }
        vec.push_back(std::move(emoteOccurence));
    }
}

Outcome TwitchMessageBuilder::tryAppendEmote(const EmoteName &name)
{
    auto *app = getApp();

    const auto &globalBttvEmotes = app->twitch->getBttvEmotes();
    const auto &globalFfzEmotes = app->twitch->getFfzEmotes();

    auto flags = MessageElementFlags();
    auto emote = boost::optional<EmotePtr>{};

    // Emote order:
    //  - FrankerFaceZ Channel
    //  - BetterTTV Channel
    //  - FrankerFaceZ Global
    //  - BetterTTV Global
    if (this->twitchChannel && (emote = this->twitchChannel->ffzEmote(name)))
    {
        flags = MessageElementFlag::FfzEmote;
    }
    else if (this->twitchChannel &&
             (emote = this->twitchChannel->bttvEmote(name)))
    {
        flags = MessageElementFlag::BttvEmote;
    }
    else if ((emote = globalFfzEmotes.emote(name)))
    {
        flags = MessageElementFlag::FfzEmote;
    }
    else if ((emote = globalBttvEmotes.emote(name)))
    {
        flags = MessageElementFlag::BttvEmote;

        if (zeroWidthEmotes.contains(name.string))
        {
            flags.set(MessageElementFlag::ZeroWidthEmote);
        }
    }

    if (emote)
    {
        this->emplace<EmoteElement>(emote.get(), flags, this->textColor_);
        return Success;
    }

    return Failure;
}

boost::optional<EmotePtr> TwitchMessageBuilder::getTwitchBadge(
    const Badge &badge)
{
    if (auto channelBadge =
            this->twitchChannel->twitchBadge(badge.key_, badge.value_))
    {
        return channelBadge;
    }

    if (auto globalBadge =
            TwitchBadges::instance()->badge(badge.key_, badge.value_))
    {
        return globalBadge;
    }

    return boost::none;
}

std::unordered_map<QString, QString> TwitchMessageBuilder::parseBadgeInfoTag(
    const QVariantMap &tags)
{
    std::unordered_map<QString, QString> infoMap;

    auto infoIt = tags.constFind("badge-info");
    if (infoIt == tags.end())
        return infoMap;

    auto info = infoIt.value().toString().split(',', Qt::SkipEmptyParts);

    for (const QString &badge : info)
    {
        infoMap.emplace(SharedMessageBuilder::slashKeyValue(badge));
    }

    return infoMap;
}

void TwitchMessageBuilder::appendTwitchBadges()
{
    if (this->twitchChannel == nullptr)
    {
        return;
    }

    auto badgeInfos = TwitchMessageBuilder::parseBadgeInfoTag(this->tags);
    auto badges = this->parseBadgeTag(this->tags);

    for (const auto &badge : badges)
    {
        auto badgeEmote = this->getTwitchBadge(badge);
        if (!badgeEmote)
        {
            continue;
        }
        auto tooltip = (*badgeEmote)->tooltip.string;

        if (badge.key_ == "bits")
        {
            const auto &cheerAmount = badge.value_;
            tooltip = QString("Twitch cheer %0").arg(cheerAmount);
        }
        else if (badge.key_ == "moderator" &&
                 getSettings()->useCustomFfzModeratorBadges)
        {
            if (auto customModBadge = this->twitchChannel->ffzCustomModBadge())
            {
                this->emplace<ModBadgeElement>(
                        customModBadge.get(),
                        MessageElementFlag::BadgeChannelAuthority)
                    ->setTooltip((*customModBadge)->tooltip.string);
                // early out, since we have to add a custom badge element here
                continue;
            }
        }
        else if (badge.key_ == "vip" && getSettings()->useCustomFfzVipBadges)
        {
            if (auto customVipBadge = this->twitchChannel->ffzCustomVipBadge())
            {
                this->emplace<VipBadgeElement>(
                        customVipBadge.get(),
                        MessageElementFlag::BadgeChannelAuthority)
                    ->setTooltip((*customVipBadge)->tooltip.string);
                // early out, since we have to add a custom badge element here
                continue;
            }
        }
        else if (badge.flag_ == MessageElementFlag::BadgeSubscription)
        {
            auto badgeInfoIt = badgeInfos.find(badge.key_);
            if (badgeInfoIt != badgeInfos.end())
            {
                // badge.value_ is 4 chars long if user is subbed on higher tier
                // (tier + amount of months with leading zero if less than 100)
                // e.g. 3054 - tier 3 4,5-year sub. 2108 - tier 2 9-year sub
                const auto &subTier =
                    badge.value_.length() > 3 ? badge.value_.at(0) : '1';
                const auto &subMonths = badgeInfoIt->second;
                tooltip +=
                    QString(" (%1%2 months)")
                        .arg(subTier != '1' ? QString("Tier %1, ").arg(subTier)
                                            : "")
                        .arg(subMonths);
            }
        }
        else if (badge.flag_ == MessageElementFlag::BadgePredictions)
        {
            auto badgeInfoIt = badgeInfos.find(badge.key_);
            if (badgeInfoIt != badgeInfos.end())
            {
                auto predictionText =
                    badgeInfoIt->second
                        .replace(R"(\s)", " ")  // standard IRC escapes
                        .replace(R"(\:)", ";")
                        .replace(R"(\\)", R"(\)")
                        .replace("⸝", ",");  // twitch's comma escape
                // Careful, the first character is RIGHT LOW PARAPHRASE BRACKET or U+2E1D, which just looks like a comma

                tooltip = QString("Predicted %1").arg(predictionText);
            }
        }

        this->emplace<BadgeElement>(badgeEmote.get(), badge.flag_)
            ->setTooltip(tooltip);
    }

    this->message().badges = badges;
    this->message().badgeInfos = badgeInfos;
}

void TwitchMessageBuilder::appendChatterinoBadges()
{
    if (auto badge = getApp()->chatterinoBadges->getBadge({this->userId_}))
    {
        this->emplace<BadgeElement>(*badge,
                                    MessageElementFlag::BadgeChatterino);
    }
}

void TwitchMessageBuilder::appendFfzBadges()
{
    if (auto badge = getApp()->ffzBadges->getBadge({this->userId_}))
    {
        if (auto color = getApp()->ffzBadges->getBadgeColor({this->userId_}))
        {
            this->emplace<FfzBadgeElement>(*badge, MessageElementFlag::BadgeFfz,
                                           color.get());
        }
    }
}

Outcome TwitchMessageBuilder::tryParseCheermote(const QString &string)
{
    if (this->bitsLeft == 0)
    {
        return Failure;
    }

    auto cheerOpt = this->twitchChannel->cheerEmote(string);

    if (!cheerOpt)
    {
        return Failure;
    }

    auto &cheerEmote = *cheerOpt;
    auto match = cheerEmote.regex.match(string);

    if (!match.hasMatch())
    {
        return Failure;
    }

    int cheerValue = match.captured(1).toInt();

    if (getSettings()->stackBits)
    {
        if (this->bitsStacked)
        {
            return Success;
        }
        if (cheerEmote.staticEmote)
        {
            this->emplace<EmoteElement>(cheerEmote.staticEmote,
                                        MessageElementFlag::BitsStatic,
                                        this->textColor_);
        }
        if (cheerEmote.animatedEmote)
        {
            this->emplace<EmoteElement>(cheerEmote.animatedEmote,
                                        MessageElementFlag::BitsAnimated,
                                        this->textColor_);
        }
        if (cheerEmote.color != QColor())
        {
            this->emplace<TextElement>(QString::number(this->bitsLeft),
                                       MessageElementFlag::BitsAmount,
                                       cheerEmote.color);
        }
        this->bitsStacked = true;
        return Success;
    }

    if (this->bitsLeft >= cheerValue)
    {
        this->bitsLeft -= cheerValue;
    }
    else
    {
        QString newString = string;
        newString.chop(QString::number(cheerValue).length());
        newString += QString::number(cheerValue - this->bitsLeft);

        return tryParseCheermote(newString);
    }

    if (cheerEmote.staticEmote)
    {
        this->emplace<EmoteElement>(cheerEmote.staticEmote,
                                    MessageElementFlag::BitsStatic,
                                    this->textColor_);
    }
    if (cheerEmote.animatedEmote)
    {
        this->emplace<EmoteElement>(cheerEmote.animatedEmote,
                                    MessageElementFlag::BitsAnimated,
                                    this->textColor_);
    }
    if (cheerEmote.color != QColor())
    {
        this->emplace<TextElement>(match.captured(1),
                                   MessageElementFlag::BitsAmount,
                                   cheerEmote.color);
    }

    return Success;
}

bool TwitchMessageBuilder::shouldAddModerationElements() const
{
    if (this->senderIsBroadcaster)
    {
        // You cannot timeout the broadcaster
        return false;
    }

    if (this->tags.value("user-type").toString() == "mod" &&
        !this->args.isStaffOrBroadcaster)
    {
        // You cannot timeout moderators UNLESS you are Twitch Staff or the broadcaster of the channel
        return false;
    }

    return true;
}

void TwitchMessageBuilder::appendChannelPointRewardMessage(
    const ChannelPointReward &reward, MessageBuilder *builder, bool isMod,
    bool isBroadcaster)
{
    if (isIgnoredMessage({
            /*.message = */ "",
            /*.twitchUserID = */ reward.user.id,
            /*.isMod = */ isMod,
            /*.isBroadcaster = */ isBroadcaster,
        }))
    {
        return;
    }

    builder->emplace<TimestampElement>();
    QString redeemed = "Redeemed";
    QStringList textList;
    if (!reward.isUserInputRequired)
    {
        builder
            ->emplace<TextElement>(
                reward.user.login, MessageElementFlag::ChannelPointReward,
                MessageColor::Text, FontStyle::ChatMediumBold)
            ->setLink({Link::UserInfo, reward.user.login});
        redeemed = "redeemed";
        textList.append(reward.user.login);
    }
    builder->emplace<TextElement>(redeemed,
                                  MessageElementFlag::ChannelPointReward);
    builder->emplace<TextElement>(
        reward.title, MessageElementFlag::ChannelPointReward,
        MessageColor::Text, FontStyle::ChatMediumBold);
    builder->emplace<ScalingImageElement>(
        reward.image, MessageElementFlag::ChannelPointRewardImage);
    builder->emplace<TextElement>(
        QString::number(reward.cost), MessageElementFlag::ChannelPointReward,
        MessageColor::Text, FontStyle::ChatMediumBold);
    if (reward.isUserInputRequired)
    {
        builder->emplace<LinebreakElement>(
            MessageElementFlag::ChannelPointReward);
    }

    builder->message().flags.set(MessageFlag::RedeemedChannelPointReward);

    textList.append({redeemed, reward.title, QString::number(reward.cost)});
    builder->message().messageText = textList.join(" ");
    builder->message().searchText = textList.join(" ");
}

void TwitchMessageBuilder::liveMessage(const QString &channelName,
                                       MessageBuilder *builder)
{
    builder->emplace<TimestampElement>();
    builder
        ->emplace<TextElement>(channelName, MessageElementFlag::Username,
                               MessageColor::Text, FontStyle::ChatMediumBold)
        ->setLink({Link::UserInfo, channelName});
    builder->emplace<TextElement>("is live!", MessageElementFlag::Text,
                                  MessageColor::Text);
    auto text = QString("%1 is live!").arg(channelName);
    builder->message().messageText = text;
    builder->message().searchText = text;
}

void TwitchMessageBuilder::liveSystemMessage(const QString &channelName,
                                             MessageBuilder *builder)
{
    builder->emplace<TimestampElement>();
    builder->message().flags.set(MessageFlag::System);
    builder->message().flags.set(MessageFlag::DoNotTriggerNotification);
    builder
        ->emplace<TextElement>(channelName, MessageElementFlag::Username,
                               MessageColor::System, FontStyle::ChatMediumBold)
        ->setLink({Link::UserInfo, channelName});
    builder->emplace<TextElement>("is live!", MessageElementFlag::Text,
                                  MessageColor::System);
    auto text = QString("%1 is live!").arg(channelName);
    builder->message().messageText = text;
    builder->message().searchText = text;
}

void TwitchMessageBuilder::offlineSystemMessage(const QString &channelName,
                                                MessageBuilder *builder)
{
    builder->emplace<TimestampElement>();
    builder->message().flags.set(MessageFlag::System);
    builder->message().flags.set(MessageFlag::DoNotTriggerNotification);
    builder
        ->emplace<TextElement>(channelName, MessageElementFlag::Username,
                               MessageColor::System, FontStyle::ChatMediumBold)
        ->setLink({Link::UserInfo, channelName});
    builder->emplace<TextElement>("is now offline.", MessageElementFlag::Text,
                                  MessageColor::System);
    auto text = QString("%1 is now offline.").arg(channelName);
    builder->message().messageText = text;
    builder->message().searchText = text;
}

void TwitchMessageBuilder::hostingSystemMessage(const QString &channelName,
                                                MessageBuilder *builder,
                                                bool hostOn)
{
    QString text;
    builder->emplace<TimestampElement>();
    builder->message().flags.set(MessageFlag::System);
    builder->message().flags.set(MessageFlag::DoNotTriggerNotification);
    if (hostOn)
    {
        builder->emplace<TextElement>("Now hosting", MessageElementFlag::Text,
                                      MessageColor::System);
        builder
            ->emplace<TextElement>(
                channelName + ".", MessageElementFlag::Username,
                MessageColor::System, FontStyle::ChatMediumBold)
            ->setLink({Link::UserInfo, channelName});
        text = QString("Now hosting %1.").arg(channelName);
    }
    else
    {
        builder
            ->emplace<TextElement>(channelName, MessageElementFlag::Username,
                                   MessageColor::System,
                                   FontStyle::ChatMediumBold)
            ->setLink({Link::UserInfo, channelName});
        builder->emplace<TextElement>("has gone offline. Exiting host mode.",
                                      MessageElementFlag::Text,
                                      MessageColor::System);
        text =
            QString("%1 has gone offline. Exiting host mode.").arg(channelName);
    }
    builder->message().messageText = text;
    builder->message().searchText = text;
}

// IRC variant
void TwitchMessageBuilder::deletionMessage(const MessagePtr originalMessage,
                                           MessageBuilder *builder)
{
    builder->emplace<TimestampElement>();
    builder->message().flags.set(MessageFlag::System);
    builder->message().flags.set(MessageFlag::DoNotTriggerNotification);
    builder->message().flags.set(MessageFlag::Timeout);
    // TODO(mm2pl): If or when jumping to a single message gets implemented a link,
    // add a link to the originalMessage
    builder->emplace<TextElement>("A message from", MessageElementFlag::Text,
                                  MessageColor::System);
    builder
        ->emplace<TextElement>(originalMessage->displayName,
                               MessageElementFlag::Username,
                               MessageColor::System, FontStyle::ChatMediumBold)
        ->setLink({Link::UserInfo, originalMessage->loginName});
    builder->emplace<TextElement>("was deleted:", MessageElementFlag::Text,
                                  MessageColor::System);
    if (originalMessage->messageText.length() > 50)
    {
        builder->emplace<TextElement>(
            originalMessage->messageText.left(50) + "…",
            MessageElementFlag::Text, MessageColor::Text);
    }
    else
    {
        builder->emplace<TextElement>(originalMessage->messageText,
                                      MessageElementFlag::Text,
                                      MessageColor::Text);
    }
    builder->message().timeoutUser = "msg:" + originalMessage->id;
}

// pubsub variant
void TwitchMessageBuilder::deletionMessage(const DeleteAction &action,
                                           MessageBuilder *builder)
{
    builder->emplace<TimestampElement>();
    builder->message().flags.set(MessageFlag::System);
    builder->message().flags.set(MessageFlag::DoNotTriggerNotification);
    builder->message().flags.set(MessageFlag::Timeout);

    builder
        ->emplace<TextElement>(action.source.login,
                               MessageElementFlag::Username,
                               MessageColor::System, FontStyle::ChatMediumBold)
        ->setLink({Link::UserInfo, action.source.login});
    // TODO(mm2pl): If or when jumping to a single message gets implemented a link,
    // add a link to the originalMessage
    builder->emplace<TextElement>(
        "deleted message from", MessageElementFlag::Text, MessageColor::System);
    builder
        ->emplace<TextElement>(action.target.login,
                               MessageElementFlag::Username,
                               MessageColor::System, FontStyle::ChatMediumBold)
        ->setLink({Link::UserInfo, action.target.login});
    builder->emplace<TextElement>("saying:", MessageElementFlag::Text,
                                  MessageColor::System);
    if (action.messageText.length() > 50)
    {
        builder->emplace<TextElement>(action.messageText.left(50) + "…",
                                      MessageElementFlag::Text,
                                      MessageColor::Text);
    }
    else
    {
        builder->emplace<TextElement>(
            action.messageText, MessageElementFlag::Text, MessageColor::Text);
    }
    builder->message().timeoutUser = "msg:" + action.messageId;
}

void TwitchMessageBuilder::listOfUsersSystemMessage(QString prefix,
                                                    QStringList users,
                                                    Channel *channel,
                                                    MessageBuilder *builder)
{
    QString text = prefix + users.join(", ");

    builder->message().messageText = text;
    builder->message().searchText = text;

    builder->emplace<TimestampElement>();
    builder->message().flags.set(MessageFlag::System);
    builder->message().flags.set(MessageFlag::DoNotTriggerNotification);
    builder->emplace<TextElement>(prefix, MessageElementFlag::Text,
                                  MessageColor::System);
    bool isFirst = true;
    auto tc = dynamic_cast<TwitchChannel *>(channel);
    for (const QString &username : users)
    {
        if (!isFirst)
        {
            // this is used to add the ", " after each but the last entry
            builder->emplace<TextElement>(",", MessageElementFlag::Text,
                                          MessageColor::System);
        }
        isFirst = false;

        MessageColor color = MessageColor::System;

        if (tc && getSettings()->colorUsernames)
        {
            if (auto userColor = tc->getUserColor(username);
                userColor.isValid())
            {
                color = MessageColor(userColor);
            }
        }

        builder
            ->emplace<TextElement>(username, MessageElementFlag::BoldUsername,
                                   color, FontStyle::ChatMediumBold)
            ->setLink({Link::UserInfo, username})
            ->setTrailingSpace(false);
        builder
            ->emplace<TextElement>(username,
                                   MessageElementFlag::NonBoldUsername, color)
            ->setLink({Link::UserInfo, username})
            ->setTrailingSpace(false);
    }
}

}  // namespace chatterino<|MERGE_RESOLUTION|>--- conflicted
+++ resolved
@@ -48,58 +48,6 @@
 
 namespace chatterino {
 
-<<<<<<< HEAD
-namespace {
-
-    QStringList parseTagList(const QVariantMap &tags, const QString &key)
-    {
-        auto iterator = tags.find(key);
-        if (iterator == tags.end())
-            return QStringList{};
-
-        return iterator.value().toString().split(',', Qt::SkipEmptyParts);
-    }
-
-    std::map<QString, QString> parseBadgeInfos(const QVariantMap &tags)
-    {
-        std::map<QString, QString> badgeInfos;
-
-        for (QString badgeInfo : parseTagList(tags, "badge-info"))
-        {
-            QStringList parts = badgeInfo.split('/');
-            if (parts.size() != 2)
-            {
-                continue;
-            }
-
-            badgeInfos.emplace(parts[0], parts[1]);
-        }
-
-        return badgeInfos;
-    }
-
-    std::vector<Badge> parseBadges(const QVariantMap &tags)
-    {
-        std::vector<Badge> badges;
-
-        for (QString badge : parseTagList(tags, "badges"))
-        {
-            QStringList parts = badge.split('/');
-            if (parts.size() != 2)
-            {
-                continue;
-            }
-
-            badges.emplace_back(parts[0], parts[1]);
-        }
-
-        return badges;
-    }
-
-}  // namespace
-
-=======
->>>>>>> f3f34033
 TwitchMessageBuilder::TwitchMessageBuilder(
     Channel *_channel, const Communi::IrcPrivateMessage *_ircMessage,
     const MessageParseArgs &_args)
