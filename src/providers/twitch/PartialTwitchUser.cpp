--- conflicted
+++ resolved
@@ -44,55 +44,34 @@
             auto root = result.parseJson();
             if (!root.value("users").isArray())
             {
-<<<<<<< HEAD
-                log("API Error while getting user id, users is not an array");
-                failureCallback();
-=======
                 qDebug()
                     << "API Error while getting user id, users is not an array";
->>>>>>> 00414eb7
+                failureCallback();
                 return Failure;
             }
 
             auto users = root.value("users").toArray();
             if (users.size() != 1)
             {
-<<<<<<< HEAD
-                log("API Error while getting user id, users array size is not "
-                    "1");
-                failureCallback();
-=======
                 qDebug() << "API Error while getting user id, users array size "
                             "is not 1";
->>>>>>> 00414eb7
+                failureCallback();
                 return Failure;
             }
             if (!users[0].isObject())
             {
-<<<<<<< HEAD
-                log("API Error while getting user id, first user is not an "
-                    "object");
-                failureCallback();
-=======
                 qDebug() << "API Error while getting user id, first user is "
                             "not an object";
->>>>>>> 00414eb7
+                failureCallback();
                 return Failure;
             }
             auto firstUser = users[0].toObject();
             auto id = firstUser.value("_id");
             if (!id.isString())
             {
-<<<<<<< HEAD
-                log("API Error: while getting user id, first user object `_id` "
-                    "key "
-                    "is not a "
-                    "string");
-                failureCallback();
-=======
                 qDebug() << "API Error: while getting user id, first user "
                             "object `_id` key is not a string";
->>>>>>> 00414eb7
+                failureCallback();
                 return Failure;
             }
             successCallback(id.toString());
