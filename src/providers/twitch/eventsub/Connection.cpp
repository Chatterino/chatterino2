#include "providers/twitch/eventsub/Connection.hpp"

#include "Application.hpp"
#include "common/QLogging.hpp"
#include "controllers/accounts/AccountController.hpp"
#include "messages/Message.hpp"
#include "messages/MessageBuilder.hpp"
#include "providers/twitch/eventsub/MessageBuilder.hpp"
#include "providers/twitch/eventsub/MessageHandlers.hpp"
#include "providers/twitch/PubSubActions.hpp"
#include "providers/twitch/TwitchChannel.hpp"
#include "providers/twitch/TwitchIrcServer.hpp"
#include "singletons/Settings.hpp"
#include "singletons/WindowManager.hpp"
#include "util/Helpers.hpp"
#include "util/PostToThread.hpp"

#include <boost/json.hpp>
#include <qdatetime.h>
#include <twitch-eventsub-ws/listener.hpp>
#include <twitch-eventsub-ws/session.hpp>

#include <chrono>

namespace {

using namespace chatterino;
using namespace chatterino::eventsub;

namespace channel_moderate = lib::payload::channel_moderate::v2;

// NOLINTNEXTLINE(cppcoreguidelines-avoid-non-const-global-variables)
const auto &LOG = chatterinoTwitchEventSub;

template <typename Action>
concept CanMakeModMessage = requires(
    EventSubMessageBuilder &builder, const channel_moderate::Event &event,
    const std::remove_cvref_t<Action> &action) {
    makeModerateMessage(builder, event, action);
};

template <typename Action>
concept CanHandleModMessage =
    requires(TwitchChannel *channel, const QDateTime &time,
             const channel_moderate::Event &event,
             const std::remove_cvref_t<Action> &action) {
        handleModerateMessage(channel, time, event, action);
    };

}  // namespace

namespace chatterino::eventsub {

void Connection::onSessionWelcome(
    const lib::messages::Metadata &metadata,
    const lib::payload::session_welcome::Payload &payload)
{
    (void)metadata;
    qCDebug(LOG) << "On session welcome:" << payload.id.c_str();

    this->sessionID = QString::fromStdString(payload.id);
}

void Connection::onNotification(const lib::messages::Metadata &metadata,
                                const boost::json::value &jv)
{
    (void)metadata;
    auto jsonString = boost::json::serialize(jv);
    qCDebug(LOG) << "on notification: " << jsonString.c_str();
}

void Connection::onChannelBan(
    const lib::messages::Metadata &metadata,
    const lib::payload::channel_ban::v1::Payload &payload)
{
    (void)metadata;
    qCDebug(LOG) << "On channel ban event for channel"
                 << payload.event.broadcasterUserLogin.c_str();
}

void Connection::onStreamOnline(
    const lib::messages::Metadata &metadata,
    const lib::payload::stream_online::v1::Payload &payload)
{
    (void)metadata;
    qCDebug(LOG) << "On stream online event for channel"
                 << payload.event.broadcasterUserLogin.c_str();
}

void Connection::onStreamOffline(
    const lib::messages::Metadata &metadata,
    const lib::payload::stream_offline::v1::Payload &payload)
{
    (void)metadata;
    qCDebug(LOG) << "On stream offline event for channel"
                 << payload.event.broadcasterUserLogin.c_str();
}

void Connection::onChannelChatNotification(
    const lib::messages::Metadata &metadata,
    const lib::payload::channel_chat_notification::v1::Payload &payload)
{
    (void)metadata;
    qCDebug(LOG) << "On channel chat notification for"
                 << payload.event.broadcasterUserLogin.c_str();
}

void Connection::onChannelUpdate(
    const lib::messages::Metadata &metadata,
    const lib::payload::channel_update::v1::Payload &payload)
{
    (void)metadata;
    qCDebug(LOG) << "On channel update for"
                 << payload.event.broadcasterUserLogin.c_str();
}

void Connection::onChannelChatMessage(
    const lib::messages::Metadata &metadata,
    const lib::payload::channel_chat_message::v1::Payload &payload)
{
    (void)metadata;

    qCDebug(LOG) << "Channel chat message event for"
                 << payload.event.broadcasterUserLogin.c_str();
}

void Connection::onChannelModerate(
    const lib::messages::Metadata &metadata,
    const lib::payload::channel_moderate::v2::Payload &payload)
{
    (void)metadata;

    auto channelPtr = getApp()->getTwitch()->getChannelOrEmpty(
        payload.event.broadcasterUserLogin.qt());
    if (channelPtr->isEmpty())
    {
        qCDebug(LOG)
            << "Channel moderate event for broadcaster we're not interested in"
            << payload.event.broadcasterUserLogin.qt();
        return;
    }

    auto *channel = dynamic_cast<TwitchChannel *>(channelPtr.get());
    if (channel == nullptr)
    {
        qCDebug(LOG)
            << "Channel moderate event for broadcaster is not a Twitch channel?"
            << payload.event.broadcasterUserLogin.qt();
        return;
    }

<<<<<<< HEAD
    auto now = QDateTime::fromStdTimePoint(
        std::chrono::time_point_cast<std::chrono::milliseconds>(
            metadata.messageTimestamp));
=======
    auto now = chronoToQDateTime(metadata.messageTimestamp);
>>>>>>> 63b5b2ca

    std::visit(
        [&](auto &&action) {
            using Action = std::remove_cvref_t<decltype(action)>;
            if constexpr (CanMakeModMessage<Action>)
            {
                EventSubMessageBuilder builder(channel, now);
                builder->loginName = payload.event.moderatorUserLogin.qt();
                makeModerateMessage(builder, payload.event, action);
                auto msg = builder.release();
                runInGuiThread([channel, msg] {
                    channel->addMessage(msg, MessageContext::Original);
                });
            }

            if constexpr (CanHandleModMessage<Action>)
            {
                handleModerateMessage(channel, now, payload.event, action);
            }
        },
        payload.event.action);
}

QString Connection::getSessionID() const
{
    return this->sessionID;
}

bool Connection::isSubscribedTo(const SubscriptionRequest &request) const
{
    return this->subscriptions.contains(request);
}

void Connection::markRequestSubscribed(const SubscriptionRequest &request)
{
    this->subscriptions.emplace(request);
}

}  // namespace chatterino::eventsub<|MERGE_RESOLUTION|>--- conflicted
+++ resolved
@@ -149,13 +149,7 @@
         return;
     }
 
-<<<<<<< HEAD
-    auto now = QDateTime::fromStdTimePoint(
-        std::chrono::time_point_cast<std::chrono::milliseconds>(
-            metadata.messageTimestamp));
-=======
     auto now = chronoToQDateTime(metadata.messageTimestamp);
->>>>>>> 63b5b2ca
 
     std::visit(
         [&](auto &&action) {
