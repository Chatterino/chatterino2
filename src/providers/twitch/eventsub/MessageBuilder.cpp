--- conflicted
+++ resolved
@@ -201,7 +201,6 @@
 void makeModerateMessage(
     EventSubMessageBuilder &builder,
     const lib::payload::channel_moderate::v2::Event &event,
-<<<<<<< HEAD
     const lib::payload::channel_moderate::v2::Delete &action)
 {
     builder.message().flags.set(MessageFlag::DoNotTriggerNotification);
@@ -244,7 +243,11 @@
     builder->messageText = text;
     builder->searchText = text;
     builder->timeoutUser = action.userLogin.qt();
-=======
+}
+
+void makeModerateMessage(
+    EventSubMessageBuilder &builder,
+    const lib::payload::channel_moderate::v2::Event &event,
     const lib::payload::channel_moderate::v2::Followers &action)
 {
     QString duration;
@@ -320,7 +323,6 @@
     const lib::payload::channel_moderate::v2::UniquechatOff & /*action*/)
 {
     makeModeMessage(builder, event, u"unique-chat"_s, false);
->>>>>>> 1bf87e46
 }
 
 }  // namespace chatterino::eventsub