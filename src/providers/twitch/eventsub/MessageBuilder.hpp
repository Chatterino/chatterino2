--- conflicted
+++ resolved
@@ -63,13 +63,12 @@
     const lib::payload::channel_moderate::v2::Event &event,
     const lib::payload::channel_moderate::v2::Unban &action);
 
-<<<<<<< HEAD
 /// <MODERATOR> deleted message from <USER>[ in <CHANNEL>] saying: <MESSAGE>
 void makeModerateMessage(
     EventSubMessageBuilder &builder,
     const lib::payload::channel_moderate::v2::Event &event,
     const lib::payload::channel_moderate::v2::Delete &action);
-=======
+
 // mode changes
 
 void makeModerateMessage(
@@ -116,6 +115,5 @@
     EventSubMessageBuilder &builder,
     const lib::payload::channel_moderate::v2::Event &event,
     const lib::payload::channel_moderate::v2::UniquechatOff &action);
->>>>>>> 1bf87e46
 
 }  // namespace chatterino::eventsub