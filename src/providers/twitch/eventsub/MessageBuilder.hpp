--- conflicted
+++ resolved
@@ -122,7 +122,17 @@
     const lib::payload::channel_moderate::v2::Event &event,
     const lib::payload::channel_moderate::v2::AutomodTerms &action);
 
-<<<<<<< HEAD
+/// <BROADCASTER> modded <MODERATOR>.
+void makeModerateMessage(EventSubMessageBuilder &builder,
+                         const lib::payload::channel_moderate::v2::Event &event,
+                         const lib::payload::channel_moderate::v2::Mod &action);
+
+/// <BROADCASTER> unmodded <MODERATOR>.
+void makeModerateMessage(
+    EventSubMessageBuilder &builder,
+    const lib::payload::channel_moderate::v2::Event &event,
+    const lib::payload::channel_moderate::v2::Unmod &action);
+
 /// <MODERATOR> initiated a raid to <CHANNEL>.
 void makeModerateMessage(
     EventSubMessageBuilder &builder,
@@ -134,17 +144,5 @@
     EventSubMessageBuilder &builder,
     const lib::payload::channel_moderate::v2::Event &event,
     const lib::payload::channel_moderate::v2::Unraid &action);
-=======
-/// <BROADCASTER> modded <MODERATOR>.
-void makeModerateMessage(EventSubMessageBuilder &builder,
-                         const lib::payload::channel_moderate::v2::Event &event,
-                         const lib::payload::channel_moderate::v2::Mod &action);
-
-/// <BROADCASTER> unmodded <MODERATOR>.
-void makeModerateMessage(
-    EventSubMessageBuilder &builder,
-    const lib::payload::channel_moderate::v2::Event &event,
-    const lib::payload::channel_moderate::v2::Unmod &action);
->>>>>>> 9a8658f2
 
 }  // namespace chatterino::eventsub