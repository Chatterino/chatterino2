#include "TwitchIrcServer.hpp"

#include <IrcCommand>
#include <cassert>

#include "Application.hpp"
#include "common/Common.hpp"
#include "common/Env.hpp"
#include "common/QLogging.hpp"
#include "controllers/accounts/AccountController.hpp"
#include "messages/Message.hpp"
#include "messages/MessageBuilder.hpp"
#include "providers/twitch/IrcMessageHandler.hpp"
#include "providers/twitch/PubSubManager.hpp"
#include "providers/twitch/TwitchAccount.hpp"
#include "providers/twitch/TwitchChannel.hpp"
#include "providers/twitch/TwitchHelpers.hpp"
#include "singletons/Settings.hpp"
#include "util/Helpers.hpp"
#include "util/PostToThread.hpp"

#include <QMetaEnum>

// using namespace Communi;
using namespace std::chrono_literals;

#define TWITCH_PUBSUB_URL "wss://pubsub-edge.twitch.tv"
#define SEVENTV_EVENTAPI_URL "wss://events.7tv.app/v1/channel-emotes"

namespace chatterino {

TwitchIrcServer::TwitchIrcServer()
    : whispersChannel(new Channel("/whispers", Channel::Type::TwitchWhispers))
    , mentionsChannel(new Channel("/mentions", Channel::Type::TwitchMentions))
    , liveChannel(new Channel("/live", Channel::Type::TwitchLive))
    , watchingChannel(Channel::getEmpty(), Channel::Type::TwitchWatching)
{
    this->initializeIrc();

    this->pubsub = new PubSub(TWITCH_PUBSUB_URL);

    if (getSettings()->enableSevenTVEventApi)
    {
        this->eventApi =
            std::make_unique<SeventvEventApi>(SEVENTV_EVENTAPI_URL);
    }

    // getSettings()->twitchSeperateWriteConnection.connect([this](auto, auto) {
    // this->connect(); },
    //                                                     this->signalHolder_,
    //                                                     false);
}

void TwitchIrcServer::initialize(Settings &settings, Paths &paths)
{
    getApp()->accounts->twitch.currentUserChanged.connect([this]() {
        postToThread([this] {
            this->connect();
            this->pubsub->setAccount(getApp()->accounts->twitch.getCurrent());
        });
    });

<<<<<<< HEAD
    this->seventv.loadEmotes();
    this->bttv.loadEmotes();
    this->ffz.loadEmotes();
=======
    this->reloadBTTVGlobalEmotes();
    this->reloadFFZGlobalEmotes();
>>>>>>> 8ec032fc

    /* Refresh all twitch channel's live status in bulk every 30 seconds after starting chatterino */
    QObject::connect(&this->bulkLiveStatusTimer_, &QTimer::timeout, [=] {
        this->bulkRefreshLiveStatus();
    });
    this->bulkLiveStatusTimer_.start(30 * 1000);
}

void TwitchIrcServer::initializeConnection(IrcConnection *connection,
                                           ConnectionType type)
{
    std::shared_ptr<TwitchAccount> account =
        getApp()->accounts->twitch.getCurrent();

    qCDebug(chatterinoTwitch) << "logging in as" << account->getUserName();

    // twitch.tv/tags enables IRCv3 tags on messages. See https://dev.twitch.tv/docs/irc/tags
    // twitch.tv/commands enables a bunch of miscellaneous command capabilities. See https://dev.twitch.tv/docs/irc/commands
    // twitch.tv/membership enables the JOIN/PART/NAMES commands. See https://dev.twitch.tv/docs/irc/membership
    // This is enabled so we receive USERSTATE messages when joining channels / typing messages, along with the other command capabilities
    QStringList caps{"twitch.tv/tags", "twitch.tv/commands"};
    if (type != ConnectionType::Write)
    {
        caps.push_back("twitch.tv/membership");
    }

    connection->network()->setSkipCapabilityValidation(true);
    connection->network()->setRequestedCapabilities(caps);

    QString username = account->getUserName();
    QString oauthToken = account->getOAuthToken();

    if (!oauthToken.startsWith("oauth:"))
    {
        oauthToken.prepend("oauth:");
    }

    connection->setUserName(username);
    connection->setNickName(username);
    connection->setRealName(username);

    if (!account->isAnon())
    {
        connection->setPassword(oauthToken);
    }

    // https://dev.twitch.tv/docs/irc/guide/#connecting-to-twitch-irc
    // SSL disabled: irc://irc.chat.twitch.tv:6667 (or port 80)
    // SSL enabled: irc://irc.chat.twitch.tv:6697 (or port 443)
    connection->setHost(Env::get().twitchServerHost);
    connection->setPort(Env::get().twitchServerPort);
    connection->setSecure(Env::get().twitchServerSecure);

    this->open(type);
}

std::shared_ptr<Channel> TwitchIrcServer::createChannel(
    const QString &channelName)
{
    auto channel =
        std::shared_ptr<TwitchChannel>(new TwitchChannel(channelName));
    channel->initialize();

    channel->sendMessageSignal.connect(
        [this, channel = channel.get()](auto &chan, auto &msg, bool &sent) {
            this->onMessageSendRequested(channel, msg, sent);
        });
    channel->sendReplySignal.connect(
        [this, channel = channel.get()](auto &chan, auto &msg, auto &replyId,
                                        bool &sent) {
            this->onReplySendRequested(channel, msg, replyId, sent);
        });

    return std::shared_ptr<Channel>(channel);
}

void TwitchIrcServer::privateMessageReceived(
    Communi::IrcPrivateMessage *message)
{
    IrcMessageHandler::instance().handlePrivMessage(message, *this);
}

void TwitchIrcServer::readConnectionMessageReceived(
    Communi::IrcMessage *message)
{
    AbstractIrcServer::readConnectionMessageReceived(message);

    if (message->type() == Communi::IrcMessage::Type::Private)
    {
        // We already have a handler for private messages
        return;
    }

    const QString &command = message->command();

    auto &handler = IrcMessageHandler::instance();

    // Below commands enabled through the twitch.tv/membership CAP REQ
    if (command == "JOIN")
    {
        handler.handleJoinMessage(message);
    }
    else if (command == "PART")
    {
        handler.handlePartMessage(message);
    }
    else if (command == "USERSTATE")
    {
        // Received USERSTATE upon JOINing a channel
        handler.handleUserStateMessage(message);
    }
    else if (command == "ROOMSTATE")
    {
        // Received ROOMSTATE upon JOINing a channel
        handler.handleRoomStateMessage(message);
    }
    else if (command == "CLEARCHAT")
    {
        handler.handleClearChatMessage(message);
    }
    else if (command == "CLEARMSG")
    {
        handler.handleClearMessageMessage(message);
    }
    else if (command == "USERNOTICE")
    {
        handler.handleUserNoticeMessage(message, *this);
    }
    else if (command == "NOTICE")
    {
        handler.handleNoticeMessage(
            static_cast<Communi::IrcNoticeMessage *>(message));
    }
    else if (command == "WHISPER")
    {
        handler.handleWhisperMessage(message);
    }
    else if (command == "RECONNECT")
    {
        this->addGlobalSystemMessage(
            "Twitch Servers requested us to reconnect, reconnecting");
        this->connect();
    }
    else if (command == "GLOBALUSERSTATE")
    {
        handler.handleGlobalUserStateMessage(message);
    }
}

void TwitchIrcServer::writeConnectionMessageReceived(
    Communi::IrcMessage *message)
{
    const QString &command = message->command();

    auto &handler = IrcMessageHandler::instance();
    // Below commands enabled through the twitch.tv/commands CAP REQ
    if (command == "USERSTATE")
    {
        // Received USERSTATE upon sending PRIVMSG messages
        handler.handleUserStateMessage(message);
    }
    else if (command == "NOTICE")
    {
        // List of expected NOTICE messages on write connection
        // https://git.kotmisia.pl/Mm2PL/docs/src/branch/master/irc_msg_ids.md#command-results
        handler.handleNoticeMessage(
            static_cast<Communi::IrcNoticeMessage *>(message));
    }
    else if (command == "RECONNECT")
    {
        this->addGlobalSystemMessage(
            "Twitch Servers requested us to reconnect, reconnecting");
        this->connect();
    }
}

std::shared_ptr<Channel> TwitchIrcServer::getCustomChannel(
    const QString &channelName)
{
    if (channelName == "/whispers")
    {
        return this->whispersChannel;
    }

    if (channelName == "/mentions")
    {
        return this->mentionsChannel;
    }

    if (channelName == "/live")
    {
        return this->liveChannel;
    }

    if (channelName == "$$$")
    {
        static auto channel =
            std::make_shared<Channel>("$$$", chatterino::Channel::Type::Misc);
        static auto getTimer = [&] {
            for (auto i = 0; i < 1000; i++)
            {
                channel->addMessage(makeSystemMessage(QString::number(i + 1)));
            }

            auto timer = new QTimer;
            QObject::connect(timer, &QTimer::timeout, [] {
                channel->addMessage(
                    makeSystemMessage(QTime::currentTime().toString()));
            });
            timer->start(500);
            return timer;
        }();

        return channel;
    }

    return nullptr;
}

void TwitchIrcServer::forEachChannelAndSpecialChannels(
    std::function<void(ChannelPtr)> func)
{
    this->forEachChannel(func);

    func(this->whispersChannel);
    func(this->mentionsChannel);
    func(this->liveChannel);
}

std::shared_ptr<Channel> TwitchIrcServer::getChannelOrEmptyByID(
    const QString &channelId)
{
    std::lock_guard<std::mutex> lock(this->channelMutex);

    for (const auto &weakChannel : this->channels)
    {
        auto channel = weakChannel.lock();
        if (!channel)
            continue;

        auto twitchChannel = std::dynamic_pointer_cast<TwitchChannel>(channel);
        if (!twitchChannel)
            continue;

        if (twitchChannel->roomId() == channelId &&
            twitchChannel->getName().splitRef(":").size() < 3)
        {
            return twitchChannel;
        }
    }

    return Channel::getEmpty();
}

void TwitchIrcServer::bulkRefreshLiveStatus()
{
    auto twitchChans = std::make_shared<QHash<QString, TwitchChannel *>>();

    this->forEachChannel([twitchChans](ChannelPtr chan) {
        auto tc = dynamic_cast<TwitchChannel *>(chan.get());
        if (tc && !tc->roomId().isEmpty())
        {
            twitchChans->insert(tc->roomId(), tc);
        }
    });

    // iterate over batches of channel IDs
    for (const auto &batch : splitListIntoBatches(twitchChans->keys()))
    {
        getHelix()->fetchStreams(
            batch, {},
            [twitchChans](std::vector<HelixStream> streams) {
                for (const auto &stream : streams)
                {
                    // remaining channels will be used later to set their stream status as offline
                    // so we use take(id) to remove it
                    auto tc = twitchChans->take(stream.userId);
                    if (tc == nullptr)
                    {
                        continue;
                    }

                    tc->parseLiveStatus(true, stream);
                }
            },
            []() {
                // failure
            },
            [batch, twitchChans] {
                // All the channels that were not present in fetchStreams response should be assumed to be offline
                // It is necessary to update their stream status in case they've gone live -> offline
                // Otherwise some of them will be marked as live forever
                for (const auto &chID : batch)
                {
                    auto tc = twitchChans->value(chID);
                    // early out in case channel does not exist anymore
                    if (tc == nullptr)
                    {
                        continue;
                    }

                    tc->parseLiveStatus(false, {});
                }
            });
    }
}

QString TwitchIrcServer::cleanChannelName(const QString &dirtyChannelName)
{
    if (dirtyChannelName.startsWith('#'))
        return dirtyChannelName.mid(1).toLower();
    else
        return dirtyChannelName.toLower();
}

bool TwitchIrcServer::hasSeparateWriteConnection() const
{
    return true;
    // return getSettings()->twitchSeperateWriteConnection;
}

bool TwitchIrcServer::prepareToSend(TwitchChannel *channel)
{
    std::lock_guard<std::mutex> guard(this->lastMessageMutex_);

    auto &lastMessage = channel->hasHighRateLimit() ? this->lastMessageMod_
                                                    : this->lastMessagePleb_;
    size_t maxMessageCount = channel->hasHighRateLimit() ? 99 : 19;
    auto minMessageOffset = (channel->hasHighRateLimit() ? 100ms : 1100ms);

    auto now = std::chrono::steady_clock::now();

    // check if you are sending messages too fast
    if (!lastMessage.empty() && lastMessage.back() + minMessageOffset > now)
    {
        if (this->lastErrorTimeSpeed_ + 30s < now)
        {
            auto errorMessage =
                makeSystemMessage("You are sending messages too quickly.");

            channel->addMessage(errorMessage);

            this->lastErrorTimeSpeed_ = now;
        }
        return false;
    }

    // remove messages older than 30 seconds
    while (!lastMessage.empty() && lastMessage.front() + 32s < now)
    {
        lastMessage.pop();
    }

    // check if you are sending too many messages
    if (lastMessage.size() >= maxMessageCount)
    {
        if (this->lastErrorTimeAmount_ + 30s < now)
        {
            auto errorMessage =
                makeSystemMessage("You are sending too many messages.");

            channel->addMessage(errorMessage);

            this->lastErrorTimeAmount_ = now;
        }
        return false;
    }

    lastMessage.push(now);
    return true;
}

void TwitchIrcServer::onMessageSendRequested(TwitchChannel *channel,
                                             const QString &message, bool &sent)
{
    sent = false;

    bool canSend = this->prepareToSend(channel);
    if (!canSend)
    {
        return;
    }

    this->sendMessage(channel->getName(), message);
    sent = true;
}

const SeventvEmotes &TwitchIrcServer::getSeventvEmotes() const
{
    return this->seventv;
}

void TwitchIrcServer::onReplySendRequested(TwitchChannel *channel,
                                           const QString &message,
                                           const QString &replyId, bool &sent)
{
    sent = false;

    bool canSend = this->prepareToSend(channel);
    if (!canSend)
    {
        return;
    }

    this->sendRawMessage("@reply-parent-msg-id=" + replyId + " PRIVMSG #" +
                         channel->getName() + " :" + message);

    sent = true;
}

const BttvEmotes &TwitchIrcServer::getBttvEmotes() const
{
    return this->bttv;
}
const FfzEmotes &TwitchIrcServer::getFfzEmotes() const
{
    return this->ffz;
}

void TwitchIrcServer::reloadBTTVGlobalEmotes()
{
    this->bttv.loadEmotes();
}

void TwitchIrcServer::reloadAllBTTVChannelEmotes()
{
    this->forEachChannel([](const auto &chan) {
        if (auto *channel = dynamic_cast<TwitchChannel *>(chan.get()))
        {
            channel->refreshBTTVChannelEmotes(false);
        }
    });
}

void TwitchIrcServer::reloadFFZGlobalEmotes()
{
    this->ffz.loadEmotes();
}

void TwitchIrcServer::reloadAllFFZChannelEmotes()
{
    this->forEachChannel([](const auto &chan) {
        if (auto *channel = dynamic_cast<TwitchChannel *>(chan.get()))
        {
            channel->refreshFFZChannelEmotes(false);
        }
    });
}
}  // namespace chatterino<|MERGE_RESOLUTION|>--- conflicted
+++ resolved
@@ -60,14 +60,9 @@
         });
     });
 
-<<<<<<< HEAD
-    this->seventv.loadEmotes();
-    this->bttv.loadEmotes();
-    this->ffz.loadEmotes();
-=======
     this->reloadBTTVGlobalEmotes();
     this->reloadFFZGlobalEmotes();
->>>>>>> 8ec032fc
+    this->reloadSevenTVGlobalEmotes();
 
     /* Refresh all twitch channel's live status in bulk every 30 seconds after starting chatterino */
     QObject::connect(&this->bulkLiveStatusTimer_, &QTimer::timeout, [=] {
@@ -516,4 +511,19 @@
         }
     });
 }
+
+void TwitchIrcServer::reloadSevenTVGlobalEmotes()
+{
+    this->ffz.loadEmotes();
+}
+
+void TwitchIrcServer::reloadAllSevenTVChannelEmotes()
+{
+    this->forEachChannel([](const auto &chan) {
+        if (auto *channel = dynamic_cast<TwitchChannel *>(chan.get()))
+        {
+            channel->refreshSevenTVChannelEmotes(false);
+        }
+    });
+}
 }  // namespace chatterino