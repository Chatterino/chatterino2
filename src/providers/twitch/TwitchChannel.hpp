#pragma once

#include "common/Aliases.hpp"
#include "common/Atomic.hpp"
#include "common/Channel.hpp"
#include "common/ChannelChatters.hpp"
#include "common/Outcome.hpp"
#include "common/UniqueAccess.hpp"
#include "providers/twitch/TwitchEmotes.hpp"
#include "util/QStringHash.hpp"

#include <boost/signals2.hpp>
#include <pajlada/signals/signalholder.hpp>
#include <QColor>
#include <QElapsedTimer>
#include <QRegularExpression>

#include <atomic>
#include <mutex>
#include <optional>
#include <unordered_map>

namespace chatterino {

// This is for compatibility with older Chatterino versions. Twitch didn't use
// to allow ZERO WIDTH JOINER unicode character, so Chatterino used ESCAPE_TAG
// instead.
// See https://github.com/Chatterino/chatterino2/issues/3384 and
// https://mm2pl.github.io/emoji_rfc.pdf for more details
const QString ZERO_WIDTH_JOINER = QString(QChar(0x200D));

// Here be MSVC: Do NOT replace with "\U" literal, it will fail silently.
namespace {
    const QChar ESCAPE_TAG_CHARS[2] = {QChar::highSurrogate(0xE0002),
                                       QChar::lowSurrogate(0xE0002)};
}
const QString ESCAPE_TAG = QString(ESCAPE_TAG_CHARS, 2);

const static QRegularExpression COMBINED_FIXER(
    QString("(?<!%1)%1").arg(ESCAPE_TAG),
    QRegularExpression::UseUnicodePropertiesOption);

enum class HighlightState;

struct Emote;
using EmotePtr = std::shared_ptr<const Emote>;
class EmoteMap;

class TwitchBadges;
class FfzEmotes;
class BttvEmotes;
struct BttvLiveUpdateEmoteUpdateAddMessage;
struct BttvLiveUpdateEmoteRemoveMessage;

class SeventvEmotes;
namespace seventv::eventapi {
    struct EmoteAddDispatch;
    struct EmoteUpdateDispatch;
    struct EmoteRemoveDispatch;
    struct UserConnectionUpdateDispatch;
}  // namespace seventv::eventapi

struct ChannelPointReward;
class MessageThread;
struct CheerEmoteSet;
struct HelixStream;

class TwitchIrcServer;

class TwitchChannel final : public Channel, public ChannelChatters
{
public:
    struct StreamStatus {
        bool live = false;
        bool rerun = false;
        unsigned viewerCount = 0;
        QString title;
        QString game;
        QString gameId;
        QString uptime;
        QString streamType;
    };

    struct RoomModes {
        bool submode = false;
        bool r9k = false;
        bool emoteOnly = false;

        /**
         * @brief Number of minutes required for users to be followed before typing in chat
         *
         * Special cases:
         * -1 = follower mode off
         *  0 = follower mode on, no time requirement
         **/
        int followerOnly = -1;

        /**
         * @brief Number of seconds required to wait before typing emotes
         *
         * 0 = slow mode off
         **/
        int slowMode = 0;
    };

    explicit TwitchChannel(const QString &channelName);
    ~TwitchChannel() override;

    void initialize();

    // Channel methods
    bool isEmpty() const override;
    bool canSendMessage() const override;
    void sendMessage(const QString &message) override;
    void sendReply(const QString &message, const QString &replyId);
    bool isMod() const override;
    bool isVip() const;
    bool isStaff() const;
    bool isBroadcaster() const override;
    bool hasHighRateLimit() const override;
    bool canReconnect() const override;
    void reconnect() override;
    void createClip();

    // Data
    const QString &subscriptionUrl();
    const QString &channelUrl();
    const QString &popoutPlayerUrl();
    int chatterCount();
    bool isLive() const override;
    QString roomId() const;
    SharedAccessGuard<const RoomModes> accessRoomModes() const;
    SharedAccessGuard<const StreamStatus> accessStreamStatus() const;

    // Emotes
    std::optional<EmotePtr> bttvEmote(const EmoteName &name) const;
    std::optional<EmotePtr> ffzEmote(const EmoteName &name) const;
    std::optional<EmotePtr> seventvEmote(const EmoteName &name) const;
    std::shared_ptr<const EmoteMap> bttvEmotes() const;
    std::shared_ptr<const EmoteMap> ffzEmotes() const;
    std::shared_ptr<const EmoteMap> seventvEmotes() const;

<<<<<<< HEAD
    const QString &seventvUserId() const;
    const QString &seventvEmoteSetId() const;

    virtual void refreshBTTVChannelEmotes(bool manualRefresh);
    virtual void refreshFFZChannelEmotes(bool manualRefresh);
    virtual void refreshSevenTVChannelEmotes(bool manualRefresh);
=======
    void refreshBTTVChannelEmotes(bool manualRefresh);
    void refreshFFZChannelEmotes(bool manualRefresh);
    void refreshSevenTVChannelEmotes(bool manualRefresh);
>>>>>>> 5209e47d

    const QString &seventvUserID() const;
    const QString &seventvEmoteSetID() const;

    /** Adds a BTTV channel emote to this channel. */
    void addBttvEmote(const BttvLiveUpdateEmoteUpdateAddMessage &message);
    /** Updates a BTTV channel emote in this channel. */
    void updateBttvEmote(const BttvLiveUpdateEmoteUpdateAddMessage &message);
    /** Removes a BTTV channel emote from this channel. */
    void removeBttvEmote(const BttvLiveUpdateEmoteRemoveMessage &message);

    /** Adds a 7TV channel emote to this channel. */
    void addSeventvEmote(const seventv::eventapi::EmoteAddDispatch &dispatch);
    /** Updates a 7TV channel emote's name in this channel */
    void updateSeventvEmote(
        const seventv::eventapi::EmoteUpdateDispatch &dispatch);
    /** Removes a 7TV channel emote from this channel */
    void removeSeventvEmote(
        const seventv::eventapi::EmoteRemoveDispatch &dispatch);
    /** Updates the current 7TV user. Currently, only the emote-set is updated. */
    void updateSeventvUser(
        const seventv::eventapi::UserConnectionUpdateDispatch &dispatch);

    // Update the channel's 7TV information (the channel's 7TV user ID and emote set ID)
    void updateSeventvData(const QString &newUserID,
                           const QString &newEmoteSetID);

    // Update the user's last message and insert the personal emotes if necessary.
    void upsertPersonalSeventvEmotes(
        const QString &userLogin,
        const std::shared_ptr<const EmoteMap> &emoteMap);

    // Badges
    std::optional<EmotePtr> ffzCustomModBadge() const;
    std::optional<EmotePtr> ffzCustomVipBadge() const;
    std::optional<EmotePtr> twitchBadge(const QString &set,
                                        const QString &version) const;

    // Cheers
    std::optional<CheerEmote> cheerEmote(const QString &string);

    // Replies
    /**
     * Stores the given thread in this channel. 
     * 
     * Note: This method not take ownership of the MessageThread; this 
     * TwitchChannel instance will store a weak_ptr to the thread.
     */
    void addReplyThread(const std::shared_ptr<MessageThread> &thread);
    const std::unordered_map<QString, std::weak_ptr<MessageThread>> &threads()
        const;

    /**
     * Get the thread for the given message
     * If no thread can be found for the message, create one
     */
    std::shared_ptr<MessageThread> getOrCreateThread(const MessagePtr &message);

    // Only TwitchChannel may invoke this signal
    pajlada::Signals::NoArgSignal userStateChanged;

    /**
     * This signals fires whenever the live status is changed
     *
     * Streams are counted as offline by default, so if a stream does not go online
     * this signal will never fire
     **/
    pajlada::Signals::Signal<bool> liveStatusChanged;

    /**
     * This signal fires whenever the stream status is changed
     *
     * This includes when the stream goes from offline to online,
     * or the viewer count changes, or the title has been updated
     **/
    pajlada::Signals::NoArgSignal streamStatusChanged;

    pajlada::Signals::NoArgSignal roomModesChanged;

    // Channel point rewards
    pajlada::Signals::SelfDisconnectingSignal<ChannelPointReward>
        channelPointRewardAdded;
    void addChannelPointReward(const ChannelPointReward &reward);
    bool isChannelPointRewardKnown(const QString &rewardId);
    std::optional<ChannelPointReward> channelPointReward(
        const QString &rewardId) const;

    // Live status
    void updateStreamStatus(const std::optional<HelixStream> &helixStream);
    void updateStreamTitle(const QString &title);

    void updateDisplayName(const QString &displayName);

private:
    struct NameOptions {
        // displayName is the non-CJK-display name for this user
        // This will always be the same as their `name_`, but potentially with different casing
        QString displayName;

        // localizedName is their display name that *may* contain CJK characters
        // If the display name does not contain any CJK characters, this will be
        // the same as `displayName`
        QString localizedName;

        // actualDisplayName is the raw display name string received from Twitch
        QString actualDisplayName;
    } nameOptions;

    void refreshPubSub();
    void refreshChatters();
    void refreshBadges();
    void refreshCheerEmotes();
    void loadRecentMessages();
    void loadRecentMessagesReconnect();
    void cleanUpReplyThreads();
    void showLoginMessage();

    /// roomIdChanged is called whenever this channel's ID has been changed
    /// This should only happen once per channel, whenever the ID goes from unset to set
    void roomIdChanged();

    /** Joins (subscribes to) a Twitch channel for updates on BTTV. */
    void joinBttvChannel() const;
    /**
     * Indicates an activity to 7TV in this channel for this user.
     * This is done at most once every 60s.
     */
    void updateSevenTVActivity();
    void listenSevenTVCosmetics();

    /**
     * @brief Sets the live status of this Twitch channel
     *
     * Returns true if the live status changed with this call
     **/
    bool setLive(bool newLiveStatus);
    void setMod(bool value);
    void setVIP(bool value);
    void setStaff(bool value);
    void setRoomId(const QString &id);
    void setRoomModes(const RoomModes &roomModes_);
    void setDisplayName(const QString &name);
    void setLocalizedName(const QString &name);

    /**
     * Returns the display name of the user
     *
     * If the display name contained chinese, japenese, or korean characters, the user's login name is returned instead
     **/
    const QString &getDisplayName() const override;

    /**
     * Returns the localized name of the user
     **/
    const QString &getLocalizedName() const override;

    QString prepareMessage(const QString &message) const;

    /**
     * Either adds a message mentioning the updated emotes
     * or replaces an existing message. For criteria on existing messages,
     * see `tryReplaceLastLiveUpdateAddOrRemove`.
     *
     * @param isEmoteAdd true if the emote was added, false if it was removed.
     * @param platform The platform the emote was updated on ("7TV", "BTTV", "FFZ")
     * @param actor The actor performing the update (possibly empty)
     * @param emoteName The emote's name
     */
    void addOrReplaceLiveUpdatesAddRemove(bool isEmoteAdd,
                                          const QString &platform,
                                          const QString &actor,
                                          const QString &emoteName);

    /**
     * Tries to replace the last emote update message.
     *
     * A last message is valid if:
     *  * The actors match
     *  * The operations match
     *  * The platform matches
     *  * The last message isn't older than 5s
     *
     * @param op The emote operation (LiveUpdatesAdd or LiveUpdatesRemove)
     * @param platform The emote platform  ("7TV", "BTTV", "FFZ")
     * @param actor The actor performing the action (possibly empty)
     * @param emoteName The updated emote's name
     * @return true, if the last message was replaced
     */
    bool tryReplaceLastLiveUpdateAddOrRemove(MessageFlag op,
                                             const QString &platform,
                                             const QString &actor,
                                             const QString &emoteName);

    // Data
    const QString subscriptionUrl_;
    const QString channelUrl_;
    const QString popoutPlayerUrl_;
    int chatterCount_{};
    UniqueAccess<StreamStatus> streamStatus_;
    UniqueAccess<RoomModes> roomModes_;
    std::atomic_flag loadingRecentMessages_ = ATOMIC_FLAG_INIT;
    std::unordered_map<QString, std::weak_ptr<MessageThread>> threads_;

protected:
    void messageRemovedFromStart(const MessagePtr &msg) override;

    Atomic<std::shared_ptr<const EmoteMap>> bttvEmotes_;
    Atomic<std::shared_ptr<const EmoteMap>> ffzEmotes_;
    Atomic<std::shared_ptr<const EmoteMap>> seventvEmotes_;
    Atomic<std::optional<EmotePtr>> ffzCustomModBadge_;
    Atomic<std::optional<EmotePtr>> ffzCustomVipBadge_;

private:
    // Badges
    UniqueAccess<std::map<QString, std::map<QString, EmotePtr>>>
        badgeSets_;  // "subscribers": { "0": ... "3": ... "6": ...
    UniqueAccess<std::vector<CheerEmoteSet>> cheerEmoteSets_;
    UniqueAccess<std::map<QString, ChannelPointReward>> channelPointRewards_;

    bool mod_ = false;
    bool vip_ = false;
    bool staff_ = false;
    UniqueAccess<QString> roomID_;

    // --
    QString lastSentMessage_;
    QObject lifetimeGuard_;
    QTimer chattersListTimer_;
    QTimer threadClearTimer_;
    QElapsedTimer titleRefreshedTimer_;
    QElapsedTimer clipCreationTimer_;
    bool isClipCreationInProgress{false};

    /**
     * This channels 7TV user-id,
     * empty if this channel isn't connected with 7TV.
     */
    QString seventvUserID_;
    /**
     * This channels current 7TV emote-set-id,
     * empty if this channel isn't connected with 7TV
     */
    QString seventvEmoteSetID_;
    /**
     * The index of the twitch connection in
     * 7TV's user representation.
     */
    size_t seventvUserTwitchConnectionIndex_{};

    /**
     * The next moment in time to signal activity in this channel to 7TV.
     * Or: Up until this moment we don't need to send activity.
     */
    QDateTime nextSeventvActivity_;

    /** The platform of the last live emote update ("7TV", "BTTV", "FFZ"). */
    QString lastLiveUpdateEmotePlatform_;
    /** The actor name of the last live emote update. */
    QString lastLiveUpdateEmoteActor_;
    /** A weak reference to the last live emote update message. */
    std::weak_ptr<const Message> lastLiveUpdateMessage_;
    /** A list of the emotes listed in the lat live emote update message. */
    std::vector<QString> lastLiveUpdateEmoteNames_;

    pajlada::Signals::SignalHolder signalHolder_;
    std::vector<boost::signals2::scoped_connection> bSignals_;

    friend class TwitchIrcServer;
    friend class TwitchMessageBuilder;
    friend class IrcMessageHandler;
};

}  // namespace chatterino<|MERGE_RESOLUTION|>--- conflicted
+++ resolved
@@ -140,18 +140,9 @@
     std::shared_ptr<const EmoteMap> ffzEmotes() const;
     std::shared_ptr<const EmoteMap> seventvEmotes() const;
 
-<<<<<<< HEAD
-    const QString &seventvUserId() const;
-    const QString &seventvEmoteSetId() const;
-
-    virtual void refreshBTTVChannelEmotes(bool manualRefresh);
-    virtual void refreshFFZChannelEmotes(bool manualRefresh);
-    virtual void refreshSevenTVChannelEmotes(bool manualRefresh);
-=======
     void refreshBTTVChannelEmotes(bool manualRefresh);
     void refreshFFZChannelEmotes(bool manualRefresh);
     void refreshSevenTVChannelEmotes(bool manualRefresh);
->>>>>>> 5209e47d
 
     const QString &seventvUserID() const;
     const QString &seventvEmoteSetID() const;
