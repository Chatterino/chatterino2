--- conflicted
+++ resolved
@@ -205,12 +205,8 @@
     void addTwitchBadgeSets(const HelixChannelBadges &channelBadges);
 
     // Cheers
-<<<<<<< HEAD
-    std::optional<CheerEmote> cheerEmote(const QString &string);
+    std::optional<CheerEmote> cheerEmote(const QString &string) const;
     void setCheerEmoteSets(const std::vector<HelixCheermoteSet> &cheermoteSets);
-=======
-    std::optional<CheerEmote> cheerEmote(const QString &string) const;
->>>>>>> 06d9a377
 
     // Replies
     /**
