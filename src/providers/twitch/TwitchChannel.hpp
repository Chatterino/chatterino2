#pragma once

#include "Application.hpp"
#include "common/Aliases.hpp"
#include "common/Atomic.hpp"
#include "common/Channel.hpp"
#include "common/ChannelChatters.hpp"
#include "common/ChatterSet.hpp"
#include "common/Outcome.hpp"
#include "common/UniqueAccess.hpp"
#include "messages/MessageThread.hpp"
#include "providers/twitch/ChannelPointReward.hpp"
#include "providers/twitch/TwitchEmotes.hpp"
#include "providers/twitch/api/Helix.hpp"
#include "util/QStringHash.hpp"

#include <IrcMessage>
#include <QColor>
#include <QElapsedTimer>
#include <QRegularExpression>
#include <boost/optional.hpp>
#include <boost/signals2.hpp>
#include <pajlada/signals/signalholder.hpp>

#include <atomic>
#include <mutex>
#include <unordered_map>

namespace chatterino {

// This is to make sure that combined emoji go through properly, see
// https://github.com/Chatterino/chatterino2/issues/3384 and
// https://mm2pl.github.io/emoji_rfc.pdf for more details
const QString ZERO_WIDTH_JOINER = QString(QChar(0x200D));

// Here be MSVC: Do NOT replace with "\U" literal, it will fail silently.
namespace {
    const QChar ESCAPE_TAG_CHARS[2] = {QChar::highSurrogate(0xE0002),
                                       QChar::lowSurrogate(0xE0002)};
}
const QString ESCAPE_TAG = QString(ESCAPE_TAG_CHARS, 2);

const static QRegularExpression COMBINED_FIXER(
    QString("(?<!%1)%1").arg(ESCAPE_TAG),
    QRegularExpression::UseUnicodePropertiesOption);

enum class HighlightState;

struct Emote;
using EmotePtr = std::shared_ptr<const Emote>;
class EmoteMap;

class TwitchBadges;
class FfzEmotes;
class BttvEmotes;

class TwitchIrcServer;

class TwitchChannel : public Channel, public ChannelChatters
{
public:
    struct StreamStatus {
        bool live = false;
        bool rerun = false;
        unsigned viewerCount = 0;
        QString title;
        QString game;
        QString gameId;
        QString uptime;
        QString streamType;
    };

    struct RoomModes {
        bool submode = false;
        bool r9k = false;
        bool emoteOnly = false;
        int followerOnly = -1;
        int slowMode = 0;
    };

    explicit TwitchChannel(const QString &channelName);

    void initialize();

    // Channel methods
    virtual bool isEmpty() const override;
    virtual bool canSendMessage() const override;
    virtual void sendMessage(const QString &message) override;
    virtual void sendReply(const QString &message, const QString &replyId);
    virtual bool isMod() const override;
    bool isVip() const;
    bool isStaff() const;
    virtual bool isBroadcaster() const override;
    virtual bool hasHighRateLimit() const override;
    virtual bool canReconnect() const override;
    virtual void reconnect() override;
    void refreshTitle();
    void createClip();

    // Data
    const QString &subscriptionUrl();
    const QString &channelUrl();
    const QString &popoutPlayerUrl();
    int chatterCount();
    virtual bool isLive() const override;
    QString roomId() const;
    SharedAccessGuard<const RoomModes> accessRoomModes() const;
    SharedAccessGuard<const StreamStatus> accessStreamStatus() const;

    // Emotes
    boost::optional<EmotePtr> bttvEmote(const EmoteName &name) const;
    boost::optional<EmotePtr> ffzEmote(const EmoteName &name) const;
    std::shared_ptr<const EmoteMap> bttvEmotes() const;
    std::shared_ptr<const EmoteMap> ffzEmotes() const;

    virtual void refreshBTTVChannelEmotes(bool manualRefresh);
    virtual void refreshFFZChannelEmotes(bool manualRefresh);

    // Badges
    boost::optional<EmotePtr> ffzCustomModBadge() const;
    boost::optional<EmotePtr> ffzCustomVipBadge() const;
    boost::optional<EmotePtr> twitchBadge(const QString &set,
                                          const QString &version) const;

    // Cheers
    boost::optional<CheerEmote> cheerEmote(const QString &string);

    // Replies
    /**
     * Stores the given thread in this channel. 
     * 
     * Note: This method not take ownership of the MessageThread; this 
     * TwitchChannel instance will store a weak_ptr to the thread.
     */
    void addReplyThread(const std::shared_ptr<MessageThread> &thread);
    const std::unordered_map<QString, std::weak_ptr<MessageThread>> &threads()
        const;

    // Signals
    pajlada::Signals::NoArgSignal roomIdChanged;
    pajlada::Signals::NoArgSignal userStateChanged;
    pajlada::Signals::NoArgSignal liveStatusChanged;
    pajlada::Signals::NoArgSignal roomModesChanged;

    // Channel point rewards
    pajlada::Signals::SelfDisconnectingSignal<ChannelPointReward>
        channelPointRewardAdded;
    void addChannelPointReward(const ChannelPointReward &reward);
    bool isChannelPointRewardKnown(const QString &rewardId);
    boost::optional<ChannelPointReward> channelPointReward(
        const QString &rewardId) const;

private:
    struct NameOptions {
        QString displayName;
        QString localizedName;
    } nameOptions;

private:
    // Methods
    void refreshLiveStatus();
    void parseLiveStatus(bool live, const HelixStream &stream);
    void refreshPubSub();
    void refreshChatters();
    void refreshBadges();
    void refreshCheerEmotes();
    void loadRecentMessages();
    void loadRecentMessagesReconnect();
    // void fillInMissingMessages(const std::vector<MessagePtr> &messages);
    void fetchDisplayName();
    void cleanUpReplyThreads();
    void showLoginMessage();

    void setLive(bool newLiveStatus);
    void setMod(bool value);
    void setVIP(bool value);
    void setStaff(bool value);
    void setRoomId(const QString &id);
    void setRoomModes(const RoomModes &roomModes_);
    void setDisplayName(const QString &name);
    void setLocalizedName(const QString &name);

    const QString &getDisplayName() const override;
    const QString &getLocalizedName() const override;

    QString prepareMessage(const QString &message) const;

    // Data
    const QString subscriptionUrl_;
    const QString channelUrl_;
    const QString popoutPlayerUrl_;
    int chatterCount_;
    UniqueAccess<StreamStatus> streamStatus_;
    UniqueAccess<RoomModes> roomModes_;
<<<<<<< HEAD
    std::atomic_flag loadingRecentMessages_ = ATOMIC_FLAG_INIT;
=======
    std::unordered_map<QString, std::weak_ptr<MessageThread>> threads_;
>>>>>>> 109fb5c0

protected:
    Atomic<std::shared_ptr<const EmoteMap>> bttvEmotes_;
    Atomic<std::shared_ptr<const EmoteMap>> ffzEmotes_;
    Atomic<boost::optional<EmotePtr>> ffzCustomModBadge_;
    Atomic<boost::optional<EmotePtr>> ffzCustomVipBadge_;

private:
    // Badges
    UniqueAccess<std::map<QString, std::map<QString, EmotePtr>>>
        badgeSets_;  // "subscribers": { "0": ... "3": ... "6": ...
    UniqueAccess<std::vector<CheerEmoteSet>> cheerEmoteSets_;
    UniqueAccess<std::map<QString, ChannelPointReward>> channelPointRewards_;

    bool mod_ = false;
    bool vip_ = false;
    bool staff_ = false;
    UniqueAccess<QString> roomID_;

    // --
    QString lastSentMessage_;
    QObject lifetimeGuard_;
    QTimer chattersListTimer_;
    QTimer threadClearTimer_;
    QElapsedTimer titleRefreshedTimer_;
    QElapsedTimer clipCreationTimer_;
    bool isClipCreationInProgress{false};

    pajlada::Signals::SignalHolder signalHolder_;
    std::vector<boost::signals2::scoped_connection> bSignals_;

    friend class TwitchIrcServer;
    friend class TwitchMessageBuilder;
    friend class IrcMessageHandler;
};

}  // namespace chatterino<|MERGE_RESOLUTION|>--- conflicted
+++ resolved
@@ -192,11 +192,8 @@
     int chatterCount_;
     UniqueAccess<StreamStatus> streamStatus_;
     UniqueAccess<RoomModes> roomModes_;
-<<<<<<< HEAD
     std::atomic_flag loadingRecentMessages_ = ATOMIC_FLAG_INIT;
-=======
     std::unordered_map<QString, std::weak_ptr<MessageThread>> threads_;
->>>>>>> 109fb5c0
 
 protected:
     Atomic<std::shared_ptr<const EmoteMap>> bttvEmotes_;
