#pragma once

#include "common/Aliases.hpp"
#include "common/Outcome.hpp"
#include "messages/MessageBuilder.hpp"

#include <IrcMessage>
#include <QString>
#include <QVariant>

namespace chatterino {

struct Emote;
using EmotePtr = std::shared_ptr<const Emote>;

class Channel;
class TwitchChannel;

class TwitchMessageBuilder : public MessageBuilder
{
public:
    enum UsernameDisplayMode : int {
        Username = 1,                  // Username
        LocalizedName = 2,             // Localized name
        UsernameAndLocalizedName = 3,  // Username (Localized name)
    };

    TwitchMessageBuilder() = delete;

    explicit TwitchMessageBuilder(Channel *_channel, const Communi::IrcPrivateMessage *_ircMessage,
                                  const MessageParseArgs &_args);
    explicit TwitchMessageBuilder(Channel *_channel, const Communi::IrcMessage *_ircMessage,
                                  const MessageParseArgs &_args, QString content, bool isAction);

    Channel *channel;
    TwitchChannel *twitchChannel;
    const Communi::IrcMessage *ircMessage;
    MessageParseArgs args;
    const QVariantMap tags;

    QString messageID;
    QString userName;

    bool isIgnored() const;
    MessagePtr build();

private:
    void parseMessageID();
    void parseRoomID();
    void appendChannelName();
    void parseUsername();
    void appendUsername();
    void parseHighlights(bool isPastMsg);

<<<<<<< HEAD
    void appendTwitchEmote(const QString &emote,
                           std::vector<std::pair<int, EmotePtr>> &vec);
=======
    void appendTwitchEmote(const Communi::IrcMessage *ircMessage, const QString &emote,
                           std::vector<std::tuple<int, EmotePtr, EmoteName>> &vec);
>>>>>>> 5cfcf114
    Outcome tryAppendEmote(const EmoteName &name);

    void addWords(const QStringList &words,
                  const std::vector<std::tuple<int, EmotePtr, EmoteName>> &twitchEmotes);
    void addTextOrEmoji(EmotePtr emote);
    void addTextOrEmoji(const QString &value);

    void appendTwitchBadges();
    void appendChatterinoBadges();
    Outcome tryParseCheermote(const QString &string);

    QString roomID_;
    bool hasBits_ = false;

    QColor usernameColor_;
    QString originalMessage_;
    bool senderIsBroadcaster{};

    const bool action_ = false;
};

}  // namespace chatterino<|MERGE_RESOLUTION|>--- conflicted
+++ resolved
@@ -52,13 +52,8 @@
     void appendUsername();
     void parseHighlights(bool isPastMsg);
 
-<<<<<<< HEAD
     void appendTwitchEmote(const QString &emote,
-                           std::vector<std::pair<int, EmotePtr>> &vec);
-=======
-    void appendTwitchEmote(const Communi::IrcMessage *ircMessage, const QString &emote,
                            std::vector<std::tuple<int, EmotePtr, EmoteName>> &vec);
->>>>>>> 5cfcf114
     Outcome tryAppendEmote(const EmoteName &name);
 
     void addWords(const QStringList &words,
