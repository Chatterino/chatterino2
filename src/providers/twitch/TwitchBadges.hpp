--- conflicted
+++ resolved
@@ -49,13 +49,6 @@
     void loadLocalBadges();
 
 private:
-<<<<<<< HEAD
-    void parseTwitchBadges(const QJsonObject &root);
-=======
-    /// Loads the badges shipped with Chatterino (twitch-badges.json)
-    void loadLocalBadges();
-
->>>>>>> d0bcf35f
     void loaded();
     void loadEmoteImage(const QString &name, const ImagePtr &image,
                         BadgeIconCallback &&callback);
