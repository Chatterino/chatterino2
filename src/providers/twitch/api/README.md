--- conflicted
+++ resolved
@@ -90,7 +90,14 @@
    Used in:
      * `TwitchChannel` to refresh stream title
 
-<<<<<<< HEAD
+### Create Stream Marker
+URL: https://dev.twitch.tv/docs/api/reference/#create-stream-marker  
+Requires `user:edit:broadcast` scope
+
+ * We implement this in `providers/twitch/api/Helix.cpp createStreamMarker`  
+   Used in:
+     * `controllers/commands/CommandController.cpp` in /marker command
+
 ### Get User Block List
 URL: https://dev.twitch.tv/docs/api/reference#get-user-block-list
 Requires `user:read:blocked_users` scope
@@ -118,15 +125,6 @@
    Used in:
      * `widgets/dialogs/UserInfoPopup.cpp` to unignore a user via checkbox in the usercard
      * `controllers/commands/CommandController.cpp` to unignore a user via "/unignore" command
-=======
-### Create Stream Marker
-URL: https://dev.twitch.tv/docs/api/reference/#create-stream-marker  
-Requires `user:edit:broadcast` scope
-
- * We implement this in `providers/twitch/api/Helix.cpp createStreamMarker`  
-   Used in:
-     * `controllers/commands/CommandController.cpp` in /marker command
->>>>>>> 369ffbfd
 
 ## TMI
 The TMI api is undocumented.
