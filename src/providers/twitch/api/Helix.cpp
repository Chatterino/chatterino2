--- conflicted
+++ resolved
@@ -2002,7 +2002,6 @@
         .execute();
 }
 
-<<<<<<< HEAD
 void Helix::getChatters(
     QString broadcasterID, QString moderatorID,
     ResultCallback<HelixChatterList> successCallback,
@@ -2016,7 +2015,70 @@
     urlQuery.addQueryItem("moderator_id", moderatorID);
 
     this->makeRequest("chat/chatters", urlQuery)
-=======
+        .type(NetworkRequestType::Get)
+        .header("Content-Type", "application/json")
+        .onSuccess([successCallback](auto result) -> Outcome {
+            if (result.status() != 200)
+            {
+                qCWarning(chatterinoTwitch)
+                    << "Success result for getting chatter list data was "
+                    << result.status() << "but we expected it to be 200";
+            }
+
+            auto response = result.parseJson();
+            auto chatterList = HelixChatterList(response);
+
+            successCallback(chatterList);
+            return Success;
+        })
+        .onError([failureCallback](auto result) {
+            auto obj = result.parseJson();
+            auto message = obj.value("message").toString();
+
+            switch (result.status())
+            {
+                case 400: {
+                    failureCallback(Error::Forwarded, message);
+                }
+                break;
+
+                case 401: {
+                    if (message.startsWith("Missing scope", Qt::CaseInsensitive))
+                    {
+                        failureCallback(Error::UserMissingScope, message);
+                    }
+                    else if (message.compare(
+                                 "The ID in moderator_id must match the user "
+                                 "ID found in the request's OAuth token.",
+                                 Qt::CaseInsensitive) == 0)
+                    {
+                        // Must must have permission to moderate the broadcaster’s chat room.
+                        failureCallback(Error::UserNotAuthorized, message);
+                    }
+                    else
+                    {
+                        failureCallback(Error::Forwarded, message);
+                    }
+                }
+                break;
+
+                case 403: {
+                    failureCallback(Error::UserNotAuthorized, message);
+                }
+                break;
+
+                default: {
+                    qCDebug(chatterinoTwitch)
+                        << "Unhandled error getting chatter list:" << result.status()
+                        << result.getData() << obj;
+                    failureCallback(Error::Unknown, message);
+                }
+                break;
+            }
+        })
+        .execute();
+}
+
 // List the VIPs of a channel
 // https://dev.twitch.tv/docs/api/reference#get-vips
 void Helix::getChannelVIPs(
@@ -2035,23 +2097,12 @@
     urlQuery.addQueryItem("first", "100");
 
     this->makeRequest("channels/vips", urlQuery)
->>>>>>> ceecc7ef
         .type(NetworkRequestType::Get)
         .header("Content-Type", "application/json")
         .onSuccess([successCallback](auto result) -> Outcome {
             if (result.status() != 200)
             {
                 qCWarning(chatterinoTwitch)
-<<<<<<< HEAD
-                    << "Success result for getting chatter list data was "
-                    << result.status() << "but we expected it to be 200";
-            }
-
-            auto response = result.parseJson();
-            auto chatterList = HelixChatterList(response);
-
-            successCallback(chatterList);
-=======
                     << "Success result for getting VIPs was" << result.status()
                     << "but we expected it to be 200";
             }
@@ -2065,7 +2116,6 @@
             }
 
             successCallback(channelVips);
->>>>>>> ceecc7ef
             return Success;
         })
         .onError([failureCallback](auto result) {
@@ -2080,31 +2130,18 @@
                 break;
 
                 case 401: {
-<<<<<<< HEAD
-                    if (message.startsWith("Missing scope", Qt::CaseInsensitive))
-=======
                     if (message.startsWith("Missing scope",
                                            Qt::CaseInsensitive))
->>>>>>> ceecc7ef
                     {
                         failureCallback(Error::UserMissingScope, message);
                     }
                     else if (message.compare(
-<<<<<<< HEAD
-                                 "The ID in moderator_id must match the user "
-                                 "ID found in the request's OAuth token.",
-                                 Qt::CaseInsensitive) == 0)
-                    {
-                        // Must must have permission to moderate the broadcaster’s chat room.
-                        failureCallback(Error::UserNotAuthorized, message);
-=======
                                  "The ID in broadcaster_id must match the user "
                                  "ID found in the request's OAuth token.",
                                  Qt::CaseInsensitive) == 0)
                     {
                         // Must be the broadcaster.
                         failureCallback(Error::UserNotBroadcaster, message);
->>>>>>> ceecc7ef
                     }
                     else
                     {
@@ -2118,11 +2155,6 @@
                 }
                 break;
 
-<<<<<<< HEAD
-                default: {
-                    qCDebug(chatterinoTwitch)
-                        << "Unhandled error getting chatter list:" << result.status()
-=======
                 case 429: {
                     failureCallback(Error::Ratelimited, message);
                 }
@@ -2131,7 +2163,6 @@
                 default: {
                     qCDebug(chatterinoTwitch)
                         << "Unhandled error listing VIPs:" << result.status()
->>>>>>> ceecc7ef
                         << result.getData() << obj;
                     failureCallback(Error::Unknown, message);
                 }
@@ -2141,10 +2172,6 @@
         .execute();
 }
 
-<<<<<<< HEAD
-
-=======
->>>>>>> ceecc7ef
 NetworkRequest Helix::makeRequest(QString url, QUrlQuery urlQuery)
 {
     assert(!url.startsWith("/"));
