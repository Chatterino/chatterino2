--- conflicted
+++ resolved
@@ -413,7 +413,35 @@
         .execute();
 }
 
-<<<<<<< HEAD
+void Helix::getChannel(QString broadcasterId,
+                       ResultCallback<HelixChannel> successCallback,
+                       HelixFailureCallback failureCallback)
+{
+    QUrlQuery urlQuery;
+    urlQuery.addQueryItem("broadcaster_id", broadcasterId);
+
+    this->makeRequest("channels", urlQuery)
+        .onSuccess([successCallback, failureCallback](auto result) -> Outcome {
+            auto root = result.parseJson();
+            auto data = root.value("data");
+
+            if (!data.isArray())
+            {
+                failureCallback();
+                return Failure;
+            }
+
+            HelixChannel channel(data.toArray()[0].toObject());
+
+            successCallback(channel);
+            return Success;
+        })
+        .onError([failureCallback](auto /*result*/) {
+            failureCallback();
+        })
+        .execute();
+}
+
 void Helix::createStreamMarker(
     QString broadcasterId, QString description,
     ResultCallback<HelixStreamMarker> successCallback,
@@ -431,23 +459,12 @@
         .type(NetworkRequestType::Post)
         .header("Content-Type", "application/json")
         .payload(QJsonDocument(payload).toJson(QJsonDocument::Compact))
-=======
-void Helix::getChannel(QString broadcasterId,
-                       ResultCallback<HelixChannel> successCallback,
-                       HelixFailureCallback failureCallback)
-{
-    QUrlQuery urlQuery;
-    urlQuery.addQueryItem("broadcaster_id", broadcasterId);
-
-    this->makeRequest("channels", urlQuery)
->>>>>>> 055db0cc
         .onSuccess([successCallback, failureCallback](auto result) -> Outcome {
             auto root = result.parseJson();
             auto data = root.value("data");
 
             if (!data.isArray())
             {
-<<<<<<< HEAD
                 failureCallback(HelixStreamMarkerError::Unknown);
                 return Failure;
             }
@@ -484,22 +501,6 @@
         })
         .execute();
 };
-=======
-                failureCallback();
-                return Failure;
-            }
-
-            HelixChannel channel(data.toArray()[0].toObject());
-
-            successCallback(channel);
-            return Success;
-        })
-        .onError([failureCallback](auto /*result*/) {
-            failureCallback();
-        })
-        .execute();
-}
->>>>>>> 055db0cc
 
 NetworkRequest Helix::makeRequest(QString url, QUrlQuery urlQuery)
 {
