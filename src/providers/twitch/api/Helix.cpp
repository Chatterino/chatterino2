--- conflicted
+++ resolved
@@ -930,25 +930,16 @@
         .execute();
 }
 
-<<<<<<< HEAD
 void Helix::sendChatAnnouncement(
     QString broadcasterID, QString moderatorID, QString message,
     HelixAnnouncementColor color, ResultCallback<> successCallback,
     FailureCallback<HelixAnnouncementError, QString> failureCallback)
 {
     using Error = HelixAnnouncementError;
-=======
-void Helix::addChannelModerator(
-    QString broadcasterID, QString userID, ResultCallback<> successCallback,
-    FailureCallback<HelixAddChannelModeratorError, QString> failureCallback)
-{
-    using Error = HelixAddChannelModeratorError;
->>>>>>> 1c97b3d0
 
     QUrlQuery urlQuery;
 
     urlQuery.addQueryItem("broadcaster_id", broadcasterID);
-<<<<<<< HEAD
     urlQuery.addQueryItem("moderator_id", moderatorID);
 
     QJsonObject body;
@@ -961,21 +952,11 @@
         .type(NetworkRequestType::Post)
         .header("Content-Type", "application/json")
         .payload(QJsonDocument(body).toJson(QJsonDocument::Compact))
-=======
-    urlQuery.addQueryItem("user_id", userID);
-
-    this->makeRequest("moderation/moderators", urlQuery)
-        .type(NetworkRequestType::Post)
->>>>>>> 1c97b3d0
         .onSuccess([successCallback, failureCallback](auto result) -> Outcome {
             if (result.status() != 204)
             {
                 qCWarning(chatterinoTwitch)
-<<<<<<< HEAD
                     << "Success result for sending an announcement was"
-=======
-                    << "Success result for deleting chat messages was"
->>>>>>> 1c97b3d0
                     << result.status() << "but we only expected it to be 204";
             }
 
@@ -988,14 +969,71 @@
 
             switch (result.status())
             {
-<<<<<<< HEAD
                 case 403: {
                     // 403 endpoint means the user does not have permission to perform this action in that channel
                     // Most likely to missing moderator permissions
                     // Missing documentation issue: https://github.com/twitchdev/issues/issues/659
                     // `message` value is well-formed so no need for a specific error type
                     failureCallback(Error::Forwarded, message);
-=======
+                }
+                break;
+
+                case 401: {
+                    if (message.startsWith("Missing scope",
+                                           Qt::CaseInsensitive))
+                    {
+                        // Handle this error specifically because its API error is especially unfriendly
+                        failureCallback(Error::UserMissingScope, message);
+                    }
+                    else
+                    {
+                        failureCallback(Error::Forwarded, message);
+                    }
+                }
+                break;
+
+                default: {
+                    qCDebug(chatterinoTwitch)
+                        << "Unhandled error sending an announcement:"
+                        << result.status() << result.getData() << obj;
+                    failureCallback(Error::Unknown, message);
+                }
+                break;
+            }
+        })
+        .execute();
+}
+
+void Helix::addChannelModerator(
+    QString broadcasterID, QString userID, ResultCallback<> successCallback,
+    FailureCallback<HelixAddChannelModeratorError, QString> failureCallback)
+{
+    using Error = HelixAddChannelModeratorError;
+
+    QUrlQuery urlQuery;
+
+    urlQuery.addQueryItem("broadcaster_id", broadcasterID);
+    urlQuery.addQueryItem("user_id", userID);
+
+    this->makeRequest("moderation/moderators", urlQuery)
+        .type(NetworkRequestType::Post)
+        .onSuccess([successCallback, failureCallback](auto result) -> Outcome {
+            if (result.status() != 204)
+            {
+                qCWarning(chatterinoTwitch)
+                    << "Success result for deleting chat messages was"
+                    << result.status() << "but we only expected it to be 204";
+            }
+
+            successCallback();
+            return Success;
+        })
+        .onError([failureCallback](auto result) {
+            auto obj = result.parseJson();
+            auto message = obj.value("message").toString();
+
+            switch (result.status())
+            {
                 case 401: {
                     if (message.startsWith("Missing scope",
                                            Qt::CaseInsensitive))
@@ -1096,7 +1134,6 @@
                     {
                         failureCallback(Error::Forwarded, message);
                     }
->>>>>>> 1c97b3d0
                 }
                 break;
 
@@ -1107,14 +1144,11 @@
                         // Handle this error specifically because its API error is especially unfriendly
                         failureCallback(Error::UserMissingScope, message);
                     }
-<<<<<<< HEAD
-=======
                     else if (message.compare("incorrect user authorization",
                                              Qt::CaseInsensitive) == 0)
                     {
                         failureCallback(Error::UserNotAuthorized, message);
                     }
->>>>>>> 1c97b3d0
                     else
                     {
                         failureCallback(Error::Forwarded, message);
@@ -1122,12 +1156,6 @@
                 }
                 break;
 
-<<<<<<< HEAD
-                default: {
-                    qCDebug(chatterinoTwitch)
-                        << "Unhandled error sending an announcement:"
-                        << result.status() << result.getData() << obj;
-=======
                 case 429: {
                     failureCallback(Error::Ratelimited, message);
                 }
@@ -1137,7 +1165,6 @@
                     qCDebug(chatterinoTwitch)
                         << "Unhandled error unmodding user:" << result.status()
                         << result.getData() << obj;
->>>>>>> 1c97b3d0
                     failureCallback(Error::Unknown, message);
                 }
                 break;
