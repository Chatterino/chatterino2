#include "providers/twitch/api/Helix.hpp"

#include "common/Outcome.hpp"
#include "common/QLogging.hpp"

#include <QJsonDocument>
#include <magic_enum.hpp>

namespace chatterino {

static IHelix *instance = nullptr;

void Helix::fetchUsers(QStringList userIds, QStringList userLogins,
                       ResultCallback<std::vector<HelixUser>> successCallback,
                       HelixFailureCallback failureCallback)
{
    QUrlQuery urlQuery;

    for (const auto &id : userIds)
    {
        urlQuery.addQueryItem("id", id);
    }

    for (const auto &login : userLogins)
    {
        urlQuery.addQueryItem("login", login);
    }

    // TODO: set on success and on error
    this->makeRequest("users", urlQuery)
        .onSuccess([successCallback, failureCallback](auto result) -> Outcome {
            auto root = result.parseJson();
            auto data = root.value("data");

            if (!data.isArray())
            {
                failureCallback();
                return Failure;
            }

            std::vector<HelixUser> users;

            for (const auto &jsonUser : data.toArray())
            {
                users.emplace_back(jsonUser.toObject());
            }

            successCallback(users);

            return Success;
        })
        .onError([failureCallback](auto /*result*/) {
            // TODO: make better xd
            failureCallback();
        })
        .execute();
}

void Helix::getUserByName(QString userName,
                          ResultCallback<HelixUser> successCallback,
                          HelixFailureCallback failureCallback)
{
    QStringList userIds;
    QStringList userLogins{std::move(userName)};

    this->fetchUsers(
        userIds, userLogins,
        [successCallback,
         failureCallback](const std::vector<HelixUser> &users) {
            if (users.empty())
            {
                failureCallback();
                return;
            }
            successCallback(users[0]);
        },
        failureCallback);
}

void Helix::getUserById(QString userId,
                        ResultCallback<HelixUser> successCallback,
                        HelixFailureCallback failureCallback)
{
    QStringList userIds{std::move(userId)};
    QStringList userLogins;

    this->fetchUsers(
        userIds, userLogins,
        [successCallback, failureCallback](const auto &users) {
            if (users.empty())
            {
                failureCallback();
                return;
            }
            successCallback(users[0]);
        },
        failureCallback);
}

void Helix::fetchUsersFollows(
    QString fromId, QString toId,
    ResultCallback<HelixUsersFollowsResponse> successCallback,
    HelixFailureCallback failureCallback)
{
    assert(!fromId.isEmpty() || !toId.isEmpty());

    QUrlQuery urlQuery;

    if (!fromId.isEmpty())
    {
        urlQuery.addQueryItem("from_id", fromId);
    }

    if (!toId.isEmpty())
    {
        urlQuery.addQueryItem("to_id", toId);
    }

    // TODO: set on success and on error
    this->makeRequest("users/follows", urlQuery)
        .onSuccess([successCallback, failureCallback](auto result) -> Outcome {
            auto root = result.parseJson();
            if (root.empty())
            {
                failureCallback();
                return Failure;
            }
            successCallback(HelixUsersFollowsResponse(root));
            return Success;
        })
        .onError([failureCallback](auto /*result*/) {
            // TODO: make better xd
            failureCallback();
        })
        .execute();
}

void Helix::getUserFollowers(
    QString userId, ResultCallback<HelixUsersFollowsResponse> successCallback,
    HelixFailureCallback failureCallback)
{
    this->fetchUsersFollows("", std::move(userId), std::move(successCallback),
                            std::move(failureCallback));
}

void Helix::fetchStreams(
    QStringList userIds, QStringList userLogins,
    ResultCallback<std::vector<HelixStream>> successCallback,
    HelixFailureCallback failureCallback, std::function<void()> finallyCallback)
{
    QUrlQuery urlQuery;

    for (const auto &id : userIds)
    {
        urlQuery.addQueryItem("user_id", id);
    }

    for (const auto &login : userLogins)
    {
        urlQuery.addQueryItem("user_login", login);
    }

    // TODO: set on success and on error
    this->makeRequest("streams", urlQuery)
        .onSuccess([successCallback, failureCallback](auto result) -> Outcome {
            auto root = result.parseJson();
            auto data = root.value("data");

            if (!data.isArray())
            {
                failureCallback();
                return Failure;
            }

            std::vector<HelixStream> streams;

            for (const auto &jsonStream : data.toArray())
            {
                streams.emplace_back(jsonStream.toObject());
            }

            successCallback(streams);

            return Success;
        })
        .onError([failureCallback](auto /*result*/) {
            // TODO: make better xd
            failureCallback();
        })
        .finally(finallyCallback)
        .execute();
}

void Helix::getStreamById(QString userId,
                          ResultCallback<bool, HelixStream> successCallback,
                          HelixFailureCallback failureCallback,
                          std::function<void()> finallyCallback)
{
    QStringList userIds{std::move(userId)};
    QStringList userLogins;

    this->fetchStreams(
        userIds, userLogins,
        [successCallback](const auto &streams) {
            if (streams.empty())
            {
                successCallback(false, HelixStream());
                return;
            }
            successCallback(true, streams[0]);
        },
        failureCallback, finallyCallback);
}

void Helix::getStreamByName(QString userName,
                            ResultCallback<bool, HelixStream> successCallback,
                            HelixFailureCallback failureCallback,
                            std::function<void()> finallyCallback)
{
    QStringList userIds;
    QStringList userLogins{std::move(userName)};

    this->fetchStreams(
        userIds, userLogins,
        [successCallback, failureCallback](const auto &streams) {
            if (streams.empty())
            {
                successCallback(false, HelixStream());
                return;
            }
            successCallback(true, streams[0]);
        },
        failureCallback, finallyCallback);
}

///

void Helix::fetchGames(QStringList gameIds, QStringList gameNames,
                       ResultCallback<std::vector<HelixGame>> successCallback,
                       HelixFailureCallback failureCallback)
{
    assert((gameIds.length() + gameNames.length()) > 0);

    QUrlQuery urlQuery;

    for (const auto &id : gameIds)
    {
        urlQuery.addQueryItem("id", id);
    }

    for (const auto &login : gameNames)
    {
        urlQuery.addQueryItem("name", login);
    }

    // TODO: set on success and on error
    this->makeRequest("games", urlQuery)
        .onSuccess([successCallback, failureCallback](auto result) -> Outcome {
            auto root = result.parseJson();
            auto data = root.value("data");

            if (!data.isArray())
            {
                failureCallback();
                return Failure;
            }

            std::vector<HelixGame> games;

            for (const auto &jsonStream : data.toArray())
            {
                games.emplace_back(jsonStream.toObject());
            }

            successCallback(games);

            return Success;
        })
        .onError([failureCallback](auto /*result*/) {
            // TODO: make better xd
            failureCallback();
        })
        .execute();
}

void Helix::searchGames(QString gameName,
                        ResultCallback<std::vector<HelixGame>> successCallback,
                        HelixFailureCallback failureCallback)
{
    QUrlQuery urlQuery;
    urlQuery.addQueryItem("query", gameName);

    this->makeRequest("search/categories", urlQuery)
        .onSuccess([successCallback, failureCallback](auto result) -> Outcome {
            auto root = result.parseJson();
            auto data = root.value("data");

            if (!data.isArray())
            {
                failureCallback();
                return Failure;
            }

            std::vector<HelixGame> games;

            for (const auto &jsonStream : data.toArray())
            {
                games.emplace_back(jsonStream.toObject());
            }

            successCallback(games);

            return Success;
        })
        .onError([failureCallback](auto /*result*/) {
            // TODO: make better xd
            failureCallback();
        })
        .execute();
}

void Helix::getGameById(QString gameId,
                        ResultCallback<HelixGame> successCallback,
                        HelixFailureCallback failureCallback)
{
    QStringList gameIds{std::move(gameId)};
    QStringList gameNames;

    this->fetchGames(
        gameIds, gameNames,
        [successCallback, failureCallback](const auto &games) {
            if (games.empty())
            {
                failureCallback();
                return;
            }
            successCallback(games[0]);
        },
        failureCallback);
}

void Helix::createClip(QString channelId,
                       ResultCallback<HelixClip> successCallback,
                       std::function<void(HelixClipError)> failureCallback,
                       std::function<void()> finallyCallback)
{
    QUrlQuery urlQuery;
    urlQuery.addQueryItem("broadcaster_id", channelId);

    this->makeRequest("clips", urlQuery)
        .type(NetworkRequestType::Post)
        .header("Content-Type", "application/json")
        .onSuccess([successCallback, failureCallback](auto result) -> Outcome {
            auto root = result.parseJson();
            auto data = root.value("data");

            if (!data.isArray())
            {
                failureCallback(HelixClipError::Unknown);
                return Failure;
            }

            HelixClip clip(data.toArray()[0].toObject());

            successCallback(clip);
            return Success;
        })
        .onError([failureCallback](auto result) {
            switch (result.status())
            {
                case 503: {
                    // Channel has disabled clip-creation, or channel has made cliops only creatable by followers and the user is not a follower (or subscriber)
                    failureCallback(HelixClipError::ClipsDisabled);
                }
                break;

                case 401: {
                    // User does not have the required scope to be able to create clips, user must reauthenticate
                    failureCallback(HelixClipError::UserNotAuthenticated);
                }
                break;

                default: {
                    qCDebug(chatterinoTwitch)
                        << "Failed to create a clip: " << result.status()
                        << result.getData();
                    failureCallback(HelixClipError::Unknown);
                }
                break;
            }
        })
        .finally(std::move(finallyCallback))
        .execute();
}

void Helix::getChannel(QString broadcasterId,
                       ResultCallback<HelixChannel> successCallback,
                       HelixFailureCallback failureCallback)
{
    QUrlQuery urlQuery;
    urlQuery.addQueryItem("broadcaster_id", broadcasterId);

    this->makeRequest("channels", urlQuery)
        .onSuccess([successCallback, failureCallback](auto result) -> Outcome {
            auto root = result.parseJson();
            auto data = root.value("data");

            if (!data.isArray())
            {
                failureCallback();
                return Failure;
            }

            HelixChannel channel(data.toArray()[0].toObject());

            successCallback(channel);
            return Success;
        })
        .onError([failureCallback](auto /*result*/) {
            failureCallback();
        })
        .execute();
}

void Helix::createStreamMarker(
    QString broadcasterId, QString description,
    ResultCallback<HelixStreamMarker> successCallback,
    std::function<void(HelixStreamMarkerError)> failureCallback)
{
    QJsonObject payload;

    if (!description.isEmpty())
    {
        payload.insert("description", QJsonValue(description));
    }
    payload.insert("user_id", QJsonValue(broadcasterId));

    this->makeRequest("streams/markers", QUrlQuery())
        .type(NetworkRequestType::Post)
        .header("Content-Type", "application/json")
        .payload(QJsonDocument(payload).toJson(QJsonDocument::Compact))
        .onSuccess([successCallback, failureCallback](auto result) -> Outcome {
            auto root = result.parseJson();
            auto data = root.value("data");

            if (!data.isArray())
            {
                failureCallback(HelixStreamMarkerError::Unknown);
                return Failure;
            }

            HelixStreamMarker streamMarker(data.toArray()[0].toObject());

            successCallback(streamMarker);
            return Success;
        })
        .onError([failureCallback](NetworkResult result) {
            switch (result.status())
            {
                case 403: {
                    // User isn't a Channel Editor, so he can't create markers
                    failureCallback(HelixStreamMarkerError::UserNotAuthorized);
                }
                break;

                case 401: {
                    // User does not have the required scope to be able to create stream markers, user must reauthenticate
                    failureCallback(
                        HelixStreamMarkerError::UserNotAuthenticated);
                }
                break;

                default: {
                    qCDebug(chatterinoTwitch)
                        << "Failed to create a stream marker: "
                        << result.status() << result.getData();
                    failureCallback(HelixStreamMarkerError::Unknown);
                }
                break;
            }
        })
        .execute();
};

void Helix::loadBlocks(QString userId,
                       ResultCallback<std::vector<HelixBlock>> successCallback,
                       HelixFailureCallback failureCallback)
{
    QUrlQuery urlQuery;
    urlQuery.addQueryItem("broadcaster_id", userId);
    urlQuery.addQueryItem("first", "100");

    this->makeRequest("users/blocks", urlQuery)
        .onSuccess([successCallback, failureCallback](auto result) -> Outcome {
            auto root = result.parseJson();
            auto data = root.value("data");

            if (!data.isArray())
            {
                failureCallback();
                return Failure;
            }

            std::vector<HelixBlock> ignores;

            for (const auto &jsonStream : data.toArray())
            {
                ignores.emplace_back(jsonStream.toObject());
            }

            successCallback(ignores);

            return Success;
        })
        .onError([failureCallback](auto /*result*/) {
            // TODO: make better xd
            failureCallback();
        })
        .execute();
}

void Helix::blockUser(QString targetUserId,
                      std::function<void()> successCallback,
                      HelixFailureCallback failureCallback)
{
    QUrlQuery urlQuery;
    urlQuery.addQueryItem("target_user_id", targetUserId);

    this->makeRequest("users/blocks", urlQuery)
        .type(NetworkRequestType::Put)
        .onSuccess([successCallback](auto /*result*/) -> Outcome {
            successCallback();
            return Success;
        })
        .onError([failureCallback](auto /*result*/) {
            // TODO: make better xd
            failureCallback();
        })
        .execute();
}

void Helix::unblockUser(QString targetUserId,
                        std::function<void()> successCallback,
                        HelixFailureCallback failureCallback)
{
    QUrlQuery urlQuery;
    urlQuery.addQueryItem("target_user_id", targetUserId);

    this->makeRequest("users/blocks", urlQuery)
        .type(NetworkRequestType::Delete)
        .onSuccess([successCallback](auto /*result*/) -> Outcome {
            successCallback();
            return Success;
        })
        .onError([failureCallback](auto /*result*/) {
            // TODO: make better xd
            failureCallback();
        })
        .execute();
}

void Helix::updateChannel(QString broadcasterId, QString gameId,
                          QString language, QString title,
                          std::function<void(NetworkResult)> successCallback,
                          HelixFailureCallback failureCallback)
{
    QUrlQuery urlQuery;
    auto data = QJsonDocument();
    auto obj = QJsonObject();
    if (!gameId.isEmpty())
    {
        obj.insert("game_id", gameId);
    }
    if (!language.isEmpty())
    {
        obj.insert("broadcaster_language", language);
    }
    if (!title.isEmpty())
    {
        obj.insert("title", title);
    }

    if (title.isEmpty() && gameId.isEmpty() && language.isEmpty())
    {
        qCDebug(chatterinoCommon) << "Tried to update channel with no changes!";
        return;
    }

    data.setObject(obj);
    urlQuery.addQueryItem("broadcaster_id", broadcasterId);
    this->makeRequest("channels", urlQuery)
        .type(NetworkRequestType::Patch)
        .header("Content-Type", "application/json")
        .payload(data.toJson())
        .onSuccess([successCallback, failureCallback](auto result) -> Outcome {
            successCallback(result);
            return Success;
        })
        .onError([failureCallback](NetworkResult result) {
            failureCallback();
        })
        .execute();
}

void Helix::manageAutoModMessages(
    QString userID, QString msgID, QString action,
    std::function<void()> successCallback,
    std::function<void(HelixAutoModMessageError)> failureCallback)
{
    QJsonObject payload;

    payload.insert("user_id", userID);
    payload.insert("msg_id", msgID);
    payload.insert("action", action);

    this->makeRequest("moderation/automod/message", QUrlQuery())
        .type(NetworkRequestType::Post)
        .header("Content-Type", "application/json")
        .payload(QJsonDocument(payload).toJson(QJsonDocument::Compact))
        .onSuccess([successCallback, failureCallback](auto result) -> Outcome {
            successCallback();
            return Success;
        })
        .onError([failureCallback, msgID, action](NetworkResult result) {
            switch (result.status())
            {
                case 400: {
                    // Message was already processed
                    failureCallback(
                        HelixAutoModMessageError::MessageAlreadyProcessed);
                }
                break;

                case 401: {
                    // User is missing the required scope
                    failureCallback(
                        HelixAutoModMessageError::UserNotAuthenticated);
                }
                break;

                case 403: {
                    // Requesting user is not authorized to manage messages
                    failureCallback(
                        HelixAutoModMessageError::UserNotAuthorized);
                }
                break;

                case 404: {
                    // Message not found or invalid msgID
                    failureCallback(HelixAutoModMessageError::MessageNotFound);
                }
                break;

                default: {
                    qCDebug(chatterinoTwitch)
                        << "Failed to manage automod message: " << action
                        << msgID << result.status() << result.getData();
                    failureCallback(HelixAutoModMessageError::Unknown);
                }
                break;
            }
        })
        .execute();
}

void Helix::getCheermotes(
    QString broadcasterId,
    ResultCallback<std::vector<HelixCheermoteSet>> successCallback,
    HelixFailureCallback failureCallback)
{
    QUrlQuery urlQuery;

    urlQuery.addQueryItem("broadcaster_id", broadcasterId);

    this->makeRequest("bits/cheermotes", urlQuery)
        .onSuccess([successCallback, failureCallback](auto result) -> Outcome {
            auto root = result.parseJson();
            auto data = root.value("data");

            if (!data.isArray())
            {
                failureCallback();
                return Failure;
            }

            std::vector<HelixCheermoteSet> cheermoteSets;

            for (const auto &jsonStream : data.toArray())
            {
                cheermoteSets.emplace_back(jsonStream.toObject());
            }

            successCallback(cheermoteSets);
            return Success;
        })
        .onError([broadcasterId, failureCallback](NetworkResult result) {
            qCDebug(chatterinoTwitch)
                << "Failed to get cheermotes(broadcaster_id=" << broadcasterId
                << "): " << result.status() << result.getData();
            failureCallback();
        })
        .execute();
}

void Helix::getEmoteSetData(QString emoteSetId,
                            ResultCallback<HelixEmoteSetData> successCallback,
                            HelixFailureCallback failureCallback)
{
    QUrlQuery urlQuery;

    urlQuery.addQueryItem("emote_set_id", emoteSetId);

    this->makeRequest("chat/emotes/set", urlQuery)
        .onSuccess([successCallback, failureCallback,
                    emoteSetId](auto result) -> Outcome {
            QJsonObject root = result.parseJson();
            auto data = root.value("data");

            if (!data.isArray() || data.toArray().isEmpty())
            {
                failureCallback();
                return Failure;
            }

            HelixEmoteSetData emoteSetData(data.toArray()[0].toObject());

            successCallback(emoteSetData);
            return Success;
        })
        .onError([failureCallback](NetworkResult result) {
            // TODO: make better xd
            failureCallback();
        })
        .execute();
}

void Helix::getChannelEmotes(
    QString broadcasterId,
    ResultCallback<std::vector<HelixChannelEmote>> successCallback,
    HelixFailureCallback failureCallback)
{
    QUrlQuery urlQuery;
    urlQuery.addQueryItem("broadcaster_id", broadcasterId);

    this->makeRequest("chat/emotes", urlQuery)
        .onSuccess([successCallback,
                    failureCallback](NetworkResult result) -> Outcome {
            QJsonObject root = result.parseJson();
            auto data = root.value("data");

            if (!data.isArray())
            {
                failureCallback();
                return Failure;
            }

            std::vector<HelixChannelEmote> channelEmotes;

            for (const auto &jsonStream : data.toArray())
            {
                channelEmotes.emplace_back(jsonStream.toObject());
            }

            successCallback(channelEmotes);
            return Success;
        })
        .onError([failureCallback](auto result) {
            // TODO: make better xd
            failureCallback();
        })
        .execute();
}

void Helix::updateUserChatColor(
    QString userID, QString color, ResultCallback<> successCallback,
    FailureCallback<HelixUpdateUserChatColorError, QString> failureCallback)
{
    using Error = HelixUpdateUserChatColorError;

    QJsonObject payload;

    payload.insert("user_id", QJsonValue(userID));
    payload.insert("color", QJsonValue(color));

    this->makeRequest("chat/color", QUrlQuery())
        .type(NetworkRequestType::Put)
        .header("Content-Type", "application/json")
        .payload(QJsonDocument(payload).toJson(QJsonDocument::Compact))
        .onSuccess([successCallback, failureCallback](auto result) -> Outcome {
            auto obj = result.parseJson();
            if (result.status() != 204)
            {
                qCWarning(chatterinoTwitch)
                    << "Success result for updating chat color was"
                    << result.status() << "but we only expected it to be 204";
            }

            successCallback();
            return Success;
        })
        .onError([failureCallback](auto result) {
            auto obj = result.parseJson();
            auto message = obj.value("message").toString();

            switch (result.status())
            {
                case 400: {
                    if (message.startsWith("invalid color",
                                           Qt::CaseInsensitive))
                    {
                        // Handle this error specifically since it allows us to list out the available colors
                        failureCallback(Error::InvalidColor, message);
                    }
                    else
                    {
                        failureCallback(Error::Forwarded, message);
                    }
                }
                break;

                case 401: {
                    if (message.startsWith("Missing scope",
                                           Qt::CaseInsensitive))
                    {
                        // Handle this error specifically because its API error is especially unfriendly
                        failureCallback(Error::UserMissingScope, message);
                    }
                    else
                    {
                        failureCallback(Error::Forwarded, message);
                    }
                }
                break;

                default: {
                    qCDebug(chatterinoTwitch)
                        << "Unhandled error changing user color:"
                        << result.status() << result.getData() << obj;
                    failureCallback(Error::Unknown, message);
                }
                break;
            }
        })
        .execute();
};

void Helix::deleteChatMessages(
    QString broadcasterID, QString moderatorID, QString messageID,
    ResultCallback<> successCallback,
    FailureCallback<HelixDeleteChatMessagesError, QString> failureCallback)
{
    using Error = HelixDeleteChatMessagesError;

    QUrlQuery urlQuery;

    urlQuery.addQueryItem("broadcaster_id", broadcasterID);
    urlQuery.addQueryItem("moderator_id", moderatorID);

    if (!messageID.isEmpty())
    {
        // If message ID is empty, it's equivalent to /clear
        urlQuery.addQueryItem("message_id", messageID);
    }

    this->makeRequest("moderation/chat", urlQuery)
        .type(NetworkRequestType::Delete)
        .onSuccess([successCallback, failureCallback](auto result) -> Outcome {
            if (result.status() != 204)
            {
                qCWarning(chatterinoTwitch)
                    << "Success result for deleting chat messages was"
                    << result.status() << "but we only expected it to be 204";
            }

            successCallback();
            return Success;
        })
        .onError([failureCallback](auto result) {
            auto obj = result.parseJson();
            auto message = obj.value("message").toString();

            switch (result.status())
            {
                case 404: {
                    // A 404 on this endpoint means message id is invalid or unable to be deleted.
                    // See: https://dev.twitch.tv/docs/api/reference#delete-chat-messages
                    failureCallback(Error::MessageUnavailable, message);
                }
                break;

                case 400: {
                    // These errors are generally well formatted, so we just forward them.
                    // This is currently undocumented behaviour, see: https://github.com/twitchdev/issues/issues/660
                    failureCallback(Error::Forwarded, message);
                }
                break;

                case 403: {
                    // 403 endpoint means the user does not have permission to perform this action in that channel
                    // Most likely to missing moderator permissions
                    // Missing documentation issue: https://github.com/twitchdev/issues/issues/659
                    // `message` value is well-formed so no need for a specific error type
                    failureCallback(Error::Forwarded, message);
                }
                break;

                case 401: {
                    if (message.startsWith("Missing scope",
                                           Qt::CaseInsensitive))
                    {
                        // Handle this error specifically because its API error is especially unfriendly
                        failureCallback(Error::UserMissingScope, message);
                    }
                    else
                    {
                        failureCallback(Error::Forwarded, message);
                    }
                }
                break;

                default: {
                    qCDebug(chatterinoTwitch)
                        << "Unhandled error deleting chat messages:"
                        << result.status() << result.getData() << obj;
                    failureCallback(Error::Unknown, message);
                }
                break;
            }
        })
        .execute();
}

void Helix::addChannelModerator(
    QString broadcasterID, QString userID, ResultCallback<> successCallback,
    FailureCallback<HelixAddChannelModeratorError, QString> failureCallback)
{
    using Error = HelixAddChannelModeratorError;

    QUrlQuery urlQuery;

    urlQuery.addQueryItem("broadcaster_id", broadcasterID);
    urlQuery.addQueryItem("user_id", userID);

    this->makeRequest("moderation/moderators", urlQuery)
        .type(NetworkRequestType::Post)
        .onSuccess([successCallback, failureCallback](auto result) -> Outcome {
            if (result.status() != 204)
            {
                qCWarning(chatterinoTwitch)
                    << "Success result for adding a moderator was"
                    << result.status() << "but we only expected it to be 204";
            }

            successCallback();
            return Success;
        })
        .onError([failureCallback](auto result) {
            auto obj = result.parseJson();
            auto message = obj.value("message").toString();

            switch (result.status())
            {
                case 401: {
                    if (message.startsWith("Missing scope",
                                           Qt::CaseInsensitive))
                    {
                        // Handle this error specifically because its API error is especially unfriendly
                        failureCallback(Error::UserMissingScope, message);
                    }
                    else if (message.compare("incorrect user authorization",
                                             Qt::CaseInsensitive) == 0)
                    {
                        // This error is pretty ugly, but essentially means they're not authorized to mod people in this channel
                        failureCallback(Error::UserNotAuthorized, message);
                    }
                    else
                    {
                        failureCallback(Error::Forwarded, message);
                    }
                }
                break;

                case 400: {
                    if (message.compare("user is already a mod",
                                        Qt::CaseInsensitive) == 0)
                    {
                        // This error is particularly ugly, handle it separately
                        failureCallback(Error::TargetAlreadyModded, message);
                    }
                    else
                    {
                        // The Twitch API error sufficiently tells the user what went wrong
                        failureCallback(Error::Forwarded, message);
                    }
                }
                break;

                case 422: {
                    // Target is already a VIP
                    failureCallback(Error::TargetIsVIP, message);
                }
                break;

                case 429: {
                    // Endpoint has a strict ratelimit
                    failureCallback(Error::Ratelimited, message);
                }
                break;

                default: {
                    qCDebug(chatterinoTwitch)
                        << "Unhandled error adding channel moderator:"
                        << result.status() << result.getData() << obj;
                    failureCallback(Error::Unknown, message);
                }
                break;
            }
        })
        .execute();
}

void Helix::removeChannelModerator(
    QString broadcasterID, QString userID, ResultCallback<> successCallback,
    FailureCallback<HelixRemoveChannelModeratorError, QString> failureCallback)
{
    using Error = HelixRemoveChannelModeratorError;

    QUrlQuery urlQuery;

    urlQuery.addQueryItem("broadcaster_id", broadcasterID);
    urlQuery.addQueryItem("user_id", userID);

    this->makeRequest("moderation/moderators", urlQuery)
        .type(NetworkRequestType::Delete)
        .onSuccess([successCallback, failureCallback](auto result) -> Outcome {
            if (result.status() != 204)
            {
                qCWarning(chatterinoTwitch)
                    << "Success result for unmodding user was"
                    << result.status() << "but we only expected it to be 204";
            }

            successCallback();
            return Success;
        })
        .onError([failureCallback](auto result) {
            auto obj = result.parseJson();
            auto message = obj.value("message").toString();

            switch (result.status())
            {
                case 400: {
                    if (message.compare("user is not a mod",
                                        Qt::CaseInsensitive) == 0)
                    {
                        // This error message is particularly ugly, so we handle it differently
                        failureCallback(Error::TargetNotModded, message);
                    }
                    else
                    {
                        failureCallback(Error::Forwarded, message);
                    }
                }
                break;

                case 401: {
                    if (message.startsWith("Missing scope",
                                           Qt::CaseInsensitive))
                    {
                        // Handle this error specifically because its API error is especially unfriendly
                        failureCallback(Error::UserMissingScope, message);
                    }
                    else if (message.compare("incorrect user authorization",
                                             Qt::CaseInsensitive) == 0)
                    {
                        failureCallback(Error::UserNotAuthorized, message);
                    }
                    else
                    {
                        failureCallback(Error::Forwarded, message);
                    }
                }
                break;

                case 429: {
                    failureCallback(Error::Ratelimited, message);
                }
                break;

                default: {
                    qCDebug(chatterinoTwitch)
                        << "Unhandled error unmodding user:" << result.status()
                        << result.getData() << obj;
                    failureCallback(Error::Unknown, message);
                }
                break;
            }
        })
        .execute();
}

void Helix::sendChatAnnouncement(
    QString broadcasterID, QString moderatorID, QString message,
    HelixAnnouncementColor color, ResultCallback<> successCallback,
    FailureCallback<HelixSendChatAnnouncementError, QString> failureCallback)
{
    using Error = HelixSendChatAnnouncementError;

    QUrlQuery urlQuery;

    urlQuery.addQueryItem("broadcaster_id", broadcasterID);
    urlQuery.addQueryItem("moderator_id", moderatorID);

    QJsonObject body;
    body.insert("message", message);
    const auto colorStr =
        std::string{magic_enum::enum_name<HelixAnnouncementColor>(color)};
    body.insert("color", QString::fromStdString(colorStr).toLower());

    this->makeRequest("chat/announcements", urlQuery)
        .type(NetworkRequestType::Post)
        .header("Content-Type", "application/json")
        .payload(QJsonDocument(body).toJson(QJsonDocument::Compact))
        .onSuccess([successCallback, failureCallback](auto result) -> Outcome {
            if (result.status() != 204)
            {
                qCWarning(chatterinoTwitch)
                    << "Success result for sending an announcement was"
                    << result.status() << "but we only expected it to be 204";
            }

            successCallback();
            return Success;
        })
        .onError([failureCallback](auto result) {
            auto obj = result.parseJson();
            auto message = obj.value("message").toString();

            switch (result.status())
            {
                case 400: {
                    // These errors are generally well formatted, so we just forward them.
                    // This is currently undocumented behaviour, see: https://github.com/twitchdev/issues/issues/660
                    failureCallback(Error::Forwarded, message);
                }
                break;

                case 403: {
                    // 403 endpoint means the user does not have permission to perform this action in that channel
                    // `message` value is well-formed so no need for a specific error type
                    failureCallback(Error::Forwarded, message);
                }
                break;

                case 401: {
                    if (message.startsWith("Missing scope",
                                           Qt::CaseInsensitive))
                    {
                        // Handle this error specifically because its API error is especially unfriendly
                        failureCallback(Error::UserMissingScope, message);
                    }
                    else
                    {
                        failureCallback(Error::Forwarded, message);
                    }
                }
                break;

                default: {
                    qCDebug(chatterinoTwitch)
                        << "Unhandled error sending an announcement:"
                        << result.status() << result.getData() << obj;
                    failureCallback(Error::Unknown, message);
                }
                break;
            }
        })
        .execute();
}

void Helix::addChannelVIP(
    QString broadcasterID, QString userID, ResultCallback<> successCallback,
    FailureCallback<HelixAddChannelVIPError, QString> failureCallback)
{
    using Error = HelixAddChannelVIPError;

    QUrlQuery urlQuery;

    urlQuery.addQueryItem("broadcaster_id", broadcasterID);
    urlQuery.addQueryItem("user_id", userID);

    this->makeRequest("channels/vips", urlQuery)
        .type(NetworkRequestType::Post)
        .onSuccess([successCallback, failureCallback](auto result) -> Outcome {
            if (result.status() != 204)
            {
                qCWarning(chatterinoTwitch)
                    << "Success result for adding channel VIP was"
                    << result.status() << "but we only expected it to be 204";
            }

            successCallback();
            return Success;
        })
        .onError([failureCallback](auto result) {
            auto obj = result.parseJson();
            auto message = obj.value("message").toString();

            switch (result.status())
            {
                case 400:
                case 409:
                case 422:
                case 425: {
                    // Most of the errors returned by this endpoint are pretty good. We can rely on Twitch's API messages
                    failureCallback(Error::Forwarded, message);
                }
                break;

                case 401: {
                    if (message.startsWith("Missing scope",
                                           Qt::CaseInsensitive))
                    {
                        // Handle this error specifically because its API error is especially unfriendly
                        failureCallback(Error::UserMissingScope, message);
                    }
                    else if (message.compare("incorrect user authorization",
                                             Qt::CaseInsensitive) == 0 ||
                             message.startsWith("the id in broadcaster_id must "
                                                "match the user id",
                                                Qt::CaseInsensitive))
                    {
                        // This error is particularly ugly, but is the equivalent to a user not having permissions
                        failureCallback(Error::UserNotAuthorized, message);
                    }
                    else
                    {
                        failureCallback(Error::Forwarded, message);
                    }
                }
                break;

                case 429: {
                    failureCallback(Error::Ratelimited, message);
                }
                break;

                default: {
                    qCDebug(chatterinoTwitch)
                        << "Unhandled error adding channel VIP:"
                        << result.status() << result.getData() << obj;
                    failureCallback(Error::Unknown, message);
                }
                break;
            }
        })
        .execute();
}

<<<<<<< HEAD
void Helix::startRaid(
    QString fromBroadcasterID, QString toBroadcasterID,
    ResultCallback<> successCallback,
    FailureCallback<HelixStartRaidError, QString> failureCallback)
{
    using Error = HelixStartRaidError;

    QUrlQuery urlQuery;

    urlQuery.addQueryItem("from_broadcaster_id", fromBroadcasterID);
    urlQuery.addQueryItem("to_broadcaster_id", toBroadcasterID);

    this->makeRequest("raids", urlQuery)
        .type(NetworkRequestType::Post)
        .onSuccess(
            [successCallback, failureCallback](auto /*result*/) -> Outcome {
                successCallback();
                return Success;
            })
=======
void Helix::removeChannelVIP(
    QString broadcasterID, QString userID, ResultCallback<> successCallback,
    FailureCallback<HelixRemoveChannelVIPError, QString> failureCallback)
{
    using Error = HelixRemoveChannelVIPError;

    QUrlQuery urlQuery;

    urlQuery.addQueryItem("broadcaster_id", broadcasterID);
    urlQuery.addQueryItem("user_id", userID);

    this->makeRequest("channels/vips", urlQuery)
        .type(NetworkRequestType::Delete)
        .onSuccess([successCallback, failureCallback](auto result) -> Outcome {
            if (result.status() != 204)
            {
                qCWarning(chatterinoTwitch)
                    << "Success result for removing channel VIP was"
                    << result.status() << "but we only expected it to be 204";
            }

            successCallback();
            return Success;
        })
        .onError([failureCallback](auto result) {
            auto obj = result.parseJson();
            auto message = obj.value("message").toString();

            switch (result.status())
            {
                case 400:
                case 409:
                case 422: {
                    // Most of the errors returned by this endpoint are pretty good. We can rely on Twitch's API messages
                    failureCallback(Error::Forwarded, message);
                }
                break;

                case 401: {
                    if (message.startsWith("Missing scope",
                                           Qt::CaseInsensitive))
                    {
                        // Handle this error specifically because its API error is especially unfriendly
                        failureCallback(Error::UserMissingScope, message);
                    }
                    else if (message.compare("incorrect user authorization",
                                             Qt::CaseInsensitive) == 0 ||
                             message.startsWith("the id in broadcaster_id must "
                                                "match the user id",
                                                Qt::CaseInsensitive))
                    {
                        // This error is particularly ugly, but is the equivalent to a user not having permissions
                        failureCallback(Error::UserNotAuthorized, message);
                    }
                    else
                    {
                        failureCallback(Error::Forwarded, message);
                    }
                }
                break;

                case 429: {
                    failureCallback(Error::Ratelimited, message);
                }
                break;

                default: {
                    qCDebug(chatterinoTwitch)
                        << "Unhandled error removing channel VIP:"
                        << result.status() << result.getData() << obj;
                    failureCallback(Error::Unknown, message);
                }
                break;
            }
        })
        .execute();
}

// These changes are from the helix-command-migration/unban-untimeout branch
// These changes are from the helix-command-migration/unban-untimeout branch
// These changes are from the helix-command-migration/unban-untimeout branch
// These changes are from the helix-command-migration/unban-untimeout branch
// These changes are from the helix-command-migration/unban-untimeout branch
// These changes are from the helix-command-migration/unban-untimeout branch
// These changes are from the helix-command-migration/unban-untimeout branch
// These changes are from the helix-command-migration/unban-untimeout branch
// These changes are from the helix-command-migration/unban-untimeout branch
// These changes are from the helix-command-migration/unban-untimeout branch
void Helix::unbanUser(
    QString broadcasterID, QString moderatorID, QString userID,
    ResultCallback<> successCallback,
    FailureCallback<HelixUnbanUserError, QString> failureCallback)
{
    using Error = HelixUnbanUserError;

    QUrlQuery urlQuery;

    urlQuery.addQueryItem("broadcaster_id", broadcasterID);
    urlQuery.addQueryItem("moderator_id", moderatorID);
    urlQuery.addQueryItem("user_id", userID);

    this->makeRequest("moderation/bans", urlQuery)
        .type(NetworkRequestType::Delete)
        .onSuccess([successCallback, failureCallback](auto result) -> Outcome {
            if (result.status() != 204)
            {
                qCWarning(chatterinoTwitch)
                    << "Success result for unbanning user was"
                    << result.status() << "but we only expected it to be 204";
            }

            successCallback();
            return Success;
        })
>>>>>>> 2deed8e1
        .onError([failureCallback](auto result) {
            auto obj = result.parseJson();
            auto message = obj.value("message").toString();

            switch (result.status())
            {
                case 400: {
<<<<<<< HEAD
                    if (message.compare("The IDs in from_broadcaster_id and "
                                        "to_broadcaster_id cannot be the same.",
                                        Qt::CaseInsensitive) == 0)
                    {
                        failureCallback(Error::CantRaidYourself, message);
=======
                    if (message.startsWith("The user in the user_id query "
                                           "parameter is not banned",
                                           Qt::CaseInsensitive))
                    {
                        failureCallback(Error::TargetNotBanned, message);
>>>>>>> 2deed8e1
                    }
                    else
                    {
                        failureCallback(Error::Forwarded, message);
                    }
                }
                break;

<<<<<<< HEAD
=======
                case 409: {
                    failureCallback(Error::ConflictingOperation, message);
                }
                break;

>>>>>>> 2deed8e1
                case 401: {
                    if (message.startsWith("Missing scope",
                                           Qt::CaseInsensitive))
                    {
<<<<<<< HEAD
                        failureCallback(Error::UserMissingScope, message);
                    }
                    else if (message.compare(
                                 "The ID in broadcaster_id must match the user "
                                 "ID "
                                 "found in the request's OAuth token.",
                                 Qt::CaseInsensitive) == 0)
                    {
                        // Must be the broadcaster.
=======
                        // Handle this error specifically because its API error is especially unfriendly
                        failureCallback(Error::UserMissingScope, message);
                    }
                    else if (message.compare("incorrect user authorization",
                                             Qt::CaseInsensitive) == 0 ||
                             message.startsWith("the id in broadcaster_id must "
                                                "match the user id",
                                                Qt::CaseInsensitive))
                    {
                        // This error is particularly ugly, but is the equivalent to a user not having permissions
>>>>>>> 2deed8e1
                        failureCallback(Error::UserNotAuthorized, message);
                    }
                    else
                    {
                        failureCallback(Error::Forwarded, message);
                    }
                }
                break;

<<<<<<< HEAD
                case 409: {
                    failureCallback(Error::Forwarded, message);
                }
                break;

=======
>>>>>>> 2deed8e1
                case 429: {
                    failureCallback(Error::Ratelimited, message);
                }
                break;

                default: {
                    qCDebug(chatterinoTwitch)
<<<<<<< HEAD
                        << "Unhandled error while starting a raid:"
                        << result.status() << result.getData() << obj;
=======
                        << "Unhandled error unbanning user:" << result.status()
                        << result.getData() << obj;
>>>>>>> 2deed8e1
                    failureCallback(Error::Unknown, message);
                }
                break;
            }
        })
        .execute();
<<<<<<< HEAD
}
=======
}  // These changes are from the helix-command-migration/unban-untimeout branch
// These changes are from the helix-command-migration/unban-untimeout branch
// These changes are from the helix-command-migration/unban-untimeout branch
// These changes are from the helix-command-migration/unban-untimeout branch
// These changes are from the helix-command-migration/unban-untimeout branch
// These changes are from the helix-command-migration/unban-untimeout branch
// These changes are from the helix-command-migration/unban-untimeout branch
// These changes are from the helix-command-migration/unban-untimeout branch
// These changes are from the helix-command-migration/unban-untimeout branch
// These changes are from the helix-command-migration/unban-untimeout branch
// These changes are from the helix-command-migration/unban-untimeout branch
// These changes are from the helix-command-migration/unban-untimeout branch
>>>>>>> 2deed8e1

NetworkRequest Helix::makeRequest(QString url, QUrlQuery urlQuery)
{
    assert(!url.startsWith("/"));

    if (this->clientId.isEmpty())
    {
        qCDebug(chatterinoTwitch)
            << "Helix::makeRequest called without a client ID set BabyRage";
        // return boost::none;
    }

    if (this->oauthToken.isEmpty())
    {
        qCDebug(chatterinoTwitch)
            << "Helix::makeRequest called without an oauth token set BabyRage";
        // return boost::none;
    }

    const QString baseUrl("https://api.twitch.tv/helix/");

    QUrl fullUrl(baseUrl + url);

    fullUrl.setQuery(urlQuery);

    return NetworkRequest(fullUrl)
        .timeout(5 * 1000)
        .header("Accept", "application/json")
        .header("Client-ID", this->clientId)
        .header("Authorization", "Bearer " + this->oauthToken);
}

void Helix::update(QString clientId, QString oauthToken)
{
    this->clientId = std::move(clientId);
    this->oauthToken = std::move(oauthToken);
}

void Helix::initialize()
{
    assert(instance == nullptr);

    initializeHelix(new Helix());
}

void initializeHelix(IHelix *_instance)
{
    assert(_instance != nullptr);

    instance = _instance;
}

IHelix *getHelix()
{
    assert(instance != nullptr);

    return instance;
}

}  // namespace chatterino<|MERGE_RESOLUTION|>--- conflicted
+++ resolved
@@ -1257,7 +1257,196 @@
         .execute();
 }
 
-<<<<<<< HEAD
+void Helix::removeChannelVIP(
+    QString broadcasterID, QString userID, ResultCallback<> successCallback,
+    FailureCallback<HelixRemoveChannelVIPError, QString> failureCallback)
+{
+    using Error = HelixRemoveChannelVIPError;
+
+    QUrlQuery urlQuery;
+
+    urlQuery.addQueryItem("broadcaster_id", broadcasterID);
+    urlQuery.addQueryItem("user_id", userID);
+
+    this->makeRequest("channels/vips", urlQuery)
+        .type(NetworkRequestType::Delete)
+        .onSuccess([successCallback, failureCallback](auto result) -> Outcome {
+            if (result.status() != 204)
+            {
+                qCWarning(chatterinoTwitch)
+                    << "Success result for removing channel VIP was"
+                    << result.status() << "but we only expected it to be 204";
+            }
+
+            successCallback();
+            return Success;
+        })
+        .onError([failureCallback](auto result) {
+            auto obj = result.parseJson();
+            auto message = obj.value("message").toString();
+
+            switch (result.status())
+            {
+                case 400:
+                case 409:
+                case 422: {
+                    // Most of the errors returned by this endpoint are pretty good. We can rely on Twitch's API messages
+                    failureCallback(Error::Forwarded, message);
+                }
+                break;
+
+                case 401: {
+                    if (message.startsWith("Missing scope",
+                                           Qt::CaseInsensitive))
+                    {
+                        // Handle this error specifically because its API error is especially unfriendly
+                        failureCallback(Error::UserMissingScope, message);
+                    }
+                    else if (message.compare("incorrect user authorization",
+                                             Qt::CaseInsensitive) == 0 ||
+                             message.startsWith("the id in broadcaster_id must "
+                                                "match the user id",
+                                                Qt::CaseInsensitive))
+                    {
+                        // This error is particularly ugly, but is the equivalent to a user not having permissions
+                        failureCallback(Error::UserNotAuthorized, message);
+                    }
+                    else
+                    {
+                        failureCallback(Error::Forwarded, message);
+                    }
+                }
+                break;
+
+                case 429: {
+                    failureCallback(Error::Ratelimited, message);
+                }
+                break;
+
+                default: {
+                    qCDebug(chatterinoTwitch)
+                        << "Unhandled error removing channel VIP:"
+                        << result.status() << result.getData() << obj;
+                    failureCallback(Error::Unknown, message);
+                }
+                break;
+            }
+        })
+        .execute();
+}
+
+// These changes are from the helix-command-migration/unban-untimeout branch
+// These changes are from the helix-command-migration/unban-untimeout branch
+// These changes are from the helix-command-migration/unban-untimeout branch
+// These changes are from the helix-command-migration/unban-untimeout branch
+// These changes are from the helix-command-migration/unban-untimeout branch
+// These changes are from the helix-command-migration/unban-untimeout branch
+// These changes are from the helix-command-migration/unban-untimeout branch
+// These changes are from the helix-command-migration/unban-untimeout branch
+// These changes are from the helix-command-migration/unban-untimeout branch
+// These changes are from the helix-command-migration/unban-untimeout branch
+void Helix::unbanUser(
+    QString broadcasterID, QString moderatorID, QString userID,
+    ResultCallback<> successCallback,
+    FailureCallback<HelixUnbanUserError, QString> failureCallback)
+{
+    using Error = HelixUnbanUserError;
+
+    QUrlQuery urlQuery;
+
+    urlQuery.addQueryItem("broadcaster_id", broadcasterID);
+    urlQuery.addQueryItem("moderator_id", moderatorID);
+    urlQuery.addQueryItem("user_id", userID);
+
+    this->makeRequest("moderation/bans", urlQuery)
+        .type(NetworkRequestType::Delete)
+        .onSuccess([successCallback, failureCallback](auto result) -> Outcome {
+            if (result.status() != 204)
+            {
+                qCWarning(chatterinoTwitch)
+                    << "Success result for unbanning user was"
+                    << result.status() << "but we only expected it to be 204";
+            }
+
+            successCallback();
+            return Success;
+        })
+        .onError([failureCallback](auto result) {
+            auto obj = result.parseJson();
+            auto message = obj.value("message").toString();
+
+            switch (result.status())
+            {
+                case 400: {
+                    if (message.startsWith("The user in the user_id query "
+                                           "parameter is not banned",
+                                           Qt::CaseInsensitive))
+                    {
+                        failureCallback(Error::TargetNotBanned, message);
+                    }
+                    else
+                    {
+                        failureCallback(Error::Forwarded, message);
+                    }
+                }
+                break;
+
+                case 409: {
+                    failureCallback(Error::ConflictingOperation, message);
+                }
+                break;
+
+                case 401: {
+                    if (message.startsWith("Missing scope",
+                                           Qt::CaseInsensitive))
+                    {
+                        // Handle this error specifically because its API error is especially unfriendly
+                        failureCallback(Error::UserMissingScope, message);
+                    }
+                    else if (message.compare("incorrect user authorization",
+                                             Qt::CaseInsensitive) == 0 ||
+                             message.startsWith("the id in broadcaster_id must "
+                                                "match the user id",
+                                                Qt::CaseInsensitive))
+                    {
+                        // This error is particularly ugly, but is the equivalent to a user not having permissions
+                        failureCallback(Error::UserNotAuthorized, message);
+                    }
+                    else
+                    {
+                        failureCallback(Error::Forwarded, message);
+                    }
+                }
+                break;
+
+                case 429: {
+                    failureCallback(Error::Ratelimited, message);
+                }
+                break;
+
+                default: {
+                    qCDebug(chatterinoTwitch)
+                        << "Unhandled error unbanning user:" << result.status()
+                        << result.getData() << obj;
+                    failureCallback(Error::Unknown, message);
+                }
+                break;
+            }
+        })
+        .execute();
+}  // These changes are from the helix-command-migration/unban-untimeout branch
+// These changes are from the helix-command-migration/unban-untimeout branch
+// These changes are from the helix-command-migration/unban-untimeout branch
+// These changes are from the helix-command-migration/unban-untimeout branch
+// These changes are from the helix-command-migration/unban-untimeout branch
+// These changes are from the helix-command-migration/unban-untimeout branch
+// These changes are from the helix-command-migration/unban-untimeout branch
+// These changes are from the helix-command-migration/unban-untimeout branch
+// These changes are from the helix-command-migration/unban-untimeout branch
+// These changes are from the helix-command-migration/unban-untimeout branch
+// These changes are from the helix-command-migration/unban-untimeout branch
+// These changes are from the helix-command-migration/unban-untimeout branch
+
 void Helix::startRaid(
     QString fromBroadcasterID, QString toBroadcasterID,
     ResultCallback<> successCallback,
@@ -1277,42 +1466,23 @@
                 successCallback();
                 return Success;
             })
-=======
-void Helix::removeChannelVIP(
-    QString broadcasterID, QString userID, ResultCallback<> successCallback,
-    FailureCallback<HelixRemoveChannelVIPError, QString> failureCallback)
-{
-    using Error = HelixRemoveChannelVIPError;
-
-    QUrlQuery urlQuery;
-
-    urlQuery.addQueryItem("broadcaster_id", broadcasterID);
-    urlQuery.addQueryItem("user_id", userID);
-
-    this->makeRequest("channels/vips", urlQuery)
-        .type(NetworkRequestType::Delete)
-        .onSuccess([successCallback, failureCallback](auto result) -> Outcome {
-            if (result.status() != 204)
-            {
-                qCWarning(chatterinoTwitch)
-                    << "Success result for removing channel VIP was"
-                    << result.status() << "but we only expected it to be 204";
-            }
-
-            successCallback();
-            return Success;
-        })
         .onError([failureCallback](auto result) {
             auto obj = result.parseJson();
             auto message = obj.value("message").toString();
 
             switch (result.status())
             {
-                case 400:
-                case 409:
-                case 422: {
-                    // Most of the errors returned by this endpoint are pretty good. We can rely on Twitch's API messages
-                    failureCallback(Error::Forwarded, message);
+                case 400: {
+                    if (message.compare("The IDs in from_broadcaster_id and "
+                                        "to_broadcaster_id cannot be the same.",
+                                        Qt::CaseInsensitive) == 0)
+                    {
+                        failureCallback(Error::CantRaidYourself, message);
+                    }
+                    else
+                    {
+                        failureCallback(Error::Forwarded, message);
+                    }
                 }
                 break;
 
@@ -1320,120 +1490,6 @@
                     if (message.startsWith("Missing scope",
                                            Qt::CaseInsensitive))
                     {
-                        // Handle this error specifically because its API error is especially unfriendly
-                        failureCallback(Error::UserMissingScope, message);
-                    }
-                    else if (message.compare("incorrect user authorization",
-                                             Qt::CaseInsensitive) == 0 ||
-                             message.startsWith("the id in broadcaster_id must "
-                                                "match the user id",
-                                                Qt::CaseInsensitive))
-                    {
-                        // This error is particularly ugly, but is the equivalent to a user not having permissions
-                        failureCallback(Error::UserNotAuthorized, message);
-                    }
-                    else
-                    {
-                        failureCallback(Error::Forwarded, message);
-                    }
-                }
-                break;
-
-                case 429: {
-                    failureCallback(Error::Ratelimited, message);
-                }
-                break;
-
-                default: {
-                    qCDebug(chatterinoTwitch)
-                        << "Unhandled error removing channel VIP:"
-                        << result.status() << result.getData() << obj;
-                    failureCallback(Error::Unknown, message);
-                }
-                break;
-            }
-        })
-        .execute();
-}
-
-// These changes are from the helix-command-migration/unban-untimeout branch
-// These changes are from the helix-command-migration/unban-untimeout branch
-// These changes are from the helix-command-migration/unban-untimeout branch
-// These changes are from the helix-command-migration/unban-untimeout branch
-// These changes are from the helix-command-migration/unban-untimeout branch
-// These changes are from the helix-command-migration/unban-untimeout branch
-// These changes are from the helix-command-migration/unban-untimeout branch
-// These changes are from the helix-command-migration/unban-untimeout branch
-// These changes are from the helix-command-migration/unban-untimeout branch
-// These changes are from the helix-command-migration/unban-untimeout branch
-void Helix::unbanUser(
-    QString broadcasterID, QString moderatorID, QString userID,
-    ResultCallback<> successCallback,
-    FailureCallback<HelixUnbanUserError, QString> failureCallback)
-{
-    using Error = HelixUnbanUserError;
-
-    QUrlQuery urlQuery;
-
-    urlQuery.addQueryItem("broadcaster_id", broadcasterID);
-    urlQuery.addQueryItem("moderator_id", moderatorID);
-    urlQuery.addQueryItem("user_id", userID);
-
-    this->makeRequest("moderation/bans", urlQuery)
-        .type(NetworkRequestType::Delete)
-        .onSuccess([successCallback, failureCallback](auto result) -> Outcome {
-            if (result.status() != 204)
-            {
-                qCWarning(chatterinoTwitch)
-                    << "Success result for unbanning user was"
-                    << result.status() << "but we only expected it to be 204";
-            }
-
-            successCallback();
-            return Success;
-        })
->>>>>>> 2deed8e1
-        .onError([failureCallback](auto result) {
-            auto obj = result.parseJson();
-            auto message = obj.value("message").toString();
-
-            switch (result.status())
-            {
-                case 400: {
-<<<<<<< HEAD
-                    if (message.compare("The IDs in from_broadcaster_id and "
-                                        "to_broadcaster_id cannot be the same.",
-                                        Qt::CaseInsensitive) == 0)
-                    {
-                        failureCallback(Error::CantRaidYourself, message);
-=======
-                    if (message.startsWith("The user in the user_id query "
-                                           "parameter is not banned",
-                                           Qt::CaseInsensitive))
-                    {
-                        failureCallback(Error::TargetNotBanned, message);
->>>>>>> 2deed8e1
-                    }
-                    else
-                    {
-                        failureCallback(Error::Forwarded, message);
-                    }
-                }
-                break;
-
-<<<<<<< HEAD
-=======
-                case 409: {
-                    failureCallback(Error::ConflictingOperation, message);
-                }
-                break;
-
->>>>>>> 2deed8e1
-                case 401: {
-                    if (message.startsWith("Missing scope",
-                                           Qt::CaseInsensitive))
-                    {
-<<<<<<< HEAD
                         failureCallback(Error::UserMissingScope, message);
                     }
                     else if (message.compare(
@@ -1443,18 +1499,6 @@
                                  Qt::CaseInsensitive) == 0)
                     {
                         // Must be the broadcaster.
-=======
-                        // Handle this error specifically because its API error is especially unfriendly
-                        failureCallback(Error::UserMissingScope, message);
-                    }
-                    else if (message.compare("incorrect user authorization",
-                                             Qt::CaseInsensitive) == 0 ||
-                             message.startsWith("the id in broadcaster_id must "
-                                                "match the user id",
-                                                Qt::CaseInsensitive))
-                    {
-                        // This error is particularly ugly, but is the equivalent to a user not having permissions
->>>>>>> 2deed8e1
                         failureCallback(Error::UserNotAuthorized, message);
                     }
                     else
@@ -1464,14 +1508,11 @@
                 }
                 break;
 
-<<<<<<< HEAD
                 case 409: {
                     failureCallback(Error::Forwarded, message);
                 }
                 break;
 
-=======
->>>>>>> 2deed8e1
                 case 429: {
                     failureCallback(Error::Ratelimited, message);
                 }
@@ -1479,35 +1520,15 @@
 
                 default: {
                     qCDebug(chatterinoTwitch)
-<<<<<<< HEAD
                         << "Unhandled error while starting a raid:"
                         << result.status() << result.getData() << obj;
-=======
-                        << "Unhandled error unbanning user:" << result.status()
-                        << result.getData() << obj;
->>>>>>> 2deed8e1
                     failureCallback(Error::Unknown, message);
                 }
                 break;
             }
         })
         .execute();
-<<<<<<< HEAD
-}
-=======
-}  // These changes are from the helix-command-migration/unban-untimeout branch
-// These changes are from the helix-command-migration/unban-untimeout branch
-// These changes are from the helix-command-migration/unban-untimeout branch
-// These changes are from the helix-command-migration/unban-untimeout branch
-// These changes are from the helix-command-migration/unban-untimeout branch
-// These changes are from the helix-command-migration/unban-untimeout branch
-// These changes are from the helix-command-migration/unban-untimeout branch
-// These changes are from the helix-command-migration/unban-untimeout branch
-// These changes are from the helix-command-migration/unban-untimeout branch
-// These changes are from the helix-command-migration/unban-untimeout branch
-// These changes are from the helix-command-migration/unban-untimeout branch
-// These changes are from the helix-command-migration/unban-untimeout branch
->>>>>>> 2deed8e1
+}
 
 NetworkRequest Helix::makeRequest(QString url, QUrlQuery urlQuery)
 {
