#include "providers/twitch/api/Helix.hpp"

#include "common/Outcome.hpp"
#include "common/QLogging.hpp"

#include <QJsonDocument>
#include <magic_enum.hpp>

namespace chatterino {

static IHelix *instance = nullptr;

void Helix::fetchUsers(QStringList userIds, QStringList userLogins,
                       ResultCallback<std::vector<HelixUser>> successCallback,
                       HelixFailureCallback failureCallback)
{
    QUrlQuery urlQuery;

    for (const auto &id : userIds)
    {
        urlQuery.addQueryItem("id", id);
    }

    for (const auto &login : userLogins)
    {
        urlQuery.addQueryItem("login", login);
    }

    // TODO: set on success and on error
    this->makeRequest("users", urlQuery)
        .onSuccess([successCallback, failureCallback](auto result) -> Outcome {
            auto root = result.parseJson();
            auto data = root.value("data");

            if (!data.isArray())
            {
                failureCallback();
                return Failure;
            }

            std::vector<HelixUser> users;

            for (const auto &jsonUser : data.toArray())
            {
                users.emplace_back(jsonUser.toObject());
            }

            successCallback(users);

            return Success;
        })
        .onError([failureCallback](auto /*result*/) {
            // TODO: make better xd
            failureCallback();
        })
        .execute();
}

void Helix::getUserByName(QString userName,
                          ResultCallback<HelixUser> successCallback,
                          HelixFailureCallback failureCallback)
{
    QStringList userIds;
    QStringList userLogins{std::move(userName)};

    this->fetchUsers(
        userIds, userLogins,
        [successCallback,
         failureCallback](const std::vector<HelixUser> &users) {
            if (users.empty())
            {
                failureCallback();
                return;
            }
            successCallback(users[0]);
        },
        failureCallback);
}

void Helix::getUserById(QString userId,
                        ResultCallback<HelixUser> successCallback,
                        HelixFailureCallback failureCallback)
{
    QStringList userIds{std::move(userId)};
    QStringList userLogins;

    this->fetchUsers(
        userIds, userLogins,
        [successCallback, failureCallback](const auto &users) {
            if (users.empty())
            {
                failureCallback();
                return;
            }
            successCallback(users[0]);
        },
        failureCallback);
}

void Helix::fetchUsersFollows(
    QString fromId, QString toId,
    ResultCallback<HelixUsersFollowsResponse> successCallback,
    HelixFailureCallback failureCallback)
{
    assert(!fromId.isEmpty() || !toId.isEmpty());

    QUrlQuery urlQuery;

    if (!fromId.isEmpty())
    {
        urlQuery.addQueryItem("from_id", fromId);
    }

    if (!toId.isEmpty())
    {
        urlQuery.addQueryItem("to_id", toId);
    }

    // TODO: set on success and on error
    this->makeRequest("users/follows", urlQuery)
        .onSuccess([successCallback, failureCallback](auto result) -> Outcome {
            auto root = result.parseJson();
            if (root.empty())
            {
                failureCallback();
                return Failure;
            }
            successCallback(HelixUsersFollowsResponse(root));
            return Success;
        })
        .onError([failureCallback](auto /*result*/) {
            // TODO: make better xd
            failureCallback();
        })
        .execute();
}

void Helix::getUserFollowers(
    QString userId, ResultCallback<HelixUsersFollowsResponse> successCallback,
    HelixFailureCallback failureCallback)
{
    this->fetchUsersFollows("", std::move(userId), std::move(successCallback),
                            std::move(failureCallback));
}

void Helix::fetchStreams(
    QStringList userIds, QStringList userLogins,
    ResultCallback<std::vector<HelixStream>> successCallback,
    HelixFailureCallback failureCallback, std::function<void()> finallyCallback)
{
    QUrlQuery urlQuery;

    for (const auto &id : userIds)
    {
        urlQuery.addQueryItem("user_id", id);
    }

    for (const auto &login : userLogins)
    {
        urlQuery.addQueryItem("user_login", login);
    }

    // TODO: set on success and on error
    this->makeRequest("streams", urlQuery)
        .onSuccess([successCallback, failureCallback](auto result) -> Outcome {
            auto root = result.parseJson();
            auto data = root.value("data");

            if (!data.isArray())
            {
                failureCallback();
                return Failure;
            }

            std::vector<HelixStream> streams;

            for (const auto &jsonStream : data.toArray())
            {
                streams.emplace_back(jsonStream.toObject());
            }

            successCallback(streams);

            return Success;
        })
        .onError([failureCallback](auto /*result*/) {
            // TODO: make better xd
            failureCallback();
        })
        .finally(finallyCallback)
        .execute();
}

void Helix::getStreamById(QString userId,
                          ResultCallback<bool, HelixStream> successCallback,
                          HelixFailureCallback failureCallback,
                          std::function<void()> finallyCallback)
{
    QStringList userIds{std::move(userId)};
    QStringList userLogins;

    this->fetchStreams(
        userIds, userLogins,
        [successCallback](const auto &streams) {
            if (streams.empty())
            {
                successCallback(false, HelixStream());
                return;
            }
            successCallback(true, streams[0]);
        },
        failureCallback, finallyCallback);
}

void Helix::getStreamByName(QString userName,
                            ResultCallback<bool, HelixStream> successCallback,
                            HelixFailureCallback failureCallback,
                            std::function<void()> finallyCallback)
{
    QStringList userIds;
    QStringList userLogins{std::move(userName)};

    this->fetchStreams(
        userIds, userLogins,
        [successCallback, failureCallback](const auto &streams) {
            if (streams.empty())
            {
                successCallback(false, HelixStream());
                return;
            }
            successCallback(true, streams[0]);
        },
        failureCallback, finallyCallback);
}

///

void Helix::fetchGames(QStringList gameIds, QStringList gameNames,
                       ResultCallback<std::vector<HelixGame>> successCallback,
                       HelixFailureCallback failureCallback)
{
    assert((gameIds.length() + gameNames.length()) > 0);

    QUrlQuery urlQuery;

    for (const auto &id : gameIds)
    {
        urlQuery.addQueryItem("id", id);
    }

    for (const auto &login : gameNames)
    {
        urlQuery.addQueryItem("name", login);
    }

    // TODO: set on success and on error
    this->makeRequest("games", urlQuery)
        .onSuccess([successCallback, failureCallback](auto result) -> Outcome {
            auto root = result.parseJson();
            auto data = root.value("data");

            if (!data.isArray())
            {
                failureCallback();
                return Failure;
            }

            std::vector<HelixGame> games;

            for (const auto &jsonStream : data.toArray())
            {
                games.emplace_back(jsonStream.toObject());
            }

            successCallback(games);

            return Success;
        })
        .onError([failureCallback](auto /*result*/) {
            // TODO: make better xd
            failureCallback();
        })
        .execute();
}

void Helix::searchGames(QString gameName,
                        ResultCallback<std::vector<HelixGame>> successCallback,
                        HelixFailureCallback failureCallback)
{
    QUrlQuery urlQuery;
    urlQuery.addQueryItem("query", gameName);

    this->makeRequest("search/categories", urlQuery)
        .onSuccess([successCallback, failureCallback](auto result) -> Outcome {
            auto root = result.parseJson();
            auto data = root.value("data");

            if (!data.isArray())
            {
                failureCallback();
                return Failure;
            }

            std::vector<HelixGame> games;

            for (const auto &jsonStream : data.toArray())
            {
                games.emplace_back(jsonStream.toObject());
            }

            successCallback(games);

            return Success;
        })
        .onError([failureCallback](auto /*result*/) {
            // TODO: make better xd
            failureCallback();
        })
        .execute();
}

void Helix::getGameById(QString gameId,
                        ResultCallback<HelixGame> successCallback,
                        HelixFailureCallback failureCallback)
{
    QStringList gameIds{std::move(gameId)};
    QStringList gameNames;

    this->fetchGames(
        gameIds, gameNames,
        [successCallback, failureCallback](const auto &games) {
            if (games.empty())
            {
                failureCallback();
                return;
            }
            successCallback(games[0]);
        },
        failureCallback);
}

void Helix::createClip(QString channelId,
                       ResultCallback<HelixClip> successCallback,
                       std::function<void(HelixClipError)> failureCallback,
                       std::function<void()> finallyCallback)
{
    QUrlQuery urlQuery;
    urlQuery.addQueryItem("broadcaster_id", channelId);

    this->makeRequest("clips", urlQuery)
        .type(NetworkRequestType::Post)
        .header("Content-Type", "application/json")
        .onSuccess([successCallback, failureCallback](auto result) -> Outcome {
            auto root = result.parseJson();
            auto data = root.value("data");

            if (!data.isArray())
            {
                failureCallback(HelixClipError::Unknown);
                return Failure;
            }

            HelixClip clip(data.toArray()[0].toObject());

            successCallback(clip);
            return Success;
        })
        .onError([failureCallback](auto result) {
            switch (result.status())
            {
                case 503: {
                    // Channel has disabled clip-creation, or channel has made cliops only creatable by followers and the user is not a follower (or subscriber)
                    failureCallback(HelixClipError::ClipsDisabled);
                }
                break;

                case 401: {
                    // User does not have the required scope to be able to create clips, user must reauthenticate
                    failureCallback(HelixClipError::UserNotAuthenticated);
                }
                break;

                default: {
                    qCDebug(chatterinoTwitch)
                        << "Failed to create a clip: " << result.status()
                        << result.getData();
                    failureCallback(HelixClipError::Unknown);
                }
                break;
            }
        })
        .finally(std::move(finallyCallback))
        .execute();
}

void Helix::getChannel(QString broadcasterId,
                       ResultCallback<HelixChannel> successCallback,
                       HelixFailureCallback failureCallback)
{
    QUrlQuery urlQuery;
    urlQuery.addQueryItem("broadcaster_id", broadcasterId);

    this->makeRequest("channels", urlQuery)
        .onSuccess([successCallback, failureCallback](auto result) -> Outcome {
            auto root = result.parseJson();
            auto data = root.value("data");

            if (!data.isArray())
            {
                failureCallback();
                return Failure;
            }

            HelixChannel channel(data.toArray()[0].toObject());

            successCallback(channel);
            return Success;
        })
        .onError([failureCallback](auto /*result*/) {
            failureCallback();
        })
        .execute();
}

void Helix::createStreamMarker(
    QString broadcasterId, QString description,
    ResultCallback<HelixStreamMarker> successCallback,
    std::function<void(HelixStreamMarkerError)> failureCallback)
{
    QJsonObject payload;

    if (!description.isEmpty())
    {
        payload.insert("description", QJsonValue(description));
    }
    payload.insert("user_id", QJsonValue(broadcasterId));

    this->makeRequest("streams/markers", QUrlQuery())
        .type(NetworkRequestType::Post)
        .header("Content-Type", "application/json")
        .payload(QJsonDocument(payload).toJson(QJsonDocument::Compact))
        .onSuccess([successCallback, failureCallback](auto result) -> Outcome {
            auto root = result.parseJson();
            auto data = root.value("data");

            if (!data.isArray())
            {
                failureCallback(HelixStreamMarkerError::Unknown);
                return Failure;
            }

            HelixStreamMarker streamMarker(data.toArray()[0].toObject());

            successCallback(streamMarker);
            return Success;
        })
        .onError([failureCallback](NetworkResult result) {
            switch (result.status())
            {
                case 403: {
                    // User isn't a Channel Editor, so he can't create markers
                    failureCallback(HelixStreamMarkerError::UserNotAuthorized);
                }
                break;

                case 401: {
                    // User does not have the required scope to be able to create stream markers, user must reauthenticate
                    failureCallback(
                        HelixStreamMarkerError::UserNotAuthenticated);
                }
                break;

                default: {
                    qCDebug(chatterinoTwitch)
                        << "Failed to create a stream marker: "
                        << result.status() << result.getData();
                    failureCallback(HelixStreamMarkerError::Unknown);
                }
                break;
            }
        })
        .execute();
};

void Helix::loadBlocks(QString userId,
                       ResultCallback<std::vector<HelixBlock>> successCallback,
                       HelixFailureCallback failureCallback)
{
    QUrlQuery urlQuery;
    urlQuery.addQueryItem("broadcaster_id", userId);
    urlQuery.addQueryItem("first", "100");

    this->makeRequest("users/blocks", urlQuery)
        .onSuccess([successCallback, failureCallback](auto result) -> Outcome {
            auto root = result.parseJson();
            auto data = root.value("data");

            if (!data.isArray())
            {
                failureCallback();
                return Failure;
            }

            std::vector<HelixBlock> ignores;

            for (const auto &jsonStream : data.toArray())
            {
                ignores.emplace_back(jsonStream.toObject());
            }

            successCallback(ignores);

            return Success;
        })
        .onError([failureCallback](auto /*result*/) {
            // TODO: make better xd
            failureCallback();
        })
        .execute();
}

void Helix::blockUser(QString targetUserId,
                      std::function<void()> successCallback,
                      HelixFailureCallback failureCallback)
{
    QUrlQuery urlQuery;
    urlQuery.addQueryItem("target_user_id", targetUserId);

    this->makeRequest("users/blocks", urlQuery)
        .type(NetworkRequestType::Put)
        .onSuccess([successCallback](auto /*result*/) -> Outcome {
            successCallback();
            return Success;
        })
        .onError([failureCallback](auto /*result*/) {
            // TODO: make better xd
            failureCallback();
        })
        .execute();
}

void Helix::unblockUser(QString targetUserId,
                        std::function<void()> successCallback,
                        HelixFailureCallback failureCallback)
{
    QUrlQuery urlQuery;
    urlQuery.addQueryItem("target_user_id", targetUserId);

    this->makeRequest("users/blocks", urlQuery)
        .type(NetworkRequestType::Delete)
        .onSuccess([successCallback](auto /*result*/) -> Outcome {
            successCallback();
            return Success;
        })
        .onError([failureCallback](auto /*result*/) {
            // TODO: make better xd
            failureCallback();
        })
        .execute();
}

void Helix::updateChannel(QString broadcasterId, QString gameId,
                          QString language, QString title,
                          std::function<void(NetworkResult)> successCallback,
                          HelixFailureCallback failureCallback)
{
    QUrlQuery urlQuery;
    auto data = QJsonDocument();
    auto obj = QJsonObject();
    if (!gameId.isEmpty())
    {
        obj.insert("game_id", gameId);
    }
    if (!language.isEmpty())
    {
        obj.insert("broadcaster_language", language);
    }
    if (!title.isEmpty())
    {
        obj.insert("title", title);
    }

    if (title.isEmpty() && gameId.isEmpty() && language.isEmpty())
    {
        qCDebug(chatterinoCommon) << "Tried to update channel with no changes!";
        return;
    }

    data.setObject(obj);
    urlQuery.addQueryItem("broadcaster_id", broadcasterId);
    this->makeRequest("channels", urlQuery)
        .type(NetworkRequestType::Patch)
        .header("Content-Type", "application/json")
        .payload(data.toJson())
        .onSuccess([successCallback, failureCallback](auto result) -> Outcome {
            successCallback(result);
            return Success;
        })
        .onError([failureCallback](NetworkResult result) {
            failureCallback();
        })
        .execute();
}

void Helix::manageAutoModMessages(
    QString userID, QString msgID, QString action,
    std::function<void()> successCallback,
    std::function<void(HelixAutoModMessageError)> failureCallback)
{
    QJsonObject payload;

    payload.insert("user_id", userID);
    payload.insert("msg_id", msgID);
    payload.insert("action", action);

    this->makeRequest("moderation/automod/message", QUrlQuery())
        .type(NetworkRequestType::Post)
        .header("Content-Type", "application/json")
        .payload(QJsonDocument(payload).toJson(QJsonDocument::Compact))
        .onSuccess([successCallback, failureCallback](auto result) -> Outcome {
            successCallback();
            return Success;
        })
        .onError([failureCallback, msgID, action](NetworkResult result) {
            switch (result.status())
            {
                case 400: {
                    // Message was already processed
                    failureCallback(
                        HelixAutoModMessageError::MessageAlreadyProcessed);
                }
                break;

                case 401: {
                    // User is missing the required scope
                    failureCallback(
                        HelixAutoModMessageError::UserNotAuthenticated);
                }
                break;

                case 403: {
                    // Requesting user is not authorized to manage messages
                    failureCallback(
                        HelixAutoModMessageError::UserNotAuthorized);
                }
                break;

                case 404: {
                    // Message not found or invalid msgID
                    failureCallback(HelixAutoModMessageError::MessageNotFound);
                }
                break;

                default: {
                    qCDebug(chatterinoTwitch)
                        << "Failed to manage automod message: " << action
                        << msgID << result.status() << result.getData();
                    failureCallback(HelixAutoModMessageError::Unknown);
                }
                break;
            }
        })
        .execute();
}

void Helix::getCheermotes(
    QString broadcasterId,
    ResultCallback<std::vector<HelixCheermoteSet>> successCallback,
    HelixFailureCallback failureCallback)
{
    QUrlQuery urlQuery;

    urlQuery.addQueryItem("broadcaster_id", broadcasterId);

    this->makeRequest("bits/cheermotes", urlQuery)
        .onSuccess([successCallback, failureCallback](auto result) -> Outcome {
            auto root = result.parseJson();
            auto data = root.value("data");

            if (!data.isArray())
            {
                failureCallback();
                return Failure;
            }

            std::vector<HelixCheermoteSet> cheermoteSets;

            for (const auto &jsonStream : data.toArray())
            {
                cheermoteSets.emplace_back(jsonStream.toObject());
            }

            successCallback(cheermoteSets);
            return Success;
        })
        .onError([broadcasterId, failureCallback](NetworkResult result) {
            qCDebug(chatterinoTwitch)
                << "Failed to get cheermotes(broadcaster_id=" << broadcasterId
                << "): " << result.status() << result.getData();
            failureCallback();
        })
        .execute();
}

void Helix::getEmoteSetData(QString emoteSetId,
                            ResultCallback<HelixEmoteSetData> successCallback,
                            HelixFailureCallback failureCallback)
{
    QUrlQuery urlQuery;

    urlQuery.addQueryItem("emote_set_id", emoteSetId);

    this->makeRequest("chat/emotes/set", urlQuery)
        .onSuccess([successCallback, failureCallback,
                    emoteSetId](auto result) -> Outcome {
            QJsonObject root = result.parseJson();
            auto data = root.value("data");

            if (!data.isArray() || data.toArray().isEmpty())
            {
                failureCallback();
                return Failure;
            }

            HelixEmoteSetData emoteSetData(data.toArray()[0].toObject());

            successCallback(emoteSetData);
            return Success;
        })
        .onError([failureCallback](NetworkResult result) {
            // TODO: make better xd
            failureCallback();
        })
        .execute();
}

void Helix::getChannelEmotes(
    QString broadcasterId,
    ResultCallback<std::vector<HelixChannelEmote>> successCallback,
    HelixFailureCallback failureCallback)
{
    QUrlQuery urlQuery;
    urlQuery.addQueryItem("broadcaster_id", broadcasterId);

    this->makeRequest("chat/emotes", urlQuery)
        .onSuccess([successCallback,
                    failureCallback](NetworkResult result) -> Outcome {
            QJsonObject root = result.parseJson();
            auto data = root.value("data");

            if (!data.isArray())
            {
                failureCallback();
                return Failure;
            }

            std::vector<HelixChannelEmote> channelEmotes;

            for (const auto &jsonStream : data.toArray())
            {
                channelEmotes.emplace_back(jsonStream.toObject());
            }

            successCallback(channelEmotes);
            return Success;
        })
        .onError([failureCallback](auto result) {
            // TODO: make better xd
            failureCallback();
        })
        .execute();
}

void Helix::updateUserChatColor(
    QString userID, QString color, ResultCallback<> successCallback,
    FailureCallback<HelixUpdateUserChatColorError, QString> failureCallback)
{
    using Error = HelixUpdateUserChatColorError;

    QJsonObject payload;

    payload.insert("user_id", QJsonValue(userID));
    payload.insert("color", QJsonValue(color));

    this->makeRequest("chat/color", QUrlQuery())
        .type(NetworkRequestType::Put)
        .header("Content-Type", "application/json")
        .payload(QJsonDocument(payload).toJson(QJsonDocument::Compact))
        .onSuccess([successCallback, failureCallback](auto result) -> Outcome {
            auto obj = result.parseJson();
            if (result.status() != 204)
            {
                qCWarning(chatterinoTwitch)
                    << "Success result for updating chat color was"
                    << result.status() << "but we only expected it to be 204";
            }

            successCallback();
            return Success;
        })
        .onError([failureCallback](auto result) {
            auto obj = result.parseJson();
            auto message = obj.value("message").toString();

            switch (result.status())
            {
                case 400: {
                    if (message.startsWith("invalid color",
                                           Qt::CaseInsensitive))
                    {
                        // Handle this error specifically since it allows us to list out the available colors
                        failureCallback(Error::InvalidColor, message);
                    }
                    else
                    {
                        failureCallback(Error::Forwarded, message);
                    }
                }
                break;

                case 401: {
                    if (message.startsWith("Missing scope",
                                           Qt::CaseInsensitive))
                    {
                        // Handle this error specifically because its API error is especially unfriendly
                        failureCallback(Error::UserMissingScope, message);
                    }
                    else
                    {
                        failureCallback(Error::Forwarded, message);
                    }
                }
                break;

                default: {
                    qCDebug(chatterinoTwitch)
                        << "Unhandled error changing user color:"
                        << result.status() << result.getData() << obj;
                    failureCallback(Error::Unknown, message);
                }
                break;
            }
        })
        .execute();
};

void Helix::deleteChatMessages(
    QString broadcasterID, QString moderatorID, QString messageID,
    ResultCallback<> successCallback,
    FailureCallback<HelixDeleteChatMessagesError, QString> failureCallback)
{
    using Error = HelixDeleteChatMessagesError;

    QUrlQuery urlQuery;

    urlQuery.addQueryItem("broadcaster_id", broadcasterID);
    urlQuery.addQueryItem("moderator_id", moderatorID);

    if (!messageID.isEmpty())
    {
        // If message ID is empty, it's equivalent to /clear
        urlQuery.addQueryItem("message_id", messageID);
    }

    this->makeRequest("moderation/chat", urlQuery)
        .type(NetworkRequestType::Delete)
        .onSuccess([successCallback, failureCallback](auto result) -> Outcome {
            if (result.status() != 204)
            {
                qCWarning(chatterinoTwitch)
                    << "Success result for deleting chat messages was"
                    << result.status() << "but we only expected it to be 204";
            }

            successCallback();
            return Success;
        })
        .onError([failureCallback](auto result) {
            auto obj = result.parseJson();
            auto message = obj.value("message").toString();

            switch (result.status())
            {
                case 404: {
                    // A 404 on this endpoint means message id is invalid or unable to be deleted.
                    // See: https://dev.twitch.tv/docs/api/reference#delete-chat-messages
                    failureCallback(Error::MessageUnavailable, message);
                }
                break;

                case 400: {
                    // These errors are generally well formatted, so we just forward them.
                    // This is currently undocumented behaviour, see: https://github.com/twitchdev/issues/issues/660
                    failureCallback(Error::Forwarded, message);
                }
                break;

                case 403: {
                    // 403 endpoint means the user does not have permission to perform this action in that channel
                    // Most likely to missing moderator permissions
                    // Missing documentation issue: https://github.com/twitchdev/issues/issues/659
                    // `message` value is well-formed so no need for a specific error type
                    failureCallback(Error::Forwarded, message);
                }
                break;

                case 401: {
                    if (message.startsWith("Missing scope",
                                           Qt::CaseInsensitive))
                    {
                        // Handle this error specifically because its API error is especially unfriendly
                        failureCallback(Error::UserMissingScope, message);
                    }
                    else
                    {
                        failureCallback(Error::Forwarded, message);
                    }
                }
                break;

                default: {
                    qCDebug(chatterinoTwitch)
                        << "Unhandled error deleting chat messages:"
                        << result.status() << result.getData() << obj;
                    failureCallback(Error::Unknown, message);
                }
                break;
            }
        })
        .execute();
}

void Helix::addChannelModerator(
    QString broadcasterID, QString userID, ResultCallback<> successCallback,
    FailureCallback<HelixAddChannelModeratorError, QString> failureCallback)
{
    using Error = HelixAddChannelModeratorError;

    QUrlQuery urlQuery;

    urlQuery.addQueryItem("broadcaster_id", broadcasterID);
    urlQuery.addQueryItem("user_id", userID);

    this->makeRequest("moderation/moderators", urlQuery)
        .type(NetworkRequestType::Post)
        .onSuccess([successCallback, failureCallback](auto result) -> Outcome {
            if (result.status() != 204)
            {
                qCWarning(chatterinoTwitch)
                    << "Success result for adding a moderator was"
                    << result.status() << "but we only expected it to be 204";
            }

            successCallback();
            return Success;
        })
        .onError([failureCallback](auto result) {
            auto obj = result.parseJson();
            auto message = obj.value("message").toString();

            switch (result.status())
            {
                case 401: {
                    if (message.startsWith("Missing scope",
                                           Qt::CaseInsensitive))
                    {
                        // Handle this error specifically because its API error is especially unfriendly
                        failureCallback(Error::UserMissingScope, message);
                    }
                    else if (message.compare("incorrect user authorization",
                                             Qt::CaseInsensitive) == 0)
                    {
                        // This error is pretty ugly, but essentially means they're not authorized to mod people in this channel
                        failureCallback(Error::UserNotAuthorized, message);
                    }
                    else
                    {
                        failureCallback(Error::Forwarded, message);
                    }
                }
                break;

                case 400: {
                    if (message.compare("user is already a mod",
                                        Qt::CaseInsensitive) == 0)
                    {
                        // This error is particularly ugly, handle it separately
                        failureCallback(Error::TargetAlreadyModded, message);
                    }
                    else
                    {
                        // The Twitch API error sufficiently tells the user what went wrong
                        failureCallback(Error::Forwarded, message);
                    }
                }
                break;

                case 422: {
                    // Target is already a VIP
                    failureCallback(Error::TargetIsVIP, message);
                }
                break;

                case 429: {
                    // Endpoint has a strict ratelimit
                    failureCallback(Error::Ratelimited, message);
                }
                break;

                default: {
                    qCDebug(chatterinoTwitch)
                        << "Unhandled error adding channel moderator:"
                        << result.status() << result.getData() << obj;
                    failureCallback(Error::Unknown, message);
                }
                break;
            }
        })
        .execute();
}

void Helix::removeChannelModerator(
    QString broadcasterID, QString userID, ResultCallback<> successCallback,
    FailureCallback<HelixRemoveChannelModeratorError, QString> failureCallback)
{
    using Error = HelixRemoveChannelModeratorError;

    QUrlQuery urlQuery;

    urlQuery.addQueryItem("broadcaster_id", broadcasterID);
    urlQuery.addQueryItem("user_id", userID);

    this->makeRequest("moderation/moderators", urlQuery)
        .type(NetworkRequestType::Delete)
        .onSuccess([successCallback, failureCallback](auto result) -> Outcome {
            if (result.status() != 204)
            {
                qCWarning(chatterinoTwitch)
                    << "Success result for unmodding user was"
                    << result.status() << "but we only expected it to be 204";
            }

            successCallback();
            return Success;
        })
        .onError([failureCallback](auto result) {
            auto obj = result.parseJson();
            auto message = obj.value("message").toString();

            switch (result.status())
            {
                case 400: {
                    if (message.compare("user is not a mod",
                                        Qt::CaseInsensitive) == 0)
                    {
                        // This error message is particularly ugly, so we handle it differently
                        failureCallback(Error::TargetNotModded, message);
                    }
                    else
                    {
                        failureCallback(Error::Forwarded, message);
                    }
                }
                break;

                case 401: {
                    if (message.startsWith("Missing scope",
                                           Qt::CaseInsensitive))
                    {
                        // Handle this error specifically because its API error is especially unfriendly
                        failureCallback(Error::UserMissingScope, message);
                    }
                    else if (message.compare("incorrect user authorization",
                                             Qt::CaseInsensitive) == 0)
                    {
                        failureCallback(Error::UserNotAuthorized, message);
                    }
                    else
                    {
                        failureCallback(Error::Forwarded, message);
                    }
                }
                break;

                case 429: {
                    failureCallback(Error::Ratelimited, message);
                }
                break;

                default: {
                    qCDebug(chatterinoTwitch)
                        << "Unhandled error unmodding user:" << result.status()
                        << result.getData() << obj;
                    failureCallback(Error::Unknown, message);
                }
                break;
            }
        })
        .execute();
}

void Helix::sendChatAnnouncement(
    QString broadcasterID, QString moderatorID, QString message,
    HelixAnnouncementColor color, ResultCallback<> successCallback,
    FailureCallback<HelixSendChatAnnouncementError, QString> failureCallback)
{
    using Error = HelixSendChatAnnouncementError;

    QUrlQuery urlQuery;

    urlQuery.addQueryItem("broadcaster_id", broadcasterID);
    urlQuery.addQueryItem("moderator_id", moderatorID);

    QJsonObject body;
    body.insert("message", message);
    const auto colorStr =
        std::string{magic_enum::enum_name<HelixAnnouncementColor>(color)};
    body.insert("color", QString::fromStdString(colorStr).toLower());

    this->makeRequest("chat/announcements", urlQuery)
        .type(NetworkRequestType::Post)
        .header("Content-Type", "application/json")
        .payload(QJsonDocument(body).toJson(QJsonDocument::Compact))
        .onSuccess([successCallback, failureCallback](auto result) -> Outcome {
            if (result.status() != 204)
            {
                qCWarning(chatterinoTwitch)
                    << "Success result for sending an announcement was"
                    << result.status() << "but we only expected it to be 204";
            }

            successCallback();
            return Success;
        })
        .onError([failureCallback](auto result) {
            auto obj = result.parseJson();
            auto message = obj.value("message").toString();

            switch (result.status())
            {
                case 400: {
                    // These errors are generally well formatted, so we just forward them.
                    // This is currently undocumented behaviour, see: https://github.com/twitchdev/issues/issues/660
                    failureCallback(Error::Forwarded, message);
                }
                break;

                case 403: {
                    // 403 endpoint means the user does not have permission to perform this action in that channel
                    // `message` value is well-formed so no need for a specific error type
                    failureCallback(Error::Forwarded, message);
                }
                break;

                case 401: {
                    if (message.startsWith("Missing scope",
                                           Qt::CaseInsensitive))
                    {
                        // Handle this error specifically because its API error is especially unfriendly
                        failureCallback(Error::UserMissingScope, message);
                    }
                    else
                    {
                        failureCallback(Error::Forwarded, message);
                    }
                }
                break;

                default: {
                    qCDebug(chatterinoTwitch)
                        << "Unhandled error sending an announcement:"
                        << result.status() << result.getData() << obj;
                    failureCallback(Error::Unknown, message);
                }
                break;
            }
        })
        .execute();
}

void Helix::addChannelVIP(
    QString broadcasterID, QString userID, ResultCallback<> successCallback,
    FailureCallback<HelixAddChannelVIPError, QString> failureCallback)
{
    using Error = HelixAddChannelVIPError;

    QUrlQuery urlQuery;

    urlQuery.addQueryItem("broadcaster_id", broadcasterID);
    urlQuery.addQueryItem("user_id", userID);

    this->makeRequest("channels/vips", urlQuery)
        .type(NetworkRequestType::Post)
        .onSuccess([successCallback, failureCallback](auto result) -> Outcome {
            if (result.status() != 204)
            {
                qCWarning(chatterinoTwitch)
                    << "Success result for adding channel VIP was"
                    << result.status() << "but we only expected it to be 204";
            }

            successCallback();
            return Success;
        })
        .onError([failureCallback](auto result) {
            auto obj = result.parseJson();
            auto message = obj.value("message").toString();

            switch (result.status())
            {
                case 400:
                case 409:
                case 422:
                case 425: {
                    // Most of the errors returned by this endpoint are pretty good. We can rely on Twitch's API messages
                    failureCallback(Error::Forwarded, message);
                }
                break;

                case 401: {
                    if (message.startsWith("Missing scope",
                                           Qt::CaseInsensitive))
                    {
                        // Handle this error specifically because its API error is especially unfriendly
                        failureCallback(Error::UserMissingScope, message);
                    }
                    else if (message.compare("incorrect user authorization",
                                             Qt::CaseInsensitive) == 0 ||
                             message.startsWith("the id in broadcaster_id must "
                                                "match the user id",
                                                Qt::CaseInsensitive))
                    {
                        // This error is particularly ugly, but is the equivalent to a user not having permissions
                        failureCallback(Error::UserNotAuthorized, message);
                    }
                    else
                    {
                        failureCallback(Error::Forwarded, message);
                    }
                }
                break;

                case 429: {
                    failureCallback(Error::Ratelimited, message);
                }
                break;

                default: {
                    qCDebug(chatterinoTwitch)
                        << "Unhandled error adding channel VIP:"
                        << result.status() << result.getData() << obj;
                    failureCallback(Error::Unknown, message);
                }
                break;
            }
        })
        .execute();
}

<<<<<<< HEAD
void Helix::cancelRaid(
    QString broadcasterID, ResultCallback<> successCallback,
    FailureCallback<HelixCancelRaidError, QString> failureCallback)
{
    using Error = HelixCancelRaidError;
=======
void Helix::removeChannelVIP(
    QString broadcasterID, QString userID, ResultCallback<> successCallback,
    FailureCallback<HelixRemoveChannelVIPError, QString> failureCallback)
{
    using Error = HelixRemoveChannelVIPError;
>>>>>>> 974a8f11

    QUrlQuery urlQuery;

    urlQuery.addQueryItem("broadcaster_id", broadcasterID);
<<<<<<< HEAD

    this->makeRequest("raids", urlQuery)
=======
    urlQuery.addQueryItem("user_id", userID);

    this->makeRequest("channels/vips", urlQuery)
>>>>>>> 974a8f11
        .type(NetworkRequestType::Delete)
        .onSuccess([successCallback, failureCallback](auto result) -> Outcome {
            if (result.status() != 204)
            {
                qCWarning(chatterinoTwitch)
<<<<<<< HEAD
                    << "Success result for canceling the raid was"
=======
                    << "Success result for removing channel VIP was"
>>>>>>> 974a8f11
                    << result.status() << "but we only expected it to be 204";
            }

            successCallback();
            return Success;
        })
        .onError([failureCallback](auto result) {
            auto obj = result.parseJson();
            auto message = obj.value("message").toString();

            switch (result.status())
            {
<<<<<<< HEAD
=======
                case 400:
                case 409:
                case 422: {
                    // Most of the errors returned by this endpoint are pretty good. We can rely on Twitch's API messages
                    failureCallback(Error::Forwarded, message);
                }
                break;

                case 401: {
                    if (message.startsWith("Missing scope",
                                           Qt::CaseInsensitive))
                    {
                        // Handle this error specifically because its API error is especially unfriendly
                        failureCallback(Error::UserMissingScope, message);
                    }
                    else if (message.compare("incorrect user authorization",
                                             Qt::CaseInsensitive) == 0 ||
                             message.startsWith("the id in broadcaster_id must "
                                                "match the user id",
                                                Qt::CaseInsensitive))
                    {
                        // This error is particularly ugly, but is the equivalent to a user not having permissions
                        failureCallback(Error::UserNotAuthorized, message);
                    }
                    else
                    {
                        failureCallback(Error::Forwarded, message);
                    }
                }
                break;

                case 429: {
                    failureCallback(Error::Ratelimited, message);
                }
                break;

                default: {
                    qCDebug(chatterinoTwitch)
                        << "Unhandled error removing channel VIP:"
                        << result.status() << result.getData() << obj;
                    failureCallback(Error::Unknown, message);
                }
                break;
            }
        })
        .execute();
}

// These changes are from the helix-command-migration/unban-untimeout branch
// These changes are from the helix-command-migration/unban-untimeout branch
// These changes are from the helix-command-migration/unban-untimeout branch
// These changes are from the helix-command-migration/unban-untimeout branch
// These changes are from the helix-command-migration/unban-untimeout branch
// These changes are from the helix-command-migration/unban-untimeout branch
// These changes are from the helix-command-migration/unban-untimeout branch
// These changes are from the helix-command-migration/unban-untimeout branch
// These changes are from the helix-command-migration/unban-untimeout branch
// These changes are from the helix-command-migration/unban-untimeout branch
void Helix::unbanUser(
    QString broadcasterID, QString moderatorID, QString userID,
    ResultCallback<> successCallback,
    FailureCallback<HelixUnbanUserError, QString> failureCallback)
{
    using Error = HelixUnbanUserError;

    QUrlQuery urlQuery;

    urlQuery.addQueryItem("broadcaster_id", broadcasterID);
    urlQuery.addQueryItem("moderator_id", moderatorID);
    urlQuery.addQueryItem("user_id", userID);

    this->makeRequest("moderation/bans", urlQuery)
        .type(NetworkRequestType::Delete)
        .onSuccess([successCallback, failureCallback](auto result) -> Outcome {
            if (result.status() != 204)
            {
                qCWarning(chatterinoTwitch)
                    << "Success result for unbanning user was"
                    << result.status() << "but we only expected it to be 204";
            }

            successCallback();
            return Success;
        })
        .onError([failureCallback](auto result) {
            auto obj = result.parseJson();
            auto message = obj.value("message").toString();

            switch (result.status())
            {
                case 400: {
                    if (message.startsWith("The user in the user_id query "
                                           "parameter is not banned",
                                           Qt::CaseInsensitive))
                    {
                        failureCallback(Error::TargetNotBanned, message);
                    }
                    else
                    {
                        failureCallback(Error::Forwarded, message);
                    }
                }
                break;

                case 409: {
                    failureCallback(Error::ConflictingOperation, message);
                }
                break;

                case 401: {
                    if (message.startsWith("Missing scope",
                                           Qt::CaseInsensitive))
                    {
                        // Handle this error specifically because its API error is especially unfriendly
                        failureCallback(Error::UserMissingScope, message);
                    }
                    else if (message.compare("incorrect user authorization",
                                             Qt::CaseInsensitive) == 0 ||
                             message.startsWith("the id in broadcaster_id must "
                                                "match the user id",
                                                Qt::CaseInsensitive))
                    {
                        // This error is particularly ugly, but is the equivalent to a user not having permissions
                        failureCallback(Error::UserNotAuthorized, message);
                    }
                    else
                    {
                        failureCallback(Error::Forwarded, message);
                    }
                }
                break;

                case 403: {
                    failureCallback(Error::UserNotAuthorized, message);
                }
                break;

                case 429: {
                    failureCallback(Error::Ratelimited, message);
                }
                break;

                default: {
                    qCDebug(chatterinoTwitch)
                        << "Unhandled error unbanning user:" << result.status()
                        << result.getData() << obj;
                    failureCallback(Error::Unknown, message);
                }
                break;
            }
        })
        .execute();
}  // These changes are from the helix-command-migration/unban-untimeout branch
// These changes are from the helix-command-migration/unban-untimeout branch
// These changes are from the helix-command-migration/unban-untimeout branch
// These changes are from the helix-command-migration/unban-untimeout branch
// These changes are from the helix-command-migration/unban-untimeout branch
// These changes are from the helix-command-migration/unban-untimeout branch
// These changes are from the helix-command-migration/unban-untimeout branch
// These changes are from the helix-command-migration/unban-untimeout branch
// These changes are from the helix-command-migration/unban-untimeout branch
// These changes are from the helix-command-migration/unban-untimeout branch
// These changes are from the helix-command-migration/unban-untimeout branch
// These changes are from the helix-command-migration/unban-untimeout branch

void Helix::startRaid(
    QString fromBroadcasterID, QString toBroadcasterID,
    ResultCallback<> successCallback,
    FailureCallback<HelixStartRaidError, QString> failureCallback)
{
    using Error = HelixStartRaidError;

    QUrlQuery urlQuery;

    urlQuery.addQueryItem("from_broadcaster_id", fromBroadcasterID);
    urlQuery.addQueryItem("to_broadcaster_id", toBroadcasterID);

    this->makeRequest("raids", urlQuery)
        .type(NetworkRequestType::Post)
        .onSuccess(
            [successCallback, failureCallback](auto /*result*/) -> Outcome {
                successCallback();
                return Success;
            })
        .onError([failureCallback](auto result) {
            auto obj = result.parseJson();
            auto message = obj.value("message").toString();

            switch (result.status())
            {
                case 400: {
                    if (message.compare("The IDs in from_broadcaster_id and "
                                        "to_broadcaster_id cannot be the same.",
                                        Qt::CaseInsensitive) == 0)
                    {
                        failureCallback(Error::CantRaidYourself, message);
                    }
                    else
                    {
                        failureCallback(Error::Forwarded, message);
                    }
                }
                break;

>>>>>>> 974a8f11
                case 401: {
                    if (message.startsWith("Missing scope",
                                           Qt::CaseInsensitive))
                    {
                        failureCallback(Error::UserMissingScope, message);
                    }
                    else if (message.compare(
                                 "The ID in broadcaster_id must match the user "
                                 "ID "
                                 "found in the request's OAuth token.",
                                 Qt::CaseInsensitive) == 0)
                    {
                        // Must be the broadcaster.
                        failureCallback(Error::UserNotAuthorized, message);
                    }
                    else
                    {
                        failureCallback(Error::Forwarded, message);
                    }
                }
                break;

<<<<<<< HEAD
                case 404: {
                    failureCallback(Error::NoRaidPending, message);
=======
                case 409: {
                    failureCallback(Error::Forwarded, message);
>>>>>>> 974a8f11
                }
                break;

                case 429: {
                    failureCallback(Error::Ratelimited, message);
                }
                break;

                default: {
                    qCDebug(chatterinoTwitch)
<<<<<<< HEAD
                        << "Unhandled error while canceling the raid:"
=======
                        << "Unhandled error while starting a raid:"
>>>>>>> 974a8f11
                        << result.status() << result.getData() << obj;
                    failureCallback(Error::Unknown, message);
                }
                break;
            }
        })
        .execute();
}

<<<<<<< HEAD
=======
void Helix::updateEmoteMode(
    QString broadcasterID, QString moderatorID, bool emoteMode,
    ResultCallback<HelixChatSettings> successCallback,
    FailureCallback<HelixUpdateChatSettingsError, QString> failureCallback)
{
    QJsonObject json;
    json["emote_mode"] = emoteMode;
    this->updateChatSettings(broadcasterID, moderatorID, json, successCallback,
                             failureCallback);
}

void Helix::updateFollowerMode(
    QString broadcasterID, QString moderatorID,
    boost::optional<int> followerModeDuration,
    ResultCallback<HelixChatSettings> successCallback,
    FailureCallback<HelixUpdateChatSettingsError, QString> failureCallback)
{
    QJsonObject json;
    json["follower_mode"] = followerModeDuration.has_value();
    if (followerModeDuration)
    {
        json["follower_mode_duration"] = *followerModeDuration;
    }

    this->updateChatSettings(broadcasterID, moderatorID, json, successCallback,
                             failureCallback);
}

void Helix::updateNonModeratorChatDelay(
    QString broadcasterID, QString moderatorID,
    boost::optional<int> nonModeratorChatDelayDuration,
    ResultCallback<HelixChatSettings> successCallback,
    FailureCallback<HelixUpdateChatSettingsError, QString> failureCallback)
{
    QJsonObject json;
    json["non_moderator_chat_delay"] =
        nonModeratorChatDelayDuration.has_value();
    if (nonModeratorChatDelayDuration)
    {
        json["non_moderator_chat_delay_duration"] =
            *nonModeratorChatDelayDuration;
    }

    this->updateChatSettings(broadcasterID, moderatorID, json, successCallback,
                             failureCallback);
}

void Helix::updateSlowMode(
    QString broadcasterID, QString moderatorID,
    boost::optional<int> slowModeWaitTime,
    ResultCallback<HelixChatSettings> successCallback,
    FailureCallback<HelixUpdateChatSettingsError, QString> failureCallback)
{
    QJsonObject json;
    json["slow_mode"] = slowModeWaitTime.has_value();
    if (slowModeWaitTime)
    {
        json["slow_mode_wait_time"] = *slowModeWaitTime;
    }

    this->updateChatSettings(broadcasterID, moderatorID, json, successCallback,
                             failureCallback);
}

void Helix::updateSubscriberMode(
    QString broadcasterID, QString moderatorID, bool subscriberMode,
    ResultCallback<HelixChatSettings> successCallback,
    FailureCallback<HelixUpdateChatSettingsError, QString> failureCallback)
{
    QJsonObject json;
    json["subscriber_mode"] = subscriberMode;
    this->updateChatSettings(broadcasterID, moderatorID, json, successCallback,
                             failureCallback);
}

void Helix::updateUniqueChatMode(
    QString broadcasterID, QString moderatorID, bool uniqueChatMode,
    ResultCallback<HelixChatSettings> successCallback,
    FailureCallback<HelixUpdateChatSettingsError, QString> failureCallback)
{
    QJsonObject json;
    json["unique_chat_mode"] = uniqueChatMode;
    this->updateChatSettings(broadcasterID, moderatorID, json, successCallback,
                             failureCallback);
}

void Helix::updateChatSettings(
    QString broadcasterID, QString moderatorID, QJsonObject payload,
    ResultCallback<HelixChatSettings> successCallback,
    FailureCallback<HelixUpdateChatSettingsError, QString> failureCallback)
{
    using Error = HelixUpdateChatSettingsError;

    QUrlQuery urlQuery;

    urlQuery.addQueryItem("broadcaster_id", broadcasterID);
    urlQuery.addQueryItem("moderator_id", moderatorID);

    this->makeRequest("chat/settings", urlQuery)
        .type(NetworkRequestType::Patch)
        .header("Content-Type", "application/json")
        .payload(QJsonDocument(payload).toJson(QJsonDocument::Compact))
        .onSuccess([successCallback](auto result) -> Outcome {
            if (result.status() != 200)
            {
                qCWarning(chatterinoTwitch)
                    << "Success result for updating chat settings was"
                    << result.status() << "but we expected it to be 200";
            }
            auto response = result.parseJson();
            successCallback(HelixChatSettings(
                response.value("data").toArray().first().toObject()));
            return Success;
        })
        .onError([failureCallback](auto result) {
            auto obj = result.parseJson();
            auto message = obj.value("message").toString();

            switch (result.status())
            {
                case 400: {
                    if (message.contains("must be in the range"))
                    {
                        failureCallback(Error::OutOfRange, message);
                    }
                    else
                    {
                        failureCallback(Error::Forwarded, message);
                    }
                }
                break;
                case 409:
                case 422:
                case 425: {
                    failureCallback(Error::Forwarded, message);
                }
                break;

                case 401: {
                    if (message.startsWith("Missing scope",
                                           Qt::CaseInsensitive))
                    {
                        // Handle this error specifically because its API error is especially unfriendly
                        failureCallback(Error::UserMissingScope, message);
                    }
                    else
                    {
                        failureCallback(Error::Forwarded, message);
                    }
                }
                break;

                case 403: {
                    failureCallback(Error::UserNotAuthorized, message);
                }
                break;

                case 429: {
                    failureCallback(Error::Ratelimited, message);
                }
                break;

                default: {
                    qCDebug(chatterinoTwitch)
                        << "Unhandled error updating chat settings:"
                        << result.status() << result.getData() << obj;
                    failureCallback(Error::Unknown, message);
                }
                break;
            }
        })
        .execute();
}

// Ban/timeout a user
// https://dev.twitch.tv/docs/api/reference#ban-user
void Helix::banUser(QString broadcasterID, QString moderatorID, QString userID,
                    boost::optional<int> duration, QString reason,
                    ResultCallback<> successCallback,
                    FailureCallback<HelixBanUserError, QString> failureCallback)
{
    using Error = HelixBanUserError;

    QUrlQuery urlQuery;

    urlQuery.addQueryItem("broadcaster_id", broadcasterID);
    urlQuery.addQueryItem("moderator_id", moderatorID);

    QJsonObject payload;
    {
        QJsonObject data;
        data["reason"] = reason;
        data["user_id"] = userID;
        if (duration)
        {
            data["duration"] = *duration;
        }

        payload["data"] = data;
    }

    this->makeRequest("moderation/bans", urlQuery)
        .type(NetworkRequestType::Post)
        .header("Content-Type", "application/json")
        .payload(QJsonDocument(payload).toJson(QJsonDocument::Compact))
        .onSuccess([successCallback](auto result) -> Outcome {
            if (result.status() != 200)
            {
                qCWarning(chatterinoTwitch)
                    << "Success result for banning a user was"
                    << result.status() << "but we expected it to be 200";
            }
            // we don't care about the response
            successCallback();
            return Success;
        })
        .onError([failureCallback](auto result) {
            auto obj = result.parseJson();
            auto message = obj.value("message").toString();

            switch (result.status())
            {
                case 400: {
                    if (message.startsWith("The user specified in the user_id "
                                           "field is already banned",
                                           Qt::CaseInsensitive))
                    {
                        failureCallback(Error::TargetBanned, message);
                    }
                    else
                    {
                        failureCallback(Error::Forwarded, message);
                    }
                }
                break;

                case 409: {
                    failureCallback(Error::ConflictingOperation, message);
                }
                break;

                case 401: {
                    if (message.startsWith("Missing scope",
                                           Qt::CaseInsensitive))
                    {
                        // Handle this error specifically because its API error is especially unfriendly
                        failureCallback(Error::UserMissingScope, message);
                    }
                    else
                    {
                        failureCallback(Error::Forwarded, message);
                    }
                }
                break;

                case 403: {
                    failureCallback(Error::UserNotAuthorized, message);
                }
                break;

                case 429: {
                    failureCallback(Error::Ratelimited, message);
                }
                break;

                default: {
                    qCDebug(chatterinoTwitch)
                        << "Unhandled error banning user:" << result.status()
                        << result.getData() << obj;
                    failureCallback(Error::Unknown, message);
                }
                break;
            }
        })
        .execute();
}

// https://dev.twitch.tv/docs/api/reference#send-whisper
void Helix::sendWhisper(
    QString fromUserID, QString toUserID, QString message,
    ResultCallback<> successCallback,
    FailureCallback<HelixWhisperError, QString> failureCallback)
{
    using Error = HelixWhisperError;

    QUrlQuery urlQuery;

    urlQuery.addQueryItem("from_user_id", fromUserID);
    urlQuery.addQueryItem("to_user_id", toUserID);

    QJsonObject payload;
    payload["message"] = message;

    this->makeRequest("whispers", urlQuery)
        .type(NetworkRequestType::Post)
        .header("Content-Type", "application/json")
        .payload(QJsonDocument(payload).toJson(QJsonDocument::Compact))
        .onSuccess([successCallback](auto result) -> Outcome {
            if (result.status() != 204)
            {
                qCWarning(chatterinoTwitch)
                    << "Success result for sending a whisper was"
                    << result.status() << "but we expected it to be 204";
            }
            // we don't care about the response
            successCallback();
            return Success;
        })
        .onError([failureCallback](auto result) {
            auto obj = result.parseJson();
            auto message = obj.value("message").toString();

            switch (result.status())
            {
                case 400: {
                    if (message.startsWith("A user cannot whisper themself",
                                           Qt::CaseInsensitive))
                    {
                        failureCallback(Error::WhisperSelf, message);
                    }
                    else
                    {
                        failureCallback(Error::Forwarded, message);
                    }
                }
                break;

                case 401: {
                    if (message.startsWith("Missing scope",
                                           Qt::CaseInsensitive))
                    {
                        // Handle this error specifically because its API error is especially unfriendly
                        failureCallback(Error::UserMissingScope, message);
                    }
                    else if (message.startsWith("the sender does not have a "
                                                "verified phone number",
                                                Qt::CaseInsensitive))
                    {
                        failureCallback(Error::NoVerifiedPhone, message);
                    }
                    else
                    {
                        failureCallback(Error::Forwarded, message);
                    }
                }
                break;

                case 403: {
                    if (message.startsWith("The recipient's settings prevent "
                                           "this sender from whispering them",
                                           Qt::CaseInsensitive))
                    {
                        failureCallback(Error::RecipientBlockedUser, message);
                    }
                    else
                    {
                        failureCallback(Error::UserNotAuthorized, message);
                    }
                }
                break;

                case 404: {
                    failureCallback(Error::Forwarded, message);
                }
                break;

                case 429: {
                    failureCallback(Error::Ratelimited, message);
                }
                break;

                default: {
                    qCDebug(chatterinoTwitch)
                        << "Unhandled error banning user:" << result.status()
                        << result.getData() << obj;
                    failureCallback(Error::Unknown, message);
                }
                break;
            }
        })
        .execute();
}

>>>>>>> 974a8f11
NetworkRequest Helix::makeRequest(QString url, QUrlQuery urlQuery)
{
    assert(!url.startsWith("/"));

    if (this->clientId.isEmpty())
    {
        qCDebug(chatterinoTwitch)
            << "Helix::makeRequest called without a client ID set BabyRage";
        // return boost::none;
    }

    if (this->oauthToken.isEmpty())
    {
        qCDebug(chatterinoTwitch)
            << "Helix::makeRequest called without an oauth token set BabyRage";
        // return boost::none;
    }

    const QString baseUrl("https://api.twitch.tv/helix/");

    QUrl fullUrl(baseUrl + url);

    fullUrl.setQuery(urlQuery);

    return NetworkRequest(fullUrl)
        .timeout(5 * 1000)
        .header("Accept", "application/json")
        .header("Client-ID", this->clientId)
        .header("Authorization", "Bearer " + this->oauthToken);
}

void Helix::update(QString clientId, QString oauthToken)
{
    this->clientId = std::move(clientId);
    this->oauthToken = std::move(oauthToken);
}

void Helix::initialize()
{
    assert(instance == nullptr);

    initializeHelix(new Helix());
}

void initializeHelix(IHelix *_instance)
{
    assert(_instance != nullptr);

    instance = _instance;
}

IHelix *getHelix()
{
    assert(instance != nullptr);

    return instance;
}

}  // namespace chatterino<|MERGE_RESOLUTION|>--- conflicted
+++ resolved
@@ -1257,41 +1257,24 @@
         .execute();
 }
 
-<<<<<<< HEAD
-void Helix::cancelRaid(
-    QString broadcasterID, ResultCallback<> successCallback,
-    FailureCallback<HelixCancelRaidError, QString> failureCallback)
-{
-    using Error = HelixCancelRaidError;
-=======
 void Helix::removeChannelVIP(
     QString broadcasterID, QString userID, ResultCallback<> successCallback,
     FailureCallback<HelixRemoveChannelVIPError, QString> failureCallback)
 {
     using Error = HelixRemoveChannelVIPError;
->>>>>>> 974a8f11
 
     QUrlQuery urlQuery;
 
     urlQuery.addQueryItem("broadcaster_id", broadcasterID);
-<<<<<<< HEAD
-
-    this->makeRequest("raids", urlQuery)
-=======
     urlQuery.addQueryItem("user_id", userID);
 
     this->makeRequest("channels/vips", urlQuery)
->>>>>>> 974a8f11
         .type(NetworkRequestType::Delete)
         .onSuccess([successCallback, failureCallback](auto result) -> Outcome {
             if (result.status() != 204)
             {
                 qCWarning(chatterinoTwitch)
-<<<<<<< HEAD
-                    << "Success result for canceling the raid was"
-=======
                     << "Success result for removing channel VIP was"
->>>>>>> 974a8f11
                     << result.status() << "but we only expected it to be 204";
             }
 
@@ -1304,8 +1287,6 @@
 
             switch (result.status())
             {
-<<<<<<< HEAD
-=======
                 case 400:
                 case 409:
                 case 422: {
@@ -1510,7 +1491,6 @@
                 }
                 break;
 
->>>>>>> 974a8f11
                 case 401: {
                     if (message.startsWith("Missing scope",
                                            Qt::CaseInsensitive))
@@ -1533,13 +1513,81 @@
                 }
                 break;
 
-<<<<<<< HEAD
+                case 409: {
+                    failureCallback(Error::Forwarded, message);
+                }
+                break;
+
+                case 429: {
+                    failureCallback(Error::Ratelimited, message);
+                }
+                break;
+
+                default: {
+                    qCDebug(chatterinoTwitch)
+                        << "Unhandled error while starting a raid:"
+                        << result.status() << result.getData() << obj;
+                    failureCallback(Error::Unknown, message);
+                }
+                break;
+            }
+        })
+        .execute();
+}
+
+void Helix::cancelRaid(
+    QString broadcasterID, ResultCallback<> successCallback,
+    FailureCallback<HelixCancelRaidError, QString> failureCallback)
+{
+    using Error = HelixCancelRaidError;
+
+    QUrlQuery urlQuery;
+
+    urlQuery.addQueryItem("broadcaster_id", broadcasterID);
+
+    this->makeRequest("raids", urlQuery)
+        .type(NetworkRequestType::Delete)
+        .onSuccess([successCallback, failureCallback](auto result) -> Outcome {
+            if (result.status() != 204)
+            {
+                qCWarning(chatterinoTwitch)
+                    << "Success result for canceling the raid was"
+                    << result.status() << "but we only expected it to be 204";
+            }
+
+            successCallback();
+            return Success;
+        })
+        .onError([failureCallback](auto result) {
+            auto obj = result.parseJson();
+            auto message = obj.value("message").toString();
+
+            switch (result.status())
+            {
+                case 401: {
+                    if (message.startsWith("Missing scope",
+                                           Qt::CaseInsensitive))
+                    {
+                        failureCallback(Error::UserMissingScope, message);
+                    }
+                    else if (message.compare(
+                                 "The ID in broadcaster_id must match the user "
+                                 "ID "
+                                 "found in the request's OAuth token.",
+                                 Qt::CaseInsensitive) == 0)
+                    {
+                        // Must be the broadcaster.
+                        failureCallback(Error::UserNotAuthorized, message);
+                    }
+                    else
+                    {
+                        failureCallback(Error::Forwarded, message);
+                    }
+                }
+                break;
+
                 case 404: {
                     failureCallback(Error::NoRaidPending, message);
-=======
-                case 409: {
-                    failureCallback(Error::Forwarded, message);
->>>>>>> 974a8f11
                 }
                 break;
 
@@ -1550,11 +1598,7 @@
 
                 default: {
                     qCDebug(chatterinoTwitch)
-<<<<<<< HEAD
                         << "Unhandled error while canceling the raid:"
-=======
-                        << "Unhandled error while starting a raid:"
->>>>>>> 974a8f11
                         << result.status() << result.getData() << obj;
                     failureCallback(Error::Unknown, message);
                 }
@@ -1562,10 +1606,8 @@
             }
         })
         .execute();
-}
-
-<<<<<<< HEAD
-=======
+}  // cancelRaid
+
 void Helix::updateEmoteMode(
     QString broadcasterID, QString moderatorID, bool emoteMode,
     ResultCallback<HelixChatSettings> successCallback,
@@ -1949,7 +1991,6 @@
         .execute();
 }
 
->>>>>>> 974a8f11
 NetworkRequest Helix::makeRequest(QString url, QUrlQuery urlQuery)
 {
     assert(!url.startsWith("/"));
