#include "providers/twitch/api/Helix.hpp"

#include "common/NetworkRequest.hpp"
#include "common/NetworkResult.hpp"
#include "common/Outcome.hpp"
#include "common/QLogging.hpp"

#include <magic_enum.hpp>
#include <QJsonDocument>

namespace {

using namespace chatterino;

static constexpr auto NUM_MODERATORS_TO_FETCH_PER_REQUEST = 100;

static constexpr auto NUM_CHATTERS_TO_FETCH = 1000;

}  // namespace

namespace chatterino {

static IHelix *instance = nullptr;

HelixChatters::HelixChatters(const QJsonObject &jsonObject)
    : total(jsonObject.value("total").toInt())
    , cursor(
          jsonObject.value("pagination").toObject().value("cursor").toString())
{
    const auto &data = jsonObject.value("data").toArray();
    for (const auto &chatter : data)
    {
        auto userLogin = chatter.toObject().value("user_login").toString();
        this->chatters.insert(userLogin);
    }
}

void Helix::fetchUsers(QStringList userIds, QStringList userLogins,
                       ResultCallback<std::vector<HelixUser>> successCallback,
                       HelixFailureCallback failureCallback)
{
    QUrlQuery urlQuery;

    for (const auto &id : userIds)
    {
        urlQuery.addQueryItem("id", id);
    }

    for (const auto &login : userLogins)
    {
        urlQuery.addQueryItem("login", login);
    }

    // TODO: set on success and on error
    this->makeGet("users", urlQuery)
        .onSuccess([successCallback, failureCallback](auto result) -> Outcome {
            auto root = result.parseJson();
            auto data = root.value("data");

            if (!data.isArray())
            {
                failureCallback();
                return Failure;
            }

            std::vector<HelixUser> users;

            for (const auto &jsonUser : data.toArray())
            {
                users.emplace_back(jsonUser.toObject());
            }

            successCallback(users);

            return Success;
        })
        .onError([failureCallback](auto /*result*/) {
            // TODO: make better xd
            failureCallback();
        })
        .execute();
}

void Helix::getUserByName(QString userName,
                          ResultCallback<HelixUser> successCallback,
                          HelixFailureCallback failureCallback)
{
    QStringList userIds;
    QStringList userLogins{std::move(userName)};

    this->fetchUsers(
        userIds, userLogins,
        [successCallback,
         failureCallback](const std::vector<HelixUser> &users) {
            if (users.empty())
            {
                failureCallback();
                return;
            }
            successCallback(users[0]);
        },
        failureCallback);
}

void Helix::getUserById(QString userId,
                        ResultCallback<HelixUser> successCallback,
                        HelixFailureCallback failureCallback)
{
    QStringList userIds{std::move(userId)};
    QStringList userLogins;

    this->fetchUsers(
        userIds, userLogins,
        [successCallback, failureCallback](const auto &users) {
            if (users.empty())
            {
                failureCallback();
                return;
            }
            successCallback(users[0]);
        },
        failureCallback);
}

void Helix::fetchUsersFollows(
    QString fromId, QString toId,
    ResultCallback<HelixUsersFollowsResponse> successCallback,
    HelixFailureCallback failureCallback)
{
    assert(!fromId.isEmpty() || !toId.isEmpty());

    QUrlQuery urlQuery;

    if (!fromId.isEmpty())
    {
        urlQuery.addQueryItem("from_id", fromId);
    }

    if (!toId.isEmpty())
    {
        urlQuery.addQueryItem("to_id", toId);
    }

    // TODO: set on success and on error
    this->makeGet("users/follows", urlQuery)
        .onSuccess([successCallback, failureCallback](auto result) -> Outcome {
            auto root = result.parseJson();
            if (root.empty())
            {
                failureCallback();
                return Failure;
            }
            successCallback(HelixUsersFollowsResponse(root));
            return Success;
        })
        .onError([failureCallback](auto /*result*/) {
            // TODO: make better xd
            failureCallback();
        })
        .execute();
}

void Helix::getUserFollowers(
    QString userId, ResultCallback<HelixUsersFollowsResponse> successCallback,
    HelixFailureCallback failureCallback)
{
    this->fetchUsersFollows("", std::move(userId), std::move(successCallback),
                            std::move(failureCallback));
}

void Helix::fetchStreams(
    QStringList userIds, QStringList userLogins,
    ResultCallback<std::vector<HelixStream>> successCallback,
    HelixFailureCallback failureCallback, std::function<void()> finallyCallback)
{
    QUrlQuery urlQuery;

    for (const auto &id : userIds)
    {
        urlQuery.addQueryItem("user_id", id);
    }

    for (const auto &login : userLogins)
    {
        urlQuery.addQueryItem("user_login", login);
    }

    // TODO: set on success and on error
    this->makeGet("streams", urlQuery)
        .onSuccess([successCallback, failureCallback](auto result) -> Outcome {
            auto root = result.parseJson();
            auto data = root.value("data");

            if (!data.isArray())
            {
                failureCallback();
                return Failure;
            }

            std::vector<HelixStream> streams;

            for (const auto &jsonStream : data.toArray())
            {
                streams.emplace_back(jsonStream.toObject());
            }

            successCallback(streams);

            return Success;
        })
        .onError([failureCallback](auto /*result*/) {
            // TODO: make better xd
            failureCallback();
        })
        .finally(finallyCallback)
        .execute();
}

void Helix::getStreamById(QString userId,
                          ResultCallback<bool, HelixStream> successCallback,
                          HelixFailureCallback failureCallback,
                          std::function<void()> finallyCallback)
{
    QStringList userIds{std::move(userId)};
    QStringList userLogins;

    this->fetchStreams(
        userIds, userLogins,
        [successCallback](const auto &streams) {
            if (streams.empty())
            {
                successCallback(false, HelixStream());
                return;
            }
            successCallback(true, streams[0]);
        },
        failureCallback, finallyCallback);
}

void Helix::getStreamByName(QString userName,
                            ResultCallback<bool, HelixStream> successCallback,
                            HelixFailureCallback failureCallback,
                            std::function<void()> finallyCallback)
{
    QStringList userIds;
    QStringList userLogins{std::move(userName)};

    this->fetchStreams(
        userIds, userLogins,
        [successCallback, failureCallback](const auto &streams) {
            if (streams.empty())
            {
                successCallback(false, HelixStream());
                return;
            }
            successCallback(true, streams[0]);
        },
        failureCallback, finallyCallback);
}

///

void Helix::fetchGames(QStringList gameIds, QStringList gameNames,
                       ResultCallback<std::vector<HelixGame>> successCallback,
                       HelixFailureCallback failureCallback)
{
    assert((gameIds.length() + gameNames.length()) > 0);

    QUrlQuery urlQuery;

    for (const auto &id : gameIds)
    {
        urlQuery.addQueryItem("id", id);
    }

    for (const auto &login : gameNames)
    {
        urlQuery.addQueryItem("name", login);
    }

    // TODO: set on success and on error
    this->makeGet("games", urlQuery)
        .onSuccess([successCallback, failureCallback](auto result) -> Outcome {
            auto root = result.parseJson();
            auto data = root.value("data");

            if (!data.isArray())
            {
                failureCallback();
                return Failure;
            }

            std::vector<HelixGame> games;

            for (const auto &jsonStream : data.toArray())
            {
                games.emplace_back(jsonStream.toObject());
            }

            successCallback(games);

            return Success;
        })
        .onError([failureCallback](auto /*result*/) {
            // TODO: make better xd
            failureCallback();
        })
        .execute();
}

void Helix::searchGames(QString gameName,
                        ResultCallback<std::vector<HelixGame>> successCallback,
                        HelixFailureCallback failureCallback)
{
    QUrlQuery urlQuery;
    urlQuery.addQueryItem("query", gameName);

    this->makeGet("search/categories", urlQuery)
        .onSuccess([successCallback, failureCallback](auto result) -> Outcome {
            auto root = result.parseJson();
            auto data = root.value("data");

            if (!data.isArray())
            {
                failureCallback();
                return Failure;
            }

            std::vector<HelixGame> games;

            for (const auto &jsonStream : data.toArray())
            {
                games.emplace_back(jsonStream.toObject());
            }

            successCallback(games);

            return Success;
        })
        .onError([failureCallback](auto /*result*/) {
            // TODO: make better xd
            failureCallback();
        })
        .execute();
}

void Helix::getGameById(QString gameId,
                        ResultCallback<HelixGame> successCallback,
                        HelixFailureCallback failureCallback)
{
    QStringList gameIds{std::move(gameId)};
    QStringList gameNames;

    this->fetchGames(
        gameIds, gameNames,
        [successCallback, failureCallback](const auto &games) {
            if (games.empty())
            {
                failureCallback();
                return;
            }
            successCallback(games[0]);
        },
        failureCallback);
}

void Helix::createClip(QString channelId,
                       ResultCallback<HelixClip> successCallback,
                       std::function<void(HelixClipError)> failureCallback,
                       std::function<void()> finallyCallback)
{
    QUrlQuery urlQuery;
    urlQuery.addQueryItem("broadcaster_id", channelId);

    this->makePost("clips", urlQuery)
        .header("Content-Type", "application/json")
        .onSuccess([successCallback, failureCallback](auto result) -> Outcome {
            auto root = result.parseJson();
            auto data = root.value("data");

            if (!data.isArray())
            {
                failureCallback(HelixClipError::Unknown);
                return Failure;
            }

            HelixClip clip(data.toArray()[0].toObject());

            successCallback(clip);
            return Success;
        })
        .onError([failureCallback](auto result) {
            switch (result.status())
            {
                case 503: {
                    // Channel has disabled clip-creation, or channel has made cliops only creatable by followers and the user is not a follower (or subscriber)
                    failureCallback(HelixClipError::ClipsDisabled);
                }
                break;

                case 401: {
                    // User does not have the required scope to be able to create clips, user must reauthenticate
                    failureCallback(HelixClipError::UserNotAuthenticated);
                }
                break;

                default: {
                    qCDebug(chatterinoTwitch)
                        << "Failed to create a clip: " << result.status()
                        << result.getData();
                    failureCallback(HelixClipError::Unknown);
                }
                break;
            }
        })
        .finally(std::move(finallyCallback))
        .execute();
}

void Helix::getChannel(QString broadcasterId,
                       ResultCallback<HelixChannel> successCallback,
                       HelixFailureCallback failureCallback)
{
    QUrlQuery urlQuery;
    urlQuery.addQueryItem("broadcaster_id", broadcasterId);

    this->makeGet("channels", urlQuery)
        .onSuccess([successCallback, failureCallback](auto result) -> Outcome {
            auto root = result.parseJson();
            auto data = root.value("data");

            if (!data.isArray())
            {
                failureCallback();
                return Failure;
            }

            HelixChannel channel(data.toArray()[0].toObject());

            successCallback(channel);
            return Success;
        })
        .onError([failureCallback](auto /*result*/) {
            failureCallback();
        })
        .execute();
}

void Helix::createStreamMarker(
    QString broadcasterId, QString description,
    ResultCallback<HelixStreamMarker> successCallback,
    std::function<void(HelixStreamMarkerError)> failureCallback)
{
    QJsonObject payload;

    if (!description.isEmpty())
    {
        payload.insert("description", QJsonValue(description));
    }
    payload.insert("user_id", QJsonValue(broadcasterId));

    this->makePost("streams/markers", QUrlQuery())
        .json(payload)
        .onSuccess([successCallback, failureCallback](auto result) -> Outcome {
            auto root = result.parseJson();
            auto data = root.value("data");

            if (!data.isArray())
            {
                failureCallback(HelixStreamMarkerError::Unknown);
                return Failure;
            }

            HelixStreamMarker streamMarker(data.toArray()[0].toObject());

            successCallback(streamMarker);
            return Success;
        })
        .onError([failureCallback](NetworkResult result) {
            switch (result.status())
            {
                case 403: {
                    // User isn't a Channel Editor, so he can't create markers
                    failureCallback(HelixStreamMarkerError::UserNotAuthorized);
                }
                break;

                case 401: {
                    // User does not have the required scope to be able to create stream markers, user must reauthenticate
                    failureCallback(
                        HelixStreamMarkerError::UserNotAuthenticated);
                }
                break;

                default: {
                    qCDebug(chatterinoTwitch)
                        << "Failed to create a stream marker: "
                        << result.status() << result.getData();
                    failureCallback(HelixStreamMarkerError::Unknown);
                }
                break;
            }
        })
        .execute();
};

void Helix::loadBlocks(QString userId,
                       ResultCallback<std::vector<HelixBlock>> successCallback,
                       HelixFailureCallback failureCallback)
{
    QUrlQuery urlQuery;
    urlQuery.addQueryItem("broadcaster_id", userId);
    urlQuery.addQueryItem("first", "100");

    this->makeGet("users/blocks", urlQuery)
        .onSuccess([successCallback, failureCallback](auto result) -> Outcome {
            auto root = result.parseJson();
            auto data = root.value("data");

            if (!data.isArray())
            {
                failureCallback();
                return Failure;
            }

            std::vector<HelixBlock> ignores;

            for (const auto &jsonStream : data.toArray())
            {
                ignores.emplace_back(jsonStream.toObject());
            }

            successCallback(ignores);

            return Success;
        })
        .onError([failureCallback](auto /*result*/) {
            // TODO: make better xd
            failureCallback();
        })
        .execute();
}

void Helix::blockUser(QString targetUserId,
                      std::function<void()> successCallback,
                      HelixFailureCallback failureCallback)
{
    QUrlQuery urlQuery;
    urlQuery.addQueryItem("target_user_id", targetUserId);

    this->makePut("users/blocks", urlQuery)
        .onSuccess([successCallback](auto /*result*/) -> Outcome {
            successCallback();
            return Success;
        })
        .onError([failureCallback](auto /*result*/) {
            // TODO: make better xd
            failureCallback();
        })
        .execute();
}

void Helix::unblockUser(QString targetUserId,
                        std::function<void()> successCallback,
                        HelixFailureCallback failureCallback)
{
    QUrlQuery urlQuery;
    urlQuery.addQueryItem("target_user_id", targetUserId);

    this->makeDelete("users/blocks", urlQuery)
        .onSuccess([successCallback](auto /*result*/) -> Outcome {
            successCallback();
            return Success;
        })
        .onError([failureCallback](auto /*result*/) {
            // TODO: make better xd
            failureCallback();
        })
        .execute();
}

void Helix::updateChannel(QString broadcasterId, QString gameId,
                          QString language, QString title,
                          std::function<void(NetworkResult)> successCallback,
                          HelixFailureCallback failureCallback)
{
    QUrlQuery urlQuery;
    auto obj = QJsonObject();
    if (!gameId.isEmpty())
    {
        obj.insert("game_id", gameId);
    }
    if (!language.isEmpty())
    {
        obj.insert("broadcaster_language", language);
    }
    if (!title.isEmpty())
    {
        obj.insert("title", title);
    }

    if (title.isEmpty() && gameId.isEmpty() && language.isEmpty())
    {
        qCDebug(chatterinoCommon) << "Tried to update channel with no changes!";
        return;
    }

    urlQuery.addQueryItem("broadcaster_id", broadcasterId);
    this->makePatch("channels", urlQuery)
        .json(obj)
        .onSuccess([successCallback, failureCallback](auto result) -> Outcome {
            successCallback(result);
            return Success;
        })
        .onError([failureCallback](NetworkResult result) {
            failureCallback();
        })
        .execute();
}

void Helix::manageAutoModMessages(
    QString userID, QString msgID, QString action,
    std::function<void()> successCallback,
    std::function<void(HelixAutoModMessageError)> failureCallback)
{
    QJsonObject payload;

    payload.insert("user_id", userID);
    payload.insert("msg_id", msgID);
    payload.insert("action", action);

    this->makePost("moderation/automod/message", QUrlQuery())
        .json(payload)
        .onSuccess([successCallback, failureCallback](auto result) -> Outcome {
            successCallback();
            return Success;
        })
        .onError([failureCallback, msgID, action](NetworkResult result) {
            switch (result.status())
            {
                case 400: {
                    // Message was already processed
                    failureCallback(
                        HelixAutoModMessageError::MessageAlreadyProcessed);
                }
                break;

                case 401: {
                    // User is missing the required scope
                    failureCallback(
                        HelixAutoModMessageError::UserNotAuthenticated);
                }
                break;

                case 403: {
                    // Requesting user is not authorized to manage messages
                    failureCallback(
                        HelixAutoModMessageError::UserNotAuthorized);
                }
                break;

                case 404: {
                    // Message not found or invalid msgID
                    failureCallback(HelixAutoModMessageError::MessageNotFound);
                }
                break;

                default: {
                    qCDebug(chatterinoTwitch)
                        << "Failed to manage automod message: " << action
                        << msgID << result.status() << result.getData();
                    failureCallback(HelixAutoModMessageError::Unknown);
                }
                break;
            }
        })
        .execute();
}

void Helix::getCheermotes(
    QString broadcasterId,
    ResultCallback<std::vector<HelixCheermoteSet>> successCallback,
    HelixFailureCallback failureCallback)
{
    QUrlQuery urlQuery;

    urlQuery.addQueryItem("broadcaster_id", broadcasterId);

    this->makeGet("bits/cheermotes", urlQuery)
        .onSuccess([successCallback, failureCallback](auto result) -> Outcome {
            auto root = result.parseJson();
            auto data = root.value("data");

            if (!data.isArray())
            {
                failureCallback();
                return Failure;
            }

            std::vector<HelixCheermoteSet> cheermoteSets;

            for (const auto &jsonStream : data.toArray())
            {
                cheermoteSets.emplace_back(jsonStream.toObject());
            }

            successCallback(cheermoteSets);
            return Success;
        })
        .onError([broadcasterId, failureCallback](NetworkResult result) {
            qCDebug(chatterinoTwitch)
                << "Failed to get cheermotes(broadcaster_id=" << broadcasterId
                << "): " << result.status() << result.getData();
            failureCallback();
        })
        .execute();
}

void Helix::getEmoteSetData(QString emoteSetId,
                            ResultCallback<HelixEmoteSetData> successCallback,
                            HelixFailureCallback failureCallback)
{
    QUrlQuery urlQuery;

    urlQuery.addQueryItem("emote_set_id", emoteSetId);

    this->makeGet("chat/emotes/set", urlQuery)
        .onSuccess([successCallback, failureCallback,
                    emoteSetId](auto result) -> Outcome {
            QJsonObject root = result.parseJson();
            auto data = root.value("data");

            if (!data.isArray() || data.toArray().isEmpty())
            {
                failureCallback();
                return Failure;
            }

            HelixEmoteSetData emoteSetData(data.toArray()[0].toObject());

            successCallback(emoteSetData);
            return Success;
        })
        .onError([failureCallback](NetworkResult result) {
            // TODO: make better xd
            failureCallback();
        })
        .execute();
}

void Helix::getChannelEmotes(
    QString broadcasterId,
    ResultCallback<std::vector<HelixChannelEmote>> successCallback,
    HelixFailureCallback failureCallback)
{
    QUrlQuery urlQuery;
    urlQuery.addQueryItem("broadcaster_id", broadcasterId);

    this->makeGet("chat/emotes", urlQuery)
        .onSuccess([successCallback,
                    failureCallback](NetworkResult result) -> Outcome {
            QJsonObject root = result.parseJson();
            auto data = root.value("data");

            if (!data.isArray())
            {
                failureCallback();
                return Failure;
            }

            std::vector<HelixChannelEmote> channelEmotes;

            for (const auto &jsonStream : data.toArray())
            {
                channelEmotes.emplace_back(jsonStream.toObject());
            }

            successCallback(channelEmotes);
            return Success;
        })
        .onError([failureCallback](auto result) {
            // TODO: make better xd
            failureCallback();
        })
        .execute();
}

void Helix::updateUserChatColor(
    QString userID, QString color, ResultCallback<> successCallback,
    FailureCallback<HelixUpdateUserChatColorError, QString> failureCallback)
{
    using Error = HelixUpdateUserChatColorError;

    QJsonObject payload;

    payload.insert("user_id", QJsonValue(userID));
    payload.insert("color", QJsonValue(color));

    this->makePut("chat/color", QUrlQuery())
        .json(payload)
        .onSuccess([successCallback, failureCallback](auto result) -> Outcome {
            auto obj = result.parseJson();
            if (result.status() != 204)
            {
                qCWarning(chatterinoTwitch)
                    << "Success result for updating chat color was"
                    << result.status() << "but we only expected it to be 204";
            }

            successCallback();
            return Success;
        })
        .onError([failureCallback](auto result) {
            auto obj = result.parseJson();
            auto message = obj.value("message").toString();

            switch (result.status())
            {
                case 400: {
                    if (message.startsWith("invalid color",
                                           Qt::CaseInsensitive))
                    {
                        // Handle this error specifically since it allows us to list out the available colors
                        failureCallback(Error::InvalidColor, message);
                    }
                    else
                    {
                        failureCallback(Error::Forwarded, message);
                    }
                }
                break;

                case 401: {
                    if (message.startsWith("Missing scope",
                                           Qt::CaseInsensitive))
                    {
                        // Handle this error specifically because its API error is especially unfriendly
                        failureCallback(Error::UserMissingScope, message);
                    }
                    else
                    {
                        failureCallback(Error::Forwarded, message);
                    }
                }
                break;

                default: {
                    qCDebug(chatterinoTwitch)
                        << "Unhandled error changing user color:"
                        << result.status() << result.getData() << obj;
                    failureCallback(Error::Unknown, message);
                }
                break;
            }
        })
        .execute();
};

void Helix::deleteChatMessages(
    QString broadcasterID, QString moderatorID, QString messageID,
    ResultCallback<> successCallback,
    FailureCallback<HelixDeleteChatMessagesError, QString> failureCallback)
{
    using Error = HelixDeleteChatMessagesError;

    QUrlQuery urlQuery;

    urlQuery.addQueryItem("broadcaster_id", broadcasterID);
    urlQuery.addQueryItem("moderator_id", moderatorID);

    if (!messageID.isEmpty())
    {
        // If message ID is empty, it's equivalent to /clear
        urlQuery.addQueryItem("message_id", messageID);
    }

    this->makeDelete("moderation/chat", urlQuery)
        .onSuccess([successCallback, failureCallback](auto result) -> Outcome {
            if (result.status() != 204)
            {
                qCWarning(chatterinoTwitch)
                    << "Success result for deleting chat messages was"
                    << result.status() << "but we only expected it to be 204";
            }

            successCallback();
            return Success;
        })
        .onError([failureCallback](auto result) {
            auto obj = result.parseJson();
            auto message = obj.value("message").toString();

            switch (result.status())
            {
                case 404: {
                    // A 404 on this endpoint means message id is invalid or unable to be deleted.
                    // See: https://dev.twitch.tv/docs/api/reference#delete-chat-messages
                    failureCallback(Error::MessageUnavailable, message);
                }
                break;

                case 400: {
                    // These errors are generally well formatted, so we just forward them.
                    // This is currently undocumented behaviour, see: https://github.com/twitchdev/issues/issues/660
                    failureCallback(Error::Forwarded, message);
                }
                break;

                case 403: {
                    // 403 endpoint means the user does not have permission to perform this action in that channel
                    // Most likely to missing moderator permissions
                    // Missing documentation issue: https://github.com/twitchdev/issues/issues/659
                    // `message` value is well-formed so no need for a specific error type
                    failureCallback(Error::Forwarded, message);
                }
                break;

                case 401: {
                    if (message.startsWith("Missing scope",
                                           Qt::CaseInsensitive))
                    {
                        // Handle this error specifically because its API error is especially unfriendly
                        failureCallback(Error::UserMissingScope, message);
                    }
                    else
                    {
                        failureCallback(Error::Forwarded, message);
                    }
                }
                break;

                default: {
                    qCDebug(chatterinoTwitch)
                        << "Unhandled error deleting chat messages:"
                        << result.status() << result.getData() << obj;
                    failureCallback(Error::Unknown, message);
                }
                break;
            }
        })
        .execute();
}

void Helix::addChannelModerator(
    QString broadcasterID, QString userID, ResultCallback<> successCallback,
    FailureCallback<HelixAddChannelModeratorError, QString> failureCallback)
{
    using Error = HelixAddChannelModeratorError;

    QUrlQuery urlQuery;

    urlQuery.addQueryItem("broadcaster_id", broadcasterID);
    urlQuery.addQueryItem("user_id", userID);

    this->makePost("moderation/moderators", urlQuery)
        .onSuccess([successCallback, failureCallback](auto result) -> Outcome {
            if (result.status() != 204)
            {
                qCWarning(chatterinoTwitch)
                    << "Success result for adding a moderator was"
                    << result.status() << "but we only expected it to be 204";
            }

            successCallback();
            return Success;
        })
        .onError([failureCallback](auto result) {
            auto obj = result.parseJson();
            auto message = obj.value("message").toString();

            switch (result.status())
            {
                case 401: {
                    if (message.startsWith("Missing scope",
                                           Qt::CaseInsensitive))
                    {
                        // Handle this error specifically because its API error is especially unfriendly
                        failureCallback(Error::UserMissingScope, message);
                    }
                    else if (message.compare("incorrect user authorization",
                                             Qt::CaseInsensitive) == 0)
                    {
                        // This error is pretty ugly, but essentially means they're not authorized to mod people in this channel
                        failureCallback(Error::UserNotAuthorized, message);
                    }
                    else
                    {
                        failureCallback(Error::Forwarded, message);
                    }
                }
                break;

                case 400: {
                    if (message.compare("user is already a mod",
                                        Qt::CaseInsensitive) == 0)
                    {
                        // This error is particularly ugly, handle it separately
                        failureCallback(Error::TargetAlreadyModded, message);
                    }
                    else
                    {
                        // The Twitch API error sufficiently tells the user what went wrong
                        failureCallback(Error::Forwarded, message);
                    }
                }
                break;

                case 422: {
                    // Target is already a VIP
                    failureCallback(Error::TargetIsVIP, message);
                }
                break;

                case 429: {
                    // Endpoint has a strict ratelimit
                    failureCallback(Error::Ratelimited, message);
                }
                break;

                default: {
                    qCDebug(chatterinoTwitch)
                        << "Unhandled error adding channel moderator:"
                        << result.status() << result.getData() << obj;
                    failureCallback(Error::Unknown, message);
                }
                break;
            }
        })
        .execute();
}

void Helix::removeChannelModerator(
    QString broadcasterID, QString userID, ResultCallback<> successCallback,
    FailureCallback<HelixRemoveChannelModeratorError, QString> failureCallback)
{
    using Error = HelixRemoveChannelModeratorError;

    QUrlQuery urlQuery;

    urlQuery.addQueryItem("broadcaster_id", broadcasterID);
    urlQuery.addQueryItem("user_id", userID);

    this->makeDelete("moderation/moderators", urlQuery)
        .onSuccess([successCallback, failureCallback](auto result) -> Outcome {
            if (result.status() != 204)
            {
                qCWarning(chatterinoTwitch)
                    << "Success result for unmodding user was"
                    << result.status() << "but we only expected it to be 204";
            }

            successCallback();
            return Success;
        })
        .onError([failureCallback](auto result) {
            auto obj = result.parseJson();
            auto message = obj.value("message").toString();

            switch (result.status())
            {
                case 400: {
                    if (message.compare("user is not a mod",
                                        Qt::CaseInsensitive) == 0)
                    {
                        // This error message is particularly ugly, so we handle it differently
                        failureCallback(Error::TargetNotModded, message);
                    }
                    else
                    {
                        failureCallback(Error::Forwarded, message);
                    }
                }
                break;

                case 401: {
                    if (message.startsWith("Missing scope",
                                           Qt::CaseInsensitive))
                    {
                        // Handle this error specifically because its API error is especially unfriendly
                        failureCallback(Error::UserMissingScope, message);
                    }
                    else if (message.compare("incorrect user authorization",
                                             Qt::CaseInsensitive) == 0)
                    {
                        failureCallback(Error::UserNotAuthorized, message);
                    }
                    else
                    {
                        failureCallback(Error::Forwarded, message);
                    }
                }
                break;

                case 429: {
                    failureCallback(Error::Ratelimited, message);
                }
                break;

                default: {
                    qCDebug(chatterinoTwitch)
                        << "Unhandled error unmodding user:" << result.status()
                        << result.getData() << obj;
                    failureCallback(Error::Unknown, message);
                }
                break;
            }
        })
        .execute();
}

void Helix::sendChatAnnouncement(
    QString broadcasterID, QString moderatorID, QString message,
    HelixAnnouncementColor color, ResultCallback<> successCallback,
    FailureCallback<HelixSendChatAnnouncementError, QString> failureCallback)
{
    using Error = HelixSendChatAnnouncementError;

    QUrlQuery urlQuery;

    urlQuery.addQueryItem("broadcaster_id", broadcasterID);
    urlQuery.addQueryItem("moderator_id", moderatorID);

    QJsonObject body;
    body.insert("message", message);
    const auto colorStr =
        std::string{magic_enum::enum_name<HelixAnnouncementColor>(color)};
    body.insert("color", QString::fromStdString(colorStr).toLower());

    this->makePost("chat/announcements", urlQuery)
        .json(body)
        .onSuccess([successCallback, failureCallback](auto result) -> Outcome {
            if (result.status() != 204)
            {
                qCWarning(chatterinoTwitch)
                    << "Success result for sending an announcement was"
                    << result.status() << "but we only expected it to be 204";
            }

            successCallback();
            return Success;
        })
        .onError([failureCallback](auto result) {
            auto obj = result.parseJson();
            auto message = obj.value("message").toString();

            switch (result.status())
            {
                case 400: {
                    // These errors are generally well formatted, so we just forward them.
                    // This is currently undocumented behaviour, see: https://github.com/twitchdev/issues/issues/660
                    failureCallback(Error::Forwarded, message);
                }
                break;

                case 403: {
                    // 403 endpoint means the user does not have permission to perform this action in that channel
                    // `message` value is well-formed so no need for a specific error type
                    failureCallback(Error::Forwarded, message);
                }
                break;

                case 401: {
                    if (message.startsWith("Missing scope",
                                           Qt::CaseInsensitive))
                    {
                        // Handle this error specifically because its API error is especially unfriendly
                        failureCallback(Error::UserMissingScope, message);
                    }
                    else
                    {
                        failureCallback(Error::Forwarded, message);
                    }
                }
                break;

                default: {
                    qCDebug(chatterinoTwitch)
                        << "Unhandled error sending an announcement:"
                        << result.status() << result.getData() << obj;
                    failureCallback(Error::Unknown, message);
                }
                break;
            }
        })
        .execute();
}

void Helix::addChannelVIP(
    QString broadcasterID, QString userID, ResultCallback<> successCallback,
    FailureCallback<HelixAddChannelVIPError, QString> failureCallback)
{
    using Error = HelixAddChannelVIPError;

    QUrlQuery urlQuery;

    urlQuery.addQueryItem("broadcaster_id", broadcasterID);
    urlQuery.addQueryItem("user_id", userID);

    this->makePost("channels/vips", urlQuery)
        .onSuccess([successCallback, failureCallback](auto result) -> Outcome {
            if (result.status() != 204)
            {
                qCWarning(chatterinoTwitch)
                    << "Success result for adding channel VIP was"
                    << result.status() << "but we only expected it to be 204";
            }

            successCallback();
            return Success;
        })
        .onError([failureCallback](auto result) {
            auto obj = result.parseJson();
            auto message = obj.value("message").toString();

            switch (result.status())
            {
                case 400:
                case 409:
                case 422:
                case 425: {
                    // Most of the errors returned by this endpoint are pretty good. We can rely on Twitch's API messages
                    failureCallback(Error::Forwarded, message);
                }
                break;

                case 401: {
                    if (message.startsWith("Missing scope",
                                           Qt::CaseInsensitive))
                    {
                        // Handle this error specifically because its API error is especially unfriendly
                        failureCallback(Error::UserMissingScope, message);
                    }
                    else if (message.compare("incorrect user authorization",
                                             Qt::CaseInsensitive) == 0 ||
                             message.startsWith("the id in broadcaster_id must "
                                                "match the user id",
                                                Qt::CaseInsensitive))
                    {
                        // This error is particularly ugly, but is the equivalent to a user not having permissions
                        failureCallback(Error::UserNotAuthorized, message);
                    }
                    else
                    {
                        failureCallback(Error::Forwarded, message);
                    }
                }
                break;

                case 429: {
                    failureCallback(Error::Ratelimited, message);
                }
                break;

                default: {
                    qCDebug(chatterinoTwitch)
                        << "Unhandled error adding channel VIP:"
                        << result.status() << result.getData() << obj;
                    failureCallback(Error::Unknown, message);
                }
                break;
            }
        })
        .execute();
}

void Helix::removeChannelVIP(
    QString broadcasterID, QString userID, ResultCallback<> successCallback,
    FailureCallback<HelixRemoveChannelVIPError, QString> failureCallback)
{
    using Error = HelixRemoveChannelVIPError;

    QUrlQuery urlQuery;

    urlQuery.addQueryItem("broadcaster_id", broadcasterID);
    urlQuery.addQueryItem("user_id", userID);

    this->makeDelete("channels/vips", urlQuery)
        .onSuccess([successCallback, failureCallback](auto result) -> Outcome {
            if (result.status() != 204)
            {
                qCWarning(chatterinoTwitch)
                    << "Success result for removing channel VIP was"
                    << result.status() << "but we only expected it to be 204";
            }

            successCallback();
            return Success;
        })
        .onError([failureCallback](auto result) {
            auto obj = result.parseJson();
            auto message = obj.value("message").toString();

            switch (result.status())
            {
                case 400:
                case 409:
                case 422: {
                    // Most of the errors returned by this endpoint are pretty good. We can rely on Twitch's API messages
                    failureCallback(Error::Forwarded, message);
                }
                break;

                case 401: {
                    if (message.startsWith("Missing scope",
                                           Qt::CaseInsensitive))
                    {
                        // Handle this error specifically because its API error is especially unfriendly
                        failureCallback(Error::UserMissingScope, message);
                    }
                    else if (message.compare("incorrect user authorization",
                                             Qt::CaseInsensitive) == 0 ||
                             message.startsWith("the id in broadcaster_id must "
                                                "match the user id",
                                                Qt::CaseInsensitive))
                    {
                        // This error is particularly ugly, but is the equivalent to a user not having permissions
                        failureCallback(Error::UserNotAuthorized, message);
                    }
                    else
                    {
                        failureCallback(Error::Forwarded, message);
                    }
                }
                break;

                case 429: {
                    failureCallback(Error::Ratelimited, message);
                }
                break;

                default: {
                    qCDebug(chatterinoTwitch)
                        << "Unhandled error removing channel VIP:"
                        << result.status() << result.getData() << obj;
                    failureCallback(Error::Unknown, message);
                }
                break;
            }
        })
        .execute();
}

// These changes are from the helix-command-migration/unban-untimeout branch
// These changes are from the helix-command-migration/unban-untimeout branch
// These changes are from the helix-command-migration/unban-untimeout branch
// These changes are from the helix-command-migration/unban-untimeout branch
// These changes are from the helix-command-migration/unban-untimeout branch
// These changes are from the helix-command-migration/unban-untimeout branch
// These changes are from the helix-command-migration/unban-untimeout branch
// These changes are from the helix-command-migration/unban-untimeout branch
// These changes are from the helix-command-migration/unban-untimeout branch
// These changes are from the helix-command-migration/unban-untimeout branch
void Helix::unbanUser(
    QString broadcasterID, QString moderatorID, QString userID,
    ResultCallback<> successCallback,
    FailureCallback<HelixUnbanUserError, QString> failureCallback)
{
    using Error = HelixUnbanUserError;

    QUrlQuery urlQuery;

    urlQuery.addQueryItem("broadcaster_id", broadcasterID);
    urlQuery.addQueryItem("moderator_id", moderatorID);
    urlQuery.addQueryItem("user_id", userID);

    this->makeDelete("moderation/bans", urlQuery)
        .onSuccess([successCallback, failureCallback](auto result) -> Outcome {
            if (result.status() != 204)
            {
                qCWarning(chatterinoTwitch)
                    << "Success result for unbanning user was"
                    << result.status() << "but we only expected it to be 204";
            }

            successCallback();
            return Success;
        })
        .onError([failureCallback](auto result) {
            auto obj = result.parseJson();
            auto message = obj.value("message").toString();

            switch (result.status())
            {
                case 400: {
                    if (message.startsWith("The user in the user_id query "
                                           "parameter is not banned",
                                           Qt::CaseInsensitive))
                    {
                        failureCallback(Error::TargetNotBanned, message);
                    }
                    else
                    {
                        failureCallback(Error::Forwarded, message);
                    }
                }
                break;

                case 409: {
                    failureCallback(Error::ConflictingOperation, message);
                }
                break;

                case 401: {
                    if (message.startsWith("Missing scope",
                                           Qt::CaseInsensitive))
                    {
                        // Handle this error specifically because its API error is especially unfriendly
                        failureCallback(Error::UserMissingScope, message);
                    }
                    else if (message.compare("incorrect user authorization",
                                             Qt::CaseInsensitive) == 0 ||
                             message.startsWith("the id in broadcaster_id must "
                                                "match the user id",
                                                Qt::CaseInsensitive))
                    {
                        // This error is particularly ugly, but is the equivalent to a user not having permissions
                        failureCallback(Error::UserNotAuthorized, message);
                    }
                    else
                    {
                        failureCallback(Error::Forwarded, message);
                    }
                }
                break;

                case 403: {
                    failureCallback(Error::UserNotAuthorized, message);
                }
                break;

                case 429: {
                    failureCallback(Error::Ratelimited, message);
                }
                break;

                default: {
                    qCDebug(chatterinoTwitch)
                        << "Unhandled error unbanning user:" << result.status()
                        << result.getData() << obj;
                    failureCallback(Error::Unknown, message);
                }
                break;
            }
        })
        .execute();
}  // These changes are from the helix-command-migration/unban-untimeout branch
// These changes are from the helix-command-migration/unban-untimeout branch
// These changes are from the helix-command-migration/unban-untimeout branch
// These changes are from the helix-command-migration/unban-untimeout branch
// These changes are from the helix-command-migration/unban-untimeout branch
// These changes are from the helix-command-migration/unban-untimeout branch
// These changes are from the helix-command-migration/unban-untimeout branch
// These changes are from the helix-command-migration/unban-untimeout branch
// These changes are from the helix-command-migration/unban-untimeout branch
// These changes are from the helix-command-migration/unban-untimeout branch
// These changes are from the helix-command-migration/unban-untimeout branch
// These changes are from the helix-command-migration/unban-untimeout branch

void Helix::startRaid(
    QString fromBroadcasterID, QString toBroadcasterID,
    ResultCallback<> successCallback,
    FailureCallback<HelixStartRaidError, QString> failureCallback)
{
    using Error = HelixStartRaidError;

    QUrlQuery urlQuery;

    urlQuery.addQueryItem("from_broadcaster_id", fromBroadcasterID);
    urlQuery.addQueryItem("to_broadcaster_id", toBroadcasterID);

    this->makePost("raids", urlQuery)
        .onSuccess(
            [successCallback, failureCallback](auto /*result*/) -> Outcome {
                successCallback();
                return Success;
            })
        .onError([failureCallback](auto result) {
            auto obj = result.parseJson();
            auto message = obj.value("message").toString();

            switch (result.status())
            {
                case 400: {
                    if (message.compare("The IDs in from_broadcaster_id and "
                                        "to_broadcaster_id cannot be the same.",
                                        Qt::CaseInsensitive) == 0)
                    {
                        failureCallback(Error::CantRaidYourself, message);
                    }
                    else
                    {
                        failureCallback(Error::Forwarded, message);
                    }
                }
                break;

                case 401: {
                    if (message.startsWith("Missing scope",
                                           Qt::CaseInsensitive))
                    {
                        failureCallback(Error::UserMissingScope, message);
                    }
                    else if (message.compare(
                                 "The ID in broadcaster_id must match the user "
                                 "ID "
                                 "found in the request's OAuth token.",
                                 Qt::CaseInsensitive) == 0)
                    {
                        // Must be the broadcaster.
                        failureCallback(Error::UserNotAuthorized, message);
                    }
                    else
                    {
                        failureCallback(Error::Forwarded, message);
                    }
                }
                break;

                case 409: {
                    failureCallback(Error::Forwarded, message);
                }
                break;

                case 429: {
                    failureCallback(Error::Ratelimited, message);
                }
                break;

                default: {
                    qCDebug(chatterinoTwitch)
                        << "Unhandled error while starting a raid:"
                        << result.status() << result.getData() << obj;
                    failureCallback(Error::Unknown, message);
                }
                break;
            }
        })
        .execute();
}

void Helix::cancelRaid(
    QString broadcasterID, ResultCallback<> successCallback,
    FailureCallback<HelixCancelRaidError, QString> failureCallback)
{
    using Error = HelixCancelRaidError;

    QUrlQuery urlQuery;

    urlQuery.addQueryItem("broadcaster_id", broadcasterID);

    this->makeDelete("raids", urlQuery)
        .onSuccess([successCallback, failureCallback](auto result) -> Outcome {
            if (result.status() != 204)
            {
                qCWarning(chatterinoTwitch)
                    << "Success result for canceling the raid was"
                    << result.status() << "but we only expected it to be 204";
            }

            successCallback();
            return Success;
        })
        .onError([failureCallback](auto result) {
            auto obj = result.parseJson();
            auto message = obj.value("message").toString();

            switch (result.status())
            {
                case 401: {
                    if (message.startsWith("Missing scope",
                                           Qt::CaseInsensitive))
                    {
                        failureCallback(Error::UserMissingScope, message);
                    }
                    else if (message.compare(
                                 "The ID in broadcaster_id must match the user "
                                 "ID "
                                 "found in the request's OAuth token.",
                                 Qt::CaseInsensitive) == 0)
                    {
                        // Must be the broadcaster.
                        failureCallback(Error::UserNotAuthorized, message);
                    }
                    else
                    {
                        failureCallback(Error::Forwarded, message);
                    }
                }
                break;

                case 404: {
                    failureCallback(Error::NoRaidPending, message);
                }
                break;

                case 429: {
                    failureCallback(Error::Ratelimited, message);
                }
                break;

                default: {
                    qCDebug(chatterinoTwitch)
                        << "Unhandled error while canceling the raid:"
                        << result.status() << result.getData() << obj;
                    failureCallback(Error::Unknown, message);
                }
                break;
            }
        })
        .execute();
}  // cancelRaid

void Helix::updateEmoteMode(
    QString broadcasterID, QString moderatorID, bool emoteMode,
    ResultCallback<HelixChatSettings> successCallback,
    FailureCallback<HelixUpdateChatSettingsError, QString> failureCallback)
{
    QJsonObject json;
    json["emote_mode"] = emoteMode;
    this->updateChatSettings(broadcasterID, moderatorID, json, successCallback,
                             failureCallback);
}

void Helix::updateFollowerMode(
    QString broadcasterID, QString moderatorID,
    boost::optional<int> followerModeDuration,
    ResultCallback<HelixChatSettings> successCallback,
    FailureCallback<HelixUpdateChatSettingsError, QString> failureCallback)
{
    QJsonObject json;
    json["follower_mode"] = followerModeDuration.has_value();
    if (followerModeDuration)
    {
        json["follower_mode_duration"] = *followerModeDuration;
    }

    this->updateChatSettings(broadcasterID, moderatorID, json, successCallback,
                             failureCallback);
}

void Helix::updateNonModeratorChatDelay(
    QString broadcasterID, QString moderatorID,
    boost::optional<int> nonModeratorChatDelayDuration,
    ResultCallback<HelixChatSettings> successCallback,
    FailureCallback<HelixUpdateChatSettingsError, QString> failureCallback)
{
    QJsonObject json;
    json["non_moderator_chat_delay"] =
        nonModeratorChatDelayDuration.has_value();
    if (nonModeratorChatDelayDuration)
    {
        json["non_moderator_chat_delay_duration"] =
            *nonModeratorChatDelayDuration;
    }

    this->updateChatSettings(broadcasterID, moderatorID, json, successCallback,
                             failureCallback);
}

void Helix::updateSlowMode(
    QString broadcasterID, QString moderatorID,
    boost::optional<int> slowModeWaitTime,
    ResultCallback<HelixChatSettings> successCallback,
    FailureCallback<HelixUpdateChatSettingsError, QString> failureCallback)
{
    QJsonObject json;
    json["slow_mode"] = slowModeWaitTime.has_value();
    if (slowModeWaitTime)
    {
        json["slow_mode_wait_time"] = *slowModeWaitTime;
    }

    this->updateChatSettings(broadcasterID, moderatorID, json, successCallback,
                             failureCallback);
}

void Helix::updateSubscriberMode(
    QString broadcasterID, QString moderatorID, bool subscriberMode,
    ResultCallback<HelixChatSettings> successCallback,
    FailureCallback<HelixUpdateChatSettingsError, QString> failureCallback)
{
    QJsonObject json;
    json["subscriber_mode"] = subscriberMode;
    this->updateChatSettings(broadcasterID, moderatorID, json, successCallback,
                             failureCallback);
}

void Helix::updateUniqueChatMode(
    QString broadcasterID, QString moderatorID, bool uniqueChatMode,
    ResultCallback<HelixChatSettings> successCallback,
    FailureCallback<HelixUpdateChatSettingsError, QString> failureCallback)
{
    QJsonObject json;
    json["unique_chat_mode"] = uniqueChatMode;
    this->updateChatSettings(broadcasterID, moderatorID, json, successCallback,
                             failureCallback);
}

void Helix::updateChatSettings(
    QString broadcasterID, QString moderatorID, QJsonObject payload,
    ResultCallback<HelixChatSettings> successCallback,
    FailureCallback<HelixUpdateChatSettingsError, QString> failureCallback)
{
    using Error = HelixUpdateChatSettingsError;

    QUrlQuery urlQuery;

    urlQuery.addQueryItem("broadcaster_id", broadcasterID);
    urlQuery.addQueryItem("moderator_id", moderatorID);

    this->makePatch("chat/settings", urlQuery)
        .json(payload)
        .onSuccess([successCallback](auto result) -> Outcome {
            if (result.status() != 200)
            {
                qCWarning(chatterinoTwitch)
                    << "Success result for updating chat settings was"
                    << result.status() << "but we expected it to be 200";
            }
            auto response = result.parseJson();
            successCallback(HelixChatSettings(
                response.value("data").toArray().first().toObject()));
            return Success;
        })
        .onError([failureCallback](auto result) {
            auto obj = result.parseJson();
            auto message = obj.value("message").toString();

            switch (result.status())
            {
                case 400: {
                    if (message.contains("must be in the range"))
                    {
                        failureCallback(Error::OutOfRange, message);
                    }
                    else
                    {
                        failureCallback(Error::Forwarded, message);
                    }
                }
                break;
                case 409:
                case 422:
                case 425: {
                    failureCallback(Error::Forwarded, message);
                }
                break;

                case 401: {
                    if (message.startsWith("Missing scope",
                                           Qt::CaseInsensitive))
                    {
                        // Handle this error specifically because its API error is especially unfriendly
                        failureCallback(Error::UserMissingScope, message);
                    }
                    else
                    {
                        failureCallback(Error::Forwarded, message);
                    }
                }
                break;

                case 403: {
                    failureCallback(Error::UserNotAuthorized, message);
                }
                break;

                case 429: {
                    failureCallback(Error::Ratelimited, message);
                }
                break;

                default: {
                    qCDebug(chatterinoTwitch)
                        << "Unhandled error updating chat settings:"
                        << result.status() << result.getData() << obj;
                    failureCallback(Error::Unknown, message);
                }
                break;
            }
        })
        .execute();
}

void Helix::onFetchChattersSuccess(
    std::shared_ptr<HelixChatters> finalChatters, QString broadcasterID,
    QString moderatorID, int maxChattersToFetch,
    ResultCallback<HelixChatters> successCallback,
    FailureCallback<HelixGetChattersError, QString> failureCallback,
    HelixChatters chatters)
{
    qCDebug(chatterinoTwitch)
        << "Fetched" << chatters.chatters.size() << "chatters";

    finalChatters->chatters.merge(chatters.chatters);
    finalChatters->total = chatters.total;

    if (chatters.cursor.isEmpty() ||
        finalChatters->chatters.size() >= maxChattersToFetch)
    {
        // Done paginating
        successCallback(*finalChatters);
        return;
    }

    this->fetchChatters(
        broadcasterID, moderatorID, NUM_CHATTERS_TO_FETCH, chatters.cursor,
        [=, this](auto chatters) {
            this->onFetchChattersSuccess(
                finalChatters, broadcasterID, moderatorID, maxChattersToFetch,
                successCallback, failureCallback, chatters);
        },
        failureCallback);
}

// https://dev.twitch.tv/docs/api/reference#get-chatters
void Helix::fetchChatters(
    QString broadcasterID, QString moderatorID, int first, QString after,
    ResultCallback<HelixChatters> successCallback,
    FailureCallback<HelixGetChattersError, QString> failureCallback)
{
    using Error = HelixGetChattersError;

    QUrlQuery urlQuery;

    urlQuery.addQueryItem("broadcaster_id", broadcasterID);
    urlQuery.addQueryItem("moderator_id", moderatorID);
    urlQuery.addQueryItem("first", QString::number(first));

    if (!after.isEmpty())
    {
        urlQuery.addQueryItem("after", after);
    }

    this->makeGet("chat/chatters", urlQuery)
        .onSuccess([successCallback](auto result) -> Outcome {
            if (result.status() != 200)
            {
                qCWarning(chatterinoTwitch)
                    << "Success result for getting chatters was "
                    << result.status() << "but we expected it to be 200";
            }

            auto response = result.parseJson();
            successCallback(HelixChatters(response));
            return Success;
        })
        .onError([failureCallback](auto result) {
            auto obj = result.parseJson();
            auto message = obj.value("message").toString();

            switch (result.status())
            {
                case 400: {
                    failureCallback(Error::Forwarded, message);
                }
                break;

                case 401: {
                    if (message.startsWith("Missing scope",
                                           Qt::CaseInsensitive))
                    {
                        failureCallback(Error::UserMissingScope, message);
                    }
                    else if (message.contains("OAuth token"))
                    {
                        failureCallback(Error::UserNotAuthorized, message);
                    }
                    else
                    {
                        failureCallback(Error::Forwarded, message);
                    }
                }
                break;

                case 403: {
                    failureCallback(Error::UserNotAuthorized, message);
                }
                break;

                default: {
                    qCDebug(chatterinoTwitch)
                        << "Unhandled error data:" << result.status()
                        << result.getData() << obj;
                    failureCallback(Error::Unknown, message);
                }
                break;
            }
        })
        .execute();
}

void Helix::onFetchModeratorsSuccess(
    std::shared_ptr<std::vector<HelixModerator>> finalModerators,
    QString broadcasterID, int maxModeratorsToFetch,
    ResultCallback<std::vector<HelixModerator>> successCallback,
    FailureCallback<HelixGetModeratorsError, QString> failureCallback,
    HelixModerators moderators)
{
    qCDebug(chatterinoTwitch)
        << "Fetched " << moderators.moderators.size() << " moderators";

    std::for_each(moderators.moderators.begin(), moderators.moderators.end(),
                  [finalModerators](auto mod) {
                      finalModerators->push_back(mod);
                  });

    if (moderators.cursor.isEmpty() ||
        finalModerators->size() >= maxModeratorsToFetch)
    {
        // Done paginating
        successCallback(*finalModerators);
        return;
    }

    this->fetchModerators(
        broadcasterID, NUM_MODERATORS_TO_FETCH_PER_REQUEST, moderators.cursor,
        [=, this](auto moderators) {
            this->onFetchModeratorsSuccess(
                finalModerators, broadcasterID, maxModeratorsToFetch,
                successCallback, failureCallback, moderators);
        },
        failureCallback);
}

// https://dev.twitch.tv/docs/api/reference#get-moderators
void Helix::fetchModerators(
    QString broadcasterID, int first, QString after,
    ResultCallback<HelixModerators> successCallback,
    FailureCallback<HelixGetModeratorsError, QString> failureCallback)
{
    using Error = HelixGetModeratorsError;

    QUrlQuery urlQuery;

    urlQuery.addQueryItem("broadcaster_id", broadcasterID);
    urlQuery.addQueryItem("first", QString::number(first));

    if (!after.isEmpty())
    {
        urlQuery.addQueryItem("after", after);
    }

    this->makeGet("moderation/moderators", urlQuery)
        .onSuccess([successCallback](auto result) -> Outcome {
            if (result.status() != 200)
            {
                qCWarning(chatterinoTwitch)
                    << "Success result for getting moderators was "
                    << result.status() << "but we expected it to be 200";
            }

            auto response = result.parseJson();
            successCallback(HelixModerators(response));
            return Success;
        })
        .onError([failureCallback](auto result) {
            auto obj = result.parseJson();
            auto message = obj.value("message").toString();

            switch (result.status())
            {
                case 400: {
                    failureCallback(Error::Forwarded, message);
                }
                break;

                case 401: {
                    if (message.startsWith("Missing scope",
                                           Qt::CaseInsensitive))
                    {
                        failureCallback(Error::UserMissingScope, message);
                    }
                    else if (message.contains("OAuth token"))
                    {
                        failureCallback(Error::UserNotAuthorized, message);
                    }
                    else
                    {
                        failureCallback(Error::Forwarded, message);
                    }
                }
                break;

                case 403: {
                    failureCallback(Error::UserNotAuthorized, message);
                }
                break;

                default: {
                    qCDebug(chatterinoTwitch)
                        << "Unhandled error data:" << result.status()
                        << result.getData() << obj;
                    failureCallback(Error::Unknown, message);
                }
                break;
            }
        })
        .execute();
}

// Ban/timeout a user
// https://dev.twitch.tv/docs/api/reference#ban-user
void Helix::banUser(QString broadcasterID, QString moderatorID, QString userID,
                    boost::optional<int> duration, QString reason,
                    ResultCallback<> successCallback,
                    FailureCallback<HelixBanUserError, QString> failureCallback)
{
    using Error = HelixBanUserError;

    QUrlQuery urlQuery;

    urlQuery.addQueryItem("broadcaster_id", broadcasterID);
    urlQuery.addQueryItem("moderator_id", moderatorID);

    QJsonObject payload;
    {
        QJsonObject data;
        data["reason"] = reason;
        data["user_id"] = userID;
        if (duration)
        {
            data["duration"] = *duration;
        }

        payload["data"] = data;
    }

    this->makePost("moderation/bans", urlQuery)
        .json(payload)
        .onSuccess([successCallback](auto result) -> Outcome {
            if (result.status() != 200)
            {
                qCWarning(chatterinoTwitch)
                    << "Success result for banning a user was"
                    << result.status() << "but we expected it to be 200";
            }
            // we don't care about the response
            successCallback();
            return Success;
        })
        .onError([failureCallback](auto result) {
            auto obj = result.parseJson();
            auto message = obj.value("message").toString();

            switch (result.status())
            {
                case 400: {
                    if (message.startsWith("The user specified in the user_id "
                                           "field is already banned",
                                           Qt::CaseInsensitive))
                    {
                        failureCallback(Error::TargetBanned, message);
                    }
                    else if (message.startsWith(
                                 "The user specified in the user_id field may "
                                 "not be banned",
                                 Qt::CaseInsensitive))
                    {
                        failureCallback(Error::CannotBanUser, message);
                    }
                    else
                    {
                        failureCallback(Error::Forwarded, message);
                    }
                }
                break;

                case 409: {
                    failureCallback(Error::ConflictingOperation, message);
                }
                break;

                case 401: {
                    if (message.startsWith("Missing scope",
                                           Qt::CaseInsensitive))
                    {
                        // Handle this error specifically because its API error is especially unfriendly
                        failureCallback(Error::UserMissingScope, message);
                    }
                    else
                    {
                        failureCallback(Error::Forwarded, message);
                    }
                }
                break;

                case 403: {
                    failureCallback(Error::UserNotAuthorized, message);
                }
                break;

                case 429: {
                    failureCallback(Error::Ratelimited, message);
                }
                break;

                default: {
                    qCDebug(chatterinoTwitch)
                        << "Unhandled error banning user:" << result.status()
                        << result.getData() << obj;
                    failureCallback(Error::Unknown, message);
                }
                break;
            }
        })
        .execute();
}

// https://dev.twitch.tv/docs/api/reference#send-whisper
void Helix::sendWhisper(
    QString fromUserID, QString toUserID, QString message,
    ResultCallback<> successCallback,
    FailureCallback<HelixWhisperError, QString> failureCallback)
{
    using Error = HelixWhisperError;

    QUrlQuery urlQuery;

    urlQuery.addQueryItem("from_user_id", fromUserID);
    urlQuery.addQueryItem("to_user_id", toUserID);

    QJsonObject payload;
    payload["message"] = message;

    this->makePost("whispers", urlQuery)
        .json(payload)
        .onSuccess([successCallback](auto result) -> Outcome {
            if (result.status() != 204)
            {
                qCWarning(chatterinoTwitch)
                    << "Success result for sending a whisper was"
                    << result.status() << "but we expected it to be 204";
            }
            // we don't care about the response
            successCallback();
            return Success;
        })
        .onError([failureCallback](auto result) {
            auto obj = result.parseJson();
            auto message = obj.value("message").toString();

            switch (result.status())
            {
                case 400: {
                    if (message.startsWith("A user cannot whisper themself",
                                           Qt::CaseInsensitive))
                    {
                        failureCallback(Error::WhisperSelf, message);
                    }
                    else
                    {
                        failureCallback(Error::Forwarded, message);
                    }
                }
                break;

                case 401: {
                    if (message.startsWith("Missing scope",
                                           Qt::CaseInsensitive))
                    {
                        // Handle this error specifically because its API error is especially unfriendly
                        failureCallback(Error::UserMissingScope, message);
                    }
                    else if (message.startsWith("the sender does not have a "
                                                "verified phone number",
                                                Qt::CaseInsensitive))
                    {
                        failureCallback(Error::NoVerifiedPhone, message);
                    }
                    else
                    {
                        failureCallback(Error::Forwarded, message);
                    }
                }
                break;

                case 403: {
                    if (message.startsWith("The recipient's settings prevent "
                                           "this sender from whispering them",
                                           Qt::CaseInsensitive))
                    {
                        failureCallback(Error::RecipientBlockedUser, message);
                    }
                    else
                    {
                        failureCallback(Error::UserNotAuthorized, message);
                    }
                }
                break;

                case 404: {
                    failureCallback(Error::Forwarded, message);
                }
                break;

                case 429: {
                    failureCallback(Error::Ratelimited, message);
                }
                break;

                default: {
                    qCDebug(chatterinoTwitch)
                        << "Unhandled error banning user:" << result.status()
                        << result.getData() << obj;
                    failureCallback(Error::Unknown, message);
                }
                break;
            }
        })
        .execute();
}

// https://dev.twitch.tv/docs/api/reference#get-chatters
void Helix::getChatters(
    QString broadcasterID, QString moderatorID, int maxChattersToFetch,
    ResultCallback<HelixChatters> successCallback,
    FailureCallback<HelixGetChattersError, QString> failureCallback)
{
    auto finalChatters = std::make_shared<HelixChatters>();

    // Initiate the recursive calls
    this->fetchChatters(
        broadcasterID, moderatorID, NUM_CHATTERS_TO_FETCH, "",
        [=, this](auto chatters) {
            this->onFetchChattersSuccess(
                finalChatters, broadcasterID, moderatorID, maxChattersToFetch,
                successCallback, failureCallback, chatters);
        },
        failureCallback);
}

// https://dev.twitch.tv/docs/api/reference#get-moderators
void Helix::getModerators(
    QString broadcasterID, int maxModeratorsToFetch,
    ResultCallback<std::vector<HelixModerator>> successCallback,
    FailureCallback<HelixGetModeratorsError, QString> failureCallback)
{
    auto finalModerators = std::make_shared<std::vector<HelixModerator>>();

    // Initiate the recursive calls
    this->fetchModerators(
        broadcasterID, NUM_MODERATORS_TO_FETCH_PER_REQUEST, "",
        [=, this](auto moderators) {
            this->onFetchModeratorsSuccess(
                finalModerators, broadcasterID, maxModeratorsToFetch,
                successCallback, failureCallback, moderators);
        },
        failureCallback);
}

// List the VIPs of a channel
// https://dev.twitch.tv/docs/api/reference#get-vips
void Helix::getChannelVIPs(
    QString broadcasterID,
    ResultCallback<std::vector<HelixVip>> successCallback,
    FailureCallback<HelixListVIPsError, QString> failureCallback)
{
    using Error = HelixListVIPsError;
    QUrlQuery urlQuery;

    urlQuery.addQueryItem("broadcaster_id", broadcasterID);

    // No point pagi/pajanating, Twitch's max VIP count doesn't go over 100
    // TODO(jammehcow): probably still implement pagination
    //   as the mod list can go over 100 (I assume, I see no limit)
    urlQuery.addQueryItem("first", "100");

    this->makeGet("channels/vips", urlQuery)
        .header("Content-Type", "application/json")
        .onSuccess([successCallback](auto result) -> Outcome {
            if (result.status() != 200)
            {
                qCWarning(chatterinoTwitch)
                    << "Success result for getting VIPs was" << result.status()
                    << "but we expected it to be 200";
            }

            auto response = result.parseJson();

            std::vector<HelixVip> channelVips;
            for (const auto &jsonStream : response.value("data").toArray())
            {
                channelVips.emplace_back(jsonStream.toObject());
            }

            successCallback(channelVips);
            return Success;
        })
        .onError([failureCallback](auto result) {
            auto obj = result.parseJson();
            auto message = obj.value("message").toString();

            switch (result.status())
            {
                case 400: {
                    failureCallback(Error::Forwarded, message);
                }
                break;

                case 401: {
                    if (message.startsWith("Missing scope",
                                           Qt::CaseInsensitive))
                    {
                        failureCallback(Error::UserMissingScope, message);
                    }
                    else if (message.compare(
                                 "The ID in broadcaster_id must match the user "
                                 "ID found in the request's OAuth token.",
                                 Qt::CaseInsensitive) == 0)
                    {
                        // Must be the broadcaster.
                        failureCallback(Error::UserNotBroadcaster, message);
                    }
                    else
                    {
                        failureCallback(Error::Forwarded, message);
                    }
                }
                break;

                case 403: {
                    failureCallback(Error::UserNotAuthorized, message);
                }
                break;

                case 429: {
                    failureCallback(Error::Ratelimited, message);
                }
                break;

                default: {
                    qCDebug(chatterinoTwitch)
                        << "Unhandled error listing VIPs:" << result.status()
                        << result.getData() << obj;
                    failureCallback(Error::Unknown, message);
                }
                break;
            }
        })
        .execute();
}

void Helix::startCommercial(
    QString broadcasterID, int length,
    ResultCallback<HelixStartCommercialResponse> successCallback,
    FailureCallback<HelixStartCommercialError, QString> failureCallback)
{
    using Error = HelixStartCommercialError;

    QJsonObject payload;

    payload.insert("broadcaster_id", QJsonValue(broadcasterID));
    payload.insert("length", QJsonValue(length));

    this->makePost("channels/commercial", QUrlQuery())
        .json(payload)
        .onSuccess([successCallback, failureCallback](auto result) -> Outcome {
            auto obj = result.parseJson();
            if (obj.isEmpty())
            {
                failureCallback(
                    Error::Unknown,
                    "Twitch didn't send any information about this error.");
                return Failure;
            }

            successCallback(HelixStartCommercialResponse(obj));
            return Success;
        })
        .onError([failureCallback](auto result) {
            auto obj = result.parseJson();
            auto message = obj.value("message").toString();

            switch (result.status())
            {
                case 400: {
                    if (message.startsWith("Missing scope",
                                           Qt::CaseInsensitive))
                    {
                        failureCallback(Error::UserMissingScope, message);
                    }
                    else if (message.contains(
                                 "To start a commercial, the broadcaster must "
                                 "be streaming live.",
                                 Qt::CaseInsensitive))
                    {
                        failureCallback(Error::BroadcasterNotStreaming,
                                        message);
                    }
                    else if (message.startsWith("Missing required parameter",
                                                Qt::CaseInsensitive))
                    {
                        failureCallback(Error::MissingLengthParameter, message);
                    }
                    else
                    {
                        failureCallback(Error::Forwarded, message);
                    }
                }
                break;

                case 401: {
                    if (message.contains(
                            "The ID in broadcaster_id must match the user ID "
                            "found in the request's OAuth token.",
                            Qt::CaseInsensitive))
                    {
                        failureCallback(Error::TokenMustMatchBroadcaster,
                                        message);
                    }
                    else
                    {
                        failureCallback(Error::Forwarded, message);
                    }
                }
                break;

                case 429: {
                    // The cooldown period is implied to be included
                    // in the error's "retry_after" response field but isn't.
                    // If this becomes available we should append that to the error message.
                    failureCallback(Error::Ratelimited, message);
                }
                break;

                default: {
                    qCDebug(chatterinoTwitch)
                        << "Unhandled error starting commercial:"
                        << result.status() << result.getData() << obj;
                    failureCallback(Error::Unknown, message);
                }
                break;
            }
        })
        .execute();
}

// Twitch global badges
// https://dev.twitch.tv/docs/api/reference/#get-global-chat-badges
void Helix::getGlobalBadges(
    ResultCallback<HelixGlobalBadges> successCallback,
    FailureCallback<HelixGetGlobalBadgesError, QString> failureCallback)
{
    using Error = HelixGetGlobalBadgesError;

    this->makeGet("chat/badges/global", QUrlQuery())
        .onSuccess([successCallback](auto result) -> Outcome {
            if (result.status() != 200)
            {
                qCWarning(chatterinoTwitch)
                    << "Success result for getting global badges was "
                    << result.status() << "but we expected it to be 200";
            }

            auto response = result.parseJson();
            successCallback(HelixGlobalBadges(response));
            return Success;
        })
        .onError([failureCallback](auto result) {
            auto obj = result.parseJson();
            auto message = obj.value("message").toString();

            switch (result.status())
            {
                case 401: {
                    failureCallback(Error::Forwarded, message);
                }
                break;

                default: {
                    qCWarning(chatterinoTwitch)
                        << "Helix global badges, unhandled error data:"
                        << result.status() << result.getData() << obj;
                    failureCallback(Error::Unknown, message);
                }
                break;
            }
        })
        .execute();
}

// Badges for the `broadcasterID` channel
// https://dev.twitch.tv/docs/api/reference/#get-channel-chat-badges
void Helix::getChannelBadges(
    QString broadcasterID, ResultCallback<HelixChannelBadges> successCallback,
    FailureCallback<HelixGetChannelBadgesError, QString> failureCallback)
{
    using Error = HelixGetChannelBadgesError;

    QUrlQuery urlQuery;
    urlQuery.addQueryItem("broadcaster_id", broadcasterID);

    this->makeGet("chat/badges", urlQuery)
        .onSuccess([successCallback](auto result) -> Outcome {
            if (result.status() != 200)
            {
                qCWarning(chatterinoTwitch)
                    << "Success result for getting badges was "
                    << result.status() << "but we expected it to be 200";
            }

            auto response = result.parseJson();
            successCallback(HelixChannelBadges(response));
            return Success;
        })
        .onError([failureCallback](auto result) {
            auto obj = result.parseJson();
            auto message = obj.value("message").toString();

            switch (result.status())
            {
                case 400:
                case 401: {
                    failureCallback(Error::Forwarded, message);
                }
                break;

                default: {
                    qCWarning(chatterinoTwitch)
                        << "Helix channel badges, unhandled error data:"
                        << result.status() << result.getData() << obj;
                    failureCallback(Error::Unknown, message);
                }
                break;
            }
        })
        .execute();
}

// https://dev.twitch.tv/docs/api/reference/#update-shield-mode-status
void Helix::updateShieldMode(
    QString broadcasterID, QString moderatorID, bool isActive,
    ResultCallback<HelixShieldModeStatus> successCallback,
    FailureCallback<HelixUpdateShieldModeError, QString> failureCallback)
{
    using Error = HelixUpdateShieldModeError;

    QUrlQuery urlQuery;
    urlQuery.addQueryItem("broadcaster_id", broadcasterID);
    urlQuery.addQueryItem("moderator_id", moderatorID);

    QJsonObject payload;
    payload["is_active"] = isActive;

    this->makePut("moderation/shield_mode", urlQuery)
        .json(payload)
        .onSuccess([successCallback](auto result) -> Outcome {
            if (result.status() != 200)
            {
                qCWarning(chatterinoTwitch)
                    << "Success result for updating shield mode was "
                    << result.status() << "but we expected it to be 200";
            }

            const auto response = result.parseJson();
            successCallback(
                HelixShieldModeStatus(response["data"][0].toObject()));
            return Success;
        })
        .onError([failureCallback](auto result) {
            const auto obj = result.parseJson();
            auto message = obj["message"].toString();

            switch (result.status())
            {
                case 400: {
                    if (message.startsWith("Missing scope",
                                           Qt::CaseInsensitive))
                    {
                        failureCallback(Error::UserMissingScope, message);
                    }
                }
                case 401: {
                    failureCallback(Error::Forwarded, message);
                }
                break;
                case 403: {
                    if (message.startsWith(
                            "Requester does not have permissions",
                            Qt::CaseInsensitive))
                    {
                        failureCallback(Error::MissingPermission, message);
                        break;
                    }
                }

                default: {
                    qCWarning(chatterinoTwitch)
                        << "Helix shield mode, unhandled error data:"
                        << result.status() << result.getData() << obj;
                    failureCallback(Error::Unknown, message);
                }
                break;
            }
        })
        .execute();
}

<<<<<<< HEAD
// https://dev.twitch.tv/docs/api/reference/#send-a-shoutout
void Helix::sendShoutout(
    QString fromBroadcasterID, QString toBroadcasterID, QString moderatorID,
    ResultCallback<> successCallback,
    FailureCallback<HelixSendShoutoutError, QString> failureCallback)
{
    using Error = HelixSendShoutoutError;

    QUrlQuery urlQuery;
    urlQuery.addQueryItem("from_broadcaster_id", fromBroadcasterID);
    urlQuery.addQueryItem("to_broadcaster_id", toBroadcasterID);
    urlQuery.addQueryItem("moderator_id", moderatorID);

    this->makeRequest("chat/shoutouts", urlQuery)
        .type(NetworkRequestType::Post)
        .header("Content-Type", "application/json")
        .onSuccess([successCallback](NetworkResult result) -> Outcome {
            if (result.status() != 204)
            {
                qCWarning(chatterinoTwitch)
                    << "Success result for sending shoutout was "
                    << result.status() << "but we expected it to be 204";
            }

            successCallback();
            return Success;
        })
        .onError([failureCallback](NetworkResult result) -> void {
            const auto obj = result.parseJson();
            auto message = obj["message"].toString();

            switch (result.status())
            {
                case 400: {
                    if (message.startsWith("The broadcaster may not give "
                                           "themselves a Shoutout.",
                                           Qt::CaseInsensitive))
                    {
                        failureCallback(Error::UserIsBroadcaster, message);
                    }
                    else if (message.startsWith(
                                 "The broadcaster is not streaming live or "
                                 "does not have one or more viewers.",
                                 Qt::CaseInsensitive))
                    {
                        failureCallback(Error::BroadcasterNotLive, message);
                    }
                    else
                    {
                        failureCallback(Error::UserNotAuthorized, message);
                    }
                }
                break;

                case 401: {
                    if (message.startsWith("Missing scope",
                                           Qt::CaseInsensitive))
                    {
                        failureCallback(Error::UserMissingScope, message);
                    }
                    else
                    {
                        failureCallback(Error::UserNotAuthorized, message);
                    }
                }
                break;

                case 403: {
                    failureCallback(Error::UserNotAuthorized, message);
                }
                break;

                case 429: {
                    failureCallback(Error::Ratelimited, message);
                }
                break;

                case 500: {
                    // Helix returns 500 when user is not mod,
                    if (message.isEmpty())
                    {
                        failureCallback(Error::Unknown, "Empty message");
                    }
                    else
                    {
                        failureCallback(Error::Unknown, message);
                    }
                }
                break;

                default: {
                    qCWarning(chatterinoTwitch)
                        << "Helix send shoutout, unhandled error data:"
                        << result.status() << result.getData() << obj;
                    failureCallback(Error::Unknown, message);
                }
            }
        })
        .execute();
}

NetworkRequest Helix::makeRequest(QString url, QUrlQuery urlQuery)
=======
NetworkRequest Helix::makeRequest(const QString &url, const QUrlQuery &urlQuery,
                                  NetworkRequestType type)
>>>>>>> 5d0bdc19
{
    assert(!url.startsWith("/"));

    if (this->clientId.isEmpty())
    {
        qCDebug(chatterinoTwitch)
            << "Helix::makeRequest called without a client ID set BabyRage";
        // return boost::none;
    }

    if (this->oauthToken.isEmpty())
    {
        qCDebug(chatterinoTwitch)
            << "Helix::makeRequest called without an oauth token set BabyRage";
        // return boost::none;
    }

    const QString baseUrl("https://api.twitch.tv/helix/");

    QUrl fullUrl(baseUrl + url);

    fullUrl.setQuery(urlQuery);

    return NetworkRequest(fullUrl, type)
        .timeout(5 * 1000)
        .header("Accept", "application/json")
        .header("Client-ID", this->clientId)
        .header("Authorization", "Bearer " + this->oauthToken);
}

NetworkRequest Helix::makeGet(const QString &url, const QUrlQuery &urlQuery)
{
    return this->makeRequest(url, urlQuery, NetworkRequestType::Get);
}

NetworkRequest Helix::makeDelete(const QString &url, const QUrlQuery &urlQuery)
{
    return this->makeRequest(url, urlQuery, NetworkRequestType::Delete);
}

NetworkRequest Helix::makePost(const QString &url, const QUrlQuery &urlQuery)
{
    return this->makeRequest(url, urlQuery, NetworkRequestType::Post);
}

NetworkRequest Helix::makePut(const QString &url, const QUrlQuery &urlQuery)
{
    return this->makeRequest(url, urlQuery, NetworkRequestType::Put);
}

NetworkRequest Helix::makePatch(const QString &url, const QUrlQuery &urlQuery)
{
    return this->makeRequest(url, urlQuery, NetworkRequestType::Patch);
}

void Helix::update(QString clientId, QString oauthToken)
{
    this->clientId = std::move(clientId);
    this->oauthToken = std::move(oauthToken);
}

void Helix::initialize()
{
    assert(instance == nullptr);

    initializeHelix(new Helix());
}

void initializeHelix(IHelix *_instance)
{
    assert(_instance != nullptr);

    instance = _instance;
}

IHelix *getHelix()
{
    assert(instance != nullptr);

    return instance;
}

}  // namespace chatterino<|MERGE_RESOLUTION|>--- conflicted
+++ resolved
@@ -2597,7 +2597,6 @@
         .execute();
 }
 
-<<<<<<< HEAD
 // https://dev.twitch.tv/docs/api/reference/#send-a-shoutout
 void Helix::sendShoutout(
     QString fromBroadcasterID, QString toBroadcasterID, QString moderatorID,
@@ -2699,11 +2698,8 @@
         .execute();
 }
 
-NetworkRequest Helix::makeRequest(QString url, QUrlQuery urlQuery)
-=======
 NetworkRequest Helix::makeRequest(const QString &url, const QUrlQuery &urlQuery,
                                   NetworkRequestType type)
->>>>>>> 5d0bdc19
 {
     assert(!url.startsWith("/"));
 
