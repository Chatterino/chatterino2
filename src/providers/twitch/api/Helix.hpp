--- conflicted
+++ resolved
@@ -135,7 +135,17 @@
     }
 };
 
-<<<<<<< HEAD
+struct HelixClip {
+    QString id;  // clip slug
+    QString editUrl;
+
+    explicit HelixClip(QJsonObject jsonObject)
+        : id(jsonObject.value("id").toString())
+        , editUrl(jsonObject.value("edit_url").toString())
+    {
+    }
+};
+
 struct HelixStreamMarker {
     QString createdAt;
     QString description;
@@ -147,19 +157,6 @@
         , description(jsonObject.value("description").toString())
         , id(jsonObject.value("id").toString())
         , positionSeconds(jsonObject.value("position_seconds").toInt())
-
-    {
-    }
-};
-
-=======
-struct HelixClip {
-    QString id;  // clip slug
-    QString editUrl;
-
-    explicit HelixClip(QJsonObject jsonObject)
-        : id(jsonObject.value("id").toString())
-        , editUrl(jsonObject.value("edit_url").toString())
     {
     }
 };
@@ -170,7 +167,6 @@
     UserNotAuthenticated,
 };
 
->>>>>>> cfcac99a
 class Helix final : boost::noncopyable
 {
 public:
@@ -231,18 +227,16 @@
                       std::function<void()> successCallback,
                       HelixFailureCallback failureCallback);
 
-<<<<<<< HEAD
-    // https://dev.twitch.tv/docs/api/reference/#create-stream-marker
-    void createStreamMarker(QString broadcasterId, QString description,
-                            ResultCallback<HelixStreamMarker> successCallback,
-                            HelixFailureCallback failureCallback);
-=======
     // https://dev.twitch.tv/docs/api/reference#create-clip
     void createClip(QString channelId,
                     ResultCallback<HelixClip> successCallback,
                     std::function<void(HelixClipError)> failureCallback,
                     std::function<void()> finallyCallback);
->>>>>>> cfcac99a
+
+    // https://dev.twitch.tv/docs/api/reference/#create-stream-marker
+    void createStreamMarker(QString broadcasterId, QString description,
+                            ResultCallback<HelixStreamMarker> successCallback,
+                            HelixFailureCallback failureCallback);
 
     void update(QString clientId, QString oauthToken);
 
