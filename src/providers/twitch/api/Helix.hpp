--- conflicted
+++ resolved
@@ -165,17 +165,6 @@
     }
 };
 
-<<<<<<< HEAD
-struct HelixIgnore {
-    QString userId;
-    QString userName;
-    QString displayName;
-
-    explicit HelixIgnore(QJsonObject jsonObject)
-        : userId(jsonObject.value("user_id").toString())
-        , userName(jsonObject.value("user_login").toString())
-        , displayName(jsonObject.value("display_name").toString())
-=======
 struct HelixStreamMarker {
     QString createdAt;
     QString description;
@@ -187,7 +176,19 @@
         , description(jsonObject.value("description").toString())
         , id(jsonObject.value("id").toString())
         , positionSeconds(jsonObject.value("position_seconds").toInt())
->>>>>>> 369ffbfd
+    {
+    }
+};
+
+struct HelixIgnore {
+    QString userId;
+    QString userName;
+    QString displayName;
+
+    explicit HelixIgnore(QJsonObject jsonObject)
+        : userId(jsonObject.value("user_id").toString())
+        , userName(jsonObject.value("user_login").toString())
+        , displayName(jsonObject.value("display_name").toString())
     {
     }
 };
@@ -275,27 +276,25 @@
                     ResultCallback<HelixChannel> successCallback,
                     HelixFailureCallback failureCallback);
 
-<<<<<<< HEAD
-    // https://dev.twitch.tv/docs/api/reference#get-user-block-list
-    void loadIgnores(QString userId,
-                     ResultCallback<std::vector<HelixIgnore>> successCallback,
-                     HelixFailureCallback failureCallback);
-
-    // https://dev.twitch.tv/docs/api/reference#block-user
-    void blockUser(QString targetUserId, std::function<void()> successCallback,
-                   HelixFailureCallback failureCallback);
-
-    // https://dev.twitch.tv/docs/api/reference#unblock-user
-    void unblockUser(QString targetUserId,
-                     std::function<void()> successCallback,
-                     HelixFailureCallback failureCallback);
-=======
     // https://dev.twitch.tv/docs/api/reference/#create-stream-marker
     void createStreamMarker(
         QString broadcasterId, QString description,
         ResultCallback<HelixStreamMarker> successCallback,
         std::function<void(HelixStreamMarkerError)> failureCallback);
->>>>>>> 369ffbfd
+
+    // https://dev.twitch.tv/docs/api/reference#get-user-block-list
+    void loadIgnores(QString userId,
+                     ResultCallback<std::vector<HelixIgnore>> successCallback,
+                     HelixFailureCallback failureCallback);
+
+    // https://dev.twitch.tv/docs/api/reference#block-user
+    void blockUser(QString targetUserId, std::function<void()> successCallback,
+                   HelixFailureCallback failureCallback);
+
+    // https://dev.twitch.tv/docs/api/reference#unblock-user
+    void unblockUser(QString targetUserId,
+                     std::function<void()> successCallback,
+                     HelixFailureCallback failureCallback);
 
     void update(QString clientId, QString oauthToken);
 
