#pragma once

#include "common/NetworkRequest.hpp"

#include <QJsonArray>
#include <QString>
#include <QStringList>
#include <QUrl>
#include <QUrlQuery>
#include <boost/noncopyable.hpp>
#include <boost/optional.hpp>

#include <functional>
#include <vector>

namespace chatterino {

using HelixFailureCallback = std::function<void()>;
template <typename... T>
using ResultCallback = std::function<void(T...)>;

struct HelixUser {
    QString id;
    QString login;
    QString displayName;
    QString createdAt;
    QString description;
    QString profileImageUrl;
    int viewCount;

    explicit HelixUser(QJsonObject jsonObject)
        : id(jsonObject.value("id").toString())
        , login(jsonObject.value("login").toString())
        , displayName(jsonObject.value("display_name").toString())
        , createdAt(jsonObject.value("created_at").toString())
        , description(jsonObject.value("description").toString())
        , profileImageUrl(jsonObject.value("profile_image_url").toString())
        , viewCount(jsonObject.value("view_count").toInt())
    {
    }
};

struct HelixUsersFollowsRecord {
    QString fromId;
    QString fromName;
    QString toId;
    QString toName;
    QString followedAt;  // date time object

    HelixUsersFollowsRecord()
        : fromId("")
        , fromName("")
        , toId("")
        , toName("")
        , followedAt("")
    {
    }

    explicit HelixUsersFollowsRecord(QJsonObject jsonObject)
        : fromId(jsonObject.value("from_id").toString())
        , fromName(jsonObject.value("from_name").toString())
        , toId(jsonObject.value("to_id").toString())
        , toName(jsonObject.value("to_name").toString())
        , followedAt(jsonObject.value("followed_at").toString())
    {
    }
};

struct HelixUsersFollowsResponse {
    int total;
    std::vector<HelixUsersFollowsRecord> data;
    explicit HelixUsersFollowsResponse(QJsonObject jsonObject)
        : total(jsonObject.value("total").toInt())
    {
        const auto &jsonData = jsonObject.value("data").toArray();
        std::transform(jsonData.begin(), jsonData.end(),
                       std::back_inserter(this->data),
                       [](const QJsonValue &record) {
                           return HelixUsersFollowsRecord(record.toObject());
                       });
    }
};

struct HelixStream {
    QString id;  // stream id
    QString userId;
    QString userName;
    QString gameId;
    QString type;
    QString title;
    int viewerCount;
    QString startedAt;
    QString language;
    QString thumbnailUrl;

    HelixStream()
        : id("")
        , userId("")
        , userName("")
        , gameId("")
        , type("")
        , title("")
        , viewerCount()
        , startedAt("")
        , language("")
        , thumbnailUrl("")
    {
    }

    explicit HelixStream(QJsonObject jsonObject)
        : id(jsonObject.value("id").toString())
        , userId(jsonObject.value("user_id").toString())
        , userName(jsonObject.value("user_name").toString())
        , gameId(jsonObject.value("game_id").toString())
        , type(jsonObject.value("type").toString())
        , title(jsonObject.value("title").toString())
        , viewerCount(jsonObject.value("viewer_count").toInt())
        , startedAt(jsonObject.value("started_at").toString())
        , language(jsonObject.value("language").toString())
        , thumbnailUrl(jsonObject.value("thumbnail_url").toString())
    {
    }
};

struct HelixGame {
    QString id;  // stream id
    QString name;
    QString boxArtUrl;

    explicit HelixGame(QJsonObject jsonObject)
        : id(jsonObject.value("id").toString())
        , name(jsonObject.value("name").toString())
        , boxArtUrl(jsonObject.value("box_art_url").toString())
    {
    }
};

struct HelixClip {
    QString id;  // clip slug
    QString editUrl;

    explicit HelixClip(QJsonObject jsonObject)
        : id(jsonObject.value("id").toString())
        , editUrl(jsonObject.value("edit_url").toString())
    {
    }
};

class Helix final : boost::noncopyable
{
public:
    // https://dev.twitch.tv/docs/api/reference#get-users
    void fetchUsers(QStringList userIds, QStringList userLogins,
                    ResultCallback<std::vector<HelixUser>> successCallback,
                    HelixFailureCallback failureCallback);
    void getUserByName(QString userName,
                       ResultCallback<HelixUser> successCallback,
                       HelixFailureCallback failureCallback);
    void getUserById(QString userId, ResultCallback<HelixUser> successCallback,
                     HelixFailureCallback failureCallback);

    // https://dev.twitch.tv/docs/api/reference#get-users-follows
    void fetchUsersFollows(
        QString fromId, QString toId,
        ResultCallback<HelixUsersFollowsResponse> successCallback,
        HelixFailureCallback failureCallback);

    void getUserFollowers(
        QString userId,
        ResultCallback<HelixUsersFollowsResponse> successCallback,
        HelixFailureCallback failureCallback);

    void getUserFollow(
        QString userId, QString targetId,
        ResultCallback<bool, HelixUsersFollowsRecord> successCallback,
        HelixFailureCallback failureCallback);

    // https://dev.twitch.tv/docs/api/reference#get-streams
    void fetchStreams(QStringList userIds, QStringList userLogins,
                      ResultCallback<std::vector<HelixStream>> successCallback,
                      HelixFailureCallback failureCallback);

    void getStreamById(QString userId,
                       ResultCallback<bool, HelixStream> successCallback,
                       HelixFailureCallback failureCallback);

    void getStreamByName(QString userName,
                         ResultCallback<bool, HelixStream> successCallback,
                         HelixFailureCallback failureCallback);

    // https://dev.twitch.tv/docs/api/reference#get-games
    void fetchGames(QStringList gameIds, QStringList gameNames,
                    ResultCallback<std::vector<HelixGame>> successCallback,
                    HelixFailureCallback failureCallback);

    void getGameById(QString gameId, ResultCallback<HelixGame> successCallback,
                     HelixFailureCallback failureCallback);

<<<<<<< HEAD
    // https://dev.twitch.tv/docs/api/reference#create-clip
    void createClip(QString channelId,
                    ResultCallback<HelixClip> successCallback,
                    HelixFailureCallback failureCallback);

=======
    void followUser(QString userId, QString targetId,
                    std::function<void()> successCallback,
                    HelixFailureCallback failureCallback);

    void unfollowUser(QString userId, QString targetlId,
                      std::function<void()> successCallback,
                      HelixFailureCallback failureCallback);

>>>>>>> 22d6aa8d
    void update(QString clientId, QString oauthToken);

    static void initialize();

private:
    NetworkRequest makeRequest(QString url, QUrlQuery urlQuery);

    QString clientId;
    QString oauthToken;
};

Helix *getHelix();

}  // namespace chatterino<|MERGE_RESOLUTION|>--- conflicted
+++ resolved
@@ -196,22 +196,21 @@
     void getGameById(QString gameId, ResultCallback<HelixGame> successCallback,
                      HelixFailureCallback failureCallback);
 
-<<<<<<< HEAD
+    // https://dev.twitch.tv/docs/api/reference#create-user-follows
+    void followUser(QString userId, QString targetId,
+                    std::function<void()> successCallback,
+                    HelixFailureCallback failureCallback);
+
+    // https://dev.twitch.tv/docs/api/reference#delete-user-follows
+    void unfollowUser(QString userId, QString targetlId,
+                      std::function<void()> successCallback,
+                      HelixFailureCallback failureCallback);
+
     // https://dev.twitch.tv/docs/api/reference#create-clip
     void createClip(QString channelId,
                     ResultCallback<HelixClip> successCallback,
                     HelixFailureCallback failureCallback);
 
-=======
-    void followUser(QString userId, QString targetId,
-                    std::function<void()> successCallback,
-                    HelixFailureCallback failureCallback);
-
-    void unfollowUser(QString userId, QString targetlId,
-                      std::function<void()> successCallback,
-                      HelixFailureCallback failureCallback);
-
->>>>>>> 22d6aa8d
     void update(QString clientId, QString oauthToken);
 
     static void initialize();
