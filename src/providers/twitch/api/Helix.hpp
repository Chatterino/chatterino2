--- conflicted
+++ resolved
@@ -391,26 +391,16 @@
     Forwarded,
 };
 
-<<<<<<< HEAD
-enum class HelixStartRaidError {
+enum class HelixRemoveChannelVIPError {
     Unknown,
     UserMissingScope,
     UserNotAuthorized,
-    CantRaidYourself,
-=======
-enum class HelixRemoveChannelVIPError {
-    Unknown,
-    UserMissingScope,
-    UserNotAuthorized,
->>>>>>> 2deed8e1
     Ratelimited,
 
     // The error message is forwarded directly from the Twitch API
     Forwarded,
 };
 
-<<<<<<< HEAD
-=======
 // These changes are from the helix-command-migration/unban-untimeout branch
 enum class HelixUnbanUserError {
     Unknown,
@@ -424,7 +414,17 @@
     Forwarded,
 };  // These changes are from the helix-command-migration/unban-untimeout branch
 
->>>>>>> 2deed8e1
+enum class HelixStartRaidError {  // /raid
+    Unknown,
+    UserMissingScope,
+    UserNotAuthorized,
+    CantRaidYourself,
+    Ratelimited,
+
+    // The error message is forwarded directly from the Twitch API
+    Forwarded,
+};  // /raid
+
 class IHelix
 {
 public:
@@ -585,13 +585,6 @@
         QString broadcasterID, QString userID, ResultCallback<> successCallback,
         FailureCallback<HelixAddChannelVIPError, QString> failureCallback) = 0;
 
-<<<<<<< HEAD
-    // https://dev.twitch.tv/docs/api/reference#start-a-raid
-    virtual void startRaid(
-        QString fromBroadcasterID, QString toBroadcasterID,
-        ResultCallback<> successCallback,
-        FailureCallback<HelixStartRaidError, QString> failureCallback) = 0;
-=======
     // https://dev.twitch.tv/docs/api/reference#remove-channel-vip
     virtual void removeChannelVIP(
         QString broadcasterID, QString userID, ResultCallback<> successCallback,
@@ -606,7 +599,13 @@
         ResultCallback<> successCallback,
         FailureCallback<HelixUnbanUserError, QString> failureCallback) = 0;
     // These changes are from the helix-command-migration/unban-untimeout branch
->>>>>>> 2deed8e1
+
+    // https://dev.twitch.tv/docs/api/reference#start-a-raid
+    virtual void startRaid(
+        QString fromBroadcasterID, QString toBroadcasterID,
+        ResultCallback<> successCallback,
+        FailureCallback<HelixStartRaidError, QString> failureCallback) = 0;
+    // https://dev.twitch.tv/docs/api/reference#start-a-raid
 
     virtual void update(QString clientId, QString oauthToken) = 0;
 };
@@ -762,13 +761,6 @@
                        FailureCallback<HelixAddChannelVIPError, QString>
                            failureCallback) final;
 
-<<<<<<< HEAD
-    // https://dev.twitch.tv/docs/api/reference#start-a-raid
-    void startRaid(
-        QString fromBroadcasterID, QString toBroadcasterID,
-        ResultCallback<> successCallback,
-        FailureCallback<HelixStartRaidError, QString> failureCallback) final;
-=======
     // https://dev.twitch.tv/docs/api/reference#remove-channel-vip
     void removeChannelVIP(QString broadcasterID, QString userID,
                           ResultCallback<> successCallback,
@@ -783,7 +775,13 @@
         ResultCallback<> successCallback,
         FailureCallback<HelixUnbanUserError, QString> failureCallback) final;
     // These changes are from the helix-command-migration/unban-untimeout branch
->>>>>>> 2deed8e1
+
+    // https://dev.twitch.tv/docs/api/reference#start-a-raid
+    void startRaid(
+        QString fromBroadcasterID, QString toBroadcasterID,
+        ResultCallback<> successCallback,
+        FailureCallback<HelixStartRaidError, QString> failureCallback) final;
+    // https://dev.twitch.tv/docs/api/reference#start-a-raid
 
     void update(QString clientId, QString oauthToken) final;
 
