#pragma once

#include "common/Aliases.hpp"
#include "common/NetworkRequest.hpp"
#include "providers/twitch/TwitchEmotes.hpp"

#include <QJsonArray>
#include <QString>
#include <QStringList>
#include <QUrl>
#include <QUrlQuery>
#include <unordered_set>
#include <boost/optional.hpp>

#include <functional>
#include <vector>

namespace chatterino {

using HelixFailureCallback = std::function<void()>;
template <typename... T>
using ResultCallback = std::function<void(T...)>;

struct HelixUser {
    QString id;
    QString login;
    QString displayName;
    QString createdAt;
    QString description;
    QString profileImageUrl;

    explicit HelixUser(QJsonObject jsonObject)
        : id(jsonObject.value("id").toString())
        , login(jsonObject.value("login").toString())
        , displayName(jsonObject.value("display_name").toString())
        , createdAt(jsonObject.value("created_at").toString())
        , description(jsonObject.value("description").toString())
        , profileImageUrl(jsonObject.value("profile_image_url").toString())
    {
    }
};

struct HelixUsersFollowsRecord {
    QString fromId;
    QString fromName;
    QString toId;
    QString toName;
    QString followedAt;  // date time object

    HelixUsersFollowsRecord()
        : fromId("")
        , fromName("")
        , toId("")
        , toName("")
        , followedAt("")
    {
    }

    explicit HelixUsersFollowsRecord(QJsonObject jsonObject)
        : fromId(jsonObject.value("from_id").toString())
        , fromName(jsonObject.value("from_name").toString())
        , toId(jsonObject.value("to_id").toString())
        , toName(jsonObject.value("to_name").toString())
        , followedAt(jsonObject.value("followed_at").toString())
    {
    }
};

struct HelixUsersFollowsResponse {
    int total;
    std::vector<HelixUsersFollowsRecord> data;
    explicit HelixUsersFollowsResponse(QJsonObject jsonObject)
        : total(jsonObject.value("total").toInt())
    {
        const auto &jsonData = jsonObject.value("data").toArray();
        std::transform(jsonData.begin(), jsonData.end(),
                       std::back_inserter(this->data),
                       [](const QJsonValue &record) {
                           return HelixUsersFollowsRecord(record.toObject());
                       });
    }
};

struct HelixStream {
    QString id;  // stream id
    QString userId;
    QString userLogin;
    QString userName;
    QString gameId;
    QString gameName;
    QString type;
    QString title;
    int viewerCount;
    QString startedAt;
    QString language;
    QString thumbnailUrl;

    HelixStream()
        : id("")
        , userId("")
        , userLogin("")
        , userName("")
        , gameId("")
        , gameName("")
        , type("")
        , title("")
        , viewerCount()
        , startedAt("")
        , language("")
        , thumbnailUrl("")
    {
    }

    explicit HelixStream(QJsonObject jsonObject)
        : id(jsonObject.value("id").toString())
        , userId(jsonObject.value("user_id").toString())
        , userLogin(jsonObject.value("user_login").toString())
        , userName(jsonObject.value("user_name").toString())
        , gameId(jsonObject.value("game_id").toString())
        , gameName(jsonObject.value("game_name").toString())
        , type(jsonObject.value("type").toString())
        , title(jsonObject.value("title").toString())
        , viewerCount(jsonObject.value("viewer_count").toInt())
        , startedAt(jsonObject.value("started_at").toString())
        , language(jsonObject.value("language").toString())
        , thumbnailUrl(jsonObject.value("thumbnail_url").toString())
    {
    }
};

struct HelixGame {
    QString id;  // stream id
    QString name;
    QString boxArtUrl;

    explicit HelixGame(QJsonObject jsonObject)
        : id(jsonObject.value("id").toString())
        , name(jsonObject.value("name").toString())
        , boxArtUrl(jsonObject.value("box_art_url").toString())
    {
    }
};

struct HelixClip {
    QString id;  // clip slug
    QString editUrl;

    explicit HelixClip(QJsonObject jsonObject)
        : id(jsonObject.value("id").toString())
        , editUrl(jsonObject.value("edit_url").toString())
    {
    }
};

struct HelixChannel {
    QString userId;
    QString name;
    QString language;
    QString gameId;
    QString gameName;
    QString title;

    explicit HelixChannel(QJsonObject jsonObject)
        : userId(jsonObject.value("broadcaster_id").toString())
        , name(jsonObject.value("broadcaster_name").toString())
        , language(jsonObject.value("broadcaster_language").toString())
        , gameId(jsonObject.value("game_id").toString())
        , gameName(jsonObject.value("game_name").toString())
        , title(jsonObject.value("title").toString())
    {
    }
};

struct HelixStreamMarker {
    QString createdAt;
    QString description;
    QString id;
    int positionSeconds;

    explicit HelixStreamMarker(QJsonObject jsonObject)
        : createdAt(jsonObject.value("created_at").toString())
        , description(jsonObject.value("description").toString())
        , id(jsonObject.value("id").toString())
        , positionSeconds(jsonObject.value("position_seconds").toInt())
    {
    }
};

struct HelixBlock {
    QString userId;
    QString userName;
    QString displayName;

    explicit HelixBlock(QJsonObject jsonObject)
        : userId(jsonObject.value("user_id").toString())
        , userName(jsonObject.value("user_login").toString())
        , displayName(jsonObject.value("display_name").toString())
    {
    }
};

struct HelixCheermoteImage {
    Url imageURL1x;
    Url imageURL2x;
    Url imageURL4x;

    explicit HelixCheermoteImage(QJsonObject jsonObject)
        : imageURL1x(Url{jsonObject.value("1").toString()})
        , imageURL2x(Url{jsonObject.value("2").toString()})
        , imageURL4x(Url{jsonObject.value("4").toString()})
    {
    }
};

struct HelixCheermoteTier {
    QString id;
    QString color;
    int minBits;
    HelixCheermoteImage darkAnimated;
    HelixCheermoteImage darkStatic;
    HelixCheermoteImage lightAnimated;
    HelixCheermoteImage lightStatic;

    explicit HelixCheermoteTier(QJsonObject jsonObject)
        : id(jsonObject.value("id").toString())
        , color(jsonObject.value("color").toString())
        , minBits(jsonObject.value("min_bits").toInt())
        , darkAnimated(jsonObject.value("images")
                           .toObject()
                           .value("dark")
                           .toObject()
                           .value("animated")
                           .toObject())
        , darkStatic(jsonObject.value("images")
                         .toObject()
                         .value("dark")
                         .toObject()
                         .value("static")
                         .toObject())
        , lightAnimated(jsonObject.value("images")
                            .toObject()
                            .value("light")
                            .toObject()
                            .value("animated")
                            .toObject())
        , lightStatic(jsonObject.value("images")
                          .toObject()
                          .value("light")
                          .toObject()
                          .value("static")
                          .toObject())
    {
    }
};

struct HelixCheermoteSet {
    QString prefix;
    QString type;
    std::vector<HelixCheermoteTier> tiers;

    explicit HelixCheermoteSet(QJsonObject jsonObject)
        : prefix(jsonObject.value("prefix").toString())
        , type(jsonObject.value("type").toString())
    {
        for (const auto &tier : jsonObject.value("tiers").toArray())
        {
            this->tiers.emplace_back(tier.toObject());
        }
    }
};

struct HelixEmoteSetData {
    QString setId;
    QString ownerId;
    QString emoteType;

    explicit HelixEmoteSetData(QJsonObject jsonObject)
        : setId(jsonObject.value("emote_set_id").toString())
        , ownerId(jsonObject.value("owner_id").toString())
        , emoteType(jsonObject.value("emote_type").toString())
    {
    }
};

struct HelixChannelEmote {
    const QString emoteId;
    const QString name;
    const QString type;
    const QString setId;
    const QString url;

    explicit HelixChannelEmote(QJsonObject jsonObject)
        : emoteId(jsonObject.value("id").toString())
        , name(jsonObject.value("name").toString())
        , type(jsonObject.value("emote_type").toString())
        , setId(jsonObject.value("emote_set_id").toString())
        , url(QString(TWITCH_EMOTE_TEMPLATE)
                  .replace("{id}", this->emoteId)
                  .replace("{scale}", "3.0"))
    {
    }
};

struct HelixChatSettings {
    const QString broadcasterId;
    const bool emoteMode;
    // boost::none if disabled
    const boost::optional<int> followerModeDuration;  // time in minutes
    const boost::optional<int>
        nonModeratorChatDelayDuration;            // time in seconds
    const boost::optional<int> slowModeWaitTime;  // time in seconds
    const bool subscriberMode;
    const bool uniqueChatMode;

    explicit HelixChatSettings(QJsonObject jsonObject)
        : broadcasterId(jsonObject.value("broadcaster_id").toString())
        , emoteMode(jsonObject.value("emote_mode").toBool())
        , followerModeDuration(boost::make_optional(
              jsonObject.value("follower_mode").toBool(),
              jsonObject.value("follower_mode_duration").toInt()))
        , nonModeratorChatDelayDuration(boost::make_optional(
              jsonObject.value("non_moderator_chat_delay").toBool(),
              jsonObject.value("non_moderator_chat_delay_duration").toInt()))
        , slowModeWaitTime(boost::make_optional(
              jsonObject.value("slow_mode").toBool(),
              jsonObject.value("slow_mode_wait_time").toInt()))
        , subscriberMode(jsonObject.value("subscriber_mode").toBool())
        , uniqueChatMode(jsonObject.value("unique_chat_mode").toBool())
    {
    }
};

<<<<<<< HEAD
class HelixChatterList {
    public:
        std::unordered_set<QString> chatters;
        int total;

        // Initialize with data from /chatters
        HelixChatterList(const QJsonObject &response);
};

=======
struct HelixVip {
    QString userId;
    QString userName;
    QString userLogin;

    explicit HelixVip(const QJsonObject &jsonObject)
        : userId(jsonObject.value("user_id").toString())
        , userName(jsonObject.value("user_name").toString())
        , userLogin(jsonObject.value("user_login").toString())
    {
    }
};

// TODO(jammehcow): when implementing mod list, just alias HelixVip to HelixMod
//   as they share the same model.
//   Alternatively, rename base struct to HelixUser or something and alias both

>>>>>>> ceecc7ef
enum class HelixAnnouncementColor {
    Blue,
    Green,
    Orange,
    Purple,

    // this is the executor's chat color
    Primary,
};

enum class HelixClipError {
    Unknown,
    ClipsDisabled,
    UserNotAuthenticated,
};

enum class HelixStreamMarkerError {
    Unknown,
    UserNotAuthorized,
    UserNotAuthenticated,
};

enum class HelixAutoModMessageError {
    Unknown,
    MessageAlreadyProcessed,
    UserNotAuthenticated,
    UserNotAuthorized,
    MessageNotFound,
};

enum class HelixUpdateUserChatColorError {
    Unknown,
    UserMissingScope,
    InvalidColor,

    // The error message is forwarded directly from the Twitch API
    Forwarded,
};

enum class HelixDeleteChatMessagesError {
    Unknown,
    UserMissingScope,
    UserNotAuthenticated,
    UserNotAuthorized,
    MessageUnavailable,

    // The error message is forwarded directly from the Twitch API
    Forwarded,
};

enum class HelixSendChatAnnouncementError {
    Unknown,
    UserMissingScope,

    // The error message is forwarded directly from the Twitch API
    Forwarded,
};

enum class HelixAddChannelModeratorError {
    Unknown,
    UserMissingScope,
    UserNotAuthorized,
    Ratelimited,
    TargetAlreadyModded,
    TargetIsVIP,

    // The error message is forwarded directly from the Twitch API
    Forwarded,
};

enum class HelixRemoveChannelModeratorError {
    Unknown,
    UserMissingScope,
    UserNotAuthorized,
    TargetNotModded,
    Ratelimited,

    // The error message is forwarded directly from the Twitch API
    Forwarded,
};

enum class HelixAddChannelVIPError {
    Unknown,
    UserMissingScope,
    UserNotAuthorized,
    Ratelimited,

    // The error message is forwarded directly from the Twitch API
    Forwarded,
};

enum class HelixRemoveChannelVIPError {
    Unknown,
    UserMissingScope,
    UserNotAuthorized,
    Ratelimited,

    // The error message is forwarded directly from the Twitch API
    Forwarded,
};

// These changes are from the helix-command-migration/unban-untimeout branch
enum class HelixUnbanUserError {
    Unknown,
    UserMissingScope,
    UserNotAuthorized,
    Ratelimited,
    ConflictingOperation,
    TargetNotBanned,

    // The error message is forwarded directly from the Twitch API
    Forwarded,
};  // These changes are from the helix-command-migration/unban-untimeout branch

enum class HelixStartRaidError {  // /raid
    Unknown,
    UserMissingScope,
    UserNotAuthorized,
    CantRaidYourself,
    Ratelimited,

    // The error message is forwarded directly from the Twitch API
    Forwarded,
};  // /raid

enum class HelixCancelRaidError {  // /unraid
    Unknown,
    UserMissingScope,
    UserNotAuthorized,
    NoRaidPending,
    Ratelimited,

    // The error message is forwarded directly from the Twitch API
    Forwarded,
};  // /unraid

enum class HelixUpdateChatSettingsError {  // update chat settings
    Unknown,
    UserMissingScope,
    UserNotAuthorized,
    Ratelimited,
    Forbidden,
    OutOfRange,

    // The error message is forwarded directly from the Twitch API
    Forwarded,
};  // update chat settings

enum class HelixBanUserError {  // /timeout, /ban
    Unknown,
    UserMissingScope,
    UserNotAuthorized,
    Ratelimited,
    ConflictingOperation,
    TargetBanned,

    // The error message is forwarded directly from the Twitch API
    Forwarded,
};  // /timeout, /ban

enum class HelixWhisperError {  // /w
    Unknown,
    UserMissingScope,
    UserNotAuthorized,
    Ratelimited,
    NoVerifiedPhone,
    RecipientBlockedUser,
    WhisperSelf,

    // The error message is forwarded directly from the Twitch API
    Forwarded,
};  // /w

<<<<<<< HEAD
enum class HelixChattersError { // /chat/chatters
    Unknown,
    UserMissingScope,
    UserNotAuthorized,

    // The error message is forwarded directly from the Twitch API
    Forwarded,
}; // /chat/chatters
=======
enum class HelixListVIPsError {  // /vips
    Unknown,
    UserMissingScope,
    UserNotAuthorized,
    UserNotBroadcaster,
    Ratelimited,

    // The error message is forwarded directly from the Twitch API
    Forwarded,
};  // /vips
>>>>>>> ceecc7ef

class IHelix
{
public:
    template <typename... T>
    using FailureCallback = std::function<void(T...)>;

    // https://dev.twitch.tv/docs/api/reference#get-users
    virtual void fetchUsers(
        QStringList userIds, QStringList userLogins,
        ResultCallback<std::vector<HelixUser>> successCallback,
        HelixFailureCallback failureCallback) = 0;
    virtual void getUserByName(QString userName,
                               ResultCallback<HelixUser> successCallback,
                               HelixFailureCallback failureCallback) = 0;
    virtual void getUserById(QString userId,
                             ResultCallback<HelixUser> successCallback,
                             HelixFailureCallback failureCallback) = 0;

    // https://dev.twitch.tv/docs/api/reference#get-users-follows
    virtual void fetchUsersFollows(
        QString fromId, QString toId,
        ResultCallback<HelixUsersFollowsResponse> successCallback,
        HelixFailureCallback failureCallback) = 0;

    virtual void getUserFollowers(
        QString userId,
        ResultCallback<HelixUsersFollowsResponse> successCallback,
        HelixFailureCallback failureCallback) = 0;

    // https://dev.twitch.tv/docs/api/reference#get-streams
    virtual void fetchStreams(
        QStringList userIds, QStringList userLogins,
        ResultCallback<std::vector<HelixStream>> successCallback,
        HelixFailureCallback failureCallback,
        std::function<void()> finallyCallback) = 0;

    virtual void getStreamById(
        QString userId, ResultCallback<bool, HelixStream> successCallback,
        HelixFailureCallback failureCallback,
        std::function<void()> finallyCallback) = 0;

    virtual void getStreamByName(
        QString userName, ResultCallback<bool, HelixStream> successCallback,
        HelixFailureCallback failureCallback,
        std::function<void()> finallyCallback) = 0;

    // https://dev.twitch.tv/docs/api/reference#get-games
    virtual void fetchGames(
        QStringList gameIds, QStringList gameNames,
        ResultCallback<std::vector<HelixGame>> successCallback,
        HelixFailureCallback failureCallback) = 0;

    // https://dev.twitch.tv/docs/api/reference#search-categories
    virtual void searchGames(
        QString gameName,
        ResultCallback<std::vector<HelixGame>> successCallback,
        HelixFailureCallback failureCallback) = 0;

    virtual void getGameById(QString gameId,
                             ResultCallback<HelixGame> successCallback,
                             HelixFailureCallback failureCallback) = 0;

    // https://dev.twitch.tv/docs/api/reference#create-clip
    virtual void createClip(QString channelId,
                            ResultCallback<HelixClip> successCallback,
                            std::function<void(HelixClipError)> failureCallback,
                            std::function<void()> finallyCallback) = 0;

    // https://dev.twitch.tv/docs/api/reference#get-channel-information
    virtual void getChannel(QString broadcasterId,
                            ResultCallback<HelixChannel> successCallback,
                            HelixFailureCallback failureCallback) = 0;

    // https://dev.twitch.tv/docs/api/reference/#create-stream-marker
    virtual void createStreamMarker(
        QString broadcasterId, QString description,
        ResultCallback<HelixStreamMarker> successCallback,
        std::function<void(HelixStreamMarkerError)> failureCallback) = 0;

    // https://dev.twitch.tv/docs/api/reference#get-user-block-list
    virtual void loadBlocks(
        QString userId, ResultCallback<std::vector<HelixBlock>> successCallback,
        HelixFailureCallback failureCallback) = 0;

    // https://dev.twitch.tv/docs/api/reference#block-user
    virtual void blockUser(QString targetUserId,
                           std::function<void()> successCallback,
                           HelixFailureCallback failureCallback) = 0;

    // https://dev.twitch.tv/docs/api/reference#unblock-user
    virtual void unblockUser(QString targetUserId,
                             std::function<void()> successCallback,
                             HelixFailureCallback failureCallback) = 0;

    // https://dev.twitch.tv/docs/api/reference#modify-channel-information
    virtual void updateChannel(
        QString broadcasterId, QString gameId, QString language, QString title,
        std::function<void(NetworkResult)> successCallback,
        HelixFailureCallback failureCallback) = 0;

    // https://dev.twitch.tv/docs/api/reference#manage-held-automod-messages
    virtual void manageAutoModMessages(
        QString userID, QString msgID, QString action,
        std::function<void()> successCallback,
        std::function<void(HelixAutoModMessageError)> failureCallback) = 0;

    // https://dev.twitch.tv/docs/api/reference/#get-cheermotes
    virtual void getCheermotes(
        QString broadcasterId,
        ResultCallback<std::vector<HelixCheermoteSet>> successCallback,
        HelixFailureCallback failureCallback) = 0;

    // https://dev.twitch.tv/docs/api/reference#get-emote-sets
    virtual void getEmoteSetData(
        QString emoteSetId, ResultCallback<HelixEmoteSetData> successCallback,
        HelixFailureCallback failureCallback) = 0;

    // https://dev.twitch.tv/docs/api/reference#get-channel-emotes
    virtual void getChannelEmotes(
        QString broadcasterId,
        ResultCallback<std::vector<HelixChannelEmote>> successCallback,
        HelixFailureCallback failureCallback) = 0;

    // https://dev.twitch.tv/docs/api/reference#update-user-chat-color
    virtual void updateUserChatColor(
        QString userID, QString color, ResultCallback<> successCallback,
        FailureCallback<HelixUpdateUserChatColorError, QString>
            failureCallback) = 0;

    // https://dev.twitch.tv/docs/api/reference#delete-chat-messages
    virtual void deleteChatMessages(
        QString broadcasterID, QString moderatorID, QString messageID,
        ResultCallback<> successCallback,
        FailureCallback<HelixDeleteChatMessagesError, QString>
            failureCallback) = 0;

    // https://dev.twitch.tv/docs/api/reference#add-channel-moderator
    virtual void addChannelModerator(
        QString broadcasterID, QString userID, ResultCallback<> successCallback,
        FailureCallback<HelixAddChannelModeratorError, QString>
            failureCallback) = 0;

    // https://dev.twitch.tv/docs/api/reference#remove-channel-moderator
    virtual void removeChannelModerator(
        QString broadcasterID, QString userID, ResultCallback<> successCallback,
        FailureCallback<HelixRemoveChannelModeratorError, QString>
            failureCallback) = 0;

    // https://dev.twitch.tv/docs/api/reference#send-chat-announcement
    virtual void sendChatAnnouncement(
        QString broadcasterID, QString moderatorID, QString message,
        HelixAnnouncementColor color, ResultCallback<> successCallback,
        FailureCallback<HelixSendChatAnnouncementError, QString>
            failureCallback) = 0;

    // https://dev.twitch.tv/docs/api/reference#add-channel-vip
    virtual void addChannelVIP(
        QString broadcasterID, QString userID, ResultCallback<> successCallback,
        FailureCallback<HelixAddChannelVIPError, QString> failureCallback) = 0;

    // https://dev.twitch.tv/docs/api/reference#remove-channel-vip
    virtual void removeChannelVIP(
        QString broadcasterID, QString userID, ResultCallback<> successCallback,
        FailureCallback<HelixRemoveChannelVIPError, QString>
            failureCallback) = 0;

    // These changes are from the helix-command-migration/unban-untimeout branch
    // https://dev.twitch.tv/docs/api/reference#unban-user
    // These changes are from the helix-command-migration/unban-untimeout branch
    virtual void unbanUser(
        QString broadcasterID, QString moderatorID, QString userID,
        ResultCallback<> successCallback,
        FailureCallback<HelixUnbanUserError, QString> failureCallback) = 0;
    // These changes are from the helix-command-migration/unban-untimeout branch

    // https://dev.twitch.tv/docs/api/reference#start-a-raid
    virtual void startRaid(
        QString fromBroadcasterID, QString toBroadcasterID,
        ResultCallback<> successCallback,
        FailureCallback<HelixStartRaidError, QString> failureCallback) = 0;
    // https://dev.twitch.tv/docs/api/reference#start-a-raid

    // https://dev.twitch.tv/docs/api/reference#cancel-a-raid
    virtual void cancelRaid(
        QString broadcasterID, ResultCallback<> successCallback,
        FailureCallback<HelixCancelRaidError, QString> failureCallback) = 0;
    // https://dev.twitch.tv/docs/api/reference#cancel-a-raid

    // Updates the emote mode using
    // https://dev.twitch.tv/docs/api/reference#update-chat-settings
    virtual void updateEmoteMode(
        QString broadcasterID, QString moderatorID, bool emoteMode,
        ResultCallback<HelixChatSettings> successCallback,
        FailureCallback<HelixUpdateChatSettingsError, QString>
            failureCallback) = 0;

    // Updates the follower mode using
    // https://dev.twitch.tv/docs/api/reference#update-chat-settings
    virtual void updateFollowerMode(
        QString broadcasterID, QString moderatorID,
        boost::optional<int> followerModeDuration,
        ResultCallback<HelixChatSettings> successCallback,
        FailureCallback<HelixUpdateChatSettingsError, QString>
            failureCallback) = 0;

    // Updates the non-moderator chat delay using
    // https://dev.twitch.tv/docs/api/reference#update-chat-settings
    virtual void updateNonModeratorChatDelay(
        QString broadcasterID, QString moderatorID,
        boost::optional<int> nonModeratorChatDelayDuration,
        ResultCallback<HelixChatSettings> successCallback,
        FailureCallback<HelixUpdateChatSettingsError, QString>
            failureCallback) = 0;

    // Updates the slow mode using
    // https://dev.twitch.tv/docs/api/reference#update-chat-settings
    virtual void updateSlowMode(
        QString broadcasterID, QString moderatorID,
        boost::optional<int> slowModeWaitTime,
        ResultCallback<HelixChatSettings> successCallback,
        FailureCallback<HelixUpdateChatSettingsError, QString>
            failureCallback) = 0;

    // Updates the subscriber mode using
    // https://dev.twitch.tv/docs/api/reference#update-chat-settings
    virtual void updateSubscriberMode(
        QString broadcasterID, QString moderatorID, bool subscriberMode,
        ResultCallback<HelixChatSettings> successCallback,
        FailureCallback<HelixUpdateChatSettingsError, QString>
            failureCallback) = 0;

    // Updates the unique chat mode using
    // https://dev.twitch.tv/docs/api/reference#update-chat-settings
    virtual void updateUniqueChatMode(
        QString broadcasterID, QString moderatorID, bool uniqueChatMode,
        ResultCallback<HelixChatSettings> successCallback,
        FailureCallback<HelixUpdateChatSettingsError, QString>
            failureCallback) = 0;

    // Ban/timeout a user
    // https://dev.twitch.tv/docs/api/reference#ban-user
    virtual void banUser(
        QString broadcasterID, QString moderatorID, QString userID,
        boost::optional<int> duration, QString reason,
        ResultCallback<> successCallback,
        FailureCallback<HelixBanUserError, QString> failureCallback) = 0;

    // Send a whisper
    // https://dev.twitch.tv/docs/api/reference#send-whisper
    virtual void sendWhisper(
        QString fromUserID, QString toUserID, QString message,
        ResultCallback<> successCallback,
        FailureCallback<HelixWhisperError, QString> failureCallback) = 0;

<<<<<<< HEAD
    // Get chatters list
    // https://dev.twitch.tv/docs/api/reference#get-chatters
    virtual void getChatters(
        QString broadcasterID, QString moderatorID,
        ResultCallback<HelixChatterList> successCallback,
        FailureCallback<HelixChattersError, QString> failureCallback) = 0;
    
=======
    // https://dev.twitch.tv/docs/api/reference#get-vips
    virtual void getChannelVIPs(
        QString broadcasterID,
        ResultCallback<std::vector<HelixVip>> successCallback,
        FailureCallback<HelixListVIPsError, QString> failureCallback) = 0;

>>>>>>> ceecc7ef
    virtual void update(QString clientId, QString oauthToken) = 0;

protected:
    // https://dev.twitch.tv/docs/api/reference#update-chat-settings
    virtual void updateChatSettings(
        QString broadcasterID, QString moderatorID, QJsonObject json,
        ResultCallback<HelixChatSettings> successCallback,
        FailureCallback<HelixUpdateChatSettingsError, QString>
            failureCallback) = 0;
};

class Helix final : public IHelix
{
public:
    // https://dev.twitch.tv/docs/api/reference#get-users
    void fetchUsers(QStringList userIds, QStringList userLogins,
                    ResultCallback<std::vector<HelixUser>> successCallback,
                    HelixFailureCallback failureCallback) final;
    void getUserByName(QString userName,
                       ResultCallback<HelixUser> successCallback,
                       HelixFailureCallback failureCallback) final;
    void getUserById(QString userId, ResultCallback<HelixUser> successCallback,
                     HelixFailureCallback failureCallback) final;

    // https://dev.twitch.tv/docs/api/reference#get-users-follows
    void fetchUsersFollows(
        QString fromId, QString toId,
        ResultCallback<HelixUsersFollowsResponse> successCallback,
        HelixFailureCallback failureCallback) final;

    void getUserFollowers(
        QString userId,
        ResultCallback<HelixUsersFollowsResponse> successCallback,
        HelixFailureCallback failureCallback) final;

    // https://dev.twitch.tv/docs/api/reference#get-streams
    void fetchStreams(QStringList userIds, QStringList userLogins,
                      ResultCallback<std::vector<HelixStream>> successCallback,
                      HelixFailureCallback failureCallback,
                      std::function<void()> finallyCallback) final;

    void getStreamById(QString userId,
                       ResultCallback<bool, HelixStream> successCallback,
                       HelixFailureCallback failureCallback,
                       std::function<void()> finallyCallback) final;

    void getStreamByName(QString userName,
                         ResultCallback<bool, HelixStream> successCallback,
                         HelixFailureCallback failureCallback,
                         std::function<void()> finallyCallback) final;

    // https://dev.twitch.tv/docs/api/reference#get-games
    void fetchGames(QStringList gameIds, QStringList gameNames,
                    ResultCallback<std::vector<HelixGame>> successCallback,
                    HelixFailureCallback failureCallback) final;

    // https://dev.twitch.tv/docs/api/reference#search-categories
    void searchGames(QString gameName,
                     ResultCallback<std::vector<HelixGame>> successCallback,
                     HelixFailureCallback failureCallback) final;

    void getGameById(QString gameId, ResultCallback<HelixGame> successCallback,
                     HelixFailureCallback failureCallback) final;

    // https://dev.twitch.tv/docs/api/reference#create-clip
    void createClip(QString channelId,
                    ResultCallback<HelixClip> successCallback,
                    std::function<void(HelixClipError)> failureCallback,
                    std::function<void()> finallyCallback) final;

    // https://dev.twitch.tv/docs/api/reference#get-channel-information
    void getChannel(QString broadcasterId,
                    ResultCallback<HelixChannel> successCallback,
                    HelixFailureCallback failureCallback) final;

    // https://dev.twitch.tv/docs/api/reference/#create-stream-marker
    void createStreamMarker(
        QString broadcasterId, QString description,
        ResultCallback<HelixStreamMarker> successCallback,
        std::function<void(HelixStreamMarkerError)> failureCallback) final;

    // https://dev.twitch.tv/docs/api/reference#get-user-block-list
    void loadBlocks(QString userId,
                    ResultCallback<std::vector<HelixBlock>> successCallback,
                    HelixFailureCallback failureCallback) final;

    // https://dev.twitch.tv/docs/api/reference#block-user
    void blockUser(QString targetUserId, std::function<void()> successCallback,
                   HelixFailureCallback failureCallback) final;

    // https://dev.twitch.tv/docs/api/reference#unblock-user
    void unblockUser(QString targetUserId,
                     std::function<void()> successCallback,
                     HelixFailureCallback failureCallback) final;

    // https://dev.twitch.tv/docs/api/reference#modify-channel-information
    void updateChannel(QString broadcasterId, QString gameId, QString language,
                       QString title,
                       std::function<void(NetworkResult)> successCallback,
                       HelixFailureCallback failureCallback) final;

    // https://dev.twitch.tv/docs/api/reference#manage-held-automod-messages
    void manageAutoModMessages(
        QString userID, QString msgID, QString action,
        std::function<void()> successCallback,
        std::function<void(HelixAutoModMessageError)> failureCallback) final;

    // https://dev.twitch.tv/docs/api/reference/#get-cheermotes
    void getCheermotes(
        QString broadcasterId,
        ResultCallback<std::vector<HelixCheermoteSet>> successCallback,
        HelixFailureCallback failureCallback) final;

    // https://dev.twitch.tv/docs/api/reference#get-emote-sets
    void getEmoteSetData(QString emoteSetId,
                         ResultCallback<HelixEmoteSetData> successCallback,
                         HelixFailureCallback failureCallback) final;

    // https://dev.twitch.tv/docs/api/reference#get-channel-emotes
    void getChannelEmotes(
        QString broadcasterId,
        ResultCallback<std::vector<HelixChannelEmote>> successCallback,
        HelixFailureCallback failureCallback) final;

    // https://dev.twitch.tv/docs/api/reference#update-user-chat-color
    void updateUserChatColor(
        QString userID, QString color, ResultCallback<> successCallback,
        FailureCallback<HelixUpdateUserChatColorError, QString> failureCallback)
        final;

    // https://dev.twitch.tv/docs/api/reference#delete-chat-messages
    void deleteChatMessages(
        QString broadcasterID, QString moderatorID, QString messageID,
        ResultCallback<> successCallback,
        FailureCallback<HelixDeleteChatMessagesError, QString> failureCallback)
        final;

    // https://dev.twitch.tv/docs/api/reference#add-channel-moderator
    void addChannelModerator(
        QString broadcasterID, QString userID, ResultCallback<> successCallback,
        FailureCallback<HelixAddChannelModeratorError, QString> failureCallback)
        final;

    // https://dev.twitch.tv/docs/api/reference#remove-channel-moderator
    void removeChannelModerator(
        QString broadcasterID, QString userID, ResultCallback<> successCallback,
        FailureCallback<HelixRemoveChannelModeratorError, QString>
            failureCallback) final;

    // https://dev.twitch.tv/docs/api/reference#send-chat-announcement
    void sendChatAnnouncement(
        QString broadcasterID, QString moderatorID, QString message,
        HelixAnnouncementColor color, ResultCallback<> successCallback,
        FailureCallback<HelixSendChatAnnouncementError, QString>
            failureCallback) final;

    // https://dev.twitch.tv/docs/api/reference#add-channel-vip
    void addChannelVIP(QString broadcasterID, QString userID,
                       ResultCallback<> successCallback,
                       FailureCallback<HelixAddChannelVIPError, QString>
                           failureCallback) final;

    // https://dev.twitch.tv/docs/api/reference#remove-channel-vip
    void removeChannelVIP(QString broadcasterID, QString userID,
                          ResultCallback<> successCallback,
                          FailureCallback<HelixRemoveChannelVIPError, QString>
                              failureCallback) final;

    // These changes are from the helix-command-migration/unban-untimeout branch
    // https://dev.twitch.tv/docs/api/reference#unban-user
    // These changes are from the helix-command-migration/unban-untimeout branch
    void unbanUser(
        QString broadcasterID, QString moderatorID, QString userID,
        ResultCallback<> successCallback,
        FailureCallback<HelixUnbanUserError, QString> failureCallback) final;
    // These changes are from the helix-command-migration/unban-untimeout branch

    // https://dev.twitch.tv/docs/api/reference#start-a-raid
    void startRaid(
        QString fromBroadcasterID, QString toBroadcasterID,
        ResultCallback<> successCallback,
        FailureCallback<HelixStartRaidError, QString> failureCallback) final;
    // https://dev.twitch.tv/docs/api/reference#start-a-raid

    // https://dev.twitch.tv/docs/api/reference#cancel-a-raid
    void cancelRaid(
        QString broadcasterID, ResultCallback<> successCallback,
        FailureCallback<HelixCancelRaidError, QString> failureCallback) final;
    // https://dev.twitch.tv/docs/api/reference#cancel-a-raid

    // Updates the emote mode using
    // https://dev.twitch.tv/docs/api/reference#update-chat-settings
    void updateEmoteMode(QString broadcasterID, QString moderatorID,
                         bool emoteMode,
                         ResultCallback<HelixChatSettings> successCallback,
                         FailureCallback<HelixUpdateChatSettingsError, QString>
                             failureCallback) final;

    // Updates the follower mode using
    // https://dev.twitch.tv/docs/api/reference#update-chat-settings
    void updateFollowerMode(
        QString broadcasterID, QString moderatorID,
        boost::optional<int> followerModeDuration,
        ResultCallback<HelixChatSettings> successCallback,
        FailureCallback<HelixUpdateChatSettingsError, QString> failureCallback)
        final;

    // Updates the non-moderator chat delay using
    // https://dev.twitch.tv/docs/api/reference#update-chat-settings
    void updateNonModeratorChatDelay(
        QString broadcasterID, QString moderatorID,
        boost::optional<int> nonModeratorChatDelayDuration,
        ResultCallback<HelixChatSettings> successCallback,
        FailureCallback<HelixUpdateChatSettingsError, QString> failureCallback)
        final;

    // Updates the slow mode using
    // https://dev.twitch.tv/docs/api/reference#update-chat-settings
    void updateSlowMode(QString broadcasterID, QString moderatorID,
                        boost::optional<int> slowModeWaitTime,
                        ResultCallback<HelixChatSettings> successCallback,
                        FailureCallback<HelixUpdateChatSettingsError, QString>
                            failureCallback) final;

    // Updates the subscriber mode using
    // https://dev.twitch.tv/docs/api/reference#update-chat-settings
    void updateSubscriberMode(
        QString broadcasterID, QString moderatorID, bool subscriberMode,
        ResultCallback<HelixChatSettings> successCallback,
        FailureCallback<HelixUpdateChatSettingsError, QString> failureCallback)
        final;

    // Updates the unique chat mode using
    // https://dev.twitch.tv/docs/api/reference#update-chat-settings
    void updateUniqueChatMode(
        QString broadcasterID, QString moderatorID, bool uniqueChatMode,
        ResultCallback<HelixChatSettings> successCallback,
        FailureCallback<HelixUpdateChatSettingsError, QString> failureCallback)
        final;

    // Ban/timeout a user
    // https://dev.twitch.tv/docs/api/reference#ban-user
    void banUser(
        QString broadcasterID, QString moderatorID, QString userID,
        boost::optional<int> duration, QString reason,
        ResultCallback<> successCallback,
        FailureCallback<HelixBanUserError, QString> failureCallback) final;

    // Send a whisper
    // https://dev.twitch.tv/docs/api/reference#send-whisper
    void sendWhisper(
        QString fromUserID, QString toUserID, QString message,
        ResultCallback<> successCallback,
        FailureCallback<HelixWhisperError, QString> failureCallback) final;

<<<<<<< HEAD
    // Get chatter list
    // https://dev.twitch.tv/docs/api/reference#get-chatters
    void getChatters(
        QString broadcasterID, QString moderatorID,
        ResultCallback<HelixChatterList> successCallback,
        FailureCallback<HelixChattersError, QString> failureCallback) final;
=======
    // https://dev.twitch.tv/docs/api/reference#get-vips
    void getChannelVIPs(
        QString broadcasterID,
        ResultCallback<std::vector<HelixVip>> successCallback,
        FailureCallback<HelixListVIPsError, QString> failureCallback) final;
>>>>>>> ceecc7ef

    void update(QString clientId, QString oauthToken) final;

    static void initialize();

protected:
    // https://dev.twitch.tv/docs/api/reference#update-chat-settings
    void updateChatSettings(
        QString broadcasterID, QString moderatorID, QJsonObject json,
        ResultCallback<HelixChatSettings> successCallback,
        FailureCallback<HelixUpdateChatSettingsError, QString> failureCallback)
        final;

private:
    NetworkRequest makeRequest(QString url, QUrlQuery urlQuery);

    QString clientId;
    QString oauthToken;
};

// initializeHelix sets the helix instance to _instance
// from a normal application, this should never be called, and will instead be handled by calling Helix::initialize()
void initializeHelix(IHelix *_instance);

IHelix *getHelix();

}  // namespace chatterino<|MERGE_RESOLUTION|>--- conflicted
+++ resolved
@@ -330,7 +330,6 @@
     }
 };
 
-<<<<<<< HEAD
 class HelixChatterList {
     public:
         std::unordered_set<QString> chatters;
@@ -340,7 +339,6 @@
         HelixChatterList(const QJsonObject &response);
 };
 
-=======
 struct HelixVip {
     QString userId;
     QString userName;
@@ -358,7 +356,6 @@
 //   as they share the same model.
 //   Alternatively, rename base struct to HelixUser or something and alias both
 
->>>>>>> ceecc7ef
 enum class HelixAnnouncementColor {
     Blue,
     Green,
@@ -532,7 +529,6 @@
     Forwarded,
 };  // /w
 
-<<<<<<< HEAD
 enum class HelixChattersError { // /chat/chatters
     Unknown,
     UserMissingScope,
@@ -541,7 +537,7 @@
     // The error message is forwarded directly from the Twitch API
     Forwarded,
 }; // /chat/chatters
-=======
+
 enum class HelixListVIPsError {  // /vips
     Unknown,
     UserMissingScope,
@@ -552,7 +548,6 @@
     // The error message is forwarded directly from the Twitch API
     Forwarded,
 };  // /vips
->>>>>>> ceecc7ef
 
 class IHelix
 {
@@ -808,7 +803,6 @@
         ResultCallback<> successCallback,
         FailureCallback<HelixWhisperError, QString> failureCallback) = 0;
 
-<<<<<<< HEAD
     // Get chatters list
     // https://dev.twitch.tv/docs/api/reference#get-chatters
     virtual void getChatters(
@@ -816,14 +810,12 @@
         ResultCallback<HelixChatterList> successCallback,
         FailureCallback<HelixChattersError, QString> failureCallback) = 0;
     
-=======
     // https://dev.twitch.tv/docs/api/reference#get-vips
     virtual void getChannelVIPs(
         QString broadcasterID,
         ResultCallback<std::vector<HelixVip>> successCallback,
         FailureCallback<HelixListVIPsError, QString> failureCallback) = 0;
 
->>>>>>> ceecc7ef
     virtual void update(QString clientId, QString oauthToken) = 0;
 
 protected:
@@ -1079,20 +1071,18 @@
         ResultCallback<> successCallback,
         FailureCallback<HelixWhisperError, QString> failureCallback) final;
 
-<<<<<<< HEAD
     // Get chatter list
     // https://dev.twitch.tv/docs/api/reference#get-chatters
     void getChatters(
         QString broadcasterID, QString moderatorID,
         ResultCallback<HelixChatterList> successCallback,
         FailureCallback<HelixChattersError, QString> failureCallback) final;
-=======
+        
     // https://dev.twitch.tv/docs/api/reference#get-vips
     void getChannelVIPs(
         QString broadcasterID,
         ResultCallback<std::vector<HelixVip>> successCallback,
         FailureCallback<HelixListVIPsError, QString> failureCallback) final;
->>>>>>> ceecc7ef
 
     void update(QString clientId, QString oauthToken) final;
 
