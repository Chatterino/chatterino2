--- conflicted
+++ resolved
@@ -230,68 +230,12 @@
         return;
     }
 
-<<<<<<< HEAD
     {
         auto emoteData = this->emotes_.access();
         emoteData->emoteSets.clear();
         emoteData->emotes.clear();
         qCDebug(chatterinoTwitch) << "Cleared emotes!";
     }
-=======
-    // Getting subscription emotes from kraken
-    getKraken()->getUserEmotes(
-        this,
-        [this](KrakenEmoteSets data) {
-            // no emotes available
-            if (data.emoteSets.isEmpty())
-            {
-                qCWarning(chatterinoTwitch)
-                    << "\"emoticon_sets\" either empty or not present in "
-                       "Kraken::getUserEmotes response";
-                return;
-            }
-
-            {
-                // Clearing emote data
-                auto emoteData = this->emotes_.access();
-                emoteData->emoteSets.clear();
-                emoteData->emotes.clear();
-
-                for (auto emoteSetIt = data.emoteSets.begin();
-                     emoteSetIt != data.emoteSets.end(); ++emoteSetIt)
-                {
-                    auto emoteSet = std::make_shared<EmoteSet>();
-
-                    emoteSet->key = emoteSetIt.key();
-                    this->loadEmoteSetData(emoteSet);
-
-                    for (const auto emoteArrObj : emoteSetIt.value().toArray())
-                    {
-                        if (!emoteArrObj.isObject())
-                        {
-                            qCWarning(chatterinoTwitch)
-                                << QString(
-                                       "Emote value from set %1 was invalid")
-                                       .arg(emoteSet->key);
-                            continue;
-                        }
-                        KrakenEmote krakenEmote(emoteArrObj.toObject());
-
-                        auto id = EmoteId{krakenEmote.id};
-                        auto code = EmoteName{
-                            TwitchEmotes::cleanUpEmoteCode(krakenEmote.code)};
-
-                        emoteSet->emotes.emplace_back(TwitchEmote{id, code});
-
-                        if (!emoteSet->local)
-                        {
-                            auto emote =
-                                getApp()->emotes->twitch.getOrCreateEmote(id,
-                                                                          code);
-                            emoteData->emotes.emplace(code, emote);
-                        }
-                    }
->>>>>>> 461443db
 
     // TODO(zneix): Once Helix adds Get User Emotes we could remove this hacky solution
     // For now, this is necessary as Kraken's equivalent doesn't return all emotes
@@ -369,14 +313,14 @@
             [this](QJsonArray emoteSetArray) {
                 auto emoteData = this->emotes_.access();
                 auto localEmoteData = this->localEmotes_.access();
-                for (auto emoteSet : emoteSetArray)
+                for (auto emoteSet_ : emoteSetArray)
                 {
-                    auto newUserEmoteSet = std::make_shared<EmoteSet>();
-
-                    IvrEmoteSet ivrEmoteSet(emoteSet.toObject());
+                    auto emoteSet = std::make_shared<EmoteSet>();
+
+                    IvrEmoteSet ivrEmoteSet(emoteSet_.toObject());
 
                     QString setKey = ivrEmoteSet.setId;
-                    newUserEmoteSet->key = setKey;
+                    emoteSet->key = setKey;
 
                     // check if the emoteset is already in emoteData
                     auto isAlreadyFetched =
@@ -390,8 +334,8 @@
                         continue;
                     }
 
-                    newUserEmoteSet->channelName = ivrEmoteSet.login;
-                    newUserEmoteSet->text = ivrEmoteSet.displayName;
+                    emoteSet->channelName = ivrEmoteSet.login;
+                    emoteSet->text = ivrEmoteSet.displayName;
 
                     for (const auto &emoteObj : ivrEmoteSet.emotes)
                     {
@@ -401,8 +345,7 @@
                         auto code = EmoteName{
                             TwitchEmotes::cleanUpEmoteCode(ivrEmote.code)};
 
-                        newUserEmoteSet->emotes.push_back(
-                            TwitchEmote{id, code});
+                        emoteSet->emotes.push_back(TwitchEmote{id, code});
 
                         auto emote =
                             getApp()->emotes->twitch.getOrCreateEmote(id, code);
@@ -410,7 +353,7 @@
                         // Follower emotes can be only used in their origin channel
                         if (ivrEmote.emoteType == "FOLLOWER")
                         {
-                            newUserEmoteSet->local = true;
+                            emoteSet->local = true;
 
                             // EmoteMap for target channel wasn't initialized yet, doing it now
                             if (localEmoteData->find(ivrEmoteSet.channelId) ==
@@ -428,13 +371,11 @@
                             emoteData->emotes.emplace(code, emote);
                         }
                     }
-                    std::sort(newUserEmoteSet->emotes.begin(),
-                              newUserEmoteSet->emotes.end(),
+                    std::sort(emoteSet->emotes.begin(), emoteSet->emotes.end(),
                               [](const TwitchEmote &l, const TwitchEmote &r) {
                                   return l.name.string < r.name.string;
                               });
-
-                    emoteData->emoteSets.emplace_back(newUserEmoteSet);
+                    emoteData->emoteSets.emplace_back(emoteSet);
                 }
             },
             [] {
@@ -444,6 +385,9 @@
                 // XXX(zneix): We check if this is the last iteration and if so, call the callback
                 if (i + 1 == batches.size())
                 {
+                    qCDebug(chatterinoTwitch)
+                        << "Finished loading emotes from IVR, attempting to "
+                           "load Kraken emotes now";
                     callback();
                 }
             });
@@ -596,16 +540,15 @@
                     if (!emoteArrObj.isObject())
                     {
                         qCWarning(chatterinoTwitch)
-                            << QString("Emote value from set %1 was "
-                                       "invalid")
+                            << QString("Emote value from set %1 was invalid")
                                    .arg(emoteSet->key);
                         continue;
                     }
                     KrakenEmote krakenEmote(emoteArrObj.toObject());
 
                     auto id = EmoteId{krakenEmote.id};
-                    auto code = EmoteName{TwitchEmotes::cleanUpEmoteCode(
-                        EmoteName{krakenEmote.code})};
+                    auto code = EmoteName{
+                        TwitchEmotes::cleanUpEmoteCode(krakenEmote.code)};
 
                     emoteSet->emotes.emplace_back(TwitchEmote{id, code});
 
