#include "providers/twitch/TwitchAccount.hpp"

#include "Application.hpp"
#include "common/Channel.hpp"
#include "common/Env.hpp"
<<<<<<< HEAD
#include "common/NetworkRequest.hpp"
=======
>>>>>>> 557e8d06
#include "common/NetworkResult.hpp"
#include "common/Outcome.hpp"
#include "common/QLogging.hpp"
#include "controllers/accounts/AccountController.hpp"
#include "debug/AssertInGuiThread.hpp"
#include "messages/Message.hpp"
#include "messages/MessageBuilder.hpp"
#include "providers/irc/IrcMessageBuilder.hpp"
#include "providers/IvrApi.hpp"
<<<<<<< HEAD
#include "providers/seventv/SeventvEmotes.hpp"
#include "providers/seventv/SeventvPersonalEmotes.hpp"
=======
#include "providers/seventv/SeventvAPI.hpp"
>>>>>>> 557e8d06
#include "providers/twitch/api/Helix.hpp"
#include "providers/twitch/TwitchCommon.hpp"
#include "singletons/Emotes.hpp"
#include "util/CancellationToken.hpp"
#include "util/Helpers.hpp"
#include "util/QStringHash.hpp"
#include "util/RapidjsonHelpers.hpp"

#include <QThread>

namespace chatterino {

TwitchAccount::TwitchAccount(const QString &username, const QString &oauthToken,
                             const QString &oauthClient, const QString &userID)
    : Account(ProviderId::Twitch)
    , oauthClient_(oauthClient)
    , oauthToken_(oauthToken)
    , userName_(username)
    , userId_(userID)
    , isAnon_(username == ANONYMOUS_USERNAME)
{
}

QString TwitchAccount::toString() const
{
    return this->getUserName();
}

const QString &TwitchAccount::getUserName() const
{
    return this->userName_;
}

const QString &TwitchAccount::getOAuthClient() const
{
    return this->oauthClient_;
}

const QString &TwitchAccount::getOAuthToken() const
{
    return this->oauthToken_;
}

const QString &TwitchAccount::getUserId() const
{
    return this->userId_;
}

QColor TwitchAccount::color()
{
    return this->color_.get();
}

void TwitchAccount::setColor(QColor color)
{
    this->color_.set(std::move(color));
}

bool TwitchAccount::setOAuthClient(const QString &newClientID)
{
    if (this->oauthClient_.compare(newClientID) == 0)
    {
        return false;
    }

    this->oauthClient_ = newClientID;

    return true;
}

bool TwitchAccount::setOAuthToken(const QString &newOAuthToken)
{
    if (this->oauthToken_.compare(newOAuthToken) == 0)
    {
        return false;
    }

    this->oauthToken_ = newOAuthToken;

    return true;
}

bool TwitchAccount::isAnon() const
{
    return this->isAnon_;
}

void TwitchAccount::loadBlocks()
{
    assertInGuiThread();

    auto token = CancellationToken(false);
    this->blockToken_ = token;
    this->ignores_.clear();
    this->ignoresUserIds_.clear();

    getHelix()->loadBlocks(
        getIApp()->getAccounts()->twitch.getCurrent()->userId_,
        [this](const std::vector<HelixBlock> &blocks) {
            assertInGuiThread();

            for (const HelixBlock &block : blocks)
            {
                TwitchUser blockedUser;
                blockedUser.fromHelixBlock(block);
                this->ignores_.insert(blockedUser);
                this->ignoresUserIds_.insert(blockedUser.id);
            }
        },
        [](auto error) {
            qCWarning(chatterinoTwitch).noquote()
                << "Fetching blocks failed:" << error;
        },
        std::move(token));
}

void TwitchAccount::blockUser(const QString &userId, const QObject *caller,
                              std::function<void()> onSuccess,
                              std::function<void()> onFailure)
{
    getHelix()->blockUser(
        userId, caller,
        [this, userId, onSuccess = std::move(onSuccess)] {
            assertInGuiThread();

            TwitchUser blockedUser;
            blockedUser.id = userId;
            this->ignores_.insert(blockedUser);
            this->ignoresUserIds_.insert(blockedUser.id);
            onSuccess();
        },
        std::move(onFailure));
}

void TwitchAccount::unblockUser(const QString &userId, const QObject *caller,
                                std::function<void()> onSuccess,
                                std::function<void()> onFailure)
{
    getHelix()->unblockUser(
        userId, caller,
        [this, userId, onSuccess = std::move(onSuccess)] {
            assertInGuiThread();

            TwitchUser ignoredUser;
            ignoredUser.id = userId;
            this->ignores_.erase(ignoredUser);
            this->ignoresUserIds_.erase(ignoredUser.id);
            onSuccess();
        },
        std::move(onFailure));
}

const std::unordered_set<TwitchUser> &TwitchAccount::blocks() const
{
    assertInGuiThread();
    return this->ignores_;
}

const std::unordered_set<QString> &TwitchAccount::blockedUserIds() const
{
    assertInGuiThread();
    return this->ignoresUserIds_;
}

void TwitchAccount::loadEmotes(std::weak_ptr<Channel> weakChannel)
{
    qCDebug(chatterinoTwitch)
        << "Loading Twitch emotes for user" << this->getUserName();

    if (this->getOAuthClient().isEmpty() || this->getOAuthToken().isEmpty())
    {
        qCDebug(chatterinoTwitch)
            << "Aborted loadEmotes due to missing Client ID and/or OAuth token";
        return;
    }

    {
        auto emoteData = this->emotes_.access();
        emoteData->emoteSets.clear();
        emoteData->emotes.clear();
        qCDebug(chatterinoTwitch) << "Cleared emotes!";
    }

    this->loadUserstateEmotes(weakChannel);
}

bool TwitchAccount::setUserstateEmoteSets(QStringList newEmoteSets)
{
    newEmoteSets.sort();

    if (this->userstateEmoteSets_ == newEmoteSets)
    {
        // Nothing has changed
        return false;
    }

    this->userstateEmoteSets_ = newEmoteSets;

    return true;
}

void TwitchAccount::loadUserstateEmotes(std::weak_ptr<Channel> weakChannel)
{
    if (this->userstateEmoteSets_.isEmpty())
    {
        return;
    }

    QStringList newEmoteSetKeys, existingEmoteSetKeys;

    auto emoteData = this->emotes_.access();
    auto userEmoteSets = emoteData->emoteSets;

    // get list of already fetched emote sets
    for (const auto &userEmoteSet : userEmoteSets)
    {
        existingEmoteSetKeys.push_back(userEmoteSet->key);
    }

    // filter out emote sets from userstate message, which are not in fetched emote set list
    for (const auto &emoteSetKey : qAsConst(this->userstateEmoteSets_))
    {
        if (!existingEmoteSetKeys.contains(emoteSetKey))
        {
            newEmoteSetKeys.push_back(emoteSetKey);
        }
    }

    // return if there are no new emote sets
    if (newEmoteSetKeys.isEmpty())
    {
        return;
    }

    // requesting emotes
    auto batches = splitListIntoBatches(newEmoteSetKeys);
    for (int i = 0; i < batches.size(); i++)
    {
        qCDebug(chatterinoTwitch)
            << QString(
                   "Loading %1 emotesets from IVR; batch %2/%3 (%4 sets): %5")
                   .arg(newEmoteSetKeys.size())
                   .arg(i + 1)
                   .arg(batches.size())
                   .arg(batches.at(i).size())
                   .arg(batches.at(i).join(","));
        getIvr()->getBulkEmoteSets(
            batches.at(i).join(","),
            [this, weakChannel](QJsonArray emoteSetArray) {
                auto emoteData = this->emotes_.access();
                auto localEmoteData = this->localEmotes_.access();
                for (auto emoteSet_ : emoteSetArray)
                {
                    auto emoteSet = std::make_shared<EmoteSet>();

                    IvrEmoteSet ivrEmoteSet(emoteSet_.toObject());

                    QString setKey = ivrEmoteSet.setId;
                    emoteSet->key = setKey;

                    // check if the emoteset is already in emoteData
                    auto isAlreadyFetched =
                        std::find_if(emoteData->emoteSets.begin(),
                                     emoteData->emoteSets.end(),
                                     [setKey](std::shared_ptr<EmoteSet> set) {
                                         return (set->key == setKey);
                                     });
                    if (isAlreadyFetched != emoteData->emoteSets.end())
                    {
                        continue;
                    }

                    emoteSet->channelName = ivrEmoteSet.login;
                    emoteSet->text = ivrEmoteSet.displayName;

                    for (const auto &emoteObj : ivrEmoteSet.emotes)
                    {
                        IvrEmote ivrEmote(emoteObj.toObject());

                        auto id = EmoteId{ivrEmote.id};
                        auto code = EmoteName{
                            TwitchEmotes::cleanUpEmoteCode(ivrEmote.code)};

                        emoteSet->emotes.push_back(TwitchEmote{id, code});

                        auto emote =
                            getApp()->emotes->twitch.getOrCreateEmote(id, code);

                        // Follower emotes can be only used in their origin channel
                        if (ivrEmote.emoteType == "FOLLOWER")
                        {
                            emoteSet->local = true;

                            // EmoteMap for target channel wasn't initialized yet, doing it now
                            if (localEmoteData->find(ivrEmoteSet.channelId) ==
                                localEmoteData->end())
                            {
                                localEmoteData->emplace(ivrEmoteSet.channelId,
                                                        EmoteMap());
                            }

                            localEmoteData->at(ivrEmoteSet.channelId)
                                .emplace(code, emote);
                        }
                        else
                        {
                            emoteData->emotes.emplace(code, emote);
                        }
                    }
                    std::sort(emoteSet->emotes.begin(), emoteSet->emotes.end(),
                              [](const TwitchEmote &l, const TwitchEmote &r) {
                                  return l.name.string < r.name.string;
                              });
                    emoteData->emoteSets.emplace_back(emoteSet);
                }

                if (auto channel = weakChannel.lock(); channel != nullptr)
                {
                    channel->addMessage(makeSystemMessage(
                        "Twitch subscriber emotes reloaded."));
                }
            },
            [] {
                // fetching emotes failed, ivr API might be down
            });
    };
}

SharedAccessGuard<const TwitchAccount::TwitchAccountEmoteData>
    TwitchAccount::accessEmotes() const
{
    return this->emotes_.accessConst();
}

SharedAccessGuard<const std::unordered_map<QString, EmoteMap>>
    TwitchAccount::accessLocalEmotes() const
{
    return this->localEmotes_.accessConst();
}

// AutoModActions
void TwitchAccount::autoModAllow(const QString msgID, ChannelPtr channel)
{
    getHelix()->manageAutoModMessages(
        this->getUserId(), msgID, "ALLOW",
        [] {
            // success
        },
        [channel](auto error) {
            // failure
            QString errorMessage("Failed to allow AutoMod message - ");

            switch (error)
            {
                case HelixAutoModMessageError::MessageAlreadyProcessed: {
                    errorMessage += "message has already been processed.";
                }
                break;

                case HelixAutoModMessageError::UserNotAuthenticated: {
                    errorMessage += "you need to re-authenticate.";
                }
                break;

                case HelixAutoModMessageError::UserNotAuthorized: {
                    errorMessage +=
                        "you don't have permission to perform that action";
                }
                break;

                case HelixAutoModMessageError::MessageNotFound: {
                    errorMessage += "target message not found.";
                }
                break;

                // This would most likely happen if the service is down, or if the JSON payload returned has changed format
                case HelixAutoModMessageError::Unknown:
                default: {
                    errorMessage += "an unknown error occured.";
                }
                break;
            }

            channel->addMessage(makeSystemMessage(errorMessage));
        });
}

void TwitchAccount::autoModDeny(const QString msgID, ChannelPtr channel)
{
    getHelix()->manageAutoModMessages(
        this->getUserId(), msgID, "DENY",
        [] {
            // success
        },
        [channel](auto error) {
            // failure
            QString errorMessage("Failed to deny AutoMod message - ");

            switch (error)
            {
                case HelixAutoModMessageError::MessageAlreadyProcessed: {
                    errorMessage += "message has already been processed.";
                }
                break;

                case HelixAutoModMessageError::UserNotAuthenticated: {
                    errorMessage += "you need to re-authenticate.";
                }
                break;

                case HelixAutoModMessageError::UserNotAuthorized: {
                    errorMessage +=
                        "you don't have permission to perform that action";
                }
                break;

                case HelixAutoModMessageError::MessageNotFound: {
                    errorMessage += "target message not found.";
                }
                break;

                // This would most likely happen if the service is down, or if the JSON payload returned has changed format
                case HelixAutoModMessageError::Unknown:
                default: {
                    errorMessage += "an unknown error occured.";
                }
                break;
            }

            channel->addMessage(makeSystemMessage(errorMessage));
        });
}

const QString &TwitchAccount::getSeventvUserID() const
{
    return this->seventvUserID_;
}

void TwitchAccount::loadSeventvUserID()
{
<<<<<<< HEAD
=======
    if (this->isAnon())
    {
        return;
    }
>>>>>>> 557e8d06
    if (!this->seventvUserID_.isEmpty())
    {
        return;
    }

<<<<<<< HEAD
    // TODO: this is duplicate functionality
    static const QString seventvUserInfoUrl =
        QStringLiteral("https://7tv.io/v3/users/twitch/%1");

    const auto loadPersonalEmotes = [](const QString &twitchUserID,
                                       const QString &emoteSetID) {
        SeventvEmotes::getEmoteSet(
            emoteSetID,
            [twitchUserID, emoteSetID](auto &&emoteMap,
                                       const auto & /*emoteSetName*/) {
                Application::instance->seventvPersonalEmotes
                    ->addEmoteSetForUser(
                        emoteSetID, std::forward<decltype(emoteMap)>(emoteMap),
                        twitchUserID);
            },
            [twitchUserID, emoteSetID](const auto &error) {
                qCDebug(chatterinoSeventv)
                    << "Failed to fetch personal emote-set. emote-set-id:"
                    << emoteSetID << "twitch-user-id" << twitchUserID
                    << "error:" << error;
            });
    };

    NetworkRequest(seventvUserInfoUrl.arg(this->getUserId()),
                   NetworkRequestType::Get)
        .timeout(20000)
        .onSuccess([this, loadPersonalEmotes](const auto &response) {
            const auto json = response.parseJson();
            const auto user = json["user"].toObject();
            const auto id = user["id"].toString();
            if (id.isEmpty())
            {
                return Success;
            }

            this->seventvUserID_ = id;

            for (const auto &emoteSetJson : user["emote_sets"].toArray())
            {
                const auto emoteSet = emoteSetJson.toObject();
                if (SeventvEmoteSetFlags(
                        SeventvEmoteSetFlag(emoteSet["flags"].toInt()))
                        .has(SeventvEmoteSetFlag::Personal))
                {
                    loadPersonalEmotes(this->getUserId(),
                                       emoteSet["id"].toString());
                    break;
                }
            }
            return Success;
        })
        .concurrent()
        .execute();
=======
    getSeventvAPI().getUserByTwitchID(
        this->getUserId(),
        [this](const auto &json) {
            const auto id = json["user"]["id"].toString();
            if (!id.isEmpty())
            {
                this->seventvUserID_ = id;
            }
            return Success;
        },
        [](const auto &result) {
            qCDebug(chatterinoSeventv)
                << "Failed to load 7TV user-id:" << result.formatError();
        });
>>>>>>> 557e8d06
}

}  // namespace chatterino<|MERGE_RESOLUTION|>--- conflicted
+++ resolved
@@ -3,10 +3,6 @@
 #include "Application.hpp"
 #include "common/Channel.hpp"
 #include "common/Env.hpp"
-<<<<<<< HEAD
-#include "common/NetworkRequest.hpp"
-=======
->>>>>>> 557e8d06
 #include "common/NetworkResult.hpp"
 #include "common/Outcome.hpp"
 #include "common/QLogging.hpp"
@@ -16,12 +12,9 @@
 #include "messages/MessageBuilder.hpp"
 #include "providers/irc/IrcMessageBuilder.hpp"
 #include "providers/IvrApi.hpp"
-<<<<<<< HEAD
+#include "providers/seventv/SeventvAPI.hpp"
 #include "providers/seventv/SeventvEmotes.hpp"
 #include "providers/seventv/SeventvPersonalEmotes.hpp"
-=======
-#include "providers/seventv/SeventvAPI.hpp"
->>>>>>> 557e8d06
 #include "providers/twitch/api/Helix.hpp"
 #include "providers/twitch/TwitchCommon.hpp"
 #include "singletons/Emotes.hpp"
@@ -462,22 +455,14 @@
 
 void TwitchAccount::loadSeventvUserID()
 {
-<<<<<<< HEAD
-=======
     if (this->isAnon())
     {
         return;
     }
->>>>>>> 557e8d06
     if (!this->seventvUserID_.isEmpty())
     {
         return;
     }
-
-<<<<<<< HEAD
-    // TODO: this is duplicate functionality
-    static const QString seventvUserInfoUrl =
-        QStringLiteral("https://7tv.io/v3/users/twitch/%1");
 
     const auto loadPersonalEmotes = [](const QString &twitchUserID,
                                        const QString &emoteSetID) {
@@ -498,18 +483,15 @@
             });
     };
 
-    NetworkRequest(seventvUserInfoUrl.arg(this->getUserId()),
-                   NetworkRequestType::Get)
-        .timeout(20000)
-        .onSuccess([this, loadPersonalEmotes](const auto &response) {
-            const auto json = response.parseJson();
+    getSeventvAPI().getUserByTwitchID(
+        this->getUserId(),
+        [this, loadPersonalEmotes](const auto &json) {
             const auto user = json["user"].toObject();
             const auto id = user["id"].toString();
             if (id.isEmpty())
             {
                 return Success;
             }
-
             this->seventvUserID_ = id;
 
             for (const auto &emoteSetJson : user["emote_sets"].toArray())
@@ -524,26 +506,13 @@
                     break;
                 }
             }
-            return Success;
-        })
-        .concurrent()
-        .execute();
-=======
-    getSeventvAPI().getUserByTwitchID(
-        this->getUserId(),
-        [this](const auto &json) {
-            const auto id = json["user"]["id"].toString();
-            if (!id.isEmpty())
-            {
-                this->seventvUserID_ = id;
-            }
+
             return Success;
         },
         [](const auto &result) {
             qCDebug(chatterinoSeventv)
                 << "Failed to load 7TV user-id:" << result.formatError();
         });
->>>>>>> 557e8d06
 }
 
 }  // namespace chatterino