--- conflicted
+++ resolved
@@ -136,14 +136,10 @@
                 QJsonObject emoticon = emoteValue.toObject();
                 QString id = QString::number(emoticon["id"].toInt());
                 QString code = emoticon["code"].toString();
-<<<<<<< HEAD
-                emoteSet->emotes.emplace_back(id, code);
-                emoteData.emoteCodes.push_back(code);
-=======
+
                 auto cleanCode = cleanUpCode(code);
-                emoteSet.emotes.emplace_back(id, cleanCode);
+                emoteSet->emotes.emplace_back(id, cleanCode);
                 emoteData.emoteCodes.push_back(cleanCode);
->>>>>>> ebe0f0c8
 
                 util::EmoteData emote = this->getEmoteById(id, code);
                 emoteData.emotes.insert(code, emote);
