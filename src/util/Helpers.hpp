#pragma once

#include <QColor>
#include <qjsondocument.h>
#include <QLocale>
#include <QString>

#include <chrono>
#include <cmath>
#include <optional>
#include <utility>
#include <vector>

class QDateTime;

namespace chatterino {

// only qualified for tests
namespace helpers::detail {

    using SizeType = QStringView::size_type;

    /**
     * Skips all spaces.
     * The caller must guarantee view.at(startPos).isSpace().
     *
     * @param view The string to skip spaces in.
     * @param startPos The starting position (there must be a space in the view).
     * @return The position of the last space.
     */
    SizeType skipSpace(QStringView view, SizeType startPos);

    /**
     * Checks if `word` equals `expected` (singular) or `expected` + 's' (plural).
     *
     * @param word Word to test. Must not be empty.
     * @param expected Singular of the expected word.
     * @return true if `word` is singular or plural of `expected`.
     */
    bool matchesIgnorePlural(QStringView word, const QString &expected);

    /**
     * Tries to find the unit starting at `pos` and returns its multiplier so
     * `valueInUnit * multiplier = valueInSeconds` (e.g. 60 for minutes).
     *
     * Supported units are
     *      'w[eek(s)]', 'd[ay(s)]',
     *      'h[our(s)]', 'm[inute(s)]', 's[econd(s)]'.
     * The unit must be in lowercase.
     *
     * @param view A view into a string
     * @param pos The starting position.
     *            This is set to the last position of the unit
     *            if it's a valid unit, undefined otherwise.
     * @return (multiplier, ok)
     */
    std::pair<uint64_t, bool> findUnitMultiplierToSec(QStringView view,
                                                      SizeType &pos);

}  // namespace helpers::detail

/**
 * @brief startsWithOrContains is a wrapper for checking
 * whether str1 starts with or contains str2 within itself
 **/
bool startsWithOrContains(QStringView str1, QStringView str2,
                          Qt::CaseSensitivity caseSensitivity, bool startsWith);

/**
 * @brief isNeutral checks if the string doesn't contain any character in the unicode "letter" category
 * i.e. if the string contains only neutral characters.
 **/
bool isNeutral(const QString &s);
QString generateUuid();

QString formatRichLink(const QString &url, bool file = false);

QString formatRichNamedLink(const QString &url, const QString &name,
                            bool file = false);

QString shortenString(const QString &str, unsigned maxWidth = 50);

template <typename T>
QString localizeNumbers(T number)
{
    QLocale locale;
    return locale.toString(number);
}

QString kFormatNumbers(const int &number);

QColor getRandomColor(const QString &userId);

/**
 * Parses a duration.
 * Spaces are allowed before and after a unit but not mandatory.
 * Supported units are
 *      'w[eek(s)]', 'd[ay(s)]',
 *      'h[our(s)]', 'm[inute(s)]', 's[econd(s)]'.
 * Units must be lowercase.
 *
 * If the entire input string is a number (e.g. "12345"),
 * then it's multiplied by noUnitMultiplier.
 *
 * Examples:
 *
 *  - "1w 2h"
 *  - "1w 1w 0s 4d" (2weeks, 4days)
 *  - "5s3h4w" (4weeks, 3hours, 5seconds)
 *  - "30m"
 *  - "1 week"
 *  - "5 days 12 hours"
 *  - "10" (10 * noUnitMultiplier seconds)
 *
 * @param inputString A non-empty string to parse
 * @param noUnitMultiplier A multiplier if the input string only contains one number.
 *                         For example, if a number without a unit should be interpreted
 *                         as a minute, set this to 60. If it should be interpreted
 *                         as a second, set it to 1 (default).
 * @return The parsed duration in seconds, -1 if the input is invalid.
 */
int64_t parseDurationToSeconds(const QString &inputString,
                               uint64_t noUnitMultiplier = 1);

/**
 * @brief Takes a user's name and some formatting parameter and spits out the standardized way to format it
 *
 * @param userName a user's name
 * @param isFirstWord signifies whether this mention would be the first word in a message
 * @param mentionUsersWithComma postfix mentions with a comma. generally powered by getSettings()->mentionUsersWithComma
 **/
QString formatUserMention(const QString &userName, bool isFirstWord,
                          bool mentionUsersWithComma);

template <typename T>
std::vector<T> splitListIntoBatches(const T &list, int batchSize = 100)
{
    std::vector<T> batches;
    int batchCount = std::ceil(static_cast<double>(list.size()) / batchSize);
    batches.reserve(batchCount);

    auto it = list.cbegin();

    for (int j = 0; j < batchCount; j++)
    {
        T batch;

        for (int i = 0; i < batchSize && it != list.end(); i++)
        {
            batch.append(*it);
            it++;
        }
        if (batch.empty())
        {
            break;
        }
        batches.emplace_back(std::move(batch));
    }

    return batches;
}

bool compareEmoteStrings(const QString &a, const QString &b);

template <class T>
constexpr std::optional<T> makeConditionedOptional(bool condition,
                                                   const T &value)
{
    if (condition)
    {
        return value;
    }

    return std::nullopt;
}

template <class T>
constexpr std::optional<std::decay_t<T>> makeConditionedOptional(bool condition,
                                                                 T &&value)
{
    if (condition)
    {
        return std::optional<std::decay_t<T>>(std::forward<T>(value));
    }

    return std::nullopt;
}

/// @brief Unescapes zero width joiners (ZWJ; U+200D) from Twitch messages
///
/// Older Chatterino versions escape ZWJ with an ESCAPE TAG (U+E0002), following
/// https://mm2pl.github.io/emoji_rfc.pdf. This function unescapes all tags with
/// a ZWJ. See also: https://github.com/Chatterino/chatterino2/issues/3384.
QString unescapeZeroWidthJoiner(QString escaped);

QLocale getSystemLocale();

<<<<<<< HEAD
void writeProviderEmotesCache(const QString &id, const QString &provider,
                              const QByteArray &bytes);

bool readProviderEmotesCache(
    const QString &id, const QString &provider,
    const std::function<void(QJsonDocument)> &callback);
=======
/// @brief Converts `time` to a QDateTime in a local time zone
///
/// Note: When running tests, this will always return a date-time in UTC.
QDateTime chronoToQDateTime(std::chrono::system_clock::time_point time);

/// Slices a string based on codepoint indices.
///
/// If the specified range is outside the string, an empty string view is
/// returned.
///
/// @param begin Start index (inclusive, in codepoints)
/// @param end End index (exclusive, in codepoints)
QStringView codepointSlice(QStringView str, qsizetype begin, qsizetype end);

/// Uses str.removeFirst if Qt >= 6.5, otherwise str.remove(0, 1)
///
/// @param str The Qt string we want to remove 1 character from
void removeFirstQS(QString &str);

/// Uses str.removeLast if Qt >= 6.5, otherwise str.chop(1)
///
/// @param str The Qt string we want to remove 1 character from
void removeLastQS(QString &str);

>>>>>>> 07ad07d5
}  // namespace chatterino<|MERGE_RESOLUTION|>--- conflicted
+++ resolved
@@ -195,14 +195,13 @@
 
 QLocale getSystemLocale();
 
-<<<<<<< HEAD
 void writeProviderEmotesCache(const QString &id, const QString &provider,
                               const QByteArray &bytes);
 
 bool readProviderEmotesCache(
     const QString &id, const QString &provider,
     const std::function<void(QJsonDocument)> &callback);
-=======
+
 /// @brief Converts `time` to a QDateTime in a local time zone
 ///
 /// Note: When running tests, this will always return a date-time in UTC.
@@ -227,5 +226,4 @@
 /// @param str The Qt string we want to remove 1 character from
 void removeLastQS(QString &str);
 
->>>>>>> 07ad07d5
 }  // namespace chatterino