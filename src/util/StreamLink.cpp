#include "util/StreamLink.hpp"

#include "Application.hpp"
#include "singletons/Settings.hpp"
#include "util/Helpers.hpp"
#include "widgets/dialogs/QualityPopup.hpp"

#include <QErrorMessage>
#include <QFileInfo>
#include <QProcess>
#include "qlogging.hpp"

#include <functional>

namespace chatterino {

namespace {

    const char *getBinaryName()
    {
#ifdef _WIN32
        return "streamlink.exe";
#else
        return "streamlink";
#endif
    }

    const char *getDefaultBinaryPath()
    {
#ifdef _WIN32
        return "C:\\Program Files (x86)\\Streamlink\\bin\\streamlink.exe";
#else
        return "/usr/bin/streamlink";
#endif
    }

    QString getStreamlinkProgram()
    {
        if (getSettings()->streamlinkUseCustomPath)
        {
            return getSettings()->streamlinkPath + "/" + getBinaryName();
        }
        else
        {
            return getBinaryName();
        }
    }

    bool checkStreamlinkPath(const QString &path)
    {
        QFileInfo fileinfo(path);

        if (!fileinfo.exists())
        {
            return false;
            // throw Exception(fS("Streamlink path ({}) is invalid, file does
            // not exist", path));
        }

        return fileinfo.isExecutable();
    }

    void showStreamlinkNotFoundError()
    {
        static QErrorMessage *msg = new QErrorMessage;
        msg->setWindowTitle("Chatterino - streamlink not found");

        if (getSettings()->streamlinkUseCustomPath)
        {
            msg->showMessage(
                "Unable to find Streamlink executable\nMake sure your custom "
                "path "
                "is pointing "
                "to the DIRECTORY where the streamlink executable is located");
        }
        else
        {
            msg->showMessage(
                "Unable to find Streamlink executable.\nIf you have Streamlink "
                "installed, you might need to enable the custom path option");
        }
    }

    QProcess *createStreamlinkProcess()
    {
        auto p = new QProcess;
        p->setProgram(getStreamlinkProgram());

        QObject::connect(p, &QProcess::errorOccurred, [=](auto err) {
            if (err == QProcess::FailedToStart)
            {
                showStreamlinkNotFoundError();
            }
            else
            {
<<<<<<< HEAD
                qCDebug(chatterinoStreamlink) << "Error occured" << err;
=======
                qWarning() << "Error occured" << err;
>>>>>>> 7c6326cb
            }

            p->deleteLater();
        });

        QObject::connect(
            p, static_cast<void (QProcess::*)(int)>(&QProcess::finished),
            [=](int res) {
                p->deleteLater();
            });

        return p;
    }

}  // namespace

void getStreamQualities(const QString &channelURL,
                        std::function<void(QStringList)> cb)
{
    auto p = createStreamlinkProcess();

    QObject::connect(
        p, static_cast<void (QProcess::*)(int)>(&QProcess::finished),
        [=](int res) {
            if (res != 0)
            {
<<<<<<< HEAD
                qCDebug(chatterinoStreamlink) << "Got error code" << res;
=======
                qWarning() << "Got error code" << res;
>>>>>>> 7c6326cb
                // return;
            }
            QString lastLine = QString(p->readAllStandardOutput());
            lastLine = lastLine.trimmed().split('\n').last().trimmed();
            if (lastLine.startsWith("Available streams: "))
            {
                QStringList options;
                QStringList split =
                    lastLine.right(lastLine.length() - 19).split(", ");

                for (int i = split.length() - 1; i >= 0; i--)
                {
                    QString option = split.at(i);
                    if (option == "best)")
                    {
                        // As it turns out, sometimes, one quality option can
                        // be the best and worst quality at the same time.
                        // Since we start loop from the end, we can check
                        // that and act accordingly
                        option = split.at(--i);
                        // "900p60 (worst"
                        options << option.left(option.length() - 7);
                    }
                    else if (option.endsWith(" (worst)"))
                    {
                        options << option.left(option.length() - 8);
                    }
                    else if (option.endsWith(" (best)"))
                    {
                        options << option.left(option.length() - 7);
                    }
                    else
                    {
                        options << option;
                    }
                }

                cb(options);
            }
        });

    p->setArguments({channelURL, "--default-stream=KKona"});

    p->start();
}

void openStreamlink(const QString &channelURL, const QString &quality,
                    QStringList extraArguments)
{
    QStringList arguments;

    QString additionalOptions = getSettings()->streamlinkOpts.getValue();
    if (!additionalOptions.isEmpty())
    {
        arguments << getSettings()->streamlinkOpts;
    }

    arguments.append(extraArguments);

    arguments << channelURL;

    if (!quality.isEmpty())
    {
        arguments << quality;
    }

    bool res = QProcess::startDetached(getStreamlinkProgram() + " " +
                                       QString(arguments.join(' ')));

    if (!res)
    {
        showStreamlinkNotFoundError();
    }
}

void openStreamlinkForChannel(const QString &channel)
{
    QString channelURL = "twitch.tv/" + channel;

    QString preferredQuality = getSettings()->preferredQuality.getValue();
    preferredQuality = preferredQuality.toLower();

    if (preferredQuality == "choose")
    {
        getStreamQualities(channelURL, [=](QStringList qualityOptions) {
            QualityPopup::showDialog(channel, qualityOptions);
        });

        return;
    }

    QStringList args;

    // Quality converted from Chatterino format to Streamlink format
    QString quality;
    // Streamlink qualities to exclude
    QString exclude;

    if (preferredQuality == "high")
    {
        exclude = ">720p30";
        quality = "high,best";
    }
    else if (preferredQuality == "medium")
    {
        exclude = ">540p30";
        quality = "medium,best";
    }
    else if (preferredQuality == "low")
    {
        exclude = ">360p30";
        quality = "low,best";
    }
    else if (preferredQuality == "audio only")
    {
        quality = "audio,audio_only";
    }
    else
    {
        quality = "best";
    }
    if (!exclude.isEmpty())
    {
        args << "--stream-sorting-excludes" << exclude;
    }

    openStreamlink(channelURL, quality, args);
}

}  // namespace chatterino<|MERGE_RESOLUTION|>--- conflicted
+++ resolved
@@ -93,11 +93,7 @@
             }
             else
             {
-<<<<<<< HEAD
-                qCDebug(chatterinoStreamlink) << "Error occured" << err;
-=======
-                qWarning() << "Error occured" << err;
->>>>>>> 7c6326cb
+                qCWarning(chatterinoStreamlink) << "Error occured" << err;
             }
 
             p->deleteLater();
@@ -124,11 +120,7 @@
         [=](int res) {
             if (res != 0)
             {
-<<<<<<< HEAD
-                qCDebug(chatterinoStreamlink) << "Got error code" << res;
-=======
-                qWarning() << "Got error code" << res;
->>>>>>> 7c6326cb
+                qCWarning(chatterinoStreamlink) << "Got error code" << res;
                 // return;
             }
             QString lastLine = QString(p->readAllStandardOutput());
