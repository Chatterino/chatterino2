--- conflicted
+++ resolved
@@ -36,16 +36,6 @@
 #endif
     }
 
-    const char *getDefaultBinaryPath()
-    {
-#ifdef _WIN32
-        return "C:\\Program Files (x86)\\Streamlink\\bin\\streamlink.exe";
-#else
-        return "/usr/bin/streamlink";
-#endif
-    }
-
-<<<<<<< HEAD
     QString getStreamlinkProgram()
     {
         if (getSettings()->streamlinkUseCustomPath)
@@ -64,9 +54,6 @@
     }
 
     bool checkExecutablePath(const QString &path)
-=======
-    bool checkStreamlinkPath(const QString &path)
->>>>>>> 4bfa56c1
     {
         QFileInfo fileinfo(path);
 
@@ -233,18 +220,12 @@
     QString additionalOptions = getSettings()->streamlinkOpts.getValue();
     arguments << splitCommand(additionalOptions);
 
-<<<<<<< HEAD
     // If we are not doing our MPV video view start as detached
     // Else we will kill our existing stream proccess and start a new stream
     if (!streamMPV)
-=======
-    proc->setArguments(std::move(arguments));
-    bool res = proc->startDetached();
-
-    if (!res)
->>>>>>> 4bfa56c1
-    {
-        bool res = QProcess::startDetached(getStreamlinkProgram(), arguments);
+    {
+        proc->setArguments(std::move(arguments));
+        bool res = proc->startDetached();
         if (!res)
         {
             showStreamlinkNotFoundError();
@@ -252,6 +233,9 @@
     }
     else
     {
+        // TODO: use the createStreamlinkProcess() here also...
+        // TODO: right now we just kill the created process...
+        proc->terminate();
         QString command =
             "\"" + getStreamlinkProgram() + "\" " + arguments.join(" ");
         AttachedPlayer::getInstance().updateStreamLinkProcess(channelURL,
@@ -268,19 +252,12 @@
     // First check to see if player is valid path!
     if (streamMPV && !checkExecutablePath(getMPVProgram()))
     {
-<<<<<<< HEAD
         showMPVNotFoundError();
         return;
     }
     if (!checkExecutablePath(getStreamlinkProgram()))
     {
         showStreamlinkNotFoundError();
-=======
-        getStreamQualities(channelURL, [=](QStringList qualityOptions) {
-            QualityPopup::showDialog(channelURL, qualityOptions);
-        });
-
->>>>>>> 4bfa56c1
         return;
     }
 
@@ -289,7 +266,9 @@
     // https://mpv.io/manual/master/#options-wid
     if (streamMPV)
     {
-        args << "--player \"" + getMPVProgram() + " --wid=WID\"";
+        args << "--player \"" + getMPVProgram() +
+                    " --wid=WID -input-default-bindings=yes "
+                    "--input-vo-keyboard=yes\"";
     }
 
     // Append any extra options to to our stream link command
@@ -325,7 +304,8 @@
     if (preferredQuality == "choose")
     {
         getStreamQualities(channelURL, [=](QStringList qualityOptions) {
-            QualityPopup::showDialog(channel, qualityOptions, args, streamMPV);
+            QualityPopup::showDialog(channelURL, qualityOptions, args,
+                                     streamMPV);
         });
         return;
     }
