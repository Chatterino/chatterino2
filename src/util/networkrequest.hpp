--- conflicted
+++ resolved
@@ -374,13 +374,13 @@
                                  auto &dat = data;
 
                                  if (reply->error() != QNetworkReply::NetworkError::NoError) {
-<<<<<<< HEAD
+
                                      // TODO: We might want to call an onError callback here
-=======
+
                                      if (data.onError) {
                                          data.onError(reply->error());
                                      }
->>>>>>> a0e33ef9
+
                                      return;
                                  }
 
