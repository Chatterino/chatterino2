set(LIBRARY_PROJECT "${PROJECT_NAME}-lib")
set(VERSION_PROJECT "${LIBRARY_PROJECT}-version")
set(EXECUTABLE_PROJECT "${PROJECT_NAME}")
# used for QT_DISABLE_DEPRECATED_BEFORE/QT_WARN_DEPRECATED_UP_TO
set(CHATTERINO_MIN_QT_VERSION 0x060403)

# registers the native messageing host
option(CHATTERINO_DEBUG_NATIVE_MESSAGES "Debug native messages" OFF)
option(CHATTERINO_STATIC_QT_BUILD "Static link Qt" OFF)

set(SOURCE_FILES
        Application.cpp
        Application.hpp
        BrowserExtension.cpp
        BrowserExtension.hpp
        RunGui.cpp
        RunGui.hpp

        common/Args.cpp
        common/Args.hpp
        common/ChannelChatters.cpp
        common/ChannelChatters.hpp
        common/Channel.cpp
        common/Channel.hpp
        common/ChatterinoSetting.cpp
        common/ChatterinoSetting.hpp
        common/ChatterSet.cpp
        common/ChatterSet.hpp
        common/Credentials.cpp
        common/Credentials.hpp
        common/Env.cpp
        common/Env.hpp
        common/LastMessageLineStyle.hpp
        common/LinkParser.cpp
        common/LinkParser.hpp
        common/Literals.hpp
        common/Modes.cpp
        common/Modes.hpp
        common/QLogging.cpp
        common/QLogging.hpp
        common/ThumbnailPreviewMode.hpp
        common/TimeoutStackStyle.hpp
        common/WindowDescriptors.cpp
        common/WindowDescriptors.hpp

        common/enums/MessageContext.hpp
        common/enums/MessageOverflow.hpp

        common/network/NetworkCommon.cpp
        common/network/NetworkCommon.hpp
        common/network/NetworkManager.cpp
        common/network/NetworkManager.hpp
        common/network/NetworkPrivate.cpp
        common/network/NetworkPrivate.hpp
        common/network/NetworkRequest.cpp
        common/network/NetworkRequest.hpp
        common/network/NetworkResult.cpp
        common/network/NetworkResult.hpp
        common/network/NetworkTask.cpp
        common/network/NetworkTask.hpp

        common/websockets/WebSocketPool.cpp
        common/websockets/WebSocketPool.hpp
        common/websockets/detail/WebSocketConnection.cpp
        common/websockets/detail/WebSocketConnection.hpp
        common/websockets/detail/WebSocketConnectionImpl.cpp
        common/websockets/detail/WebSocketConnectionImpl.hpp
        common/websockets/detail/WebSocketPoolImpl.cpp
        common/websockets/detail/WebSocketPoolImpl.hpp

        controllers/accounts/Account.cpp
        controllers/accounts/Account.hpp
        controllers/accounts/AccountController.cpp
        controllers/accounts/AccountController.hpp
        controllers/accounts/AccountModel.cpp
        controllers/accounts/AccountModel.hpp

        controllers/commands/builtin/chatterino/Debugging.cpp
        controllers/commands/builtin/chatterino/Debugging.hpp
        controllers/commands/builtin/Misc.cpp
        controllers/commands/builtin/Misc.hpp
        controllers/commands/builtin/twitch/AddModerator.cpp
        controllers/commands/builtin/twitch/AddModerator.hpp
        controllers/commands/builtin/twitch/AddVIP.cpp
        controllers/commands/builtin/twitch/AddVIP.hpp
        controllers/commands/builtin/twitch/Announce.cpp
        controllers/commands/builtin/twitch/Announce.hpp
        controllers/commands/builtin/twitch/Ban.cpp
        controllers/commands/builtin/twitch/Ban.hpp
        controllers/commands/builtin/twitch/Block.cpp
        controllers/commands/builtin/twitch/Block.hpp
        controllers/commands/builtin/twitch/ChatSettings.cpp
        controllers/commands/builtin/twitch/ChatSettings.hpp
        controllers/commands/builtin/twitch/Chatters.cpp
        controllers/commands/builtin/twitch/Chatters.hpp
        controllers/commands/builtin/twitch/DeleteMessages.cpp
        controllers/commands/builtin/twitch/DeleteMessages.hpp
        controllers/commands/builtin/twitch/GetModerators.cpp
        controllers/commands/builtin/twitch/GetModerators.hpp
        controllers/commands/builtin/twitch/GetVIPs.cpp
        controllers/commands/builtin/twitch/GetVIPs.hpp
        controllers/commands/builtin/twitch/Raid.cpp
        controllers/commands/builtin/twitch/Raid.hpp
        controllers/commands/builtin/twitch/RemoveModerator.cpp
        controllers/commands/builtin/twitch/RemoveModerator.hpp
        controllers/commands/builtin/twitch/RemoveVIP.cpp
        controllers/commands/builtin/twitch/RemoveVIP.hpp
        controllers/commands/builtin/twitch/SendReply.cpp
        controllers/commands/builtin/twitch/SendReply.hpp
        controllers/commands/builtin/twitch/SendWhisper.cpp
        controllers/commands/builtin/twitch/SendWhisper.hpp
        controllers/commands/builtin/twitch/ShieldMode.cpp
        controllers/commands/builtin/twitch/ShieldMode.hpp
        controllers/commands/builtin/twitch/Shoutout.cpp
        controllers/commands/builtin/twitch/Shoutout.hpp
        controllers/commands/builtin/twitch/StartCommercial.cpp
        controllers/commands/builtin/twitch/StartCommercial.hpp
        controllers/commands/builtin/twitch/Unban.cpp
        controllers/commands/builtin/twitch/Unban.hpp
        controllers/commands/builtin/twitch/UpdateChannel.cpp
        controllers/commands/builtin/twitch/UpdateChannel.hpp
        controllers/commands/builtin/twitch/UpdateColor.cpp
        controllers/commands/builtin/twitch/UpdateColor.hpp
        controllers/commands/builtin/twitch/Warn.cpp
        controllers/commands/builtin/twitch/Warn.hpp
        controllers/commands/common/ChannelAction.cpp
        controllers/commands/common/ChannelAction.hpp
        controllers/commands/CommandContext.hpp
        controllers/commands/CommandController.cpp
        controllers/commands/CommandController.hpp
        controllers/commands/Command.cpp
        controllers/commands/Command.hpp
        controllers/commands/CommandModel.cpp
        controllers/commands/CommandModel.hpp

        controllers/completion/CompletionModel.cpp
        controllers/completion/CompletionModel.hpp
        controllers/completion/sources/Source.hpp
        controllers/completion/sources/CommandSource.cpp
        controllers/completion/sources/CommandSource.hpp
        controllers/completion/sources/EmoteSource.cpp
        controllers/completion/sources/EmoteSource.hpp
        controllers/completion/sources/Helpers.hpp
        controllers/completion/sources/UnifiedSource.cpp
        controllers/completion/sources/UnifiedSource.hpp
        controllers/completion/sources/UserSource.cpp
        controllers/completion/sources/UserSource.hpp
        controllers/completion/strategies/ClassicEmoteStrategy.cpp
        controllers/completion/strategies/ClassicEmoteStrategy.hpp
        controllers/completion/strategies/ClassicUserStrategy.cpp
        controllers/completion/strategies/ClassicUserStrategy.hpp
        controllers/completion/strategies/CommandStrategy.cpp
        controllers/completion/strategies/CommandStrategy.hpp
        controllers/completion/strategies/SmartEmoteStrategy.cpp
        controllers/completion/strategies/SmartEmoteStrategy.cpp
        controllers/completion/strategies/Strategy.hpp
        controllers/completion/TabCompletionModel.cpp
        controllers/completion/TabCompletionModel.hpp

        controllers/emotes/EmoteController.cpp
        controllers/emotes/EmoteController.hpp

        controllers/filters/FilterModel.cpp
        controllers/filters/FilterModel.hpp
        controllers/filters/FilterRecord.cpp
        controllers/filters/FilterRecord.hpp
        controllers/filters/FilterSet.cpp
        controllers/filters/FilterSet.hpp
        controllers/filters/lang/expressions/Expression.cpp
        controllers/filters/lang/expressions/Expression.hpp
        controllers/filters/lang/expressions/BinaryOperation.cpp
        controllers/filters/lang/expressions/BinaryOperation.hpp
        controllers/filters/lang/expressions/ListExpression.cpp
        controllers/filters/lang/expressions/ListExpression.hpp
        controllers/filters/lang/expressions/RegexExpression.cpp
        controllers/filters/lang/expressions/RegexExpression.hpp
        controllers/filters/lang/expressions/UnaryOperation.hpp
        controllers/filters/lang/expressions/UnaryOperation.cpp
        controllers/filters/lang/expressions/ValueExpression.cpp
        controllers/filters/lang/expressions/ValueExpression.hpp
        controllers/filters/lang/Filter.cpp
        controllers/filters/lang/Filter.hpp
        controllers/filters/lang/FilterParser.cpp
        controllers/filters/lang/FilterParser.hpp
        controllers/filters/lang/Tokenizer.cpp
        controllers/filters/lang/Tokenizer.hpp
        controllers/filters/lang/Types.cpp
        controllers/filters/lang/Types.hpp

        controllers/highlights/BadgeHighlightModel.cpp
        controllers/highlights/BadgeHighlightModel.hpp
        controllers/highlights/HighlightBadge.cpp
        controllers/highlights/HighlightBadge.hpp
        controllers/highlights/HighlightBlacklistModel.cpp
        controllers/highlights/HighlightBlacklistModel.hpp
        controllers/highlights/HighlightController.cpp
        controllers/highlights/HighlightController.hpp
        controllers/highlights/HighlightModel.cpp
        controllers/highlights/HighlightModel.hpp
        controllers/highlights/HighlightPhrase.cpp
        controllers/highlights/HighlightPhrase.hpp
        controllers/highlights/UserHighlightModel.cpp
        controllers/highlights/UserHighlightModel.hpp

        controllers/hotkeys/ActionNames.hpp
        controllers/hotkeys/Hotkey.cpp
        controllers/hotkeys/Hotkey.hpp
        controllers/hotkeys/HotkeyCategory.hpp
        controllers/hotkeys/HotkeyController.cpp
        controllers/hotkeys/HotkeyController.hpp
        controllers/hotkeys/HotkeyHelpers.cpp
        controllers/hotkeys/HotkeyHelpers.hpp
        controllers/hotkeys/HotkeyModel.cpp
        controllers/hotkeys/HotkeyModel.hpp

        controllers/ignores/IgnoreController.cpp
        controllers/ignores/IgnoreController.hpp
        controllers/ignores/IgnoreModel.cpp
        controllers/ignores/IgnoreModel.hpp
        controllers/ignores/IgnorePhrase.cpp
        controllers/ignores/IgnorePhrase.hpp

        controllers/moderationactions/ModerationAction.cpp
        controllers/moderationactions/ModerationAction.hpp
        controllers/moderationactions/ModerationActionModel.cpp
        controllers/moderationactions/ModerationActionModel.hpp

        controllers/logging/ChannelLog.cpp
        controllers/logging/ChannelLog.hpp
        controllers/logging/ChannelLoggingModel.cpp
        controllers/logging/ChannelLoggingModel.hpp

        controllers/nicknames/NicknamesModel.cpp
        controllers/nicknames/NicknamesModel.hpp
        controllers/nicknames/Nickname.hpp

        controllers/notifications/NotificationController.cpp
        controllers/notifications/NotificationController.hpp
        controllers/notifications/NotificationModel.cpp
        controllers/notifications/NotificationModel.hpp

        controllers/pings/MutedChannelModel.cpp
        controllers/pings/MutedChannelModel.hpp


        controllers/plugins/api/ChannelRef.cpp
        controllers/plugins/api/ChannelRef.hpp
        controllers/plugins/api/EventType.hpp
        controllers/plugins/api/HTTPRequest.cpp
        controllers/plugins/api/HTTPRequest.hpp
        controllers/plugins/api/HTTPResponse.cpp
        controllers/plugins/api/HTTPResponse.hpp
        controllers/plugins/api/IOWrapper.cpp
        controllers/plugins/api/IOWrapper.hpp
        controllers/plugins/api/Message.cpp
        controllers/plugins/api/Message.hpp
        controllers/plugins/api/WebSocket.cpp
        controllers/plugins/api/WebSocket.hpp
        controllers/plugins/LuaAPI.cpp
        controllers/plugins/LuaAPI.hpp
        controllers/plugins/LuaUtilities.cpp
        controllers/plugins/LuaUtilities.hpp
        controllers/plugins/PluginController.cpp
        controllers/plugins/PluginController.hpp
        controllers/plugins/Plugin.cpp
        controllers/plugins/Plugin.hpp
        controllers/plugins/PluginPermission.cpp
        controllers/plugins/PluginPermission.hpp
        controllers/plugins/SolTypes.cpp
        controllers/plugins/SolTypes.hpp

        controllers/sound/ISoundController.hpp
        controllers/sound/MiniaudioBackend.cpp
        controllers/sound/MiniaudioBackend.hpp
        controllers/sound/NullBackend.cpp
        controllers/sound/NullBackend.hpp

        controllers/twitch/LiveController.cpp
        controllers/twitch/LiveController.hpp

        controllers/userdata/UserDataController.cpp
        controllers/userdata/UserDataController.hpp
        controllers/userdata/UserData.hpp

        debug/Benchmark.cpp
        debug/Benchmark.hpp

        messages/Emote.cpp
        messages/Emote.hpp
        messages/Image.cpp
        messages/Image.hpp
        messages/ImageSet.cpp
        messages/ImageSet.hpp
        messages/Link.cpp
        messages/Link.hpp
        messages/Message.cpp
        messages/Message.hpp
        messages/MessageBuilder.cpp
        messages/MessageBuilder.hpp
        messages/MessageColor.cpp
        messages/MessageColor.hpp
        messages/MessageElement.cpp
        messages/MessageElement.hpp
        messages/MessageFlag.hpp
        messages/MessageSimilarity.cpp
        messages/MessageSimilarity.hpp
        messages/MessageSink.hpp
        messages/MessageThread.cpp
        messages/MessageThread.hpp

        messages/layouts/MessageLayout.cpp
        messages/layouts/MessageLayout.hpp
        messages/layouts/MessageLayoutContainer.cpp
        messages/layouts/MessageLayoutContainer.hpp
        messages/layouts/MessageLayoutContext.cpp
        messages/layouts/MessageLayoutContext.hpp
        messages/layouts/MessageLayoutElement.cpp
        messages/layouts/MessageLayoutElement.hpp
        messages/search/AuthorPredicate.cpp
        messages/search/AuthorPredicate.hpp
        messages/search/BadgePredicate.cpp
        messages/search/BadgePredicate.hpp
        messages/search/ChannelPredicate.cpp
        messages/search/ChannelPredicate.hpp
        messages/search/LinkPredicate.cpp
        messages/search/LinkPredicate.hpp
        messages/search/MessageFlagsPredicate.cpp
        messages/search/MessageFlagsPredicate.hpp
        messages/search/RegexPredicate.cpp
        messages/search/RegexPredicate.hpp
        messages/search/SubstringPredicate.cpp
        messages/search/SubstringPredicate.hpp
        messages/search/SubtierPredicate.cpp
        messages/search/SubtierPredicate.hpp

        providers/IvrApi.cpp
        providers/IvrApi.hpp
        providers/NetworkConfigurationProvider.cpp
        providers/NetworkConfigurationProvider.hpp

        providers/bttv/BttvEmotes.cpp
        providers/bttv/BttvEmotes.hpp
        providers/bttv/BttvLiveUpdates.cpp
        providers/bttv/BttvLiveUpdates.hpp

        providers/bttv/liveupdates/BttvLiveUpdateMessages.cpp
        providers/bttv/liveupdates/BttvLiveUpdateMessages.hpp
        providers/bttv/liveupdates/BttvLiveUpdateSubscription.cpp
        providers/bttv/liveupdates/BttvLiveUpdateSubscription.hpp

        providers/chatterino/ChatterinoBadges.cpp
        providers/chatterino/ChatterinoBadges.hpp

        providers/colors/ColorProvider.cpp
        providers/colors/ColorProvider.hpp

        providers/emoji/Emojis.cpp
        providers/emoji/Emojis.hpp
        providers/emoji/EmojiStyle.hpp

        providers/ffz/FfzBadges.cpp
        providers/ffz/FfzBadges.hpp
        providers/ffz/FfzEmotes.cpp
        providers/ffz/FfzEmotes.hpp
        providers/ffz/FfzUtil.cpp
        providers/ffz/FfzUtil.hpp

        providers/irc/IrcConnection2.cpp
        providers/irc/IrcConnection2.hpp

        providers/links/LinkInfo.cpp
        providers/links/LinkInfo.hpp
        providers/links/LinkResolver.cpp
        providers/links/LinkResolver.hpp

        providers/liveupdates/BasicPubSubClient.hpp
        providers/liveupdates/BasicPubSubManager.hpp
        providers/liveupdates/BasicPubSubWebsocket.hpp

        providers/pronouns/Pronouns.cpp
        providers/pronouns/Pronouns.hpp
        providers/pronouns/UserPronouns.cpp
        providers/pronouns/UserPronouns.hpp
        providers/pronouns/alejo/PronounsAlejoApi.cpp
        providers/pronouns/alejo/PronounsAlejoApi.hpp

        providers/recentmessages/Api.cpp
        providers/recentmessages/Api.hpp
        providers/recentmessages/Impl.cpp
        providers/recentmessages/Impl.hpp

        providers/seventv/SeventvAPI.cpp
        providers/seventv/SeventvAPI.hpp
        providers/seventv/SeventvBadges.cpp
        providers/seventv/SeventvBadges.hpp
        providers/seventv/SeventvCosmetics.hpp
        providers/seventv/SeventvEmotes.cpp
        providers/seventv/SeventvEmotes.hpp
        providers/seventv/SeventvEventAPI.cpp
        providers/seventv/SeventvEventAPI.hpp

        providers/seventv/eventapi/Client.cpp
        providers/seventv/eventapi/Client.hpp
        providers/seventv/eventapi/Dispatch.cpp
        providers/seventv/eventapi/Dispatch.hpp
        providers/seventv/eventapi/Message.cpp
        providers/seventv/eventapi/Message.hpp
        providers/seventv/eventapi/Subscription.cpp
        providers/seventv/eventapi/Subscription.hpp

        providers/twitch/ChannelPointReward.cpp
        providers/twitch/ChannelPointReward.hpp
        providers/twitch/IrcMessageHandler.cpp
        providers/twitch/IrcMessageHandler.hpp
        providers/twitch/PubSubClient.cpp
        providers/twitch/PubSubClient.hpp
        providers/twitch/PubSubClientOptions.hpp
        providers/twitch/PubSubHelpers.hpp
        providers/twitch/PubSubManager.cpp
        providers/twitch/PubSubManager.hpp
        providers/twitch/PubSubMessages.hpp
        providers/twitch/PubSubWebsocket.hpp
        providers/twitch/TwitchAccount.cpp
        providers/twitch/TwitchAccount.hpp
        providers/twitch/TwitchAccountManager.cpp
        providers/twitch/TwitchAccountManager.hpp
        providers/twitch/TwitchBadge.cpp
        providers/twitch/TwitchBadge.hpp
        providers/twitch/TwitchBadges.cpp
        providers/twitch/TwitchBadges.hpp
        providers/twitch/TwitchChannel.cpp
        providers/twitch/TwitchChannel.hpp
        providers/twitch/TwitchCommon.cpp
        providers/twitch/TwitchCommon.hpp
        providers/twitch/TwitchEmotes.cpp
        providers/twitch/TwitchEmotes.hpp
        providers/twitch/TwitchHelpers.cpp
        providers/twitch/TwitchHelpers.hpp
        providers/twitch/TwitchIrc.cpp
        providers/twitch/TwitchIrc.hpp
        providers/twitch/TwitchIrcServer.cpp
        providers/twitch/TwitchIrcServer.hpp
        providers/twitch/TwitchUser.cpp
        providers/twitch/TwitchUser.hpp
        providers/twitch/TwitchUsers.cpp
        providers/twitch/TwitchUsers.hpp
        providers/twitch/UserColor.cpp
        providers/twitch/UserColor.hpp

        providers/twitch/eventsub/Connection.cpp
        providers/twitch/eventsub/Connection.hpp
        providers/twitch/eventsub/Controller.cpp
        providers/twitch/eventsub/Controller.hpp
        providers/twitch/eventsub/MessageBuilder.cpp
        providers/twitch/eventsub/MessageBuilder.hpp
        providers/twitch/eventsub/MessageHandlers.cpp
        providers/twitch/eventsub/MessageHandlers.hpp
        providers/twitch/eventsub/SubscriptionHandle.cpp
        providers/twitch/eventsub/SubscriptionHandle.hpp
        providers/twitch/eventsub/SubscriptionRequest.cpp
        providers/twitch/eventsub/SubscriptionRequest.hpp

        providers/twitch/pubsubmessages/Base.cpp
        providers/twitch/pubsubmessages/Base.hpp
        providers/twitch/pubsubmessages/ChannelPoints.cpp
        providers/twitch/pubsubmessages/ChannelPoints.hpp
        providers/twitch/pubsubmessages/Listen.cpp
        providers/twitch/pubsubmessages/Listen.hpp
        providers/twitch/pubsubmessages/Message.hpp
        providers/twitch/pubsubmessages/Unlisten.cpp
        providers/twitch/pubsubmessages/Unlisten.hpp

        providers/twitch/api/Helix.cpp
        providers/twitch/api/Helix.hpp

        singletons/CrashHandler.cpp
        singletons/CrashHandler.hpp
        singletons/Fonts.cpp
        singletons/Fonts.hpp
        singletons/ImageUploader.cpp
        singletons/ImageUploader.hpp
        singletons/Logging.cpp
        singletons/Logging.hpp
        singletons/NativeMessaging.cpp
        singletons/NativeMessaging.hpp
        singletons/Paths.cpp
        singletons/Paths.hpp
        singletons/Resources.cpp
        singletons/Resources.hpp
        singletons/Settings.cpp
        singletons/Settings.hpp
        singletons/StreamerMode.cpp
        singletons/StreamerMode.hpp
        singletons/Theme.cpp
        singletons/Theme.hpp
        singletons/Toasts.cpp
        singletons/Toasts.hpp
        singletons/Updates.cpp
        singletons/Updates.hpp
        singletons/WindowManager.cpp
        singletons/WindowManager.hpp

        singletons/helper/GifTimer.cpp
        singletons/helper/GifTimer.hpp
        singletons/helper/LoggingChannel.cpp
        singletons/helper/LoggingChannel.hpp

        util/AbandonObject.hpp
        util/AttachToConsole.cpp
        util/AttachToConsole.hpp
        util/CancellationToken.hpp
        util/ChannelHelpers.hpp
        util/Clipboard.cpp
        util/Clipboard.hpp
        util/CustomPlayer.cpp
        util/CustomPlayer.hpp
        util/DebugCount.cpp
        util/DebugCount.hpp
        util/DisplayBadge.cpp
        util/DisplayBadge.hpp
        util/Expected.hpp
        util/FilesystemHelpers.hpp
        util/FormatTime.cpp
        util/FormatTime.hpp
        util/FunctionEventFilter.cpp
        util/FunctionEventFilter.hpp
        util/FuzzyConvert.cpp
        util/FuzzyConvert.hpp
        util/Helpers.cpp
        util/Helpers.hpp
        util/ImageUploader.cpp
        util/ImageUploader.hpp
        util/IncognitoBrowser.cpp
        util/IncognitoBrowser.hpp
        util/IpcQueue.cpp
        util/IpcQueue.hpp
        util/IrcHelpers.cpp
        util/IrcHelpers.hpp
        util/LayoutHelper.cpp
        util/LayoutHelper.hpp
        util/LoadPixmap.cpp
        util/LoadPixmap.hpp
        util/OnceFlag.cpp
        util/OnceFlag.hpp
        util/RapidjsonHelpers.cpp
        util/RapidjsonHelpers.hpp
        util/RatelimitBucket.cpp
        util/RatelimitBucket.hpp
        util/RenameThread.cpp
        util/RenameThread.hpp
        util/SampleData.cpp
        util/SampleData.hpp
        util/SelfCheck.cpp
        util/SelfCheck.hpp
        util/SharedPtrElementLess.hpp
        util/SignalListener.hpp
        util/StreamLink.cpp
        util/StreamLink.hpp
        util/ThreadGuard.hpp
        util/Twitch.cpp
        util/Twitch.hpp
        util/TypeName.hpp
        util/UnixSignalHandler.cpp
        util/UnixSignalHandler.hpp
        util/Variant.hpp
        util/VectorMessageSink.cpp
        util/VectorMessageSink.hpp
        util/WidgetHelpers.cpp
        util/WidgetHelpers.hpp
        util/WindowsHelper.cpp
        util/WindowsHelper.hpp
        util/XDGDesktopFile.cpp
        util/XDGDesktopFile.hpp
        util/XDGDirectory.cpp
        util/XDGDirectory.hpp
        util/XDGHelper.cpp
        util/XDGHelper.hpp

        util/serialize/Container.hpp

        widgets/AccountSwitchPopup.cpp
        widgets/AccountSwitchPopup.hpp
        widgets/AccountSwitchWidget.cpp
        widgets/AccountSwitchWidget.hpp
        widgets/AttachedWindow.cpp
        widgets/AttachedWindow.hpp
        widgets/BasePopup.cpp
        widgets/BasePopup.hpp
        widgets/BaseWidget.cpp
        widgets/BaseWidget.hpp
        widgets/BaseWindow.cpp
        widgets/BaseWindow.hpp
        widgets/ChatterListWidget.cpp
        widgets/ChatterListWidget.hpp
        widgets/DraggablePopup.cpp
        widgets/DraggablePopup.hpp
        widgets/FramelessEmbedWindow.cpp
        widgets/FramelessEmbedWindow.hpp
        widgets/Label.cpp
        widgets/Label.hpp
        widgets/Notebook.cpp
        widgets/Notebook.hpp
        widgets/OverlayWindow.cpp
        widgets/OverlayWindow.hpp
        widgets/PluginRepl.cpp
        widgets/PluginRepl.hpp
        widgets/Scrollbar.cpp
        widgets/Scrollbar.hpp
        widgets/TooltipEntryWidget.cpp
        widgets/TooltipEntryWidget.hpp
        widgets/TooltipWidget.cpp
        widgets/TooltipWidget.hpp
        widgets/Window.cpp
        widgets/Window.hpp

        widgets/buttons/Button.cpp
        widgets/buttons/Button.hpp
        widgets/buttons/DimButton.cpp
        widgets/buttons/DimButton.hpp
        widgets/buttons/DrawnButton.cpp
        widgets/buttons/DrawnButton.hpp
        widgets/buttons/InitUpdateButton.cpp
        widgets/buttons/InitUpdateButton.hpp
        widgets/buttons/LabelButton.cpp
        widgets/buttons/LabelButton.hpp
        widgets/buttons/PixmapButton.cpp
        widgets/buttons/PixmapButton.hpp
        widgets/buttons/SignalLabel.cpp
        widgets/buttons/SignalLabel.hpp
        widgets/buttons/SvgButton.cpp
        widgets/buttons/SvgButton.hpp
        widgets/buttons/TitlebarButton.cpp
        widgets/buttons/TitlebarButton.hpp
        widgets/buttons/TitlebarButtons.cpp
        widgets/buttons/TitlebarButtons.hpp

        widgets/dialogs/BadgePickerDialog.cpp
        widgets/dialogs/BadgePickerDialog.hpp
        widgets/dialogs/ChannelFilterEditorDialog.cpp
        widgets/dialogs/ChannelFilterEditorDialog.hpp
        widgets/dialogs/ColorPickerDialog.cpp
        widgets/dialogs/ColorPickerDialog.hpp
        widgets/dialogs/EditHotkeyDialog.cpp
        widgets/dialogs/EditHotkeyDialog.hpp
        widgets/dialogs/EditUserNotesDialog.cpp
        widgets/dialogs/EditUserNotesDialog.hpp
        widgets/dialogs/EmotePopup.cpp
        widgets/dialogs/EmotePopup.hpp
        widgets/dialogs/LastRunCrashDialog.cpp
        widgets/dialogs/LastRunCrashDialog.hpp
        widgets/dialogs/LoginDialog.cpp
        widgets/dialogs/LoginDialog.hpp
        widgets/dialogs/QualityPopup.cpp
        widgets/dialogs/QualityPopup.hpp
        widgets/dialogs/ReplyThreadPopup.cpp
        widgets/dialogs/ReplyThreadPopup.hpp
        widgets/dialogs/SelectChannelDialog.cpp
        widgets/dialogs/SelectChannelDialog.hpp
        widgets/dialogs/SelectChannelFiltersDialog.cpp
        widgets/dialogs/SelectChannelFiltersDialog.hpp
        widgets/dialogs/SettingsDialog.cpp
        widgets/dialogs/SettingsDialog.hpp
        widgets/dialogs/UpdateDialog.cpp
        widgets/dialogs/UpdateDialog.hpp
        widgets/dialogs/UserInfoPopup.cpp
        widgets/dialogs/UserInfoPopup.hpp
        widgets/dialogs/WelcomeDialog.cpp
        widgets/dialogs/WelcomeDialog.hpp
        widgets/dialogs/switcher/NewPopupItem.cpp
        widgets/dialogs/switcher/NewPopupItem.hpp
        widgets/dialogs/switcher/NewTabItem.cpp
        widgets/dialogs/switcher/NewTabItem.hpp
        widgets/dialogs/switcher/QuickSwitcherModel.cpp
        widgets/dialogs/switcher/QuickSwitcherModel.hpp
        widgets/dialogs/switcher/QuickSwitcherPopup.cpp
        widgets/dialogs/switcher/QuickSwitcherPopup.hpp
        widgets/dialogs/switcher/SwitchSplitItem.cpp
        widgets/dialogs/switcher/SwitchSplitItem.hpp

        widgets/helper/color/AlphaSlider.cpp
        widgets/helper/color/AlphaSlider.hpp
        widgets/helper/color/Checkerboard.cpp
        widgets/helper/color/Checkerboard.hpp
        widgets/helper/color/ColorButton.cpp
        widgets/helper/color/ColorButton.hpp
        widgets/helper/color/ColorInput.cpp
        widgets/helper/color/ColorInput.hpp
        widgets/helper/color/ColorItemDelegate.cpp
        widgets/helper/color/ColorItemDelegate.hpp
        widgets/helper/color/HueSlider.cpp
        widgets/helper/color/HueSlider.hpp
        widgets/helper/color/SBCanvas.cpp
        widgets/helper/color/SBCanvas.hpp

        widgets/helper/ChannelView.cpp
        widgets/helper/ChannelView.hpp
        widgets/helper/ComboBoxItemDelegate.cpp
        widgets/helper/ComboBoxItemDelegate.hpp
        widgets/helper/DebugPopup.cpp
        widgets/helper/DebugPopup.hpp
        widgets/helper/EditableModelView.cpp
        widgets/helper/EditableModelView.hpp
        widgets/helper/IconDelegate.cpp
        widgets/helper/IconDelegate.hpp
        widgets/helper/InvisibleSizeGrip.cpp
        widgets/helper/InvisibleSizeGrip.hpp
        widgets/helper/MessageView.cpp
        widgets/helper/MessageView.hpp
        widgets/helper/NotebookTab.cpp
        widgets/helper/NotebookTab.hpp
        widgets/helper/OverlayInteraction.cpp
        widgets/helper/OverlayInteraction.hpp
        widgets/helper/RegExpItemDelegate.cpp
        widgets/helper/RegExpItemDelegate.hpp
        widgets/helper/ResizingTextEdit.cpp
        widgets/helper/ResizingTextEdit.hpp
        widgets/helper/ScalingSpacerItem.cpp
        widgets/helper/ScalingSpacerItem.hpp
        widgets/helper/ScrollbarHighlight.cpp
        widgets/helper/ScrollbarHighlight.hpp
        widgets/helper/SearchPopup.cpp
        widgets/helper/SearchPopup.hpp
        widgets/helper/SettingsDialogTab.cpp
        widgets/helper/SettingsDialogTab.hpp
        widgets/helper/LiveIndicator.cpp
        widgets/helper/LiveIndicator.hpp
        widgets/helper/TableStyles.cpp
        widgets/helper/TableStyles.hpp
        widgets/helper/TrimRegExpValidator.cpp
        widgets/helper/TrimRegExpValidator.hpp

        widgets/layout/FlowLayout.cpp
        widgets/layout/FlowLayout.hpp

        widgets/listview/GenericItemDelegate.cpp
        widgets/listview/GenericItemDelegate.hpp
        widgets/listview/GenericListItem.cpp
        widgets/listview/GenericListItem.hpp
        widgets/listview/GenericListModel.cpp
        widgets/listview/GenericListModel.hpp
        widgets/listview/GenericListView.cpp
        widgets/listview/GenericListView.hpp

        widgets/settingspages/AboutPage.cpp
        widgets/settingspages/AboutPage.hpp
        widgets/settingspages/AccountsPage.cpp
        widgets/settingspages/AccountsPage.hpp
        widgets/settingspages/CommandPage.cpp
        widgets/settingspages/CommandPage.hpp
        widgets/settingspages/CustomWidgets.hpp
        widgets/settingspages/ExternalToolsPage.cpp
        widgets/settingspages/ExternalToolsPage.hpp
        widgets/settingspages/FiltersPage.cpp
        widgets/settingspages/FiltersPage.hpp
        widgets/settingspages/GeneralPage.cpp
        widgets/settingspages/GeneralPage.hpp
        widgets/settingspages/GeneralPageView.cpp
        widgets/settingspages/GeneralPageView.hpp
        widgets/settingspages/HighlightingPage.cpp
        widgets/settingspages/HighlightingPage.hpp
        widgets/settingspages/IgnoresPage.cpp
        widgets/settingspages/IgnoresPage.hpp
        widgets/settingspages/KeyboardSettingsPage.cpp
        widgets/settingspages/KeyboardSettingsPage.hpp
        widgets/settingspages/ModerationPage.cpp
        widgets/settingspages/ModerationPage.hpp
        widgets/settingspages/NicknamesPage.cpp
        widgets/settingspages/NicknamesPage.hpp
        widgets/settingspages/NotificationPage.cpp
        widgets/settingspages/NotificationPage.hpp
        widgets/settingspages/PluginsPage.cpp
        widgets/settingspages/PluginsPage.hpp
        widgets/settingspages/SettingsPage.cpp
        widgets/settingspages/SettingsPage.hpp
        widgets/settingspages/SettingWidget.cpp
        widgets/settingspages/SettingWidget.hpp

        widgets/splits/ClosedSplits.cpp
        widgets/splits/ClosedSplits.hpp
        widgets/splits/DraggedSplit.cpp
        widgets/splits/DraggedSplit.hpp
        widgets/splits/InputCompletionItem.cpp
        widgets/splits/InputCompletionItem.hpp
        widgets/splits/InputCompletionPopup.cpp
        widgets/splits/InputCompletionPopup.hpp
        widgets/splits/Split.cpp
        widgets/splits/Split.hpp
        widgets/splits/SplitCommon.hpp
        widgets/splits/SplitContainer.cpp
        widgets/splits/SplitContainer.hpp
        widgets/splits/SplitHeader.cpp
        widgets/splits/SplitHeader.hpp
        widgets/splits/SplitInput.cpp
        widgets/splits/SplitInput.hpp
        widgets/splits/SplitOverlay.cpp
        widgets/splits/SplitOverlay.hpp
        )

if (APPLE)
    set(MACOS_BUNDLE_ICON_FILE "${CMAKE_SOURCE_DIR}/resources/chatterino.icns")
    list(APPEND SOURCE_FILES "${MACOS_BUNDLE_ICON_FILE}")
    set_source_files_properties(${MACOS_BUNDLE_ICON_FILE} PROPERTIES MACOSX_PACKAGE_LOCATION "Resources")

    list(APPEND SOURCE_FILES util/MacOsHelpers.mm)
endif ()

# Generate source groups for use in IDEs
source_group(TREE ${CMAKE_SOURCE_DIR} FILES ${SOURCE_FILES})

# Add autogenerated files
list(APPEND SOURCE_FILES ${RES_AUTOGEN_FILES})

add_library(${LIBRARY_PROJECT} OBJECT ${SOURCE_FILES})

if(CHATTERINO_PLUGINS)
    target_compile_definitions(${LIBRARY_PROJECT}
        PUBLIC
        CHATTERINO_HAVE_PLUGINS
    )
    message(STATUS "Building Chatterino with lua plugin support enabled.")
endif()

if (CHATTERINO_GENERATE_COVERAGE)
    include(CodeCoverage)
    if(NOT CMAKE_CXX_COMPILER_ID MATCHES "(GNU|Clang)")
        append_coverage_compiler_flags_to_target(${LIBRARY_PROJECT})
    endif()
    message(STATUS "project source dir: ${PROJECT_SOURCE_DIR}/src")
    setup_target_for_coverage_gcovr_html(
        NAME coverage
        EXECUTABLE ctest
        EXCLUDE "/usr/include/*"
        EXCLUDE "build*/*"
        # EXCLUDE "lib/*"
        EXCLUDE "lib/certify/*"
        EXCLUDE "lib/expected-lite/*"
        EXCLUDE "lib/googletest/*"
        EXCLUDE "lib/libcommuni/*"
        EXCLUDE "lib/lrucache/*"
        EXCLUDE "lib/lua/*"
        EXCLUDE "lib/magic_enum/*"
        EXCLUDE "lib/miniaudio/*"
        EXCLUDE "lib/qtkeychain/*"
        EXCLUDE "lib/rapidjson/*"
        EXCLUDE "lib/semver/*"
        EXCLUDE "lib/serialize/*"
        EXCLUDE "lib/settings/*"
        EXCLUDE "lib/signals/*"
        EXCLUDE "lib/sol2/*"
        EXCLUDE "lib/websocketpp/*"
        EXCLUDE "lib/WinToast/*"

        EXCLUDE "*/ui_*.h"
        EXCLUDE "*/moc_*.cpp"
        )
endif ()

target_link_libraries(${LIBRARY_PROJECT}
        PUBLIC
        Qt${MAJOR_QT_VERSION}::Core
        Qt${MAJOR_QT_VERSION}::Widgets
        Qt${MAJOR_QT_VERSION}::Gui
        Qt${MAJOR_QT_VERSION}::Network
        Qt${MAJOR_QT_VERSION}::Svg
        Qt${MAJOR_QT_VERSION}::Concurrent

        LibCommuni::LibCommuni
        Pajlada::Serialize
        Pajlada::Settings
        Pajlada::Signals
        websocketpp::websocketpp
        Threads::Threads
        RapidJSON::RapidJSON
        LRUCache
        MagicEnum
        $<$<BOOL:${WIN32}>:Wtsapi32>
        twitch-eventsub-ws
        BoostCertify
        )
if (CHATTERINO_PLUGINS)
    target_link_libraries(${LIBRARY_PROJECT} PUBLIC lua sol2::sol2)
endif()

if (CHATTERINO_ALLOW_PRIVATE_QT_API)
    target_link_libraries(${LIBRARY_PROJECT} PUBLIC Qt${MAJOR_QT_VERSION}::GuiPrivate)
    target_compile_definitions(${LIBRARY_PROJECT} PUBLIC 
        CHATTERINO_WITH_PRIVATE_QT_API)
endif()

if (BUILD_WITH_QTKEYCHAIN)
    target_link_libraries(${LIBRARY_PROJECT}
            PUBLIC
            qt${MAJOR_QT_VERSION}keychain
            )
else()
    target_compile_definitions(${LIBRARY_PROJECT}
        PUBLIC
        NO_QTKEYCHAIN
        )
endif()

# Set the output of TARGET to be 
# - CMAKE_BIN_DIR/lib for libraries
# - CMAKE_BIN_DIR/bin for BINARIES
# an additional argument specifies the subdirectory.
function(set_target_directory_hierarchy TARGET)
    set_target_properties(${TARGET}
        PROPERTIES
        ARCHIVE_OUTPUT_DIRECTORY "${CMAKE_BINARY_DIR}/lib/${ARGV1}"
        LIBRARY_OUTPUT_DIRECTORY "${CMAKE_BINARY_DIR}/lib/${ARGV1}"
        RUNTIME_OUTPUT_DIRECTORY "${CMAKE_BINARY_DIR}/bin/${ARGV1}"
        RUNTIME_OUTPUT_DIRECTORY_RELEASE "${CMAKE_BINARY_DIR}/bin/${ARGV1}"
        RUNTIME_OUTPUT_DIRECTORY_DEBUG "${CMAKE_BINARY_DIR}/bin/${ARGV1}"
        RUNTIME_OUTPUT_DIRECTORY_RELWITHDEBINFO "${CMAKE_BINARY_DIR}/bin/${ARGV1}"
    )
endfunction()

if (BUILD_APP)
    if (APPLE)
        add_executable(${EXECUTABLE_PROJECT} ${MACOS_BUNDLE_ICON_FILE} main.cpp)
    else()
        add_executable(${EXECUTABLE_PROJECT} main.cpp)
    endif()

    if(CHATTERINO_SANITIZER_SUPPORT)
        add_sanitizers(${EXECUTABLE_PROJECT})
    endif()

    if (CHATTERINO_STATIC_QT_BUILD)
        qt_import_plugins(${EXECUTABLE_PROJECT} INCLUDE_BY_TYPE
            platforms Qt::QXcbIntegrationPlugin
            Qt::QMinimalIntegrationPlugin
        )
    endif ()

    target_include_directories(${EXECUTABLE_PROJECT} PRIVATE ${CMAKE_CURRENT_SOURCE_DIR} ${CMAKE_BINARY_DIR}/autogen/)

    target_link_libraries(${EXECUTABLE_PROJECT} PUBLIC ${LIBRARY_PROJECT})

    set_target_directory_hierarchy(${EXECUTABLE_PROJECT})

    if (WIN32)
        if (WINDEPLOYQT_PATH)
            file(TO_CMAKE_PATH "${WINDEPLOYQT_PATH}" WINDEPLOYQT_PATH)
        else()
            if (VCPKG_INSTALLED_DIR AND (CMAKE_BUILD_TYPE STREQUAL "Debug"))
                find_program(WINDEPLOYQT_PATH NAMES windeployqt.debug.bat)
            else()
                find_program(WINDEPLOYQT_PATH NAMES windeployqt)
            endif()
        endif()

        if (NOT EXISTS ${WINDEPLOYQT_PATH})
            message(FATAL_ERROR "windeployqt.exe not found")
        endif()

        if (CMAKE_BUILD_TYPE STREQUAL "Debug")
            set(WINDEPLOYQT_MODE --debug)
            get_target_property(QT_CORE_LOC Qt${MAJOR_QT_VERSION}::Core LOCATION_DEBUG)
        else()
            set(WINDEPLOYQT_MODE --release)
            get_target_property(QT_CORE_LOC Qt${MAJOR_QT_VERSION}::Core LOCATION)
        endif()
        get_filename_component(QT_BIN_DIR ${QT_CORE_LOC} DIRECTORY)

        # This assumes the installed CRT is up-to-date (see .CI/deploy-crt.ps1)
        set(WINDEPLOYQT_COMMAND_ARGV
            "${WINDEPLOYQT_PATH}"
            "$<TARGET_FILE:${EXECUTABLE_PROJECT}>"
            ${WINDEPLOYQT_MODE}
            --no-compiler-runtime
            --no-translations
            --no-opengl-sw
        )
        if (Qt6_VERSION VERSION_GREATER_EQUAL "6.8.0")
            # windeployqt expects to find openssl in '/bin' but we deploy it in '/'.
            list(APPEND WINDEPLOYQT_COMMAND_ARGV --force-openssl)
        endif()
        string(REPLACE ";" " " WINDEPLOYQT_COMMAND "${WINDEPLOYQT_COMMAND_ARGV}")

        install(TARGETS ${EXECUTABLE_PROJECT} 
            RUNTIME_DEPENDENCIES 
                PRE_EXCLUDE_REGEXES "api-ms-" "ext-ms-"
                POST_EXCLUDE_REGEXES ".*system32/.*\\.dll" 
                DIRECTORIES ${QT_BIN_DIR}
            RUNTIME DESTINATION .)

        # Hardcoded list of DLLs to install from Qt - these are marked as optional since they only exist for vcpkg
        install(FILES
            ${QT_BIN_DIR}/jpeg62.dll
            ${QT_BIN_DIR}/libwebpdemux.dll
            ${QT_BIN_DIR}/libwebpmux.dll
            ${QT_BIN_DIR}/libwebp.dll
            ${QT_BIN_DIR}/libsharpyuv.dll
            DESTINATION .
            OPTIONAL)

        install(CODE "message(\"-- Running: ${WINDEPLOYQT_COMMAND} --dir \\\"\${CMAKE_INSTALL_PREFIX}\\\"\")")
        install(CODE "execute_process(COMMAND ${WINDEPLOYQT_COMMAND} --dir \"\${CMAKE_INSTALL_PREFIX}\" COMMAND_ERROR_IS_FATAL ANY)")   
    elseif (APPLE)
        install(TARGETS ${EXECUTABLE_PROJECT}
                RUNTIME DESTINATION bin
                BUNDLE DESTINATION bin
                LIBRARY DESTINATION lib
                ARCHIVE DESTINATION lib/static
                )
    else ()
        install(TARGETS ${EXECUTABLE_PROJECT}
                RUNTIME DESTINATION bin
                LIBRARY DESTINATION lib
                ARCHIVE DESTINATION lib/static
                )

        install(FILES ${CMAKE_SOURCE_DIR}/resources/com.chatterino.chatterino.desktop
                DESTINATION share/applications
                )

        install(FILES ${CMAKE_SOURCE_DIR}/resources/icon.png
                RENAME com.chatterino.chatterino.png
                DESTINATION share/icons/hicolor/256x256/apps
                )
    endif ()

    if(CHATTERINO_ENABLE_LTO)
        message(STATUS "Enabling LTO for ${EXECUTABLE_PROJECT}")
        set_property(TARGET ${EXECUTABLE_PROJECT}
            PROPERTY INTERPROCEDURAL_OPTIMIZATION TRUE)
    endif()
endif ()

if (USE_PRECOMPILED_HEADERS AND NOT APPLE)
    message(STATUS "Building with precompiled headers")
    target_precompile_headers(${LIBRARY_PROJECT} PRIVATE PrecompiledHeader.hpp)
else ()
    message(STATUS "Building without precompiled headers")
endif ()

# Enable autogeneration of Qts MOC/RCC/UIC
set_target_properties(${LIBRARY_PROJECT}
    PROPERTIES
    AUTOMOC ON
    AUTORCC ON
    AUTOUIC ON
    )

# The version project has definitions about the build.
# To avoid recompilations because of changing preprocessor definitions,
# this is its own project.
set(VERSION_SOURCE_FILES common/Version.cpp common/Version.hpp)
add_library(${VERSION_PROJECT} STATIC ${VERSION_SOURCE_FILES})
target_compile_definitions(${VERSION_PROJECT} PRIVATE
    $<$<BOOL:${WIN32}>:USEWINSDK>
    $<$<BOOL:${BUILD_WITH_CRASHPAD}>:CHATTERINO_WITH_CRASHPAD>
)

# source group for IDEs
source_group(TREE ${CMAKE_SOURCE_DIR} FILES ${VERSION_SOURCE_FILES})
target_include_directories(${VERSION_PROJECT} PRIVATE ${CMAKE_CURRENT_SOURCE_DIR})
target_link_libraries(${VERSION_PROJECT} PRIVATE Qt${MAJOR_QT_VERSION}::Core)
target_compile_definitions(${VERSION_PROJECT} PRIVATE
    CHATTERINO_GIT_HASH=\"${GIT_HASH}\"
    CHATTERINO_GIT_RELEASE=\"${GIT_RELEASE}\"
    CHATTERINO_GIT_COMMIT=\"${GIT_COMMIT}\"
    CHATTERINO_GIT_MODIFIED=${GIT_MODIFIED}

    CHATTERINO_CMAKE_GEN_DATE=\"${cmake_gen_date}\"
)

target_link_libraries(${LIBRARY_PROJECT} PRIVATE ${VERSION_PROJECT})

target_compile_definitions(${LIBRARY_PROJECT} PUBLIC
    CHATTERINO
    UNICODE
    AB_CUSTOM_SETTINGS
    IRC_STATIC
    IRC_NAMESPACE=Communi
    $<$<BOOL:${WIN32}>:_WIN32_WINNT=0x0A00> # Windows 10
    $<$<BOOL:${BUILD_TESTS}>:CHATTERINO_WITH_TESTS>
    # Disable min/max macros from Windows.h
    $<$<BOOL:${WIN32}>:NOMINMAX>
    # Exclude some headers when including Windows.h
    $<$<BOOL:${WIN32}>:WIN32_LEAN_AND_MEAN>
    )

set(_c2_qt_defs
    QT_DISABLE_DEPRECATED_BEFORE=${CHATTERINO_MIN_QT_VERSION}
    QT_WARN_DEPRECATED_UP_TO=${CHATTERINO_MIN_QT_VERSION}
    QT_NO_KEYWORDS
)
target_compile_definitions(${VERSION_PROJECT} PUBLIC ${_c2_qt_defs})
target_compile_definitions(${LIBRARY_PROJECT} PUBLIC ${_c2_qt_defs})

if (USE_SYSTEM_QTKEYCHAIN)
    target_compile_definitions(${LIBRARY_PROJECT} PUBLIC
        CMAKE_BUILD
        )
endif ()
if (WIN32)
    target_compile_definitions(${LIBRARY_PROJECT} PUBLIC
        USEWINSDK
        )
    if (BUILD_APP)
        set_target_properties(${EXECUTABLE_PROJECT} PROPERTIES WIN32_EXECUTABLE TRUE)
    endif ()
endif ()
if (CHATTERINO_DEBUG_NATIVE_MESSAGES)
    target_compile_definitions(${LIBRARY_PROJECT} PRIVATE CHATTERINO_DEBUG_NM)
endif ()

if (MSVC)
    target_compile_options(${LIBRARY_PROJECT} PUBLIC /EHsc /bigobj /utf-8)
endif ()

if (APPLE AND BUILD_APP)
    set_target_properties(${EXECUTABLE_PROJECT} PROPERTIES MACOSX_BUNDLE TRUE)
    set_target_properties(${EXECUTABLE_PROJECT}
        PROPERTIES
        MACOSX_BUNDLE_BUNDLE_NAME "Chatterino"
        MACOSX_BUNDLE_GUI_IDENTIFIER "com.chatterino"
        MACOSX_BUNDLE_LONG_VERSION_STRING "${PROJECT_VERSION}"
        MACOSX_BUNDLE_SHORT_VERSION_STRING "${PROJECT_VERSION}"
        MACOSX_BUNDLE_BUNDLE_VERSION "${PROJECT_VERSION}"
        MACOSX_BUNDLE_ICON_FILE chatterino.icns
        )
endif ()

target_include_directories(${LIBRARY_PROJECT} PUBLIC ${CMAKE_CURRENT_SOURCE_DIR} ${CMAKE_BINARY_DIR}/autogen/)

# semver dependency https://github.com/Neargye/semver
target_include_directories(${LIBRARY_PROJECT} PUBLIC ${CMAKE_SOURCE_DIR}/lib/semver/include)

# expected-lite dependency https://github.com/martinmoene/expected-lite
target_include_directories(${LIBRARY_PROJECT} PUBLIC ${CMAKE_SOURCE_DIR}/lib/expected-lite/include)

# miniaudio dependency https://github.com/mackron/miniaudio
if (USE_SYSTEM_MINIAUDIO)
    message(STATUS "Building with system miniaudio")
    include(CheckIncludeFileCXX)
    CHECK_INCLUDE_FILE_CXX("miniaudio.h" MINIAUDIO_FOUND)
    if (NOT MINIAUDIO_FOUND)
        message(FATAL_ERROR "miniaudio.h not found on your system")
    endif()
else ()
    target_include_directories(${LIBRARY_PROJECT} PUBLIC ${CMAKE_SOURCE_DIR}/lib/miniaudio)
endif ()

if (UNIX)
    if (CMAKE_DL_LIBS)
        # libdl is a requirement for miniaudio on Linux
        message(STATUS "Linking with CMake DL libs: '${CMAKE_DL_LIBS}'")
        target_link_libraries(${LIBRARY_PROJECT} PUBLIC ${CMAKE_DL_LIBS})
    endif ()

    if (NOT APPLE AND BUILD_WITH_LIBNOTIFY)
        find_package(PkgConfig REQUIRED)
        pkg_check_modules(LIBNOTIFY REQUIRED IMPORTED_TARGET libnotify)
        target_link_libraries(${LIBRARY_PROJECT} PRIVATE PkgConfig::LIBNOTIFY)
        target_compile_definitions(${LIBRARY_PROJECT} PUBLIC CHATTERINO_WITH_LIBNOTIFY)
    endif ()
endif ()

if (WIN32)
    target_link_libraries(${LIBRARY_PROJECT}
        PUBLIC
        WinToast)
endif ()

target_link_libraries(${LIBRARY_PROJECT}
        PUBLIC
        ${Boost_LIBRARIES}
        )

target_link_libraries(${LIBRARY_PROJECT}
        PUBLIC
        OpenSSL::SSL
        OpenSSL::Crypto
        )

target_include_directories(${LIBRARY_PROJECT} PUBLIC ${RapidJSON_INCLUDE_DIRS})

if (LIBRT)
    target_link_libraries(${LIBRARY_PROJECT}
        PUBLIC
        ${LIBRT}
        )
endif ()

if (BUILD_WITH_CRASHPAD)
    target_compile_definitions(${LIBRARY_PROJECT} PUBLIC CHATTERINO_WITH_CRASHPAD)
    target_link_libraries(${LIBRARY_PROJECT} PUBLIC crashpad::client)
endif()

# Configure compiler warnings
if (MSVC)
    # Change flags for RelWithDebInfo

    # Default: "/debug /INCREMENTAL"
    # Changes:
    #   - Disable incremental linking to reduce padding
    #   - Enable all optimizations - by default when /DEBUG is specified,
    #     these optimizations will be disabled. We need /DEBUG to generate a PDB.
    # See https://gitlab.kitware.com/cmake/cmake/-/issues/20812 for more details.
    set(CMAKE_EXE_LINKER_FLAGS_RELWITHDEBINFO "/DEBUG /INCREMENTAL:NO /OPT:REF,ICF,LBR")

    # Use the function inlining level from 'Release' mode (2).
    string(REPLACE "/Ob1" "/Ob2" CMAKE_CXX_FLAGS_RELWITHDEBINFO "${CMAKE_CXX_FLAGS_RELWITHDEBINFO}")

    # Configure warnings

    # Someone adds /W3 before we add /W4.
    # This makes sure, only /W4 is specified.
    string(REPLACE "/W3" "/W4" CMAKE_CXX_FLAGS "${CMAKE_CXX_FLAGS}")
    # 4100 - "unreferenced formal parameter"
    #        There are a lot of functions and methods where
    #        an argument was given a name but never used.
    #        There's a clang-tidy rule that will catch this
    #        for new/updated functions/methods.
    #
    # 4267 - "possible loss of data in return"
    #        These are implicit conversions from size_t to int/qsizetype.
    #        We don't use size_t in a lot of cases, since
    #        Qt doesn't use it - it uses int (or qsizetype in Qt6).
    #
    # 4458 - "declaration of 'identifier' hides class member"
    #        We have a rule of exclusively using `this->`
    #        to access class members, thus it's fine to reclare a variable
    #        with the same name as a class member.
    target_compile_options(${LIBRARY_PROJECT} PUBLIC
        /W4
        # 5038 - warnings about initialization order
        /w15038
        # 4855 - implicit capture of 'this' via '[=]' is deprecated
        /w14855
        # Disable the following warnings (see reasoning above)
        /wd4100
        /wd4267
        /wd4458
        # Enable updated '__cplusplus' macro - workaround for CMake#18837
        /Zc:__cplusplus
    )
<<<<<<< HEAD
=======

    # Warnings on clang-cl
    if (CMAKE_CXX_COMPILER_ID MATCHES "Clang")
        target_compile_options(${LIBRARY_PROJECT} PUBLIC
            -Wno-missing-designated-field-initializers
        )
    endif()

    # Disable min/max macros from Windows.h
    target_compile_definitions(${LIBRARY_PROJECT} PUBLIC NOMINMAX)
>>>>>>> fca60121
else ()
    target_compile_options(${LIBRARY_PROJECT} PUBLIC
        -Wall
        # Disable the following warnings
        -Wno-unused-function
        -Wno-switch
        -Wno-deprecated-declarations
        -Wno-sign-compare

        # Disabling strict-aliasing warnings for now, although we probably want to re-enable this in the future
        -Wno-strict-aliasing

        -Werror=return-type
        -Werror=reorder
    )

    if (CMAKE_CXX_COMPILER_ID MATCHES "Clang")
        target_compile_options(${LIBRARY_PROJECT} PUBLIC
            -Wno-unused-local-typedef
            -Wno-unused-private-field
            -Werror=inconsistent-missing-override
            -Werror=final-dtor-non-final-class
            -Werror=ambiguous-reversed-operator

        )
    else ()
        target_compile_options(${LIBRARY_PROJECT} PUBLIC
            -Wno-class-memaccess
        )
    endif()
endif ()

if(CHATTERINO_ENABLE_LTO)
    message(STATUS "Enabling LTO for ${LIBRARY_PROJECT}")
    set_property(TARGET ${LIBRARY_PROJECT}
                 PROPERTY INTERPROCEDURAL_OPTIMIZATION TRUE)
endif()

if(NOT CHATTERINO_UPDATER)
    message(STATUS "Disabling the updater.")
    target_compile_definitions(${LIBRARY_PROJECT} PUBLIC CHATTERINO_DISABLE_UPDATER)
endif()

if (DOXYGEN_FOUND)
    message(STATUS "Doxygen found, adding doxygen target")
    # output will be in docs/html
    set(DOXYGEN_OUTPUT_DIRECTORY "${CMAKE_BINARY_DIR}/docs")

    doxygen_add_docs(
        doxygen
        ${CMAKE_CURRENT_LIST_DIR}
    )
endif ()<|MERGE_RESOLUTION|>--- conflicted
+++ resolved
@@ -1238,8 +1238,6 @@
         # Enable updated '__cplusplus' macro - workaround for CMake#18837
         /Zc:__cplusplus
     )
-<<<<<<< HEAD
-=======
 
     # Warnings on clang-cl
     if (CMAKE_CXX_COMPILER_ID MATCHES "Clang")
@@ -1247,10 +1245,6 @@
             -Wno-missing-designated-field-initializers
         )
     endif()
-
-    # Disable min/max macros from Windows.h
-    target_compile_definitions(${LIBRARY_PROJECT} PUBLIC NOMINMAX)
->>>>>>> fca60121
 else ()
     target_compile_options(${LIBRARY_PROJECT} PUBLIC
         -Wall
