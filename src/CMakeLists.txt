set(LIBRARY_PROJECT "${PROJECT_NAME}-lib")
set(EXECUTABLE_PROJECT "${PROJECT_NAME}")
add_compile_definitions(QT_DISABLE_DEPRECATED_BEFORE=0x050F00)

set(SOURCE_FILES
        Application.cpp
        Application.hpp
        BaseSettings.cpp
        BaseSettings.hpp
        BrowserExtension.cpp
        BrowserExtension.hpp
        RunGui.cpp
        RunGui.hpp

        common/Args.cpp
        common/Args.hpp
        common/Channel.cpp
        common/Channel.hpp
        common/ChannelChatters.cpp
        common/ChannelChatters.hpp
        common/ChatterinoSetting.cpp
        common/ChatterinoSetting.hpp
        common/ChatterSet.cpp
        common/ChatterSet.hpp
        common/CompletionModel.cpp
        common/CompletionModel.hpp
        common/Credentials.cpp
        common/Credentials.hpp
        common/DownloadManager.cpp
        common/DownloadManager.hpp
        common/Env.cpp
        common/Env.hpp
        common/LinkParser.cpp
        common/LinkParser.hpp
        common/Modes.cpp
        common/Modes.hpp
        common/NetworkCommon.cpp
        common/NetworkCommon.hpp
        common/NetworkManager.cpp
        common/NetworkManager.hpp
        common/NetworkPrivate.cpp
        common/NetworkPrivate.hpp
        common/NetworkRequest.cpp
        common/NetworkRequest.hpp
        common/NetworkResult.cpp
        common/NetworkResult.hpp
        common/QLogging.cpp
        common/QLogging.hpp
        common/Version.cpp
        common/Version.hpp
        common/WindowDescriptors.cpp
        common/WindowDescriptors.hpp

        controllers/accounts/Account.cpp
        controllers/accounts/Account.hpp
        controllers/accounts/AccountController.cpp
        controllers/accounts/AccountController.hpp
        controllers/accounts/AccountModel.cpp
        controllers/accounts/AccountModel.hpp

        controllers/commands/builtin/twitch/ChatSettings.cpp
        controllers/commands/builtin/twitch/ChatSettings.hpp
        controllers/commands/CommandContext.hpp
        controllers/commands/CommandController.cpp
        controllers/commands/CommandController.hpp
        controllers/commands/Command.cpp
        controllers/commands/Command.hpp
        controllers/commands/CommandModel.cpp
        controllers/commands/CommandModel.hpp

        controllers/filters/FilterModel.cpp
        controllers/filters/FilterModel.hpp
        controllers/filters/FilterRecord.cpp
        controllers/filters/FilterRecord.hpp
        controllers/filters/FilterSet.cpp
        controllers/filters/FilterSet.hpp
        controllers/filters/parser/FilterParser.cpp
        controllers/filters/parser/FilterParser.hpp
        controllers/filters/parser/Tokenizer.cpp
        controllers/filters/parser/Tokenizer.hpp
        controllers/filters/parser/Types.cpp
        controllers/filters/parser/Types.hpp

        controllers/highlights/BadgeHighlightModel.cpp
        controllers/highlights/BadgeHighlightModel.hpp
        controllers/highlights/HighlightBadge.cpp
        controllers/highlights/HighlightBadge.hpp
        controllers/highlights/HighlightBlacklistModel.cpp
        controllers/highlights/HighlightBlacklistModel.hpp
        controllers/highlights/HighlightController.cpp
        controllers/highlights/HighlightController.hpp
        controllers/highlights/HighlightModel.cpp
        controllers/highlights/HighlightModel.hpp
        controllers/highlights/HighlightPhrase.cpp
        controllers/highlights/HighlightPhrase.hpp
        controllers/highlights/UserHighlightModel.cpp
        controllers/highlights/UserHighlightModel.hpp

        controllers/hotkeys/ActionNames.hpp
        controllers/hotkeys/Hotkey.cpp
        controllers/hotkeys/Hotkey.hpp
        controllers/hotkeys/HotkeyCategory.hpp
        controllers/hotkeys/HotkeyController.cpp
        controllers/hotkeys/HotkeyController.hpp
        controllers/hotkeys/HotkeyHelpers.cpp
        controllers/hotkeys/HotkeyHelpers.hpp
        controllers/hotkeys/HotkeyModel.cpp
        controllers/hotkeys/HotkeyModel.hpp

        controllers/ignores/IgnoreController.cpp
        controllers/ignores/IgnoreController.hpp
        controllers/ignores/IgnoreModel.cpp
        controllers/ignores/IgnoreModel.hpp
        controllers/ignores/IgnorePhrase.cpp
        controllers/ignores/IgnorePhrase.hpp

        controllers/moderationactions/ModerationAction.cpp
        controllers/moderationactions/ModerationAction.hpp
        controllers/moderationactions/ModerationActionModel.cpp
        controllers/moderationactions/ModerationActionModel.hpp

        controllers/logging/ChannelLog.cpp
        controllers/logging/ChannelLog.hpp
        controllers/logging/ChannelLoggingModel.cpp
        controllers/logging/ChannelLoggingModel.hpp

        controllers/nicknames/NicknamesModel.cpp
        controllers/nicknames/NicknamesModel.hpp
        controllers/nicknames/Nickname.hpp

        controllers/notifications/NotificationController.cpp
        controllers/notifications/NotificationController.hpp
        controllers/notifications/NotificationModel.cpp
        controllers/notifications/NotificationModel.hpp

        controllers/pings/MutedChannelModel.cpp
        controllers/pings/MutedChannelModel.hpp

        controllers/plugins/LuaAPI.cpp
        controllers/plugins/LuaAPI.hpp
        controllers/plugins/Plugin.cpp
        controllers/plugins/Plugin.hpp
        controllers/plugins/PluginController.hpp
        controllers/plugins/PluginController.cpp
        controllers/plugins/LuaUtilities.cpp
        controllers/plugins/LuaUtilities.hpp

        controllers/userdata/UserDataController.cpp
        controllers/userdata/UserDataController.hpp
        controllers/userdata/UserData.hpp

        controllers/sound/SoundController.cpp
        controllers/sound/SoundController.hpp

        debug/Benchmark.cpp
        debug/Benchmark.hpp

        messages/Emote.cpp
        messages/Emote.hpp
        messages/Image.cpp
        messages/Image.hpp
        messages/ImageSet.cpp
        messages/ImageSet.hpp
        messages/Link.cpp
        messages/Link.hpp
        messages/Message.cpp
        messages/Message.hpp
        messages/MessageBuilder.cpp
        messages/MessageBuilder.hpp
        messages/MessageColor.cpp
        messages/MessageColor.hpp
        messages/MessageElement.cpp
        messages/MessageElement.hpp
        messages/MessageThread.cpp
        messages/MessageThread.hpp

        messages/SharedMessageBuilder.cpp
        messages/SharedMessageBuilder.hpp

        messages/layouts/MessageLayout.cpp
        messages/layouts/MessageLayout.hpp
        messages/layouts/MessageLayoutContainer.cpp
        messages/layouts/MessageLayoutContainer.hpp
        messages/layouts/MessageLayoutElement.cpp
        messages/layouts/MessageLayoutElement.hpp
        messages/search/AuthorPredicate.cpp
        messages/search/AuthorPredicate.hpp
        messages/search/BadgePredicate.cpp
        messages/search/BadgePredicate.hpp
        messages/search/ChannelPredicate.cpp
        messages/search/ChannelPredicate.hpp
        messages/search/LinkPredicate.cpp
        messages/search/LinkPredicate.hpp
        messages/search/MessageFlagsPredicate.cpp
        messages/search/MessageFlagsPredicate.hpp
        messages/search/RegexPredicate.cpp
        messages/search/RegexPredicate.hpp
        messages/search/SubstringPredicate.cpp
        messages/search/SubstringPredicate.hpp
        messages/search/SubtierPredicate.cpp
        messages/search/SubtierPredicate.hpp

        providers/Crashpad.cpp
        providers/Crashpad.hpp
        providers/IvrApi.cpp
        providers/IvrApi.hpp
        providers/LinkResolver.cpp
        providers/LinkResolver.hpp
        providers/NetworkConfigurationProvider.cpp
        providers/NetworkConfigurationProvider.hpp
        providers/RecentMessagesApi.cpp
        providers/RecentMessagesApi.hpp

        providers/bttv/BttvEmotes.cpp
        providers/bttv/BttvEmotes.hpp
        providers/bttv/BttvLiveUpdates.cpp
        providers/bttv/BttvLiveUpdates.hpp

        providers/bttv/liveupdates/BttvLiveUpdateMessages.cpp
        providers/bttv/liveupdates/BttvLiveUpdateMessages.hpp
        providers/bttv/liveupdates/BttvLiveUpdateSubscription.cpp
        providers/bttv/liveupdates/BttvLiveUpdateSubscription.hpp

        providers/chatterino/ChatterinoBadges.cpp
        providers/chatterino/ChatterinoBadges.hpp

        providers/colors/ColorProvider.cpp
        providers/colors/ColorProvider.hpp

        providers/emoji/Emojis.cpp
        providers/emoji/Emojis.hpp

        providers/ffz/FfzBadges.cpp
        providers/ffz/FfzBadges.hpp
        providers/ffz/FfzEmotes.cpp
        providers/ffz/FfzEmotes.hpp

        providers/irc/AbstractIrcServer.cpp
        providers/irc/AbstractIrcServer.hpp
        providers/irc/Irc2.cpp
        providers/irc/Irc2.hpp
        providers/irc/IrcAccount.cpp
        providers/irc/IrcAccount.hpp
        providers/irc/IrcChannel2.cpp
        providers/irc/IrcChannel2.hpp
        providers/irc/IrcCommands.cpp
        providers/irc/IrcCommands.hpp
        providers/irc/IrcConnection2.cpp
        providers/irc/IrcConnection2.hpp
        providers/irc/IrcMessageBuilder.cpp
        providers/irc/IrcMessageBuilder.hpp
        providers/irc/IrcServer.cpp
        providers/irc/IrcServer.hpp

        providers/liveupdates/BasicPubSubClient.hpp
        providers/liveupdates/BasicPubSubManager.hpp
        providers/liveupdates/BasicPubSubWebsocket.hpp

        providers/seventv/SeventvBadges.cpp
        providers/seventv/SeventvBadges.hpp
        providers/seventv/SeventvEmotes.cpp
        providers/seventv/SeventvEmotes.hpp
        providers/seventv/SeventvEventAPI.cpp
        providers/seventv/SeventvEventAPI.hpp

        providers/seventv/eventapi/Client.cpp
        providers/seventv/eventapi/Client.hpp
        providers/seventv/eventapi/Dispatch.cpp
        providers/seventv/eventapi/Dispatch.hpp
        providers/seventv/eventapi/Message.cpp
        providers/seventv/eventapi/Message.hpp
        providers/seventv/eventapi/Subscription.cpp
        providers/seventv/eventapi/Subscription.hpp

        providers/twitch/ChannelPointReward.cpp
        providers/twitch/ChannelPointReward.hpp
        providers/twitch/IrcMessageHandler.cpp
        providers/twitch/IrcMessageHandler.hpp
        providers/twitch/PubSubActions.cpp
        providers/twitch/PubSubActions.hpp
        providers/twitch/PubSubClient.cpp
        providers/twitch/PubSubClient.hpp
        providers/twitch/PubSubClientOptions.hpp
        providers/twitch/PubSubHelpers.hpp
        providers/twitch/PubSubManager.cpp
        providers/twitch/PubSubManager.hpp
        providers/twitch/PubSubMessages.hpp
        providers/twitch/PubSubWebsocket.hpp
        providers/twitch/TwitchAccount.cpp
        providers/twitch/TwitchAccount.hpp
        providers/twitch/TwitchAccountManager.cpp
        providers/twitch/TwitchAccountManager.hpp
        providers/twitch/TwitchBadge.cpp
        providers/twitch/TwitchBadge.hpp
        providers/twitch/TwitchBadges.cpp
        providers/twitch/TwitchBadges.hpp
        providers/twitch/TwitchChannel.cpp
        providers/twitch/TwitchChannel.hpp
        providers/twitch/TwitchEmotes.cpp
        providers/twitch/TwitchEmotes.hpp
        providers/twitch/TwitchHelpers.cpp
        providers/twitch/TwitchHelpers.hpp
        providers/twitch/TwitchIrcServer.cpp
        providers/twitch/TwitchIrcServer.hpp
        providers/twitch/TwitchMessageBuilder.cpp
        providers/twitch/TwitchMessageBuilder.hpp
        providers/twitch/TwitchUser.cpp
        providers/twitch/TwitchUser.hpp

        providers/twitch/pubsubmessages/AutoMod.cpp
        providers/twitch/pubsubmessages/AutoMod.hpp
        providers/twitch/pubsubmessages/Base.cpp
        providers/twitch/pubsubmessages/Base.hpp
        providers/twitch/pubsubmessages/ChannelPoints.cpp
        providers/twitch/pubsubmessages/ChannelPoints.hpp
        providers/twitch/pubsubmessages/ChatModeratorAction.cpp
        providers/twitch/pubsubmessages/ChatModeratorAction.hpp
        providers/twitch/pubsubmessages/Listen.cpp
        providers/twitch/pubsubmessages/Listen.hpp
        providers/twitch/pubsubmessages/Message.hpp
        providers/twitch/pubsubmessages/Unlisten.cpp
        providers/twitch/pubsubmessages/Unlisten.hpp
        providers/twitch/pubsubmessages/Whisper.cpp
        providers/twitch/pubsubmessages/Whisper.hpp

        providers/twitch/api/Helix.cpp
        providers/twitch/api/Helix.hpp

        singletons/Badges.cpp
        singletons/Badges.hpp
        singletons/Emotes.cpp
        singletons/Emotes.hpp
        singletons/Fonts.cpp
        singletons/Fonts.hpp
        singletons/Logging.cpp
        singletons/Logging.hpp
        singletons/NativeMessaging.cpp
        singletons/NativeMessaging.hpp
        singletons/Paths.cpp
        singletons/Paths.hpp
        singletons/Resources.cpp
        singletons/Resources.hpp
        singletons/Settings.cpp
        singletons/Settings.hpp
        singletons/Theme.cpp
        singletons/Theme.hpp
        singletons/Toasts.cpp
        singletons/Toasts.hpp
        singletons/Updates.cpp
        singletons/Updates.hpp
        singletons/WindowManager.cpp
        singletons/WindowManager.hpp

        singletons/helper/GifTimer.cpp
        singletons/helper/GifTimer.hpp
        singletons/helper/LoggingChannel.cpp
        singletons/helper/LoggingChannel.hpp

        util/AttachToConsole.cpp
        util/AttachToConsole.hpp
        util/Clipboard.cpp
        util/Clipboard.hpp
        util/ConcurrentMap.hpp
        util/DebugCount.cpp
        util/DebugCount.hpp
        util/DisplayBadge.cpp
        util/DisplayBadge.hpp
        util/FormatTime.cpp
        util/FormatTime.hpp
        util/FunctionEventFilter.cpp
        util/FunctionEventFilter.hpp
        util/FuzzyConvert.cpp
        util/FuzzyConvert.hpp
        util/Helpers.cpp
        util/Helpers.hpp
        util/IncognitoBrowser.cpp
        util/IncognitoBrowser.hpp
        util/InitUpdateButton.cpp
        util/InitUpdateButton.hpp
        util/LayoutHelper.cpp
        util/LayoutHelper.hpp
        util/NuulsUploader.cpp
        util/NuulsUploader.hpp
        util/RapidjsonHelpers.cpp
        util/RapidjsonHelpers.hpp
        util/RatelimitBucket.cpp
        util/RatelimitBucket.hpp
        util/SampleData.cpp
        util/SampleData.hpp
        util/SharedPtrElementLess.hpp
        util/SplitCommand.cpp
        util/SplitCommand.hpp
        util/StreamLink.cpp
        util/StreamLink.hpp
        util/StreamerMode.cpp
        util/StreamerMode.hpp
        util/ThreadGuard.hpp
        util/Twitch.cpp
        util/Twitch.hpp
        util/TypeName.hpp
        util/WindowsHelper.cpp
        util/WindowsHelper.hpp

        util/serialize/Container.hpp

        widgets/AccountSwitchPopup.cpp
        widgets/AccountSwitchPopup.hpp
        widgets/AccountSwitchWidget.cpp
        widgets/AccountSwitchWidget.hpp
        widgets/AttachedWindow.cpp
        widgets/AttachedWindow.hpp
        widgets/BasePopup.cpp
        widgets/BasePopup.hpp
        widgets/BaseWidget.cpp
        widgets/BaseWidget.hpp
        widgets/BaseWindow.cpp
        widgets/BaseWindow.hpp
        widgets/DraggablePopup.cpp
        widgets/DraggablePopup.hpp
        widgets/FramelessEmbedWindow.cpp
        widgets/FramelessEmbedWindow.hpp
        widgets/Label.cpp
        widgets/Label.hpp
        widgets/Notebook.cpp
        widgets/Notebook.hpp
        widgets/Scrollbar.cpp
        widgets/Scrollbar.hpp
        widgets/StreamView.cpp
        widgets/StreamView.hpp
        widgets/TooltipWidget.cpp
        widgets/TooltipWidget.hpp
        widgets/Window.cpp
        widgets/Window.hpp

        widgets/dialogs/BadgePickerDialog.cpp
        widgets/dialogs/BadgePickerDialog.hpp
        widgets/dialogs/ChannelFilterEditorDialog.cpp
        widgets/dialogs/ChannelFilterEditorDialog.hpp
        widgets/dialogs/ColorPickerDialog.cpp
        widgets/dialogs/ColorPickerDialog.hpp
        widgets/dialogs/EditHotkeyDialog.cpp
        widgets/dialogs/EditHotkeyDialog.hpp
        widgets/dialogs/EmotePopup.cpp
        widgets/dialogs/EmotePopup.hpp
        widgets/dialogs/IrcConnectionEditor.cpp
        widgets/dialogs/IrcConnectionEditor.hpp
        widgets/dialogs/IrcConnectionEditor.ui
        widgets/dialogs/LastRunCrashDialog.cpp
        widgets/dialogs/LastRunCrashDialog.hpp
        widgets/dialogs/LoginDialog.cpp
        widgets/dialogs/LoginDialog.hpp
        widgets/dialogs/NotificationPopup.cpp
        widgets/dialogs/NotificationPopup.hpp
        widgets/dialogs/QualityPopup.cpp
        widgets/dialogs/QualityPopup.hpp
        widgets/dialogs/ReplyThreadPopup.cpp
        widgets/dialogs/ReplyThreadPopup.hpp
        widgets/dialogs/SelectChannelDialog.cpp
        widgets/dialogs/SelectChannelDialog.hpp
        widgets/dialogs/SelectChannelFiltersDialog.cpp
        widgets/dialogs/SelectChannelFiltersDialog.hpp
        widgets/dialogs/SettingsDialog.cpp
        widgets/dialogs/SettingsDialog.hpp
        widgets/dialogs/UpdateDialog.cpp
        widgets/dialogs/UpdateDialog.hpp
        widgets/dialogs/UserInfoPopup.cpp
        widgets/dialogs/UserInfoPopup.hpp
        widgets/dialogs/WelcomeDialog.cpp
        widgets/dialogs/WelcomeDialog.hpp
        widgets/dialogs/switcher/NewPopupItem.cpp
        widgets/dialogs/switcher/NewPopupItem.hpp
        widgets/dialogs/switcher/NewTabItem.cpp
        widgets/dialogs/switcher/NewTabItem.hpp
        widgets/dialogs/switcher/QuickSwitcherModel.cpp
        widgets/dialogs/switcher/QuickSwitcherModel.hpp
        widgets/dialogs/switcher/QuickSwitcherPopup.cpp
        widgets/dialogs/switcher/QuickSwitcherPopup.hpp
        widgets/dialogs/switcher/SwitchSplitItem.cpp
        widgets/dialogs/switcher/SwitchSplitItem.hpp

        widgets/helper/Button.cpp
        widgets/helper/Button.hpp
        widgets/helper/ChannelView.cpp
        widgets/helper/ChannelView.hpp
        widgets/helper/ColorButton.cpp
        widgets/helper/ColorButton.hpp
        widgets/helper/ComboBoxItemDelegate.cpp
        widgets/helper/ComboBoxItemDelegate.hpp
        widgets/helper/DebugPopup.cpp
        widgets/helper/DebugPopup.hpp
        widgets/helper/EditableModelView.cpp
        widgets/helper/EditableModelView.hpp
        widgets/helper/EffectLabel.cpp
        widgets/helper/EffectLabel.hpp
        widgets/helper/NotebookButton.cpp
        widgets/helper/NotebookButton.hpp
        widgets/helper/NotebookTab.cpp
        widgets/helper/NotebookTab.hpp
        widgets/helper/QColorPicker.cpp
        widgets/helper/QColorPicker.hpp
        widgets/helper/RegExpItemDelegate.cpp
        widgets/helper/RegExpItemDelegate.hpp
        widgets/helper/TrimRegExpValidator.cpp
        widgets/helper/TrimRegExpValidator.hpp
        widgets/helper/ResizingTextEdit.cpp
        widgets/helper/ResizingTextEdit.hpp
        widgets/helper/ScrollbarHighlight.cpp
        widgets/helper/ScrollbarHighlight.hpp
        widgets/helper/SearchPopup.cpp
        widgets/helper/SearchPopup.hpp
        widgets/helper/SettingsDialogTab.cpp
        widgets/helper/SettingsDialogTab.hpp
        widgets/helper/SignalLabel.cpp
        widgets/helper/SignalLabel.hpp
        widgets/helper/TitlebarButton.cpp
        widgets/helper/TitlebarButton.hpp

        widgets/listview/GenericItemDelegate.cpp
        widgets/listview/GenericItemDelegate.hpp
        widgets/listview/GenericListItem.cpp
        widgets/listview/GenericListItem.hpp
        widgets/listview/GenericListModel.cpp
        widgets/listview/GenericListModel.hpp
        widgets/listview/GenericListView.cpp
        widgets/listview/GenericListView.hpp

        widgets/settingspages/AboutPage.cpp
        widgets/settingspages/AboutPage.hpp
        widgets/settingspages/AccountsPage.cpp
        widgets/settingspages/AccountsPage.hpp
        widgets/settingspages/CommandPage.cpp
        widgets/settingspages/CommandPage.hpp
        widgets/settingspages/ExternalToolsPage.cpp
        widgets/settingspages/ExternalToolsPage.hpp
        widgets/settingspages/FiltersPage.cpp
        widgets/settingspages/FiltersPage.hpp
        widgets/settingspages/GeneralPage.cpp
        widgets/settingspages/GeneralPage.hpp
        widgets/settingspages/GeneralPageView.cpp
        widgets/settingspages/GeneralPageView.hpp
        widgets/settingspages/HighlightingPage.cpp
        widgets/settingspages/HighlightingPage.hpp
        widgets/settingspages/IgnoresPage.cpp
        widgets/settingspages/IgnoresPage.hpp
        widgets/settingspages/KeyboardSettingsPage.cpp
        widgets/settingspages/KeyboardSettingsPage.hpp
        widgets/settingspages/ModerationPage.cpp
        widgets/settingspages/ModerationPage.hpp
        widgets/settingspages/NicknamesPage.cpp
        widgets/settingspages/NicknamesPage.hpp
        widgets/settingspages/NotificationPage.cpp
        widgets/settingspages/NotificationPage.hpp
        widgets/settingspages/PluginsPage.cpp
        widgets/settingspages/PluginsPage.hpp
        widgets/settingspages/SettingsPage.cpp
        widgets/settingspages/SettingsPage.hpp

        widgets/splits/ClosedSplits.cpp
        widgets/splits/ClosedSplits.hpp
        widgets/splits/DraggedSplit.cpp
        widgets/splits/DraggedSplit.hpp
        widgets/splits/InputCompletionItem.cpp
        widgets/splits/InputCompletionItem.hpp
        widgets/splits/InputCompletionPopup.cpp
        widgets/splits/InputCompletionPopup.hpp
        widgets/splits/Split.cpp
        widgets/splits/Split.hpp
        widgets/splits/SplitContainer.cpp
        widgets/splits/SplitContainer.hpp
        widgets/splits/SplitHeader.cpp
        widgets/splits/SplitHeader.hpp
        widgets/splits/SplitInput.cpp
        widgets/splits/SplitInput.hpp
        widgets/splits/SplitOverlay.cpp
        widgets/splits/SplitOverlay.hpp

        ${CMAKE_SOURCE_DIR}/resources/resources.qrc
        )

if (WIN32)
    # clang-cl doesn't support resource files
    if (NOT CMAKE_CXX_COMPILER_ID MATCHES "Clang")
        list(APPEND SOURCE_FILES "${CMAKE_SOURCE_DIR}/resources/windows.rc")
    endif ()

elseif (APPLE)
    set(MACOS_BUNDLE_ICON_FILE "${CMAKE_SOURCE_DIR}/resources/chatterino.icns")
    list(APPEND SOURCE_FILES "${MACOS_BUNDLE_ICON_FILE}")
    set_source_files_properties(${MACOS_BUNDLE_ICON_FILE} PROPERTIES MACOSX_PACKAGE_LOCATION "Resources")
endif ()

# Generate source groups for use in IDEs
source_group(TREE ${CMAKE_SOURCE_DIR} FILES ${SOURCE_FILES})

# Add autogenerated files
list(APPEND SOURCE_FILES ${RES_AUTOGEN_FILES})

add_library(${LIBRARY_PROJECT} OBJECT ${SOURCE_FILES})

if(CHATTERINO_PLUGINS)
    target_compile_definitions(${LIBRARY_PROJECT}
        PRIVATE
        CHATTERINO_HAVE_PLUGINS
    )
    message(STATUS "Building Chatterino with lua plugin support enabled.")
endif()

if (CHATTERINO_GENERATE_COVERAGE)
    include(CodeCoverage)
    append_coverage_compiler_flags_to_target(${LIBRARY_PROJECT})
    target_link_libraries(${LIBRARY_PROJECT} PUBLIC gcov)
    message(STATUS "project source dir: ${PROJECT_SOURCE_DIR}/src")
    setup_target_for_coverage_lcov(
        NAME coverage
        EXECUTABLE ./bin/chatterino-test
        BASE_DIRECTORY ${PROJECT_SOURCE_DIR}/src
        EXCLUDE "/usr/include/*"
        EXCLUDE "build-*/*"
        EXCLUDE "lib/*"
        )
endif ()

target_link_libraries(${LIBRARY_PROJECT}
        PUBLIC
        Qt${MAJOR_QT_VERSION}::Core
        Qt${MAJOR_QT_VERSION}::Widgets
        Qt${MAJOR_QT_VERSION}::Gui
        Qt${MAJOR_QT_VERSION}::Network
        Qt${MAJOR_QT_VERSION}::Svg
        Qt${MAJOR_QT_VERSION}::Concurrent

        LibCommuni::LibCommuni
        Pajlada::Serialize
        Pajlada::Settings
        Pajlada::Signals
        websocketpp::websocketpp
        Threads::Threads
        RapidJSON::RapidJSON
        LRUCache
        MagicEnum
        )
<<<<<<< HEAD
if (CHATTERINO_PLUGINS)
    target_link_libraries(${LIBRARY_PROJECT} PUBLIC lua)
endif()
=======

if (BUILD_WITH_QT6)
    target_link_libraries(${LIBRARY_PROJECT}
            PUBLIC
            Qt${MAJOR_QT_VERSION}::Core5Compat
            )
endif ()
>>>>>>> 621b5d91

if (BUILD_WITH_QTKEYCHAIN)
    target_link_libraries(${LIBRARY_PROJECT}
            PUBLIC
            qt${MAJOR_QT_VERSION}keychain
            )
else()
    target_compile_definitions(${LIBRARY_PROJECT}
        PUBLIC
        NO_QTKEYCHAIN
        )
endif()

# Set the output of TARGET to be 
# - CMAKE_BIN_DIR/lib for libraries
# - CMAKE_BIN_DIR/bin for BINARIES
# an additional argument specifies the subdirectory.
function(set_target_directory_hierarchy TARGET)
    set_target_properties(${TARGET}
        PROPERTIES
        ARCHIVE_OUTPUT_DIRECTORY "${CMAKE_BINARY_DIR}/lib/${ARGV1}"
        LIBRARY_OUTPUT_DIRECTORY "${CMAKE_BINARY_DIR}/lib/${ARGV1}"
        RUNTIME_OUTPUT_DIRECTORY "${CMAKE_BINARY_DIR}/bin/${ARGV1}"
        RUNTIME_OUTPUT_DIRECTORY_RELEASE "${CMAKE_BINARY_DIR}/bin/${ARGV1}"
        RUNTIME_OUTPUT_DIRECTORY_DEBUG "${CMAKE_BINARY_DIR}/bin/${ARGV1}"
        RUNTIME_OUTPUT_DIRECTORY_RELWITHDEBINFO "${CMAKE_BINARY_DIR}/bin/${ARGV1}"
    )
endfunction()

if (BUILD_APP)
    if (APPLE)
        add_executable(${EXECUTABLE_PROJECT} ${MACOS_BUNDLE_ICON_FILE} main.cpp)
    else()
        add_executable(${EXECUTABLE_PROJECT} main.cpp)
    endif()
    add_sanitizers(${EXECUTABLE_PROJECT})

    target_include_directories(${EXECUTABLE_PROJECT} PRIVATE ${CMAKE_CURRENT_SOURCE_DIR} ${CMAKE_BINARY_DIR}/autogen/)

    target_link_libraries(${EXECUTABLE_PROJECT} PUBLIC ${LIBRARY_PROJECT})

    set_target_directory_hierarchy(${EXECUTABLE_PROJECT})

    if (WIN32)
        if (NOT WINDEPLOYQT_PATH)
            get_target_property(Qt_Core_Location Qt${MAJOR_QT_VERSION}::Core LOCATION)
            get_filename_component(QT_BIN_DIR ${Qt_Core_Location} DIRECTORY)
            string(APPEND WINDEPLOYQT_PATH ${QT_BIN_DIR} /windeployqt.exe)
        else()
            file(TO_CMAKE_PATH "${WINDEPLOYQT_PATH}" WINDEPLOYQT_PATH)
        endif()

        if (CMAKE_BUILD_TYPE STREQUAL "Debug")
            set(WINDEPLOYQT_MODE --debug)
        else()
            set(WINDEPLOYQT_MODE --release)
        endif()

        set(WINDEPLOYQT_COMMAND_ARGV "${WINDEPLOYQT_PATH}" "$<TARGET_FILE:${EXECUTABLE_PROJECT}>" ${WINDEPLOYQT_MODE} --no-compiler-runtime --no-translations --no-opengl-sw)
        string(REPLACE ";" " " WINDEPLOYQT_COMMAND "${WINDEPLOYQT_COMMAND_ARGV}")

        if (X_VCPKG_APPLOCAL_DEPS_INSTALL)
            install(TARGETS ${EXECUTABLE_PROJECT} RUNTIME DESTINATION .)
        else()
            install(TARGETS ${EXECUTABLE_PROJECT} 
                RUNTIME_DEPENDENCIES 
                    PRE_EXCLUDE_REGEXES "api-ms-" "ext-ms-"
                    POST_EXCLUDE_REGEXES ".*system32/.*\\.dll" 
                    DIRECTORIES ${QT_BIN_DIR}
                RUNTIME DESTINATION .)
            install(CODE "message(\"-- Running: ${WINDEPLOYQT_COMMAND} --dir \\\"\${CMAKE_INSTALL_PREFIX}\\\"\")")
            install(CODE "execute_process(COMMAND ${WINDEPLOYQT_COMMAND} --dir \"\${CMAKE_INSTALL_PREFIX}\" COMMAND_ERROR_IS_FATAL ANY)")        
        endif()
    elseif (APPLE)
        install(TARGETS ${EXECUTABLE_PROJECT}
                RUNTIME DESTINATION bin
                BUNDLE DESTINATION bin
                LIBRARY DESTINATION lib
                ARCHIVE DESTINATION lib/static
                )
    else ()
        install(TARGETS ${EXECUTABLE_PROJECT}
                RUNTIME DESTINATION bin
                LIBRARY DESTINATION lib
                ARCHIVE DESTINATION lib/static
                )

        install(FILES ${CMAKE_SOURCE_DIR}/resources/com.chatterino.chatterino.desktop
                DESTINATION share/applications
                )

        install(FILES ${CMAKE_SOURCE_DIR}/resources/icon.png
                RENAME com.chatterino.chatterino.png
                DESTINATION share/icons/hicolor/256x256/apps
                )
    endif ()

    if(CHATTERINO_ENABLE_LTO)
        message(STATUS "Enabling LTO for ${EXECUTABLE_PROJECT}")
        set_property(TARGET ${EXECUTABLE_PROJECT}
            PROPERTY INTERPROCEDURAL_OPTIMIZATION TRUE)
    endif()
endif ()

if (USE_PRECOMPILED_HEADERS)
    message(STATUS "Building with precompiled headers")
    target_precompile_headers(${LIBRARY_PROJECT} PRIVATE PrecompiledHeader.hpp)
else ()
    message(STATUS "Building without precompiled headers")
endif ()

# Enable autogeneration of Qts MOC/RCC/UIC
set_target_properties(${LIBRARY_PROJECT}
    PROPERTIES
    AUTOMOC ON
    AUTORCC ON
    AUTOUIC ON
    )

# Used to provide a date of build in the About page (for nightly builds). Getting the actual time of
# compilation in CMake is a more involved, as documented in https://stackoverflow.com/q/24292898.
# For CI runs, however, the date of build file generation should be consistent with the date of
# compilation so this approximation is "good enough" for our purpose.
if (DEFINED ENV{CHATTERINO_SKIP_DATE_GEN})
    set(cmake_gen_date "1970-01-01")
else ()
    string(TIMESTAMP cmake_gen_date "%Y-%m-%d")
endif ()

target_compile_definitions(${LIBRARY_PROJECT} PUBLIC
    CHATTERINO
    UNICODE
    AB_CUSTOM_SETTINGS
    IRC_STATIC
    IRC_NAMESPACE=Communi

    CHATTERINO_GIT_HASH=\"${GIT_HASH}\"
    CHATTERINO_GIT_RELEASE=\"${GIT_RELEASE}\"
    CHATTERINO_GIT_COMMIT=\"${GIT_COMMIT}\"

    CHATTERINO_CMAKE_GEN_DATE=\"${cmake_gen_date}\"
    )
if (GIT_MODIFIED)
    target_compile_definitions(${LIBRARY_PROJECT} PUBLIC
        CHATTERINO_GIT_MODIFIED
        )
endif ()
if (USE_SYSTEM_QTKEYCHAIN)
    target_compile_definitions(${LIBRARY_PROJECT} PUBLIC
        CMAKE_BUILD
        )
endif ()
if (WIN32)
    target_compile_definitions(${LIBRARY_PROJECT} PUBLIC
        USEWINSDK
        )
    if (BUILD_APP)
        set_target_properties(${EXECUTABLE_PROJECT} PROPERTIES WIN32_EXECUTABLE TRUE)
    endif ()
endif ()

if (MSVC)
    target_compile_options(${LIBRARY_PROJECT} PUBLIC /EHsc /bigobj)
endif ()

if (APPLE AND BUILD_APP)
    set_target_properties(${EXECUTABLE_PROJECT} PROPERTIES MACOSX_BUNDLE TRUE)
    set_target_properties(${EXECUTABLE_PROJECT}
        PROPERTIES
        MACOSX_BUNDLE_BUNDLE_NAME "Chatterino"
        MACOSX_BUNDLE_GUI_IDENTIFIER "com.chatterino"
        MACOSX_BUNDLE_INFO_STRING "Chat client for Twitch"
        MACOSX_BUNDLE_LONG_VERSION_STRING "${PROJECT_VERSION}"
        MACOSX_BUNDLE_SHORT_VERSION_STRING "${PROJECT_VERSION}"
        MACOSX_BUNDLE_BUNDLE_VERSION "${PROJECT_VERSION}"
        MACOSX_BUNDLE_ICON_FILE chatterino.icns
        )
endif ()

target_include_directories(${LIBRARY_PROJECT} PUBLIC ${CMAKE_CURRENT_SOURCE_DIR} ${CMAKE_BINARY_DIR}/autogen/)

# semver dependency https://github.com/Neargye/semver
target_include_directories(${LIBRARY_PROJECT} PUBLIC ${CMAKE_SOURCE_DIR}/lib/semver/include)

# miniaudio dependency https://github.com/mackron/miniaudio
target_include_directories(${LIBRARY_PROJECT} PUBLIC ${CMAKE_SOURCE_DIR}/lib/miniaudio)

if (UNIX)
    if (CMAKE_DL_LIBS)
        # libdl is a requirement for miniaudio on Linux
        message(STATUS "Linking with CMake DL libs: '${CMAKE_DL_LIBS}'")
        target_link_libraries(${LIBRARY_PROJECT} PUBLIC ${CMAKE_DL_LIBS})
    endif ()
endif ()

if (WinToast_FOUND)
    target_link_libraries(${LIBRARY_PROJECT}
        PUBLIC
        WinToast)
endif ()

target_link_libraries(${LIBRARY_PROJECT}
        PUBLIC
        ${Boost_LIBRARIES}
        )

target_link_libraries(${LIBRARY_PROJECT}
        PUBLIC
        OpenSSL::SSL
        OpenSSL::Crypto
        )

target_include_directories(${LIBRARY_PROJECT} PUBLIC ${RapidJSON_INCLUDE_DIRS})

if (LIBRT)
    target_link_libraries(${LIBRARY_PROJECT}
        PUBLIC
        ${LIBRT}
        )
endif ()

if (BUILD_WITH_CRASHPAD)
    target_compile_definitions(${LIBRARY_PROJECT} PUBLIC CHATTERINO_WITH_CRASHPAD)
    target_link_libraries(${LIBRARY_PROJECT} PUBLIC crashpad::client)
    set_target_directory_hierarchy(crashpad_handler crashpad)
endif()

# Configure compiler warnings
if (MSVC)
    # Change flags for RelWithDebInfo

    # Default: "/debug /INCREMENTAL"
    # Changes:
    #   - Disable incremental linking to reduce padding
    #   - Enable all optimizations - by default when /DEBUG is specified,
    #     these optimizations will be disabled. We need /DEBUG to generate a PDB.
    # See https://gitlab.kitware.com/cmake/cmake/-/issues/20812 for more details.
    set(CMAKE_EXE_LINKER_FLAGS_RELWITHDEBINFO "/DEBUG /INCREMENTAL:NO /OPT:REF,ICF,LBR")

    # Use the function inlining level from 'Release' mode (2).
    string(REPLACE "/Ob1" "/Ob2" CMAKE_CXX_FLAGS_RELWITHDEBINFO "${CMAKE_CXX_FLAGS_RELWITHDEBINFO}")

    # Configure warnings

    # Someone adds /W3 before we add /W4.
    # This makes sure, only /W4 is specified.
    string(REPLACE "/W3" "/W4" CMAKE_CXX_FLAGS "${CMAKE_CXX_FLAGS}")
    # 4505 - "unreferenced local version has been removed"
    #        Although this might give hints on dead code,
    #        there are some cases where it's distracting.
    #
    # 4100 - "unreferenced formal parameter"
    #        There are a lot of functions and methods where
    #        an argument was given a name but never used.
    #        There's a clang-tidy rule that will catch this
    #        for new/updated functions/methods.
    #
    # 4267 - "possible loss of data in return"
    #        These are implicit conversions from size_t to int/qsizetype.
    #        We don't use size_t in a lot of cases, since
    #        Qt doesn't use it - it uses int (or qsizetype in Qt6).
    target_compile_options(${LIBRARY_PROJECT} PUBLIC
        /W4
        # 5038 - warnings about initialization order
        /w15038
        # 4855 - implicit capture of 'this' via '[=]' is deprecated
        /w14855
        # Disable the following warnings (see reasoning above)
        /wd4505
        /wd4100
        /wd4267
    )
    # Disable min/max macros from Windows.h
    target_compile_definitions(${LIBRARY_PROJECT} PUBLIC NOMINMAX)
else ()
    target_compile_options(${LIBRARY_PROJECT} PUBLIC
        -Wall
        # Disable the following warnings
        -Wno-unused-function
        -Wno-switch
        -Wno-deprecated-declarations
        -Wno-sign-compare
        -Wno-unused-variable

        # Disabling strict-aliasing warnings for now, although we probably want to re-enable this in the future
        -Wno-strict-aliasing

        -Werror=return-type
        -Werror=reorder
    )

    if (CMAKE_CXX_COMPILER_ID MATCHES "Clang")
        target_compile_options(${LIBRARY_PROJECT} PUBLIC
            -Wno-unused-local-typedef
            -Wno-unused-private-field
            -Werror=inconsistent-missing-override
            -Werror=final-dtor-non-final-class
            -Werror=ambiguous-reversed-operator

        )
    else ()
        target_compile_options(${LIBRARY_PROJECT} PUBLIC
            -Wno-class-memaccess
        )
    endif()
endif ()

if(CHATTERINO_ENABLE_LTO)
    message(STATUS "Enabling LTO for ${LIBRARY_PROJECT}")
    set_property(TARGET ${LIBRARY_PROJECT}
                 PROPERTY INTERPROCEDURAL_OPTIMIZATION TRUE)
endif()<|MERGE_RESOLUTION|>--- conflicted
+++ resolved
@@ -639,11 +639,9 @@
         LRUCache
         MagicEnum
         )
-<<<<<<< HEAD
 if (CHATTERINO_PLUGINS)
     target_link_libraries(${LIBRARY_PROJECT} PUBLIC lua)
 endif()
-=======
 
 if (BUILD_WITH_QT6)
     target_link_libraries(${LIBRARY_PROJECT}
@@ -651,7 +649,6 @@
             Qt${MAJOR_QT_VERSION}::Core5Compat
             )
 endif ()
->>>>>>> 621b5d91
 
 if (BUILD_WITH_QTKEYCHAIN)
     target_link_libraries(${LIBRARY_PROJECT}
