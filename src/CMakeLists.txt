--- conflicted
+++ resolved
@@ -486,18 +486,6 @@
 
 target_link_libraries(${LIBRARY_PROJECT}
         PUBLIC
-<<<<<<< HEAD
-        Qt6::Core
-        Qt6::Widgets
-        Qt6::Gui
-        Qt6::Network
-        Qt6::Multimedia
-        Qt6::Svg
-        Qt6::Concurrent
-
-        LibCommuni::LibCommuni
-        qt6keychain
-=======
         Qt${MAJOR_QT_VERSION}::Core
         Qt${MAJOR_QT_VERSION}::Widgets
         Qt${MAJOR_QT_VERSION}::Gui
@@ -508,7 +496,6 @@
 
         LibCommuni::LibCommuni
         qt${MAJOR_QT_VERSION}keychain
->>>>>>> a216e117
         Pajlada::Serialize
         Pajlada::Settings
         Pajlada::Signals
@@ -537,13 +524,8 @@
         )
 
     if (MSVC)
-<<<<<<< HEAD
-        get_target_property(Qt6_Core_Location Qt6::Core LOCATION)
-        get_filename_component(QT_BIN_DIR ${Qt6_Core_Location} DIRECTORY)
-=======
         get_target_property(Qt_Core_Location Qt${MAJOR_QT_VERSION}::Core LOCATION)
         get_filename_component(QT_BIN_DIR ${Qt_Core_Location} DIRECTORY)
->>>>>>> a216e117
         set(WINDEPLOYQT_COMMAND "${QT_BIN_DIR}/windeployqt.exe" $<TARGET_FILE:${EXECUTABLE_PROJECT}> --release --no-compiler-runtime --no-translations --no-opengl-sw)
 
         install(TARGETS ${EXECUTABLE_PROJECT}
@@ -600,11 +582,7 @@
     CHATTERINO_GIT_RELEASE=\"${GIT_RELEASE}\"
     CHATTERINO_GIT_COMMIT=\"${GIT_COMMIT}\"
     )
-<<<<<<< HEAD
-if (USE_SYSTEM_QT6KEYCHAIN)
-=======
 if (USE_SYSTEM_QTKEYCHAIN)
->>>>>>> a216e117
     target_compile_definitions(${LIBRARY_PROJECT} PUBLIC
         CMAKE_BUILD
         )
