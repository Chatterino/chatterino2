#pragma once

#include "singletons/NativeMessaging.hpp"

#include <cassert>
#include <memory>

namespace chatterino {

class Args;
class TwitchIrcServer;
class ITwitchIrcServer;
class PubSub;
class Updates;

class CommandController;
class AccountController;
class NotificationController;
class HighlightController;
class HotkeyController;
class IUserDataController;
class UserDataController;
class ISoundController;
class SoundController;
class ITwitchLiveController;
class TwitchLiveController;
class TwitchBadges;
#ifdef CHATTERINO_HAVE_PLUGINS
class PluginController;
#endif

class Theme;
class WindowManager;
class ILogging;
class Logging;
class Paths;
class Emotes;
class IEmotes;
class Settings;
class Fonts;
class Toasts;
class IChatterinoBadges;
class ChatterinoBadges;
class FfzBadges;
class SeventvBadges;
class ImageUploader;
class SeventvAPI;
class CrashHandler;
class BttvEmotes;
class BttvLiveUpdates;
class FfzEmotes;
class SeventvEmotes;
class SeventvEventAPI;
class ILinkResolver;
class IStreamerMode;
<<<<<<< HEAD
namespace pronouns {
    class Pronouns;
}  // namespace pronouns
=======
class ITwitchUsers;
>>>>>>> 61b04dbe

class IApplication
{
public:
    IApplication();
    virtual ~IApplication();

    IApplication(const IApplication &) = delete;
    IApplication(IApplication &&) = delete;
    IApplication &operator=(const IApplication &) = delete;
    IApplication &operator=(IApplication &&) = delete;

    virtual bool isTest() const = 0;

    virtual const Paths &getPaths() = 0;
    virtual const Args &getArgs() = 0;
    virtual Theme *getThemes() = 0;
    virtual Fonts *getFonts() = 0;
    virtual IEmotes *getEmotes() = 0;
    virtual AccountController *getAccounts() = 0;
    virtual HotkeyController *getHotkeys() = 0;
    virtual WindowManager *getWindows() = 0;
    virtual Toasts *getToasts() = 0;
    virtual CrashHandler *getCrashHandler() = 0;
    virtual CommandController *getCommands() = 0;
    virtual HighlightController *getHighlights() = 0;
    virtual NotificationController *getNotifications() = 0;
    virtual ITwitchIrcServer *getTwitch() = 0;
    virtual PubSub *getTwitchPubSub() = 0;
    virtual ILogging *getChatLogger() = 0;
    virtual IChatterinoBadges *getChatterinoBadges() = 0;
    virtual FfzBadges *getFfzBadges() = 0;
    virtual SeventvBadges *getSeventvBadges() = 0;
    virtual IUserDataController *getUserData() = 0;
    virtual ISoundController *getSound() = 0;
    virtual ITwitchLiveController *getTwitchLiveController() = 0;
    virtual TwitchBadges *getTwitchBadges() = 0;
    virtual ImageUploader *getImageUploader() = 0;
    virtual SeventvAPI *getSeventvAPI() = 0;
#ifdef CHATTERINO_HAVE_PLUGINS
    virtual PluginController *getPlugins() = 0;
#endif
    virtual Updates &getUpdates() = 0;
    virtual BttvEmotes *getBttvEmotes() = 0;
    virtual BttvLiveUpdates *getBttvLiveUpdates() = 0;
    virtual FfzEmotes *getFfzEmotes() = 0;
    virtual SeventvEmotes *getSeventvEmotes() = 0;
    virtual SeventvEventAPI *getSeventvEventAPI() = 0;
    virtual ILinkResolver *getLinkResolver() = 0;
    virtual IStreamerMode *getStreamerMode() = 0;
<<<<<<< HEAD
    virtual pronouns::Pronouns *getPronouns() = 0;
=======
    virtual ITwitchUsers *getTwitchUsers() = 0;
>>>>>>> 61b04dbe
};

class Application : public IApplication
{
    const Paths &paths_;
    const Args &args_;
    int argc_{};
    char **argv_{};

public:
    Application(Settings &_settings, const Paths &paths, const Args &_args,
                Updates &_updates);
    ~Application() override;

    Application(const Application &) = delete;
    Application(Application &&) = delete;
    Application &operator=(const Application &) = delete;
    Application &operator=(Application &&) = delete;

    bool isTest() const override
    {
        return false;
    }

    void initialize(Settings &settings, const Paths &paths);
    void load();
    void save();

    int run();

    friend void test();

private:
    std::unique_ptr<Theme> themes;
    std::unique_ptr<Fonts> fonts;
    std::unique_ptr<Emotes> emotes;
    std::unique_ptr<AccountController> accounts;
    std::unique_ptr<HotkeyController> hotkeys;
    std::unique_ptr<WindowManager> windows;
    std::unique_ptr<Toasts> toasts;
    std::unique_ptr<ImageUploader> imageUploader;
    std::unique_ptr<SeventvAPI> seventvAPI;
    std::unique_ptr<CrashHandler> crashHandler;
    std::unique_ptr<CommandController> commands;
    std::unique_ptr<NotificationController> notifications;
    std::unique_ptr<HighlightController> highlights;
    std::unique_ptr<TwitchIrcServer> twitch;
    std::unique_ptr<FfzBadges> ffzBadges;
    std::unique_ptr<SeventvBadges> seventvBadges;
    std::unique_ptr<UserDataController> userData;
    std::unique_ptr<ISoundController> sound;
    std::unique_ptr<TwitchLiveController> twitchLiveController;
    std::unique_ptr<PubSub> twitchPubSub;
    std::unique_ptr<TwitchBadges> twitchBadges;
    std::unique_ptr<ChatterinoBadges> chatterinoBadges;
    std::unique_ptr<BttvEmotes> bttvEmotes;
    std::unique_ptr<BttvLiveUpdates> bttvLiveUpdates;
    std::unique_ptr<FfzEmotes> ffzEmotes;
    std::unique_ptr<SeventvEmotes> seventvEmotes;
    std::unique_ptr<SeventvEventAPI> seventvEventAPI;
    const std::unique_ptr<Logging> logging;
    std::unique_ptr<ILinkResolver> linkResolver;
    std::unique_ptr<IStreamerMode> streamerMode;
<<<<<<< HEAD
    std::shared_ptr<pronouns::Pronouns> pronouns;
=======
    std::unique_ptr<ITwitchUsers> twitchUsers;
>>>>>>> 61b04dbe
#ifdef CHATTERINO_HAVE_PLUGINS
    std::unique_ptr<PluginController> plugins;
#endif

public:
    const Paths &getPaths() override
    {
        return this->paths_;
    }
    const Args &getArgs() override
    {
        return this->args_;
    }
    Theme *getThemes() override;
    Fonts *getFonts() override;
    IEmotes *getEmotes() override;
    AccountController *getAccounts() override;
    HotkeyController *getHotkeys() override;
    WindowManager *getWindows() override;
    Toasts *getToasts() override;
    CrashHandler *getCrashHandler() override;
    CommandController *getCommands() override;
    NotificationController *getNotifications() override;
    HighlightController *getHighlights() override;
    ITwitchIrcServer *getTwitch() override;
    PubSub *getTwitchPubSub() override;
    ILogging *getChatLogger() override;
    FfzBadges *getFfzBadges() override;
    SeventvBadges *getSeventvBadges() override;
    IUserDataController *getUserData() override;
    ISoundController *getSound() override;
    ITwitchLiveController *getTwitchLiveController() override;
    TwitchBadges *getTwitchBadges() override;
    IChatterinoBadges *getChatterinoBadges() override;
    ImageUploader *getImageUploader() override;
    SeventvAPI *getSeventvAPI() override;
#ifdef CHATTERINO_HAVE_PLUGINS
    PluginController *getPlugins() override;
#endif
    Updates &getUpdates() override;

    BttvEmotes *getBttvEmotes() override;
    BttvLiveUpdates *getBttvLiveUpdates() override;
    FfzEmotes *getFfzEmotes() override;
    SeventvEmotes *getSeventvEmotes() override;
    SeventvEventAPI *getSeventvEventAPI() override;
    pronouns::Pronouns *getPronouns() override;

    ILinkResolver *getLinkResolver() override;
    IStreamerMode *getStreamerMode() override;
    ITwitchUsers *getTwitchUsers() override;

private:
    void initBttvLiveUpdates();
    void initSeventvEventAPI();
    void initNm(const Paths &paths);

    NativeMessagingServer nmServer;
    Updates &updates;

    bool initialized{false};
};

IApplication *getApp();

}  // namespace chatterino<|MERGE_RESOLUTION|>--- conflicted
+++ resolved
@@ -53,13 +53,10 @@
 class SeventvEventAPI;
 class ILinkResolver;
 class IStreamerMode;
-<<<<<<< HEAD
+class ITwitchUsers;
 namespace pronouns {
     class Pronouns;
 }  // namespace pronouns
-=======
-class ITwitchUsers;
->>>>>>> 61b04dbe
 
 class IApplication
 {
@@ -110,11 +107,8 @@
     virtual SeventvEventAPI *getSeventvEventAPI() = 0;
     virtual ILinkResolver *getLinkResolver() = 0;
     virtual IStreamerMode *getStreamerMode() = 0;
-<<<<<<< HEAD
+    virtual ITwitchUsers *getTwitchUsers() = 0;
     virtual pronouns::Pronouns *getPronouns() = 0;
-=======
-    virtual ITwitchUsers *getTwitchUsers() = 0;
->>>>>>> 61b04dbe
 };
 
 class Application : public IApplication
@@ -178,11 +172,8 @@
     const std::unique_ptr<Logging> logging;
     std::unique_ptr<ILinkResolver> linkResolver;
     std::unique_ptr<IStreamerMode> streamerMode;
-<<<<<<< HEAD
+    std::unique_ptr<ITwitchUsers> twitchUsers;
     std::shared_ptr<pronouns::Pronouns> pronouns;
-=======
-    std::unique_ptr<ITwitchUsers> twitchUsers;
->>>>>>> 61b04dbe
 #ifdef CHATTERINO_HAVE_PLUGINS
     std::unique_ptr<PluginController> plugins;
 #endif
