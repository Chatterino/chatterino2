--- conflicted
+++ resolved
@@ -26,17 +26,13 @@
 #ifdef CHATTERINO_HAVE_PLUGINS
 class PluginController;
 #endif
-class EmoteController;
 
 class Theme;
 class WindowManager;
 class ILogging;
 class Logging;
 class Paths;
-<<<<<<< HEAD
-=======
 class EmoteController;
->>>>>>> c5b06698
 class Settings;
 class Fonts;
 class Toasts;
@@ -77,10 +73,7 @@
     virtual const Args &getArgs() = 0;
     virtual Theme *getThemes() = 0;
     virtual Fonts *getFonts() = 0;
-<<<<<<< HEAD
-=======
     virtual EmoteController *getEmotes() = 0;
->>>>>>> c5b06698
     virtual AccountController *getAccounts() = 0;
     virtual HotkeyController *getHotkeys() = 0;
     virtual WindowManager *getWindows() = 0;
@@ -112,7 +105,6 @@
     virtual ITwitchUsers *getTwitchUsers() = 0;
     virtual pronouns::Pronouns *getPronouns() = 0;
     virtual eventsub::IController *getEventSub() = 0;
-    virtual EmoteController *getEmoteController() = 0;
 };
 
 class Application : public IApplication
@@ -150,11 +142,7 @@
     std::unique_ptr<Theme> themes;
     std::unique_ptr<Fonts> fonts;
     std::unique_ptr<Logging> logging;
-<<<<<<< HEAD
-    std::unique_ptr<EmoteController> emoteController;
-=======
     std::unique_ptr<EmoteController> emotes;
->>>>>>> c5b06698
     std::unique_ptr<AccountController> accounts;
     std::unique_ptr<eventsub::IController> eventSub;
     std::unique_ptr<HotkeyController> hotkeys;
@@ -196,10 +184,7 @@
     }
     Theme *getThemes() override;
     Fonts *getFonts() override;
-<<<<<<< HEAD
-=======
     EmoteController *getEmotes() override;
->>>>>>> c5b06698
     AccountController *getAccounts() override;
     HotkeyController *getHotkeys() override;
     WindowManager *getWindows() override;
@@ -229,7 +214,6 @@
     SeventvEventAPI *getSeventvEventAPI() override;
     pronouns::Pronouns *getPronouns() override;
     eventsub::IController *getEventSub() override;
-    EmoteController *getEmoteController() override;
 
     ILinkResolver *getLinkResolver() override;
     IStreamerMode *getStreamerMode() override;
