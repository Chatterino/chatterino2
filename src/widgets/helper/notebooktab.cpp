--- conflicted
+++ resolved
@@ -31,13 +31,8 @@
 
     this->positionChangedAnimation.setEasingCurve(QEasingCurve(QEasingCurve::InCubic));
 
-<<<<<<< HEAD
-    singletons::SettingManager::getInstance().showTabCloseButton.connect(
-        boost::bind(&NotebookTab2::hideTabXChanged, this, _1), this->managedConnections);
-=======
-    app->settings->hideTabX.connect(boost::bind(&NotebookTab2::hideTabXChanged, this, _1),
-                                    this->managedConnections);
->>>>>>> ae26b835
+    app->settings->showTabCloseButton.connect(boost::bind(&NotebookTab2::hideTabXChanged, this, _1),
+                                              this->managedConnections);
 
     this->setMouseTracking(true);
 
@@ -92,11 +87,7 @@
     int width;
     QFontMetrics metrics(this->font());
 
-<<<<<<< HEAD
-    if (!singletons::SettingManager::getInstance().showTabCloseButton) {
-=======
-    if (app->settings->hideTabX) {
->>>>>>> ae26b835
+    if (!app->settings->showTabCloseButton) {
         width = (int)((metrics.width(this->title) + 16 /*+ 16*/) * scale);
     } else {
         width = (int)((metrics.width(this->title) + 8 + 24 /*+ 16*/) * scale);
@@ -262,11 +253,7 @@
     painter.setPen(colors.text);
 
     // set area for text
-<<<<<<< HEAD
-    int rectW = (!settingManager.showTabCloseButton ? 0 : static_cast<int>(16) * scale);
-=======
-    int rectW = (app->settings->hideTabX ? 0 : static_cast<int>(16) * scale);
->>>>>>> ae26b835
+    int rectW = (!app->settings->showTabCloseButton ? 0 : static_cast<int>(16) * scale);
     QRect rect(0, 0, this->width() - rectW, height);
 
     // draw text
@@ -287,11 +274,7 @@
     }
 
     // draw close x
-<<<<<<< HEAD
-    if (settingManager.showTabCloseButton && (mouseOver || selected)) {
-=======
-    if (!app->settings->hideTabX && (mouseOver || selected)) {
->>>>>>> ae26b835
+    if (!app->settings->showTabCloseButton && (mouseOver || selected)) {
         QRect xRect = this->getXRect();
         if (!xRect.isNull()) {
             if (mouseOverX) {
@@ -337,11 +320,7 @@
             this->notebook->removePage(this->page);
         }
     } else {
-<<<<<<< HEAD
-        if (singletons::SettingManager::getInstance().showTabCloseButton && this->mouseDownX &&
-=======
-        if (!getApp()->settings->hideTabX && this->mouseDownX &&
->>>>>>> ae26b835
+        if (getApp()->settings->showTabCloseButton && this->mouseDownX &&
             this->getXRect().contains(event->pos())) {
             this->mouseDownX = false;
 
@@ -376,14 +355,9 @@
 
 void NotebookTab2::mouseMoveEvent(QMouseEvent *event)
 {
-<<<<<<< HEAD
-    if (singletons::SettingManager::getInstance().showTabCloseButton &&
-        this->notebook->getAllowUserTabManagement())  //
-=======
-    auto app = getApp();
-
-    if (!app->settings->hideTabX && this->notebook->getAllowUserTabManagement())  //
->>>>>>> ae26b835
+    auto app = getApp();
+
+    if (app->settings->showTabCloseButton && this->notebook->getAllowUserTabManagement())  //
     {
         bool overX = this->getXRect().contains(event->pos());
 
@@ -435,13 +409,8 @@
 
     this->positionChangedAnimation.setEasingCurve(QEasingCurve(QEasingCurve::InCubic));
 
-<<<<<<< HEAD
-    singletons::SettingManager::getInstance().showTabCloseButton.connect(
-        boost::bind(&NotebookTab::hideTabXChanged, this, _1), this->managedConnections);
-=======
-    app->settings->hideTabX.connect(boost::bind(&NotebookTab::hideTabXChanged, this, _1),
-                                    this->managedConnections);
->>>>>>> ae26b835
+    app->settings->showTabCloseButton.connect(boost::bind(&NotebookTab::hideTabXChanged, this, _1),
+                                              this->managedConnections);
 
     this->setMouseTracking(true);
 
@@ -494,11 +463,7 @@
 
     int width;
 
-<<<<<<< HEAD
-    if (!singletons::SettingManager::getInstance().showTabCloseButton) {
-=======
-    if (app->settings->hideTabX) {
->>>>>>> ae26b835
+    if (!app->settings->showTabCloseButton) {
         width = (int)((fontMetrics().width(this->title) + 16 /*+ 16*/) * scale);
     } else {
         width = (int)((fontMetrics().width(this->title) + 8 + 24 /*+ 16*/) * scale);
@@ -664,11 +629,7 @@
     painter.setPen(colors.text);
 
     // set area for text
-<<<<<<< HEAD
-    int rectW = (!settingManager.showTabCloseButton ? 0 : static_cast<int>(16) * scale);
-=======
-    int rectW = (app->settings->hideTabX ? 0 : static_cast<int>(16) * scale);
->>>>>>> ae26b835
+    int rectW = (!app->settings->showTabCloseButton ? 0 : static_cast<int>(16) * scale);
     QRect rect(0, 0, this->width() - rectW, height);
 
     // draw text
@@ -689,11 +650,7 @@
     }
 
     // draw close x
-<<<<<<< HEAD
-    if (settingManager.showTabCloseButton && (mouseOver || selected)) {
-=======
-    if (!app->settings->hideTabX && (mouseOver || selected)) {
->>>>>>> ae26b835
+    if (app->settings->showTabCloseButton && (mouseOver || selected)) {
         QRect xRect = this->getXRect();
         if (mouseOverX) {
             painter.fillRect(xRect, QColor(0, 0, 0, 64));
@@ -737,11 +694,7 @@
             this->notebook->removePage(this->page);
         }
     } else {
-<<<<<<< HEAD
-        if (singletons::SettingManager::getInstance().showTabCloseButton && this->mouseDownX &&
-=======
-        if (!app->settings->hideTabX && this->mouseDownX &&
->>>>>>> ae26b835
+        if (app->settings->showTabCloseButton && this->mouseDownX &&
             this->getXRect().contains(event->pos())) {
             this->mouseDownX = false;
 
@@ -774,13 +727,9 @@
 
 void NotebookTab::mouseMoveEvent(QMouseEvent *event)
 {
-<<<<<<< HEAD
-    if (singletons::SettingManager::getInstance().showTabCloseButton) {
-=======
-    auto app = getApp();
-
-    if (!app->settings->hideTabX) {
->>>>>>> ae26b835
+    auto app = getApp();
+
+    if (app->settings->showTabCloseButton) {
         bool overX = this->getXRect().contains(event->pos());
 
         if (overX != this->mouseOverX) {
