--- conflicted
+++ resolved
@@ -173,24 +173,17 @@
                 currentCompletionPrefix, this->isFirstWord());
             this->completer_->setModel(completionModel);
             this->completionInProgress_ = true;
-<<<<<<< HEAD
-            this->completer_->setCompletionPrefix(currentCompletionPrefix);
-
-            for (int i = 0; this->completer_->setCurrentRow(i); i++)
-            {
-                qDebug() << this->completer_->currentCompletion()
-                         << " is match number " << i;
-            }
-            this->completer_->setCurrentRow(0);
-            this->completer_->complete();
-=======
             {
                 // this blocks cursor movement events from resetting tab completion
                 QSignalBlocker dontTriggerCursorMovement(this);
                 this->completer_->setCompletionPrefix(currentCompletionPrefix);
+                for (int i = 0; this->completer_->setCurrentRow(i); i++)
+                {
+                    qDebug() << this->completer_->currentCompletion()
+                             << " is match number " << i;
+                }
                 this->completer_->complete();
             }
->>>>>>> 7ea742c5
             return;
         }
 
@@ -218,25 +211,23 @@
             }
         }
 
-<<<<<<< HEAD
         if (this->completer_->currentRow() < 0)
         {
             qDebug() << "lmao" << this->completer_->setCurrentRow(0)
                      << this->completer_->completionCount();
         }
-
-        qDebug() << "dun?" << this->completer_->currentRow();
-        this->completer_->complete();
-        qDebug() << "dun?!" << this->completer_->currentRow();
-        for (const auto &e : completionModel->items_)
-        {
-            qDebug() << "-" << e.string << e.type;
-=======
         {
             // this blocks cursor movement events from updating tab completion
             QSignalBlocker dontTriggerCursorMovement(this);
+            qDebug() << "dun?" << this->completer_->currentRow();
             this->completer_->complete();
->>>>>>> 7ea742c5
+            qDebug() << "dun?!" << this->completer_->currentRow();
+            /*
+            for (const auto &e : completionModel->items_)
+            {
+                qDebug() << "-" << e.string << e.type;
+            }
+            */
         }
         return;
     }
