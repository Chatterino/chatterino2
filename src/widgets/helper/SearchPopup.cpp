--- conflicted
+++ resolved
@@ -198,10 +198,6 @@
     QRegularExpressionMatchIterator it = predicateRegex.globalMatch(input);
 
     std::vector<std::unique_ptr<MessagePredicate>> predicates;
-<<<<<<< HEAD
-    auto words = input.split(' ', Qt::SkipEmptyParts);
-=======
->>>>>>> f64047d5
     QStringList authors;
     QStringList channels;
 
