<<<<<<< HEAD
#include "SearchPopup.hpp"

#include <QHBoxLayout>
#include <QLineEdit>
#include <QPushButton>
#include <QVBoxLayout>

#include "common/Channel.hpp"
#include "messages/Message.hpp"
#include "messages/search/AuthorPredicate.hpp"
#include "messages/search/LinkPredicate.hpp"
#include "messages/search/SubstringPredicate.hpp"
#include "widgets/helper/ChannelView.hpp"

namespace chatterino {

ChannelPtr SearchPopup::filter(const QString &text, const QString &channelName,
                               const LimitedQueueSnapshot<MessagePtr> &snapshot)
{
    ChannelPtr channel(new Channel(channelName, Channel::Type::None));

    // Parse predicates from tags in "text"
    auto predicates = parsePredicates(text);

    // Check for every message whether it fulfills all predicates that have
    // been registered
    for (size_t i = 0; i < snapshot.size(); ++i)
    {
        MessagePtr message = snapshot[i];

        bool accept = true;
        for (MessagePredicatePtr &pred : predicates)
        {
            // Discard the message as soon as one predicate fails
            if (!pred->appliesTo(message))
            {
                accept = false;
                break;
            }
        }

        // If all predicates match, add the message to the channel
        if (accept)
            channel->addMessage(message);
    }

    return channel;
}

SearchPopup::SearchPopup()
{
    this->initLayout();
    this->resize(400, 600);
}

void SearchPopup::setChannel(const ChannelPtr &channel)
{
    this->channelName_ = channel->getName();
    this->snapshot_ = channel->getMessageSnapshot();
    this->search();

    this->updateWindowTitle();
}

void SearchPopup::updateWindowTitle()
{
    this->setWindowTitle("Searching in " + this->channelName_ + "s history");
}

void SearchPopup::search()
{
    this->channelView_->setChannel(filter(this->searchInput_->text(),
                                          this->channelName_, this->snapshot_));
}

void SearchPopup::keyPressEvent(QKeyEvent *e)
{
    if (e->key() == Qt::Key_Escape)
    {
        this->close();
        return;
    }

    BaseWidget::keyPressEvent(e);
}

void SearchPopup::initLayout()
{
    // VBOX
    {
        QVBoxLayout *layout1 = new QVBoxLayout(this);
        layout1->setMargin(0);
        layout1->setSpacing(0);

        // HBOX
        {
            QHBoxLayout *layout2 = new QHBoxLayout(this);
            layout2->setMargin(8);
            layout2->setSpacing(8);

            // SEARCH INPUT
            {
                this->searchInput_ = new QLineEdit(this);
                layout2->addWidget(this->searchInput_);
                QObject::connect(this->searchInput_, &QLineEdit::returnPressed,
                                 [this] { this->search(); });
            }

            // SEARCH BUTTON
            {
                QPushButton *searchButton = new QPushButton(this);
                searchButton->setText("Search");
                layout2->addWidget(searchButton);
                QObject::connect(searchButton, &QPushButton::clicked,
                                 [this] { this->search(); });
            }

            layout1->addLayout(layout2);
        }

        // CHANNELVIEW
        {
            this->channelView_ = new ChannelView(this);

            layout1->addWidget(this->channelView_);
        }

        this->setLayout(layout1);
    }
}

std::vector<std::unique_ptr<MessagePredicate>> SearchPopup::parsePredicates(
    const QString &input)
{
    std::vector<std::unique_ptr<MessagePredicate>> predicates;

    // Get a working copy we can modify
    QString text = input;

    // Check for "from:" tags
    QStringList searchedUsers = parseSearchedUsers(text);
    if (searchedUsers.size() > 0)
    {
        predicates.push_back(std::make_unique<AuthorPredicate>(searchedUsers));
        removeTagFromText("from:", text);
    }

    // Check for "contains:link" tags
    if (text.contains("contains:link", Qt::CaseInsensitive))
    {
        predicates.push_back(std::make_unique<LinkPredicate>());
        removeTagFromText("contains:link", text);
    }

    // The rest of the input is treated as a substring search.
    // If "text" is empty, every message will be matched.
    if (text.size() > 0)
    {
        predicates.push_back(std::make_unique<SubstringPredicate>(text));
    }

    return predicates;
}

void SearchPopup::removeTagFromText(const QString &tag, QString &text)
{
    for (QString &word : text.split(' ', QString::SkipEmptyParts))
    {
        if (word.startsWith(tag, Qt::CaseInsensitive))
            text.remove(word);
    }

    // Remove whitespace introduced by spaces between tags
    text = text.trimmed();
}

QStringList SearchPopup::parseSearchedUsers(const QString &input)
{
    QStringList parsedUserNames;

    for (QString &word : input.split(' ', QString::SkipEmptyParts))
    {
        // Users can be searched for by specifying them like so:
        // "from:user1,user2,user3" or "from:user1 from:user2 from:user3"

        if (!word.startsWith("from:"))
            // Ignore this word
            continue;

        // Get a working copy so we can manipulate the string
        QString fromTag = word;

        // Delete the "from:" part so we can parse the user names more easily
        fromTag.remove(0, 5);

        // Parse comma-seperated user names
        for (QString &user : fromTag.split(',', QString::SkipEmptyParts))
        {
            parsedUserNames << user;
        }
    }

    return parsedUserNames;
}

}  // namespace chatterino
=======
#include "SearchPopup.hpp"

#include <QHBoxLayout>
#include <QLineEdit>
#include <QPushButton>
#include <QVBoxLayout>

#include "common/Channel.hpp"
#include "messages/Message.hpp"
#include "widgets/helper/ChannelView.hpp"

namespace chatterino {
namespace {
    ChannelPtr filter(const QString &text, const QString &channelName,
                      const LimitedQueueSnapshot<MessagePtr> &snapshot)
    {
        ChannelPtr channel(new Channel(channelName, Channel::Type::None));

        for (size_t i = 0; i < snapshot.size(); i++)
        {
            MessagePtr message = snapshot[i];

            if (text.isEmpty() ||
                message->searchText.indexOf(text, 0, Qt::CaseInsensitive) != -1)
            {
                channel->addMessage(message);
            }
        }

        return channel;
    }
}  // namespace

SearchPopup::SearchPopup()
{
    this->initLayout();
    this->resize(400, 600);
}

void SearchPopup::setChannel(const ChannelPtr &channel)
{
    this->channelName_ = channel->getName();
    this->snapshot_ = channel->getMessageSnapshot();
    this->search();

    this->updateWindowTitle();
}

void SearchPopup::updateWindowTitle()
{
    this->setWindowTitle("Searching in " + this->channelName_ + "s history");
}

void SearchPopup::search()
{
    this->channelView_->setChannel(filter(this->searchInput_->text(),
                                          this->channelName_, this->snapshot_));
}

void SearchPopup::keyPressEvent(QKeyEvent *e)
{
    if (e->key() == Qt::Key_Escape)
    {
        this->close();
        return;
    }

    BaseWidget::keyPressEvent(e);
}

void SearchPopup::initLayout()
{
    // VBOX
    {
        QVBoxLayout *layout1 = new QVBoxLayout(this);
        layout1->setMargin(0);
        layout1->setSpacing(0);

        // HBOX
        {
            QHBoxLayout *layout2 = new QHBoxLayout(this);
            layout2->setMargin(8);
            layout2->setSpacing(8);

            // SEARCH INPUT
            {
                this->searchInput_ = new QLineEdit(this);
                layout2->addWidget(this->searchInput_);
                QObject::connect(this->searchInput_, &QLineEdit::returnPressed,
                                 [this] { this->search(); });
            }

            // SEARCH BUTTON
            {
                QPushButton *searchButton = new QPushButton(this);
                searchButton->setText("Search");
                layout2->addWidget(searchButton);
                QObject::connect(searchButton, &QPushButton::clicked,
                                 [this] { this->search(); });
            }

            layout1->addLayout(layout2);
        }

        // CHANNELVIEW
        {
            this->channelView_ = new ChannelView(this);

            layout1->addWidget(this->channelView_);
        }

        this->setLayout(layout1);
    }
}

}  // namespace chatterino
>>>>>>> 6cd3cfe7
<|MERGE_RESOLUTION|>--- conflicted
+++ resolved
@@ -1,4 +1,3 @@
-<<<<<<< HEAD
 #include "SearchPopup.hpp"
 
 #include <QHBoxLayout>
@@ -30,7 +29,7 @@
         MessagePtr message = snapshot[i];
 
         bool accept = true;
-        for (MessagePredicatePtr &pred : predicates)
+        for (auto &pred : predicates)
         {
             // Discard the message as soon as one predicate fails
             if (!pred->appliesTo(message))
@@ -204,122 +203,4 @@
     return parsedUserNames;
 }
 
-}  // namespace chatterino
-=======
-#include "SearchPopup.hpp"
-
-#include <QHBoxLayout>
-#include <QLineEdit>
-#include <QPushButton>
-#include <QVBoxLayout>
-
-#include "common/Channel.hpp"
-#include "messages/Message.hpp"
-#include "widgets/helper/ChannelView.hpp"
-
-namespace chatterino {
-namespace {
-    ChannelPtr filter(const QString &text, const QString &channelName,
-                      const LimitedQueueSnapshot<MessagePtr> &snapshot)
-    {
-        ChannelPtr channel(new Channel(channelName, Channel::Type::None));
-
-        for (size_t i = 0; i < snapshot.size(); i++)
-        {
-            MessagePtr message = snapshot[i];
-
-            if (text.isEmpty() ||
-                message->searchText.indexOf(text, 0, Qt::CaseInsensitive) != -1)
-            {
-                channel->addMessage(message);
-            }
-        }
-
-        return channel;
-    }
-}  // namespace
-
-SearchPopup::SearchPopup()
-{
-    this->initLayout();
-    this->resize(400, 600);
-}
-
-void SearchPopup::setChannel(const ChannelPtr &channel)
-{
-    this->channelName_ = channel->getName();
-    this->snapshot_ = channel->getMessageSnapshot();
-    this->search();
-
-    this->updateWindowTitle();
-}
-
-void SearchPopup::updateWindowTitle()
-{
-    this->setWindowTitle("Searching in " + this->channelName_ + "s history");
-}
-
-void SearchPopup::search()
-{
-    this->channelView_->setChannel(filter(this->searchInput_->text(),
-                                          this->channelName_, this->snapshot_));
-}
-
-void SearchPopup::keyPressEvent(QKeyEvent *e)
-{
-    if (e->key() == Qt::Key_Escape)
-    {
-        this->close();
-        return;
-    }
-
-    BaseWidget::keyPressEvent(e);
-}
-
-void SearchPopup::initLayout()
-{
-    // VBOX
-    {
-        QVBoxLayout *layout1 = new QVBoxLayout(this);
-        layout1->setMargin(0);
-        layout1->setSpacing(0);
-
-        // HBOX
-        {
-            QHBoxLayout *layout2 = new QHBoxLayout(this);
-            layout2->setMargin(8);
-            layout2->setSpacing(8);
-
-            // SEARCH INPUT
-            {
-                this->searchInput_ = new QLineEdit(this);
-                layout2->addWidget(this->searchInput_);
-                QObject::connect(this->searchInput_, &QLineEdit::returnPressed,
-                                 [this] { this->search(); });
-            }
-
-            // SEARCH BUTTON
-            {
-                QPushButton *searchButton = new QPushButton(this);
-                searchButton->setText("Search");
-                layout2->addWidget(searchButton);
-                QObject::connect(searchButton, &QPushButton::clicked,
-                                 [this] { this->search(); });
-            }
-
-            layout1->addLayout(layout2);
-        }
-
-        // CHANNELVIEW
-        {
-            this->channelView_ = new ChannelView(this);
-
-            layout1->addWidget(this->channelView_);
-        }
-
-        this->setLayout(layout1);
-    }
-}
-
-}  // namespace chatterino
->>>>>>> 6cd3cfe7
+}  // namespace chatterino