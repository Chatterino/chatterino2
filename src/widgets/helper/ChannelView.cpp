--- conflicted
+++ resolved
@@ -123,12 +123,9 @@
 ChannelView::ChannelView(BaseWidget *parent, Split *split, Context context)
     : BaseWidget(parent)
     , scrollBar_(new Scrollbar(this))
-<<<<<<< HEAD
-    , messages_(getSettings()->twitchMessageOnScreenLimit)
-=======
     , split_(split)
     , context_(context)
->>>>>>> ebc7852f
+    , messages_(getSettings()->twitchMessageOnScreenLimit)
 {
     this->setMouseTracking(true);
 
