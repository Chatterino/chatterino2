#include "ChannelView.hpp"

#include <QClipboard>
#include <QDate>
#include <QDebug>
#include <QDesktopServices>
#include <QGraphicsBlurEffect>
#include <QMessageBox>
#include <QPainter>
#include <QScreen>
#include <algorithm>
#include <chrono>
#include <cmath>
#include <functional>
#include <memory>

#include "Application.hpp"
#include "common/Common.hpp"
#include "common/QLogging.hpp"
#include "controllers/accounts/AccountController.hpp"
#include "controllers/commands/CommandController.hpp"
#include "debug/Benchmark.hpp"
#include "messages/Emote.hpp"
#include "messages/LimitedQueueSnapshot.hpp"
#include "messages/Message.hpp"
#include "messages/MessageBuilder.hpp"
#include "messages/MessageElement.hpp"
#include "messages/layouts/MessageLayout.hpp"
#include "messages/layouts/MessageLayoutElement.hpp"
#include "providers/LinkResolver.hpp"
#include "providers/twitch/TwitchChannel.hpp"
#include "providers/twitch/TwitchIrcServer.hpp"
#include "singletons/Resources.hpp"
#include "singletons/Settings.hpp"
#include "singletons/Theme.hpp"
#include "singletons/TooltipPreviewImage.hpp"
#include "singletons/WindowManager.hpp"
#include "util/Clipboard.hpp"
#include "util/DistanceBetweenPoints.hpp"
#include "util/Helpers.hpp"
#include "util/IncognitoBrowser.hpp"
#include "util/StreamerMode.hpp"
#include "util/Twitch.hpp"
#include "widgets/Scrollbar.hpp"
#include "widgets/TooltipWidget.hpp"
#include "widgets/Window.hpp"
#include "widgets/dialogs/SettingsDialog.hpp"
#include "widgets/dialogs/UserInfoPopup.hpp"
#include "widgets/helper/EffectLabel.hpp"
#include "widgets/helper/SearchPopup.hpp"
#include "widgets/splits/Split.hpp"
#include "widgets/splits/SplitInput.hpp"

#define DRAW_WIDTH (this->width())
#define SELECTION_RESUME_SCROLLING_MSG_THRESHOLD 3
#define CHAT_HOVER_PAUSE_DURATION 1000

namespace chatterino {
namespace {
    void addEmoteContextMenuItems(const Emote &emote,
                                  MessageElementFlags creatorFlags, QMenu &menu)
    {
        auto openAction = menu.addAction("Open");
        auto openMenu = new QMenu;
        openAction->setMenu(openMenu);

        auto copyAction = menu.addAction("Copy");
        auto copyMenu = new QMenu;
        copyAction->setMenu(copyMenu);

        // see if the QMenu actually gets destroyed
        QObject::connect(openMenu, &QMenu::destroyed, [] {
            QMessageBox(QMessageBox::Information, "xD", "the menu got deleted")
                .exec();
        });

        // Add copy and open links for 1x, 2x, 3x
        auto addImageLink = [&](const ImagePtr &image, char scale) {
            if (!image->isEmpty())
            {
                copyMenu->addAction(QString(scale) + "x link",
                                    [url = image->url()] {
                                        crossPlatformCopy(url.string);
                                    });
                openMenu->addAction(
                    QString(scale) + "x link", [url = image->url()] {
                        QDesktopServices::openUrl(QUrl(url.string));
                    });
            }
        };

        addImageLink(emote.images.getImage1(), '1');
        addImageLink(emote.images.getImage2(), '2');
        addImageLink(emote.images.getImage3(), '3');

        // Copy and open emote page link
        auto addPageLink = [&](const QString &name) {
            copyMenu->addSeparator();
            openMenu->addSeparator();

            copyMenu->addAction("Copy " + name + " emote link",
                                [url = emote.homePage] {
                                    crossPlatformCopy(url.string);
                                });
            openMenu->addAction("Open " + name + " emote link",
                                [url = emote.homePage] {
                                    QDesktopServices::openUrl(QUrl(url.string));
                                });
        };

        if (creatorFlags.has(MessageElementFlag::SeventvEmote))
        {
            addPageLink("7TV");
        }
        else if (creatorFlags.has(MessageElementFlag::BttvEmote))
        {
            addPageLink("BTTV");
        }
        else if (creatorFlags.has(MessageElementFlag::FfzEmote))
        {
            addPageLink("FFZ");
        }
    }
}  // namespace

ChannelView::ChannelView(BaseWidget *parent)
    : BaseWidget(parent)
    , scrollBar_(new Scrollbar(this))
{
    this->setMouseTracking(true);

    this->initializeLayout();
    this->initializeScrollbar();
    this->initializeSignals();

    this->cursors_.neutral = QCursor(getResources().scrolling.neutralScroll);
    this->cursors_.up = QCursor(getResources().scrolling.upScroll);
    this->cursors_.down = QCursor(getResources().scrolling.downScroll);

    this->pauseTimer_.setSingleShot(true);
    QObject::connect(&this->pauseTimer_, &QTimer::timeout, this, [this] {
        /// remove elements that are finite
        for (auto it = this->pauses_.begin(); it != this->pauses_.end();)
            it = it->second ? this->pauses_.erase(it) : ++it;

        this->updatePauses();
    });

    auto shortcut = new QShortcut(QKeySequence::StandardKey::Copy, this);
    QObject::connect(shortcut, &QShortcut::activated, [this] {
        crossPlatformCopy(this->getSelectedText());
    });

    this->clickTimer_ = new QTimer(this);
    this->clickTimer_->setSingleShot(true);
    this->clickTimer_->setInterval(500);

    this->scrollTimer_.setInterval(20);
    QObject::connect(&this->scrollTimer_, &QTimer::timeout, this,
                     &ChannelView::scrollUpdateRequested);

    this->setFocusPolicy(Qt::FocusPolicy::StrongFocus);
}

void ChannelView::initializeLayout()
{
    this->goToBottom_ = new EffectLabel(this, 0);
    this->goToBottom_->setStyleSheet(
        "background-color: rgba(0,0,0,0.66); color: #FFF;");
    this->goToBottom_->getLabel().setText("More messages below");
    this->goToBottom_->setVisible(false);

    QObject::connect(this->goToBottom_, &EffectLabel::leftClicked, this, [=] {
        QTimer::singleShot(180, [=] {
            this->scrollBar_->scrollToBottom(
                getSettings()->enableSmoothScrollingNewMessages.getValue());
        });
    });
}

void ChannelView::initializeScrollbar()
{
    this->scrollBar_->getCurrentValueChanged().connect([this] {
        this->performLayout(true);
        this->queueUpdate();
    });
}

void ChannelView::initializeSignals()
{
    this->signalHolder_.managedConnect(getApp()->windows->wordFlagsChanged,
                                       [this] {
                                           this->queueLayout();
                                           this->update();
                                       });

    getSettings()->showLastMessageIndicator.connect(
        [this](auto, auto) {
            this->update();
        },
        this->signalHolder_);

    this->signalHolder_.managedConnect(getApp()->windows->gifRepaintRequested,
                                       [&] {
                                           this->queueUpdate();
                                       });

    this->signalHolder_.managedConnect(
        getApp()->windows->layoutRequested, [&](Channel *channel) {
            if (this->isVisible() &&
                (channel == nullptr || this->channel_.get() == channel))
            {
                this->queueLayout();
            }
        });

    this->signalHolder_.managedConnect(getApp()->fonts->fontChanged, [this] {
        this->queueLayout();
    });
}

bool ChannelView::pausable() const
{
    return pausable_;
}

void ChannelView::setPausable(bool value)
{
    this->pausable_ = value;
}

bool ChannelView::paused() const
{
    /// No elements in the map -> not paused
    return this->pausable() && !this->pauses_.empty();
}

void ChannelView::pause(PauseReason reason, boost::optional<uint> msecs)
{
    if (msecs)
    {
        /// Msecs has a value
        auto timePoint =
            SteadyClock::now() + std::chrono::milliseconds(msecs.get());
        auto it = this->pauses_.find(reason);

        if (it == this->pauses_.end())
        {
            /// No value found so we insert a new one.
            this->pauses_[reason] = timePoint;
        }
        else
        {
            /// If the new time point is newer then we override.
            if (it->second && it->second.get() < timePoint)
                it->second = timePoint;
        }
    }
    else
    {
        /// Msecs is none -> pause is infinite.
        /// We just override the value.
        this->pauses_[reason] = boost::none;
    }

    this->updatePauses();
}

void ChannelView::unpause(PauseReason reason)
{
    /// Remove the value from the map
    this->pauses_.erase(reason);

    this->updatePauses();
}

void ChannelView::updatePauses()
{
    using namespace std::chrono;

    if (this->pauses_.empty())
    {
        this->unpaused();

        /// No pauses so we can stop the timer
        this->pauseEnd_ = boost::none;
        this->pauseTimer_.stop();

        this->scrollBar_->offset(this->pauseScrollOffset_);
        this->pauseScrollOffset_ = 0;

        this->queueLayout();
    }
    else if (std::any_of(this->pauses_.begin(), this->pauses_.end(),
                         [](auto &&value) {
                             return !value.second;
                         }))
    {
        /// Some of the pauses are infinite
        this->pauseEnd_ = boost::none;
        this->pauseTimer_.stop();
    }
    else
    {
        /// Get the maximum pause
        auto pauseEnd =
            std::max_element(this->pauses_.begin(), this->pauses_.end(),
                             [](auto &&a, auto &&b) {
                                 return a.second > b.second;
                             })
                ->second.get();

        if (pauseEnd != this->pauseEnd_)
        {
            /// Start the timer
            this->pauseEnd_ = pauseEnd;
            this->pauseTimer_.start(
                duration_cast<milliseconds>(pauseEnd - SteadyClock::now()));
        }
    }
}

void ChannelView::unpaused()
{
    /// Move selection
    this->selection_.selectionMin.messageIndex -= this->pauseSelectionOffset_;
    this->selection_.selectionMax.messageIndex -= this->pauseSelectionOffset_;
    this->selection_.start.messageIndex -= this->pauseSelectionOffset_;
    this->selection_.end.messageIndex -= this->pauseSelectionOffset_;

    this->pauseSelectionOffset_ = 0;
}

void ChannelView::themeChangedEvent()
{
    BaseWidget::themeChangedEvent();

    this->queueLayout();
}

void ChannelView::scaleChangedEvent(float scale)
{
    BaseWidget::scaleChangedEvent(scale);

    if (this->goToBottom_)
    {
        auto factor = this->qtFontScale();
#ifdef Q_OS_MACOS
        factor = scale * 80.f /
                 std::max<float>(
                     0.01, this->logicalDpiX() * this->devicePixelRatioF());
#endif
        this->goToBottom_->getLabel().setFont(
            getFonts()->getFont(FontStyle::UiMedium, factor));
    }
}

void ChannelView::queueUpdate()
{
    //    if (this->updateTimer.isActive()) {
    //        this->updateQueued = true;
    //        return;
    //    }

    //    this->repaint();

    this->update();

    //    this->updateTimer.start();
}

void ChannelView::queueLayout()
{
    //    if (!this->layoutCooldown->isActive()) {
    this->performLayout();

    //        this->layoutCooldown->start();
    //    } else {
    //        this->layoutQueued = true;
    //    }
}

void ChannelView::performLayout(bool causedByScrollbar)
{
    // BenchmarkGuard benchmark("layout");

    /// Get messages and check if there are at least 1
    auto messages = this->getMessagesSnapshot();

    this->showingLatestMessages_ =
        this->scrollBar_->isAtBottom() || !this->scrollBar_->isVisible();

    /// Layout visible messages
    this->layoutVisibleMessages(messages);

    /// Update scrollbar
    this->updateScrollbar(messages, causedByScrollbar);

    this->goToBottom_->setVisible(this->enableScrollingToBottom_ &&
                                  this->scrollBar_->isVisible() &&
                                  !this->scrollBar_->isAtBottom());
}

void ChannelView::layoutVisibleMessages(
    LimitedQueueSnapshot<MessageLayoutPtr> &messages)
{
    const auto start = size_t(this->scrollBar_->getCurrentValue());
    const auto layoutWidth = this->getLayoutWidth();
    const auto flags = this->getFlags();
    auto redrawRequired = false;

    if (messages.size() > start)
    {
        auto y = int(-(messages[start]->getHeight() *
                       (fmod(this->scrollBar_->getCurrentValue(), 1))));

        for (auto i = start; i < messages.size() && y <= this->height(); i++)
        {
            auto message = messages[i];

            redrawRequired |=
                message->layout(layoutWidth, this->scale(), flags);

            y += message->getHeight();
        }
    }

    if (redrawRequired)
        this->queueUpdate();
}

void ChannelView::updateScrollbar(
    LimitedQueueSnapshot<MessageLayoutPtr> &messages, bool causedByScrollbar)
{
    if (messages.size() == 0)
    {
        this->scrollBar_->setVisible(false);
        return;
    }

    /// Layout the messages at the bottom
    auto h = this->height() - 8;
    auto flags = this->getFlags();
    auto layoutWidth = this->getLayoutWidth();
    auto showScrollbar = false;

    // convert i to int since it checks >= 0
    for (auto i = int(messages.size()) - 1; i >= 0; i--)
    {
        auto *message = messages[i].get();

        message->layout(layoutWidth, this->scale(), flags);

        h -= message->getHeight();

        if (h < 0)  // break condition
        {
            this->scrollBar_->setLargeChange(
                (messages.size() - i) +
                qreal(h) / std::max<int>(1, message->getHeight()));

            showScrollbar = true;
            break;
        }
    }

    /// Update scrollbar values
    this->scrollBar_->setVisible(showScrollbar);

    if (!showScrollbar && !causedByScrollbar)
    {
        this->scrollBar_->setDesiredValue(0);
    }

    this->scrollBar_->setMaximum(messages.size());

    // If we were showing the latest messages and the scrollbar now wants to be
    // rendered, scroll to bottom
    if (this->enableScrollingToBottom_ && this->showingLatestMessages_ &&
        showScrollbar)
    {
        this->scrollBar_->scrollToBottom(
            // this->messageWasAdded &&
            getSettings()->enableSmoothScrollingNewMessages.getValue());
        this->messageWasAdded_ = false;
    }
}

void ChannelView::clearMessages()
{
    // Clear all stored messages in this chat widget
    this->messages_.clear();
    this->scrollBar_->clearHighlights();
    this->queueLayout();

    this->lastMessageHasAlternateBackground_ = false;
    this->lastMessageHasAlternateBackgroundReverse_ = true;
}

Scrollbar &ChannelView::getScrollBar()
{
    return *this->scrollBar_;
}

QString ChannelView::getSelectedText()
{
    QString result = "";

    LimitedQueueSnapshot<MessageLayoutPtr> messagesSnapshot =
        this->getMessagesSnapshot();

    Selection _selection = this->selection_;

    if (_selection.isEmpty())
    {
        return result;
    }

    for (int msg = _selection.selectionMin.messageIndex;
         msg <= _selection.selectionMax.messageIndex; msg++)
    {
        MessageLayoutPtr layout = messagesSnapshot[msg];
        int from = msg == _selection.selectionMin.messageIndex
                       ? _selection.selectionMin.charIndex
                       : 0;
        int to = msg == _selection.selectionMax.messageIndex
                     ? _selection.selectionMax.charIndex
                     : layout->getLastCharacterIndex() + 1;

        layout->addSelectionText(result, from, to);
    }

    return result;
}

bool ChannelView::hasSelection()
{
    return !this->selection_.isEmpty();
}

void ChannelView::clearSelection()
{
    this->selection_ = Selection();
    queueLayout();
}

void ChannelView::setEnableScrollingToBottom(bool value)
{
    this->enableScrollingToBottom_ = value;
}

bool ChannelView::getEnableScrollingToBottom() const
{
    return this->enableScrollingToBottom_;
}

void ChannelView::setOverrideFlags(boost::optional<MessageElementFlags> value)
{
    this->overrideFlags_ = std::move(value);
}

const boost::optional<MessageElementFlags> &ChannelView::getOverrideFlags()
    const
{
    return this->overrideFlags_;
}

LimitedQueueSnapshot<MessageLayoutPtr> ChannelView::getMessagesSnapshot()
{
    if (!this->paused() /*|| this->scrollBar_->isVisible()*/)
    {
        this->snapshot_ = this->messages_.getSnapshot();
    }

    return this->snapshot_;
}

ChannelPtr ChannelView::channel()
{
    return this->channel_;
}

bool ChannelView::showScrollbarHighlights() const
{
    return this->channel_->getType() != Channel::Type::TwitchMentions;
}

void ChannelView::setChannel(ChannelPtr underlyingChannel)
{
    /// Clear connections from the last channel
    this->channelConnections_.clear();

    this->clearMessages();
    this->scrollBar_->clearHighlights();

    /// make copy of channel and expose
    this->channel_ = std::make_unique<Channel>(underlyingChannel->getName(),
                                               underlyingChannel->getType());

    //
    // Proxy channel connections
    // Use a proxy channel to keep filtered messages past the time they are removed from their origin channel
    //

    this->channelConnections_.managedConnect(
        underlyingChannel->messageAppended,
        [this](MessagePtr &message,
               boost::optional<MessageFlags> overridingFlags) {
            if (this->shouldIncludeMessage(message))
            {
                if (this->channel_->lastDate_ != QDate::currentDate())
                {
                    this->channel_->lastDate_ = QDate::currentDate();
                    auto msg = makeSystemMessage(
                        QLocale().toString(QDate::currentDate(),
                                           QLocale::LongFormat),
                        QTime(0, 0));
                    this->channel_->addMessage(msg);
                }
                // When the message was received in the underlyingChannel,
                // logging will be handled. Prevent duplications.
                if (overridingFlags)
                {
                    overridingFlags.get().set(MessageFlag::DoNotLog);
                }
                else
                {
                    overridingFlags = MessageFlags(message->flags);
                    overridingFlags.get().set(MessageFlag::DoNotLog);
                }

                this->channel_->addMessage(message, overridingFlags);
            }
        });

    this->channelConnections_.managedConnect(
        underlyingChannel->messagesAddedAtStart,
        [this](std::vector<MessagePtr> &messages) {
            std::vector<MessagePtr> filtered;
            std::copy_if(messages.begin(), messages.end(),
                         std::back_inserter(filtered), [this](MessagePtr msg) {
                             return this->shouldIncludeMessage(msg);
                         });

            if (!filtered.empty())
                this->channel_->addMessagesAtStart(filtered);
        });

    this->channelConnections_.managedConnect(
        underlyingChannel->messageReplaced,
        [this](size_t index, MessagePtr replacement) {
            if (this->shouldIncludeMessage(replacement))
                this->channel_->replaceMessage(index, replacement);
        });

    //
    // Standard channel connections
    //

    // on new message
    this->channelConnections_.managedConnect(
        this->channel_->messageAppended,
        [this](MessagePtr &message,
               boost::optional<MessageFlags> overridingFlags) {
            this->messageAppended(message, std::move(overridingFlags));
        });

    this->channelConnections_.managedConnect(
        this->channel_->messagesAddedAtStart,
        [this](std::vector<MessagePtr> &messages) {
            this->messageAddedAtStart(messages);
        });

    // on message removed
    this->channelConnections_.managedConnect(
        this->channel_->messageRemovedFromStart, [this](MessagePtr &message) {
            this->messageRemoveFromStart(message);
        });

    // on message replaced
    this->channelConnections_.managedConnect(
        this->channel_->messageReplaced,
        [this](size_t index, MessagePtr replacement) {
            this->messageReplaced(index, replacement);
        });

    auto snapshot = underlyingChannel->getMessageSnapshot();

    for (size_t i = 0; i < snapshot.size(); i++)
    {
        MessageLayoutPtr deleted;

        auto messageLayout = new MessageLayout(snapshot[i]);

        if (this->lastMessageHasAlternateBackground_)
        {
            messageLayout->flags.set(MessageLayoutFlag::AlternateBackground);
        }
        this->lastMessageHasAlternateBackground_ =
            !this->lastMessageHasAlternateBackground_;

        if (underlyingChannel->shouldIgnoreHighlights())
        {
            messageLayout->flags.set(MessageLayoutFlag::IgnoreHighlights);
        }

        this->messages_.pushBack(MessageLayoutPtr(messageLayout), deleted);
        if (this->showScrollbarHighlights())
        {
            this->scrollBar_->addHighlight(
                snapshot[i]->getScrollBarHighlight());
        }
    }

    this->underlyingChannel_ = underlyingChannel;

    this->queueLayout();
    this->queueUpdate();

    // Notifications
    if (auto tc = dynamic_cast<TwitchChannel *>(underlyingChannel.get()))
    {
        this->channelConnections_.managedConnect(
            tc->liveStatusChanged, [this]() {
                this->liveStatusChanged.invoke();
            });
    }
}

void ChannelView::setFilters(const QList<QUuid> &ids)
{
    this->channelFilters_ = std::make_shared<FilterSet>(ids);
}

const QList<QUuid> ChannelView::getFilterIds() const
{
    if (!this->channelFilters_)
    {
        return QList<QUuid>();
    }

    return this->channelFilters_->filterIds();
}

FilterSetPtr ChannelView::getFilterSet() const
{
    return this->channelFilters_;
}

bool ChannelView::shouldIncludeMessage(const MessagePtr &m) const
{
    if (this->channelFilters_)
    {
        if (getSettings()->excludeUserMessagesFromFilter &&
            getApp()->accounts->twitch.getCurrent()->getUserName().compare(
                m->loginName, Qt::CaseInsensitive) == 0)
            return true;

        return this->channelFilters_->filter(m, this->channel_);
    }

    return true;
}

ChannelPtr ChannelView::sourceChannel() const
{
    return this->sourceChannel_;
}

void ChannelView::setSourceChannel(ChannelPtr sourceChannel)
{
    this->sourceChannel_ = std::move(sourceChannel);
}

bool ChannelView::hasSourceChannel() const
{
    return this->sourceChannel_ != nullptr;
}

void ChannelView::messageAppended(MessagePtr &message,
                                  boost::optional<MessageFlags> overridingFlags)
{
    MessageLayoutPtr deleted;

    auto *messageFlags = &message->flags;
    if (overridingFlags)
    {
        messageFlags = overridingFlags.get_ptr();
    }

    auto messageRef = new MessageLayout(message);

    if (this->lastMessageHasAlternateBackground_)
    {
        messageRef->flags.set(MessageLayoutFlag::AlternateBackground);
    }
    if (this->channel_->shouldIgnoreHighlights())
    {
        messageRef->flags.set(MessageLayoutFlag::IgnoreHighlights);
    }
    this->lastMessageHasAlternateBackground_ =
        !this->lastMessageHasAlternateBackground_;

    if (!this->scrollBar_->isAtBottom() &&
        this->scrollBar_->getCurrentValueAnimation().state() ==
            QPropertyAnimation::Running)
    {
        QEventLoop loop;

        connect(&this->scrollBar_->getCurrentValueAnimation(),
                &QAbstractAnimation::stateChanged, &loop, &QEventLoop::quit);

        loop.exec();
    }

    if (this->messages_.pushBack(MessageLayoutPtr(messageRef), deleted))
    {
        if (this->paused())
        {
            if (!this->scrollBar_->isAtBottom())
                this->pauseScrollOffset_--;
        }
        else
        {
            if (this->scrollBar_->isAtBottom())
                this->scrollBar_->scrollToBottom();
            else
                this->scrollBar_->offset(-1);
        }
    }

    if (!messageFlags->has(MessageFlag::DoNotTriggerNotification))
    {
        if (messageFlags->has(MessageFlag::Highlighted) &&
            messageFlags->has(MessageFlag::ShowInMentions) &&
            !messageFlags->has(MessageFlag::Subscription) &&
            (getSettings()->highlightMentions ||
             this->channel_->getType() != Channel::Type::TwitchMentions))

        {
            this->tabHighlightRequested.invoke(HighlightState::Highlighted);
        }
        else
        {
            this->tabHighlightRequested.invoke(HighlightState::NewMessage);
        }
    }

    if (this->showScrollbarHighlights())
    {
        this->scrollBar_->addHighlight(message->getScrollBarHighlight());
    }

    this->messageWasAdded_ = true;
    this->queueLayout();
}

void ChannelView::messageAddedAtStart(std::vector<MessagePtr> &messages)
{
    std::vector<MessageLayoutPtr> messageRefs;
    messageRefs.resize(messages.size());

    /// Create message layouts
    for (size_t i = 0; i < messages.size(); i++)
    {
        auto message = messages.at(i);
        auto layout = new MessageLayout(message);

        // alternate color
        if (!this->lastMessageHasAlternateBackgroundReverse_)
            layout->flags.set(MessageLayoutFlag::AlternateBackground);
        this->lastMessageHasAlternateBackgroundReverse_ =
            !this->lastMessageHasAlternateBackgroundReverse_;

        messageRefs.at(i) = MessageLayoutPtr(layout);
    }

    /// Add the messages at the start
    if (this->messages_.pushFront(messageRefs).size() > 0)
    {
        if (this->scrollBar_->isAtBottom())
            this->scrollBar_->scrollToBottom();
        else
            this->scrollBar_->offset(qreal(messages.size()));
    }

    if (this->showScrollbarHighlights())
    {
        std::vector<ScrollbarHighlight> highlights;
        highlights.reserve(messages.size());
        for (const auto &message : messages)
        {
            highlights.push_back(message->getScrollBarHighlight());
        }

        this->scrollBar_->addHighlightsAtStart(highlights);
    }

    this->messageWasAdded_ = true;
    this->queueLayout();
}

void ChannelView::messageRemoveFromStart(MessagePtr &message)
{
    if (this->paused())
    {
        this->pauseSelectionOffset_ += 1;
    }
    else
    {
        this->selection_.selectionMin.messageIndex--;
        this->selection_.selectionMax.messageIndex--;
        this->selection_.start.messageIndex--;
        this->selection_.end.messageIndex--;
    }

    this->queueLayout();
}

void ChannelView::messageReplaced(size_t index, MessagePtr &replacement)
{
    if (index >= this->messages_.getSnapshot().size())
    {
        return;
    }

    MessageLayoutPtr newItem(new MessageLayout(replacement));
    auto snapshot = this->messages_.getSnapshot();
    if (index >= snapshot.size())
    {
        qCDebug(chatterinoWidget)
            << "Tried to replace out of bounds message. Index:" << index
            << ". Length:" << snapshot.size();
        return;
    }

    const auto &message = snapshot[index];
    if (message->flags.has(MessageLayoutFlag::AlternateBackground))
    {
        newItem->flags.set(MessageLayoutFlag::AlternateBackground);
    }

    this->scrollBar_->replaceHighlight(index,
                                       replacement->getScrollBarHighlight());

    this->messages_.replaceItem(message, newItem);
    this->queueLayout();
}

void ChannelView::updateLastReadMessage()
{
    auto _snapshot = this->getMessagesSnapshot();

    if (_snapshot.size() > 0)
    {
        this->lastReadMessage_ = _snapshot[_snapshot.size() - 1];
    }

    this->update();
}

void ChannelView::resizeEvent(QResizeEvent *)
{
    this->scrollBar_->setGeometry(this->width() - this->scrollBar_->width(), 0,
                                  this->scrollBar_->width(), this->height());

    this->goToBottom_->setGeometry(0, this->height() - int(this->scale() * 26),
                                   this->width(), int(this->scale() * 26));

    this->scrollBar_->raise();

    this->queueLayout();

    this->update();
}

void ChannelView::setSelection(const SelectionItem &start,
                               const SelectionItem &end)
{
    // selections
    if (!this->selecting_ && start != end)
    {
        // this->messagesAddedSinceSelectionPause_ = 0;

        this->selecting_ = true;
        // this->pausedBySelection_ = true;
    }

    this->selection_ = Selection(start, end);

    this->selectionChanged.invoke();
}

MessageElementFlags ChannelView::getFlags() const
{
    auto app = getApp();

    if (this->overrideFlags_)
    {
        return this->overrideFlags_.get();
    }

    MessageElementFlags flags = app->windows->getWordFlags();

    Split *split = dynamic_cast<Split *>(this->parentWidget());

    if (split == nullptr)
    {
        SearchPopup *searchPopup =
            dynamic_cast<SearchPopup *>(this->parentWidget());
        if (searchPopup != nullptr)
        {
            split = dynamic_cast<Split *>(searchPopup->parentWidget());
        }
    }

    if (split != nullptr)
    {
        if (split->getModerationMode())
        {
            flags.set(MessageElementFlag::ModeratorTools);
        }
        if (this->underlyingChannel_ == app->twitch.server->mentionsChannel ||
            this->underlyingChannel_ == app->twitch.server->liveChannel)
        {
            flags.set(MessageElementFlag::ChannelName);
            flags.unset(MessageElementFlag::ChannelPointReward);
        }
    }

    if (this->sourceChannel_ == app->twitch.server->mentionsChannel)
        flags.set(MessageElementFlag::ChannelName);

    return flags;
}

void ChannelView::paintEvent(QPaintEvent * /*event*/)
{
    //    BenchmarkGuard benchmark("paint");

    QPainter painter(this);

    painter.fillRect(rect(), this->theme->splits.background);

    // draw messages
    this->drawMessages(painter);

    // draw paused sign
    if (this->paused())
    {
        auto a = this->scale() * 20;
        auto brush = QBrush(QColor(127, 127, 127, 255));
        painter.fillRect(QRectF(5, a / 4, a / 4, a), brush);
        painter.fillRect(QRectF(15, a / 4, a / 4, a), brush);
    }
}

// if overlays is false then it draws the message, if true then it draws things
// such as the grey overlay when a message is disabled
void ChannelView::drawMessages(QPainter &painter)
{
    auto messagesSnapshot = this->getMessagesSnapshot();

    size_t start = size_t(this->scrollBar_->getCurrentValue());

    if (start >= messagesSnapshot.size())
    {
        return;
    }

    int y = int(-(messagesSnapshot[start].get()->getHeight() *
                  (fmod(this->scrollBar_->getCurrentValue(), 1))));

    MessageLayout *end = nullptr;
    bool windowFocused = this->window() == QApplication::activeWindow();

    auto app = getApp();
    bool isMentions =
        this->underlyingChannel_ == app->twitch.server->mentionsChannel;

    for (size_t i = start; i < messagesSnapshot.size(); ++i)
    {
        MessageLayout *layout = messagesSnapshot[i].get();

        bool isLastMessage = false;
        if (getSettings()->showLastMessageIndicator)
        {
            isLastMessage = this->lastReadMessage_.get() == layout;
        }

        layout->paint(painter, DRAW_WIDTH, y, i, this->selection_,
                      isLastMessage, windowFocused, isMentions);

        y += layout->getHeight();

        end = layout;
        if (y > this->height())
        {
            break;
        }
    }

    if (end == nullptr)
    {
        return;
    }

    // remove messages that are on screen
    // the messages that are left at the end get their buffers reset
    for (size_t i = start; i < messagesSnapshot.size(); ++i)
    {
        auto it = this->messagesOnScreen_.find(messagesSnapshot[i]);
        if (it != this->messagesOnScreen_.end())
        {
            this->messagesOnScreen_.erase(it);
        }
    }

    // delete the message buffers that aren't on screen
    for (const std::shared_ptr<MessageLayout> &item : this->messagesOnScreen_)
    {
        item->deleteBuffer();
    }

    this->messagesOnScreen_.clear();

    // add all messages on screen to the map
    for (size_t i = start; i < messagesSnapshot.size(); ++i)
    {
        std::shared_ptr<MessageLayout> layout = messagesSnapshot[i];

        this->messagesOnScreen_.insert(layout);

        if (layout.get() == end)
        {
            break;
        }
    }
}

void ChannelView::wheelEvent(QWheelEvent *event)
{
    if (!event->angleDelta().y())
    {
        return;
    }

    if (event->modifiers() & Qt::ControlModifier)
    {
        event->ignore();
        return;
    }

    if (this->scrollBar_->isVisible())
    {
        float mouseMultiplier = getSettings()->mouseScrollMultiplier;

        qreal desired = this->scrollBar_->getDesiredValue();
        qreal delta = event->angleDelta().y() * qreal(1.5) * mouseMultiplier;

        auto snapshot = this->getMessagesSnapshot();
        int snapshotLength = int(snapshot.size());
        int i = std::min<int>(int(desired), snapshotLength);

        if (delta > 0)
        {
            qreal scrollFactor = fmod(desired, 1);
            qreal currentScrollLeft = std::max<qreal>(
                0.01, int(scrollFactor * snapshot[i]->getHeight()));

            for (; i >= 0; i--)
            {
                if (delta < currentScrollLeft)
                {
                    desired -= scrollFactor * (delta / currentScrollLeft);
                    break;
                }
                else
                {
                    delta -= currentScrollLeft;
                    desired -= scrollFactor;
                }

                if (i == 0)
                {
                    desired = 0;
                }
                else
                {
                    snapshot[i - 1]->layout(this->getLayoutWidth(),
                                            this->scale(), this->getFlags());
                    scrollFactor = 1;
                    currentScrollLeft = snapshot[i - 1]->getHeight();
                }
            }
        }
        else
        {
            delta = -delta;
            qreal scrollFactor = 1 - fmod(desired, 1);
            qreal currentScrollLeft = std::max<qreal>(
                0.01, int(scrollFactor * snapshot[i]->getHeight()));

            for (; i < snapshotLength; i++)
            {
                if (delta < currentScrollLeft)
                {
                    desired +=
                        scrollFactor * (qreal(delta) / currentScrollLeft);
                    break;
                }
                else
                {
                    delta -= currentScrollLeft;
                    desired += scrollFactor;
                }

                if (i == snapshotLength - 1)
                {
                    desired = snapshot.size();
                }
                else
                {
                    snapshot[i + 1]->layout(this->getLayoutWidth(),
                                            this->scale(), this->getFlags());

                    scrollFactor = 1;
                    currentScrollLeft = snapshot[i + 1]->getHeight();
                }
            }
        }

        this->scrollBar_->setDesiredValue(desired, true);
    }
}

void ChannelView::enterEvent(QEvent *)
{
}

void ChannelView::leaveEvent(QEvent *)
{
    this->unpause(PauseReason::Mouse);

    this->queueLayout();
}

void ChannelView::mouseMoveEvent(QMouseEvent *event)
{
    /// Pause on hover
    if (float pauseTime = getSettings()->pauseOnHoverDuration;
        pauseTime > 0.001f)
    {
        this->pause(PauseReason::Mouse, uint(pauseTime * 1000.f));
    }
    else if (pauseTime < -0.5f)
    {
        this->pause(PauseReason::Mouse);
    }

    auto tooltipWidget = TooltipWidget::instance();
    std::shared_ptr<MessageLayout> layout;
    QPoint relativePos;
    int messageIndex;

    // no message under cursor
    if (!tryGetMessageAt(event->pos(), layout, relativePos, messageIndex))
    {
        this->setCursor(Qt::ArrowCursor);
        tooltipWidget->hide();
        return;
    }

    if (this->isScrolling_)
    {
        this->currentMousePosition_ = event->screenPos();
    }

    // is selecting
    if (this->isLeftMouseDown_)
    {
        // this->pause(PauseReason::Selecting, 300);
        int index = layout->getSelectionIndex(relativePos);

        this->setSelection(this->selection_.start,
                           SelectionItem(messageIndex, index));

        this->queueUpdate();
    }

    // message under cursor is collapsed
    if (layout->flags.has(MessageLayoutFlag::Collapsed))
    {
        this->setCursor(Qt::PointingHandCursor);
        tooltipWidget->hide();
        return;
    }

    // check if word underneath cursor
    const MessageLayoutElement *hoverLayoutElement =
        layout->getElementAt(relativePos);

    if (hoverLayoutElement == nullptr)
    {
        this->setCursor(Qt::ArrowCursor);
        tooltipWidget->hide();
        return;
    }

    if (this->isDoubleClick_)
    {
        int wordStart;
        int wordEnd;
        this->getWordBounds(layout.get(), hoverLayoutElement, relativePos,
                            wordStart, wordEnd);
        SelectionItem newStart(messageIndex, wordStart);
        SelectionItem newEnd(messageIndex, wordEnd);

        // Selection changed in same message
        if (messageIndex == this->doubleClickSelection_.origMessageIndex)
        {
            // Selecting to the left
            if (wordStart < this->selection_.start.charIndex &&
                !this->doubleClickSelection_.selectingRight)
            {
                this->doubleClickSelection_.selectingLeft = true;
                // Ensure that the original word stays selected(Edge case)
                if (wordStart > this->doubleClickSelection_.originalEnd)
                {
                    this->setSelection(
                        this->doubleClickSelection_.origStartItem, newEnd);
                }
                else
                {
                    this->setSelection(newStart, this->selection_.end);
                }
                // Selecting to the right
            }
            else if (wordEnd > this->selection_.end.charIndex &&
                     !this->doubleClickSelection_.selectingLeft)
            {
                this->doubleClickSelection_.selectingRight = true;
                // Ensure that the original word stays selected(Edge case)
                if (wordEnd < this->doubleClickSelection_.originalStart)
                {
                    this->setSelection(newStart,
                                       this->doubleClickSelection_.origEndItem);
                }
                else
                {
                    this->setSelection(this->selection_.start, newEnd);
                }
            }
            // Swapping from selecting left to selecting right
            if (wordStart > this->selection_.start.charIndex &&
                !this->doubleClickSelection_.selectingRight)
            {
                if (wordStart > this->doubleClickSelection_.originalEnd)
                {
                    this->doubleClickSelection_.selectingLeft = false;
                    this->doubleClickSelection_.selectingRight = true;
                    this->setSelection(
                        this->doubleClickSelection_.origStartItem, newEnd);
                }
                else
                {
                    this->setSelection(newStart, this->selection_.end);
                }
                // Swapping from selecting right to selecting left
            }
            else if (wordEnd < this->selection_.end.charIndex &&
                     !this->doubleClickSelection_.selectingLeft)
            {
                if (wordEnd < this->doubleClickSelection_.originalStart)
                {
                    this->doubleClickSelection_.selectingLeft = true;
                    this->doubleClickSelection_.selectingRight = false;
                    this->setSelection(newStart,
                                       this->doubleClickSelection_.origEndItem);
                }
                else
                {
                    this->setSelection(this->selection_.start, newEnd);
                }
            }
            // Selection changed in a different message
        }
        else
        {
            // Message over the original
            if (messageIndex < this->selection_.start.messageIndex)
            {
                // Swapping from left to right selecting
                if (!this->doubleClickSelection_.selectingLeft)
                {
                    this->doubleClickSelection_.selectingLeft = true;
                    this->doubleClickSelection_.selectingRight = false;
                }
                if (wordStart < this->selection_.start.charIndex &&
                    !this->doubleClickSelection_.selectingRight)
                {
                    this->doubleClickSelection_.selectingLeft = true;
                }
                this->setSelection(newStart,
                                   this->doubleClickSelection_.origEndItem);
                // Message under the original
            }
            else if (messageIndex > this->selection_.end.messageIndex)
            {
                // Swapping from right to left selecting
                if (!this->doubleClickSelection_.selectingRight)
                {
                    this->doubleClickSelection_.selectingLeft = false;
                    this->doubleClickSelection_.selectingRight = true;
                }
                if (wordEnd > this->selection_.end.charIndex &&
                    !this->doubleClickSelection_.selectingLeft)
                {
                    this->doubleClickSelection_.selectingRight = true;
                }
                this->setSelection(this->doubleClickSelection_.origStartItem,
                                   newEnd);
                // Selection changed in non original message
            }
            else
            {
                if (this->doubleClickSelection_.selectingLeft)
                {
                    this->setSelection(newStart, this->selection_.end);
                }
                else
                {
                    this->setSelection(this->selection_.start, newEnd);
                }
            }
        }
        // Reset direction of selection
        if (wordStart == this->doubleClickSelection_.originalStart &&
            wordEnd == this->doubleClickSelection_.originalEnd)
        {
            this->doubleClickSelection_.selectingLeft =
                this->doubleClickSelection_.selectingRight = false;
        }
    }

    auto element = &hoverLayoutElement->getCreator();
    bool isLinkValid = hoverLayoutElement->getLink().isValid();
    auto emoteElement = dynamic_cast<const EmoteElement *>(element);

    if (element->getTooltip().isEmpty() ||
        (isLinkValid && emoteElement == nullptr &&
         !getSettings()->linkInfoTooltip))
    {
        tooltipWidget->hide();
    }
    else
    {
        auto &tooltipPreviewImage = TooltipPreviewImage::instance();
        tooltipPreviewImage.setImageScale(0, 0);
        auto badgeElement = dynamic_cast<const BadgeElement *>(element);

        if ((badgeElement || emoteElement) &&
            getSettings()->emotesTooltipPreview.getValue())
        {
            if (event->modifiers() == Qt::ShiftModifier ||
                getSettings()->emotesTooltipPreview.getValue() == 1)
            {
                if (emoteElement)
                {
                    tooltipPreviewImage.setImage(
                        emoteElement->getEmote()->images.getImage(3.0));
                }
                else if (badgeElement)
                {
                    tooltipPreviewImage.setImage(
                        badgeElement->getEmote()->images.getImage(3.0));
                }
            }
            else
            {
                tooltipPreviewImage.setImage(nullptr);
            }
        }
        else
        {
            if (element->getTooltip() == "No link info loaded")
            {
                std::weak_ptr<MessageLayout> weakLayout = layout;
                LinkResolver::getLinkInfo(
                    element->getLink().value, nullptr,
                    [weakLayout, element](QString tooltipText,
                                          Link originalLink,
                                          ImagePtr thumbnail) {
                        auto shared = weakLayout.lock();
                        if (!shared)
                            return;
                        element->setTooltip(tooltipText);
                        element->setThumbnail(thumbnail);
                    });
            }
            auto thumbnailSize = getSettings()->thumbnailSize;
            if (!thumbnailSize)
            {
                tooltipPreviewImage.setImage(nullptr);
            }
            else
            {
                const auto shouldHideThumbnail =
                    isInStreamerMode() &&
                    getSettings()->streamerModeHideLinkThumbnails &&
                    element->getThumbnail() != nullptr &&
                    !element->getThumbnail()->url().string.isEmpty();
                auto thumb =
                    shouldHideThumbnail
                        ? Image::fromPixmap(getResources().streamerMode)
                        : element->getThumbnail();
                tooltipPreviewImage.setImage(std::move(thumb));

                if (element->getThumbnailType() ==
                    MessageElement::ThumbnailType::Link_Thumbnail)
                {
                    tooltipPreviewImage.setImageScale(thumbnailSize,
                                                      thumbnailSize);
                }
            }
        }

        tooltipWidget->moveTo(this, event->globalPos());
        tooltipWidget->setWordWrap(isLinkValid);
        tooltipWidget->setText(element->getTooltip());
        tooltipWidget->adjustSize();
        tooltipWidget->setWindowFlag(Qt::WindowStaysOnTopHint, true);
        tooltipWidget->show();
        tooltipWidget->raise();
    }

    // check if word has a link
    if (isLinkValid)
    {
        this->setCursor(Qt::PointingHandCursor);
    }
    else
    {
        this->setCursor(Qt::ArrowCursor);
    }
}

void ChannelView::mousePressEvent(QMouseEvent *event)
{
    this->mouseDown.invoke(event);

    std::shared_ptr<MessageLayout> layout;
    QPoint relativePos;
    int messageIndex;

    if (!tryGetMessageAt(event->pos(), layout, relativePos, messageIndex))
    {
        setCursor(Qt::ArrowCursor);
        auto messagesSnapshot = this->getMessagesSnapshot();
        if (messagesSnapshot.size() == 0)
        {
            return;
        }

        // Start selection at the last message at its last index
        if (event->button() == Qt::LeftButton)
        {
            auto lastMessageIndex = messagesSnapshot.size() - 1;
            auto lastMessage = messagesSnapshot[lastMessageIndex];
            auto lastCharacterIndex = lastMessage->getLastCharacterIndex();

            SelectionItem selectionItem(lastMessageIndex, lastCharacterIndex);
            this->setSelection(selectionItem, selectionItem);
        }
        return;
    }

    // check if message is collapsed
    switch (event->button())
    {
        case Qt::LeftButton: {
            if (this->isScrolling_)
                this->disableScrolling();

            this->lastLeftPressPosition_ = event->screenPos();
            this->isLeftMouseDown_ = true;

            if (layout->flags.has(MessageLayoutFlag::Collapsed))
                return;

            if (getSettings()->linksDoubleClickOnly.getValue())
            {
                this->pause(PauseReason::DoubleClick, 200);
            }

            int index = layout->getSelectionIndex(relativePos);
            auto selectionItem = SelectionItem(messageIndex, index);
            this->setSelection(selectionItem, selectionItem);
        }
        break;

        case Qt::RightButton: {
            if (this->isScrolling_)
                this->disableScrolling();

            this->lastRightPressPosition_ = event->screenPos();
            this->isRightMouseDown_ = true;
        }
        break;

        case Qt::MiddleButton: {
            const MessageLayoutElement *hoverLayoutElement =
                layout->getElementAt(relativePos);

            if (hoverLayoutElement != nullptr &&
                hoverLayoutElement->getLink().isUrl() &&
                this->isScrolling_ == false)
            {
                break;
            }
            else
            {
                if (this->isScrolling_)
                    this->disableScrolling();
                else if (hoverLayoutElement != nullptr &&
                         hoverLayoutElement->getFlags().has(
                             MessageElementFlag::Username))
                    break;
                else if (this->scrollBar_->isVisible())
                    this->enableScrolling(event->screenPos());
            }
        }
        break;

        default:;
    }

    this->update();
}

void ChannelView::mouseReleaseEvent(QMouseEvent *event)
{
    // find message
    this->queueLayout();

    std::shared_ptr<MessageLayout> layout;
    QPoint relativePos;
    int messageIndex;

    bool foundElement =
        tryGetMessageAt(event->pos(), layout, relativePos, messageIndex);

    // check if mouse was pressed
    if (event->button() == Qt::LeftButton)
    {
        this->doubleClickSelection_.selectingLeft =
            this->doubleClickSelection_.selectingRight = false;
        if (this->isDoubleClick_)
        {
            this->isDoubleClick_ = false;
            // Was actually not a wanted triple-click
            if (fabsf(distanceBetweenPoints(this->lastDClickPosition_,
                                            event->screenPos())) > 10.f)
            {
                this->clickTimer_->stop();
                return;
            }
        }
        else if (this->isLeftMouseDown_)
        {
            this->isLeftMouseDown_ = false;

            if (fabsf(distanceBetweenPoints(this->lastLeftPressPosition_,
                                            event->screenPos())) > 15.f)
            {
                return;
            }
        }
        else
        {
            return;
        }
    }
    else if (event->button() == Qt::RightButton)
    {
        if (this->isRightMouseDown_)
        {
            this->isRightMouseDown_ = false;

            if (fabsf(distanceBetweenPoints(this->lastRightPressPosition_,
                                            event->screenPos())) > 15.f)
            {
                return;
            }
        }
        else
        {
            return;
        }
    }
    else if (event->button() == Qt::MiddleButton)
    {
        if (this->isScrolling_ && this->scrollBar_->isVisible())
        {
            if (event->screenPos() == this->lastMiddlePressPosition_)
                this->enableScrolling(event->screenPos());
            else
                this->disableScrolling();

            return;
        }
        else if (foundElement)
        {
            const MessageLayoutElement *hoverLayoutElement =
                layout->getElementAt(relativePos);

            if (hoverLayoutElement == nullptr)
            {
                return;
            }
            else if (hoverLayoutElement->getFlags().has(
                         MessageElementFlag::Username))
            {
                openTwitchUsercard(this->channel_->getName(),
                                   hoverLayoutElement->getLink().value);
                return;
            }
            else if (hoverLayoutElement->getLink().isUrl() == false)
            {
                return;
            }
        }
    }
    else
    {
        // not left or right button
        return;
    }

    // no message found
    if (!foundElement)
    {
        // No message at clicked position
        return;
    }

    // message under cursor is collapsed
    if (layout->flags.has(MessageLayoutFlag::Collapsed))
    {
        layout->flags.set(MessageLayoutFlag::Expanded);
        layout->flags.set(MessageLayoutFlag::RequiresLayout);

        this->queueLayout();
        return;
    }

    const MessageLayoutElement *hoverLayoutElement =
        layout->getElementAt(relativePos);
    // Triple-clicking a message selects the whole message
    if (this->clickTimer_->isActive() && this->selecting_)
    {
        if (fabsf(distanceBetweenPoints(this->lastDClickPosition_,
                                        event->screenPos())) < 10.f)
        {
            this->selectWholeMessage(layout.get(), messageIndex);
        }
    }

    // handle the click
    this->handleMouseClick(event, hoverLayoutElement, layout);

    this->update();
}

void ChannelView::handleMouseClick(QMouseEvent *event,
                                   const MessageLayoutElement *hoveredElement,
                                   MessageLayoutPtr layout)
{
    switch (event->button())
    {
        case Qt::LeftButton: {
            if (this->selecting_)
            {
                // this->pausedBySelection = false;
                this->selecting_ = false;
                // this->pauseTimeout.stop();
                // this->pausedTemporarily = false;

                this->queueLayout();
            }

            if (hoveredElement == nullptr)
            {
                return;
            }

            const auto &link = hoveredElement->getLink();
            if (!getSettings()->linksDoubleClickOnly)
            {
                this->handleLinkClick(event, link, layout.get());
            }

            // Invoke to signal from EmotePopup.
            if (link.type == Link::InsertText)
            {
                this->linkClicked.invoke(link);
            }
        }
        break;
        case Qt::RightButton: {
            auto split = dynamic_cast<Split *>(this->parentWidget());
            auto insertText = [=](QString text) {
                if (split)
                {
                    split->insertTextToInput(text);
                }
            };

<<<<<<< HEAD
            auto &link = hoveredElement->getLink();
            if (link.type == Link::UserInfo)
            {
                const bool commaMention = getSettings()->mentionUsersWithComma;
                const bool isFirstWord =
                    split && split->getInput().isEditFirstWord();
                auto userMention =
                    formatUserMention(link.value, isFirstWord, commaMention,
                                      getSettings()->lowercaseUsernames);
                insertText("@" + userMention + " ");
            }
            else if (link.type == Link::UserWhisper)
            {
                insertText("/w " + link.value + " ");
            }
            else
=======
            if (hoveredElement != nullptr)
>>>>>>> 82196e3e
            {
                const auto &link = hoveredElement->getLink();

                if (link.type == Link::UserInfo)
                {
                    const bool commaMention =
                        getSettings()->mentionUsersWithComma;
                    const bool isFirstWord =
                        split && split->getInput().isEditFirstWord();
                    auto userMention = formatUserMention(
                        link.value, isFirstWord, commaMention);
                    insertText("@" + userMention + " ");
                    return;
                }

                if (link.type == Link::UserWhisper)
                {
                    insertText("/w " + link.value + " ");
                    return;
                }
            }

            this->addContextMenuItems(hoveredElement, layout, event);
        }
        break;
        case Qt::MiddleButton: {
            if (hoveredElement == nullptr)
            {
                return;
            }

            const auto &link = hoveredElement->getLink();
            if (!getSettings()->linksDoubleClickOnly)
            {
                this->handleLinkClick(event, link, layout.get());
            }
        }
        break;
        default:;
    }
}

void ChannelView::addContextMenuItems(
    const MessageLayoutElement *hoveredElement, MessageLayoutPtr layout,
    QMouseEvent *event)
{
    static QMenu *previousMenu = nullptr;
    if (previousMenu != nullptr)
    {
        previousMenu->deleteLater();
        previousMenu = nullptr;
    }

    auto menu = new QMenu;
    previousMenu = menu;

    // Add image options if the element clicked contains an image (e.g. a badge or an emote)
    this->addImageContextMenuItems(hoveredElement, layout, event, *menu);

    // Add link options if the element clicked contains a link
    this->addLinkContextMenuItems(hoveredElement, layout, event, *menu);

    // Add message options
    this->addMessageContextMenuItems(hoveredElement, layout, event, *menu);

    // Add Twitch-specific link options if the element clicked contains a link detected as a Twitch username
    this->addTwitchLinkContextMenuItems(hoveredElement, layout, event, *menu);

    // Add hidden options (e.g. copy message ID) if the user held down Shift
    this->addHiddenContextMenuItems(hoveredElement, layout, event, *menu);

    menu->popup(QCursor::pos());
    menu->raise();
}

void ChannelView::addImageContextMenuItems(
    const MessageLayoutElement *hoveredElement, MessageLayoutPtr /*layout*/,
    QMouseEvent * /*event*/, QMenu &menu)
{
    if (hoveredElement == nullptr)
    {
        return;
    }

    const auto &creator = hoveredElement->getCreator();
    auto creatorFlags = creator.getFlags();

    // Badge actions
    if (creatorFlags.hasAny({MessageElementFlag::Badges}))
    {
        if (auto badgeElement = dynamic_cast<const BadgeElement *>(&creator))
        {
            addEmoteContextMenuItems(*badgeElement->getEmote(), creatorFlags,
                                     menu);
        }
    }

    // Emote actions
    if (creatorFlags.hasAny(
            {MessageElementFlag::EmoteImages, MessageElementFlag::EmojiImage}))
    {
        if (auto emoteElement = dynamic_cast<const EmoteElement *>(&creator))
        {
            addEmoteContextMenuItems(*emoteElement->getEmote(), creatorFlags,
                                     menu);
        }
    }

    // add seperator
    if (!menu.actions().empty())
    {
        menu.addSeparator();
    }
}

void ChannelView::addLinkContextMenuItems(
    const MessageLayoutElement *hoveredElement, MessageLayoutPtr /*layout*/,
    QMouseEvent * /*event*/, QMenu &menu)
{
    if (hoveredElement == nullptr)
    {
        return;
    }

    const auto &link = hoveredElement->getLink();

    if (link.type != Link::Url)
    {
        return;
    }

    // Link copy
    QString url = link.value;

    // open link
    menu.addAction("Open link", [url] {
        QDesktopServices::openUrl(QUrl(url));
    });
    // open link default
    if (supportsIncognitoLinks())
    {
        menu.addAction("Open link incognito", [url] {
            openLinkIncognito(url);
        });
    }
    menu.addAction("Copy link", [url] {
        crossPlatformCopy(url);
    });

    menu.addSeparator();
}
void ChannelView::addMessageContextMenuItems(
    const MessageLayoutElement * /*hoveredElement*/, MessageLayoutPtr layout,
    QMouseEvent * /*event*/, QMenu &menu)
{
    // Copy actions
    if (!this->selection_.isEmpty())
    {
        menu.addAction("Copy selection", [this] {
            crossPlatformCopy(this->getSelectedText());
        });
    }

    menu.addAction("Copy message", [layout] {
        QString copyString;
        layout->addSelectionText(copyString, 0, INT_MAX,
                                 CopyMode::OnlyTextAndEmotes);

        crossPlatformCopy(copyString);
    });

    menu.addAction("Copy full message", [layout] {
        QString copyString;
        layout->addSelectionText(copyString);

        crossPlatformCopy(copyString);
    });
}

void ChannelView::addTwitchLinkContextMenuItems(
    const MessageLayoutElement *hoveredElement, MessageLayoutPtr /*layout*/,
    QMouseEvent * /*event*/, QMenu &menu)
{
    if (hoveredElement == nullptr)
    {
        return;
    }

    const auto &link = hoveredElement->getLink();

    if (link.type != Link::Url)
    {
        return;
    }

    static QRegularExpression twitchChannelRegex(
        R"(^(?:https?:\/\/)?(?:www\.|go\.)?twitch\.tv\/(?:popout\/)?(?<username>[a-z0-9_]{3,}))",
        QRegularExpression::CaseInsensitiveOption);
    static QSet<QString> ignoredUsernames{
        "directory",      //
        "downloads",      //
        "drops",          //
        "friends",        //
        "inventory",      //
        "jobs",           //
        "login",          //
        "messages",       //
        "payments",       //
        "profile",        //
        "security",       //
        "settings",       //
        "signup",         //
        "subscriptions",  //
        "turbo",          //
        "videos",         //
        "wallet",         //
    };

    auto twitchMatch = twitchChannelRegex.match(link.value);
    auto twitchUsername = twitchMatch.captured("username");
    if (!twitchUsername.isEmpty() && !ignoredUsernames.contains(twitchUsername))
    {
        menu.addSeparator();
        menu.addAction("Open in new split", [twitchUsername, this] {
            this->openChannelIn.invoke(twitchUsername,
                                       FromTwitchLinkOpenChannelIn::Split);
        });
        menu.addAction("Open in new tab", [twitchUsername, this] {
            this->openChannelIn.invoke(twitchUsername,
                                       FromTwitchLinkOpenChannelIn::Tab);
        });

        menu.addSeparator();
        menu.addAction("Open player in browser", [twitchUsername, this] {
            this->openChannelIn.invoke(
                twitchUsername, FromTwitchLinkOpenChannelIn::BrowserPlayer);
        });
        menu.addAction("Open in streamlink", [twitchUsername, this] {
            this->openChannelIn.invoke(twitchUsername,
                                       FromTwitchLinkOpenChannelIn::Streamlink);
        });
    }
}

void ChannelView::addHiddenContextMenuItems(
    const MessageLayoutElement * /*hoveredElement*/, MessageLayoutPtr layout,
    QMouseEvent *event, QMenu &menu)
{
    if (!layout)
    {
        return;
    }

    if (event->modifiers() != Qt::ShiftModifier)
    {
        // NOTE: We currently require the modifier to be ONLY shift - we might want to check if shift is among the modifiers instead
        return;
    }

    if (!layout->getMessage()->id.isEmpty())
    {
        menu.addAction("Copy message ID",
                       [messageID = layout->getMessage()->id] {
                           crossPlatformCopy(messageID);
                       });
    }
}
void ChannelView::mouseDoubleClickEvent(QMouseEvent *event)
{
    std::shared_ptr<MessageLayout> layout;
    QPoint relativePos;
    int messageIndex;

    if (!tryGetMessageAt(event->pos(), layout, relativePos, messageIndex))
    {
        return;
    }

    // message under cursor is collapsed
    if (layout->flags.has(MessageLayoutFlag::Collapsed))
    {
        return;
    }

    const MessageLayoutElement *hoverLayoutElement =
        layout->getElementAt(relativePos);
    this->lastDClickPosition_ = event->screenPos();

    if (hoverLayoutElement == nullptr)
    {
        // Possibility for triple click which doesn't have to be over an
        // existing layout element
        this->clickTimer_->start();
        return;
    }

    if (!this->isLeftMouseDown_)
    {
        this->isDoubleClick_ = true;

        int wordStart;
        int wordEnd;
        this->getWordBounds(layout.get(), hoverLayoutElement, relativePos,
                            wordStart, wordEnd);

        this->clickTimer_->start();

        SelectionItem wordMin(messageIndex, wordStart);
        SelectionItem wordMax(messageIndex, wordEnd);

        this->doubleClickSelection_.originalStart = wordStart;
        this->doubleClickSelection_.originalEnd = wordEnd;
        this->doubleClickSelection_.origMessageIndex = messageIndex;
        this->doubleClickSelection_.origStartItem = wordMin;
        this->doubleClickSelection_.origEndItem = wordMax;

        this->setSelection(wordMin, wordMax);
    }

    if (getSettings()->linksDoubleClickOnly)
    {
        auto &link = hoverLayoutElement->getLink();
        this->handleLinkClick(event, link, layout.get());
    }
}

void ChannelView::hideEvent(QHideEvent *)
{
    for (auto &layout : this->messagesOnScreen_)
    {
        layout->deleteBuffer();
    }

    this->messagesOnScreen_.clear();
}

void ChannelView::showUserInfoPopup(const QString &userName)
{
    QWidget *userCardParent =
        static_cast<QWidget *>(&(getApp()->windows->getMainWindow()));
    auto *userPopup =
        new UserInfoPopup(getSettings()->autoCloseUserPopup, userCardParent);
    userPopup->setData(userName, this->hasSourceChannel()
                                     ? this->sourceChannel_
                                     : this->underlyingChannel_);
    QPoint offset(int(150 * this->scale()), int(70 * this->scale()));
    userPopup->move(QCursor::pos() - offset);
    userPopup->show();
}

void ChannelView::handleLinkClick(QMouseEvent *event, const Link &link,
                                  MessageLayout *layout)
{
    if (event->button() != Qt::LeftButton &&
        event->button() != Qt::MiddleButton)
    {
        return;
    }

    switch (link.type)
    {
        case Link::UserWhisper:
        case Link::UserInfo: {
            auto user = link.value;
            this->showUserInfoPopup(user);
        }
        break;

        case Link::Url: {
            if (getSettings()->openLinksIncognito && supportsIncognitoLinks())
                openLinkIncognito(link.value);
            else
                QDesktopServices::openUrl(QUrl(link.value));
        }
        break;

        case Link::UserAction: {
            QString value = link.value;

            ChannelPtr channel = this->underlyingChannel_;
            SearchPopup *searchPopup =
                dynamic_cast<SearchPopup *>(this->parentWidget());
            if (searchPopup != nullptr)
            {
                Split *split =
                    dynamic_cast<Split *>(searchPopup->parentWidget());
                if (split != nullptr)
                {
                    channel = split->getChannel();
                }
            }

            value = getApp()->commands->execCustomCommand(
                QStringList(), Command{"(modaction)", value}, true, channel,
                {
                    {"user.name", layout->getMessage()->loginName},
                    {"msg.id", layout->getMessage()->id},
                    {"msg.text", layout->getMessage()->messageText},

                    // old placeholders
                    {"user", layout->getMessage()->loginName},
                    {"msg-id", layout->getMessage()->id},
                    {"message", layout->getMessage()->messageText},

                    // new version of this is inside execCustomCommand
                    {"channel", this->channel()->getName()},
                });

            value = getApp()->commands->execCommand(value, channel, false);

            channel->sendMessage(value);
        }
        break;

        case Link::AutoModAllow: {
            getApp()->accounts->twitch.getCurrent()->autoModAllow(
                link.value, this->channel());
        }
        break;

        case Link::AutoModDeny: {
            getApp()->accounts->twitch.getCurrent()->autoModDeny(
                link.value, this->channel());
        }
        break;

        case Link::OpenAccountsPage: {
            SettingsDialog::showDialog(this,
                                       SettingsDialogPreference::Accounts);
        }
        break;
        case Link::JumpToChannel: {
            // Get all currently open pages
            QList<SplitContainer *> openPages;

            auto &nb = getApp()->windows->getMainWindow().getNotebook();
            for (int i = 0; i < nb.getPageCount(); ++i)
            {
                openPages.push_back(
                    static_cast<SplitContainer *>(nb.getPageAt(i)));
            }

            for (auto *page : openPages)
            {
                auto splits = page->getSplits();

                // Search for channel matching link in page/split container
                // TODO(zneix): Consider opening a channel if it's closed (?)
                auto it = std::find_if(
                    splits.begin(), splits.end(), [link](Split *split) {
                        return split->getChannel()->getName() == link.value;
                    });

                if (it != splits.end())
                {
                    // Select SplitContainer and Split itself where mention message was sent
                    // TODO(zneix): Try exploring ways of scrolling to a certain message as well
                    nb.select(page);

                    Split *split = *it;
                    page->setSelected(split);
                    break;
                }
            }
        }
        break;
        case Link::CopyToClipboard: {
            crossPlatformCopy(link.value);
        }
        break;
        case Link::Reconnect: {
            this->underlyingChannel_.get()->reconnect();
        }
        break;

        default:;
    }
}

bool ChannelView::tryGetMessageAt(QPoint p,
                                  std::shared_ptr<MessageLayout> &_message,
                                  QPoint &relativePos, int &index)
{
    auto messagesSnapshot = this->getMessagesSnapshot();

    size_t start = this->scrollBar_->getCurrentValue();

    if (start >= messagesSnapshot.size())
    {
        return false;
    }

    int y = -(messagesSnapshot[start]->getHeight() *
              (fmod(this->scrollBar_->getCurrentValue(), 1)));

    for (size_t i = start; i < messagesSnapshot.size(); ++i)
    {
        auto message = messagesSnapshot[i];

        if (p.y() < y + message->getHeight())
        {
            relativePos = QPoint(p.x(), p.y() - y);
            _message = message;
            index = i;
            return true;
        }

        y += message->getHeight();
    }

    return false;
}

int ChannelView::getLayoutWidth() const
{
    if (this->scrollBar_->isVisible())
        return int(this->width() - scrollbarPadding * this->scale());

    return this->width();
}

void ChannelView::selectWholeMessage(MessageLayout *layout, int &messageIndex)
{
    SelectionItem msgStart(messageIndex,
                           layout->getFirstMessageCharacterIndex());
    SelectionItem msgEnd(messageIndex, layout->getLastCharacterIndex());
    this->setSelection(msgStart, msgEnd);
}

void ChannelView::getWordBounds(MessageLayout *layout,
                                const MessageLayoutElement *element,
                                const QPoint &relativePos, int &wordStart,
                                int &wordEnd)
{
    const int mouseInWordIndex = element->getMouseOverIndex(relativePos);
    wordStart = layout->getSelectionIndex(relativePos) - mouseInWordIndex;
    const int selectionLength = element->getSelectionIndexCount();
    const int length =
        element->hasTrailingSpace() ? selectionLength - 1 : selectionLength;
    wordEnd = wordStart + length;
}

void ChannelView::enableScrolling(const QPointF &scrollStart)
{
    this->isScrolling_ = true;
    this->lastMiddlePressPosition_ = scrollStart;
    // The line below prevents a sudden jerk at the beginning
    this->currentMousePosition_ = scrollStart;

    this->scrollTimer_.start();

    if (!QGuiApplication::overrideCursor())
        QGuiApplication::setOverrideCursor(this->cursors_.neutral);
}

void ChannelView::disableScrolling()
{
    this->isScrolling_ = false;
    this->scrollTimer_.stop();
    QGuiApplication::restoreOverrideCursor();
}

void ChannelView::scrollUpdateRequested()
{
    const qreal dpi = this->devicePixelRatioF();
    const qreal delta = dpi * (this->currentMousePosition_.y() -
                               this->lastMiddlePressPosition_.y());
    const int cursorHeight = this->cursors_.neutral.pixmap().height();

    if (fabs(delta) <= cursorHeight * dpi)
    {
        /*
         * If within an area close to the initial position, don't do any
         * scrolling at all.
         */
        QGuiApplication::changeOverrideCursor(this->cursors_.neutral);
        return;
    }

    qreal offset;
    if (delta > 0)
    {
        QGuiApplication::changeOverrideCursor(this->cursors_.down);
        offset = delta - cursorHeight;
    }
    else
    {
        QGuiApplication::changeOverrideCursor(this->cursors_.up);
        offset = delta + cursorHeight;
    }

    // "Good" feeling multiplier found by trial-and-error
    const qreal multiplier = qreal(0.02);
    this->scrollBar_->offset(multiplier * offset);
}

}  // namespace chatterino<|MERGE_RESOLUTION|>--- conflicted
+++ resolved
@@ -1816,26 +1816,7 @@
                 }
             };
 
-<<<<<<< HEAD
-            auto &link = hoveredElement->getLink();
-            if (link.type == Link::UserInfo)
-            {
-                const bool commaMention = getSettings()->mentionUsersWithComma;
-                const bool isFirstWord =
-                    split && split->getInput().isEditFirstWord();
-                auto userMention =
-                    formatUserMention(link.value, isFirstWord, commaMention,
-                                      getSettings()->lowercaseUsernames);
-                insertText("@" + userMention + " ");
-            }
-            else if (link.type == Link::UserWhisper)
-            {
-                insertText("/w " + link.value + " ");
-            }
-            else
-=======
             if (hoveredElement != nullptr)
->>>>>>> 82196e3e
             {
                 const auto &link = hoveredElement->getLink();
 
@@ -1845,8 +1826,9 @@
                         getSettings()->mentionUsersWithComma;
                     const bool isFirstWord =
                         split && split->getInput().isEditFirstWord();
-                    auto userMention = formatUserMention(
-                        link.value, isFirstWord, commaMention);
+                    auto userMention =
+                        formatUserMention(link.value, isFirstWord, commaMention,
+                                          getSettings()->lowercaseUsernames);
                     insertText("@" + userMention + " ");
                     return;
                 }
