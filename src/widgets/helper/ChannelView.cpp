--- conflicted
+++ resolved
@@ -1807,13 +1807,9 @@
 void ChannelView::showUserInfoPopup(const QString &userName)
 {
     auto *userPopup = new UserInfoPopup;
-<<<<<<< HEAD
-    userPopup->setData(userName, this->channel_);
-=======
     userPopup->setData(userName, this->hasSourceChannel() ? this->sourceChannel_
                                                           : this->channel_);
     userPopup->setActionOnFocusLoss(BaseWindow::Delete);
->>>>>>> 5f2c5242
     QPoint offset(int(150 * this->scale()), int(70 * this->scale()));
     userPopup->move(QCursor::pos() - offset);
     userPopup->show();
