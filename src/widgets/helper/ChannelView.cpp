#include "widgets/helper/ChannelView.hpp"

#include "Application.hpp"
#include "common/Common.hpp"
#include "common/QLogging.hpp"
#include "controllers/accounts/AccountController.hpp"
#include "controllers/commands/Command.hpp"
#include "controllers/commands/CommandController.hpp"
#include "controllers/filters/FilterSet.hpp"
#include "debug/Benchmark.hpp"
#include "messages/Emote.hpp"
#include "messages/Image.hpp"
#include "messages/layouts/MessageLayout.hpp"
#include "messages/layouts/MessageLayoutContext.hpp"
#include "messages/layouts/MessageLayoutElement.hpp"
#include "messages/LimitedQueueSnapshot.hpp"
#include "messages/Message.hpp"
#include "messages/MessageBuilder.hpp"
#include "messages/MessageElement.hpp"
#include "messages/MessageThread.hpp"
#include "providers/colors/ColorProvider.hpp"
#include "providers/links/LinkInfo.hpp"
#include "providers/links/LinkResolver.hpp"
#include "providers/twitch/TwitchAccount.hpp"
#include "providers/twitch/TwitchChannel.hpp"
#include "providers/twitch/TwitchIrcServer.hpp"
#include "singletons/Resources.hpp"
#include "singletons/Settings.hpp"
#include "singletons/StreamerMode.hpp"
#include "singletons/Theme.hpp"
#include "singletons/WindowManager.hpp"
#include "util/Clipboard.hpp"
#include "util/DistanceBetweenPoints.hpp"
#include "util/Helpers.hpp"
#include "util/IncognitoBrowser.hpp"
#include "util/Twitch.hpp"
#include "widgets/dialogs/ReplyThreadPopup.hpp"
#include "widgets/dialogs/SettingsDialog.hpp"
#include "widgets/dialogs/UserInfoPopup.hpp"
#include "widgets/helper/EffectLabel.hpp"
#include "widgets/helper/ScrollbarHighlight.hpp"
#include "widgets/helper/SearchPopup.hpp"
#include "widgets/Scrollbar.hpp"
#include "widgets/splits/Split.hpp"
#include "widgets/splits/SplitInput.hpp"
#include "widgets/TooltipWidget.hpp"
#include "widgets/Window.hpp"

#include <magic_enum/magic_enum_flags.hpp>
#include <QClipboard>
#include <QColor>
#include <QDate>
#include <QDebug>
#include <QDesktopServices>
#include <QEasingCurve>
#include <QGraphicsBlurEffect>
#include <QJsonDocument>
#include <QMessageBox>
#include <QPainter>
#include <QScreen>
#include <QVariantAnimation>

#include <algorithm>
#include <chrono>
#include <cmath>
#include <functional>
#include <memory>

#define SELECTION_RESUME_SCROLLING_MSG_THRESHOLD 3
#define CHAT_HOVER_PAUSE_DURATION 1000
#define TOOLTIP_EMOTE_ENTRIES_LIMIT 7

namespace {

using namespace chatterino;

constexpr int SCROLLBAR_PADDING = 8;

void addEmoteContextMenuItems(QMenu *menu, const Emote &emote,
                              MessageElementFlags creatorFlags)
{
    auto *openAction = menu->addAction("&Open");
    auto *openMenu = new QMenu(menu);
    openAction->setMenu(openMenu);

    auto *copyAction = menu->addAction("&Copy");
    auto *copyMenu = new QMenu(menu);
    copyAction->setMenu(copyMenu);

    // Scale of the smallest image
    std::optional<qreal> baseScale;
    // Add copy and open links for images
    auto addImageLink = [&](const ImagePtr &image) {
        if (!image->isEmpty())
        {
            if (!baseScale)
            {
                baseScale = image->scale();
            }

            auto factor =
                QString::number(static_cast<int>(*baseScale / image->scale()));
            copyMenu->addAction("&" + factor + "x link", [url = image->url()] {
                crossPlatformCopy(url.string);
            });
            openMenu->addAction("&" + factor + "x link", [url = image->url()] {
                QDesktopServices::openUrl(QUrl(url.string));
            });
        }
    };

    addImageLink(emote.images.getImage1());
    addImageLink(emote.images.getImage2());
    addImageLink(emote.images.getImage3());

    // Copy and open emote page link
    auto addPageLink = [&](const QString &name) {
        copyMenu->addSeparator();
        openMenu->addSeparator();

        copyMenu->addAction("Copy " + name + " &emote link",
                            [url = emote.homePage] {
                                crossPlatformCopy(url.string);
                            });
        openMenu->addAction("Open " + name + " &emote link",
                            [url = emote.homePage] {
                                QDesktopServices::openUrl(QUrl(url.string));
                            });
    };

    if (creatorFlags.has(MessageElementFlag::BttvEmote))
    {
        addPageLink("BTTV");
    }
    else if (creatorFlags.has(MessageElementFlag::FfzEmote))
    {
        addPageLink("FFZ");
    }
    else if (creatorFlags.has(MessageElementFlag::SevenTVEmote))
    {
        addPageLink("7TV");
    }
}

void addImageContextMenuItems(QMenu *menu,
                              const MessageLayoutElement *hoveredElement)
{
    if (hoveredElement == nullptr)
    {
        return;
    }

    const auto &creator = hoveredElement->getCreator();
    auto creatorFlags = creator.getFlags();

    // Badge actions
    if (creatorFlags.hasAny({MessageElementFlag::Badges}))
    {
        if (const auto *badgeElement =
                dynamic_cast<const BadgeElement *>(&creator))
        {
            addEmoteContextMenuItems(menu, *badgeElement->getEmote(),
                                     creatorFlags);
        }
    }

    // Emote actions
    if (creatorFlags.hasAny(
            {MessageElementFlag::EmoteImages, MessageElementFlag::EmojiImage}))
    {
        if (const auto *emoteElement =
                dynamic_cast<const EmoteElement *>(&creator))
        {
            addEmoteContextMenuItems(menu, *emoteElement->getEmote(),
                                     creatorFlags);
        }
        else if (const auto *layeredElement =
                     dynamic_cast<const LayeredEmoteElement *>(&creator))
        {
            // Give each emote its own submenu
            for (auto &emote : layeredElement->getUniqueEmotes())
            {
                auto *emoteAction = menu->addAction(emote.ptr->name.string);
                auto *emoteMenu = new QMenu(menu);
                emoteAction->setMenu(emoteMenu);
                addEmoteContextMenuItems(emoteMenu, *emote.ptr, emote.flags);
            }
        }
    }

    // add seperator
    if (!menu->actions().empty())
    {
        menu->addSeparator();
    }
}

void addLinkContextMenuItems(QMenu *menu,
                             const MessageLayoutElement *hoveredElement)
{
    if (hoveredElement == nullptr)
    {
        return;
    }

    const auto &link = hoveredElement->getLink();

    if (link.type != Link::Url)
    {
        return;
    }

    // Link copy
    QString url = link.value;

    // open link
    menu->addAction("&Open link", [url] {
        QDesktopServices::openUrl(QUrl(url));
    });
    // open link default
    if (supportsIncognitoLinks())
    {
        menu->addAction("Open link &incognito", [url] {
            openLinkIncognito(url);
        });
    }
    menu->addAction("&Copy link", [url] {
        crossPlatformCopy(url);
    });

    menu->addSeparator();
}

void addHiddenContextMenuItems(QMenu *menu,
                               const MessageLayoutElement * /*hoveredElement*/,
                               const MessageLayoutPtr &layout,
                               QMouseEvent *event)
{
    if (!layout)
    {
        return;
    }

    if (event->modifiers() != Qt::ShiftModifier)
    {
        // NOTE: We currently require the modifier to be ONLY shift - we might want to check if shift is among the modifiers instead
        return;
    }

    if (!layout->getMessage()->id.isEmpty())
    {
        menu->addAction("Copy message &ID",
                        [messageID = layout->getMessage()->id] {
                            crossPlatformCopy(messageID);
                        });
    }

    const auto *message = layout->getMessage();

    if (message != nullptr)
    {
        QJsonDocument jsonDocument;

        QJsonObject jsonObject;

        jsonObject["id"] = message->id;
        jsonObject["searchText"] = message->searchText;
        jsonObject["messageText"] = message->messageText;
        jsonObject["flags"] = QString::fromStdString(
            magic_enum::enum_flags_name(message->flags.value()));

        jsonDocument.setObject(jsonObject);

        auto jsonString =
            jsonDocument.toJson(QJsonDocument::JsonFormat::Indented);

        menu->addAction("Copy message &JSON", [jsonString] {
            crossPlatformCopy(jsonString);
        });
    }
}

// Current function: https://www.desmos.com/calculator/vdyamchjwh
qreal highlightEasingFunction(qreal progress)
{
    if (progress <= 0.1)
    {
        return 1.0 - pow(10.0 * progress, 3.0);
    }
    return 1.0 + pow((20.0 / 9.0) * (0.5 * progress - 0.5), 3.0);
}

}  // namespace

namespace chatterino {

ChannelView::ChannelView(QWidget *parent, Context context, size_t messagesLimit)
    : ChannelView(InternalCtor{}, parent, nullptr, context, messagesLimit)
{
}

ChannelView::ChannelView(QWidget *parent, Split *split, Context context,
                         size_t messagesLimit)
    : ChannelView(InternalCtor{}, parent, split, context, messagesLimit)
{
    assert(parent != nullptr && split != nullptr &&
           "This constructor should only be used with non-null values (see "
           "documentation)");
}

ChannelView::ChannelView(InternalCtor /*tag*/, QWidget *parent, Split *split,
                         Context context, size_t messagesLimit)
    : BaseWidget(parent)
    , split_(split)
    , scrollBar_(new Scrollbar(messagesLimit, this))
    , highlightAnimation_(this)
    , context_(context)
    , messages_(messagesLimit)
    , tooltipWidget_(new TooltipWidget(this))
{
    this->setMouseTracking(true);

    this->initializeLayout();
    this->initializeScrollbar();
    this->initializeSignals();

    this->cursors_.neutral = QCursor(getResources().scrolling.neutralScroll);
    this->cursors_.up = QCursor(getResources().scrolling.upScroll);
    this->cursors_.down = QCursor(getResources().scrolling.downScroll);

    this->pauseTimer_.setSingleShot(true);
    QObject::connect(&this->pauseTimer_, &QTimer::timeout, this, [this] {
        // remove elements that are finite
        std::erase_if(this->pauses_, [](const auto &p) {
            return p.second.has_value();
        });

        this->updatePauses();
    });

    // This shortcut is not used in splits, it's used in views that
    // don't have a SplitInput like the SearchPopup or EmotePopup.
    // See SplitInput::installKeyPressedEvent for the copy event
    // from views with a SplitInput.
    auto *shortcut = new QShortcut(QKeySequence::StandardKey::Copy, this);
    QObject::connect(shortcut, &QShortcut::activated, [this] {
        this->copySelectedText();
    });

    this->clickTimer_.setSingleShot(true);
    this->clickTimer_.setInterval(500);

    this->scrollTimer_.setInterval(20);
    QObject::connect(&this->scrollTimer_, &QTimer::timeout, this, [this] {
        this->scrollUpdateRequested();
    });

    // TODO: Figure out if we need this, and if so, why
    // StrongFocus means we can focus this event through clicking it
    // and tabbing to it from another widget. I don't currently know
    // of any place where you can, or where it would make sense,
    // to tab to a ChannelVieChannelView
    this->setFocusPolicy(Qt::FocusPolicy::ClickFocus);

    this->setupHighlightAnimationColors();
    this->highlightAnimation_.setDuration(1500);
    auto curve = QEasingCurve();
    curve.setCustomType(highlightEasingFunction);
    this->highlightAnimation_.setEasingCurve(curve);
    QObject::connect(&this->highlightAnimation_,
                     &QVariantAnimation::valueChanged, this, [this] {
                         this->queueUpdate();
                     });

    this->messageColors_.applyTheme(getTheme());
    this->messagePreferences_.connectSettings(getSettings(),
                                              this->signalHolder_);
}

void ChannelView::initializeLayout()
{
    this->goToBottom_ = new EffectLabel(this, 0);
    this->goToBottom_->setStyleSheet(
        "background-color: rgba(0,0,0,0.66); color: #FFF;");
    this->goToBottom_->getLabel().setText("More messages below");
    this->goToBottom_->setVisible(false);

    QObject::connect(
        this->goToBottom_, &EffectLabel::leftClicked, this, [this] {
            QTimer::singleShot(180, this, [this] {
                this->scrollBar_->scrollToBottom(
                    getSettings()->enableSmoothScrollingNewMessages.getValue());
            });
        });
}

void ChannelView::initializeScrollbar()
{
    // We can safely ignore the scroll bar's signal connection since the scroll bar will
    // always be destroyed before the ChannelView
    std::ignore = this->scrollBar_->getCurrentValueChanged().connect([this] {
        if (this->isVisible())
        {
            this->performLayout(true);
            this->queueUpdate();
        }
        else
        {
            this->layoutQueued_ = true;
        }
    });
}

void ChannelView::initializeSignals()
{
    this->signalHolder_.managedConnect(
        getIApp()->getWindows()->wordFlagsChanged, [this] {
            this->queueLayout();
            this->update();
        });

    getSettings()->showLastMessageIndicator.connect(
        [this](auto, auto) {
            this->update();
        },
        this->signalHolder_);

    this->signalHolder_.managedConnect(
        getIApp()->getWindows()->gifRepaintRequested, [&] {
            if (!this->animationArea_.isEmpty())
            {
                this->queueUpdate(this->animationArea_);
            }
        });

    this->signalHolder_.managedConnect(
        getIApp()->getWindows()->layoutRequested, [&](Channel *channel) {
            if (this->isVisible() &&
                (channel == nullptr ||
                 this->underlyingChannel_.get() == channel))
            {
                this->queueLayout();
            }
        });

    this->signalHolder_.managedConnect(
        getIApp()->getWindows()->invalidateBuffersRequested,
        [this](Channel *channel) {
            if (this->isVisible() &&
                (channel == nullptr ||
                 this->underlyingChannel_.get() == channel))
            {
                this->invalidateBuffers();
            }
        });

    this->signalHolder_.managedConnect(getIApp()->getFonts()->fontChanged,
                                       [this] {
                                           this->queueLayout();
                                       });
}

bool ChannelView::pausable() const
{
    return pausable_;
}

void ChannelView::setPausable(bool value)
{
    this->pausable_ = value;
}

bool ChannelView::paused() const
{
    /// No elements in the map -> not paused
    return this->pausable() && !this->pauses_.empty();
}

void ChannelView::pause(PauseReason reason, std::optional<uint> msecs)
{
    if (msecs)
    {
        /// Msecs has a value
        auto timePoint = SteadyClock::now() + std::chrono::milliseconds(*msecs);
        auto it = this->pauses_.find(reason);

        if (it == this->pauses_.end())
        {
            /// No value found so we insert a new one.
            this->pauses_[reason] = timePoint;
        }
        else
        {
            /// If the new time point is newer then we override.
            auto &previousTimePoint = it->second;
            if (previousTimePoint.has_value() &&
                previousTimePoint.value() < timePoint)
            {
                previousTimePoint = timePoint;
            }
        }
    }
    else
    {
        /// Msecs is none -> pause is infinite.
        /// We just override the value.
        this->pauses_[reason] = std::nullopt;
    }

    this->updatePauses();
}

void ChannelView::unpause(PauseReason reason)
{
    if (this->pauses_.erase(reason) > 0)
    {
        this->updatePauses();
    }
}

void ChannelView::updatePauses()
{
    using namespace std::chrono;

    if (this->pauses_.empty())
    {
        this->unpaused();

        /// No pauses so we can stop the timer
        this->pauseEnd_ = std::nullopt;
        this->pauseTimer_.stop();

        this->scrollBar_->offsetMaximum(this->pauseScrollMaximumOffset_);
        this->scrollBar_->offsetMinimum(this->pauseScrollMinimumOffset_);
        this->pauseScrollMinimumOffset_ = 0;
        this->pauseScrollMaximumOffset_ = 0;

        this->queueLayout();
    }
    else if (std::any_of(this->pauses_.begin(), this->pauses_.end(),
                         [](auto &&value) {
                             return !value.second;
                         }))
    {
        /// Some of the pauses are infinite
        this->pauseEnd_ = std::nullopt;
        this->pauseTimer_.stop();
    }
    else
    {
        /// Get the maximum pause
        auto pauseEnd =
            std::max_element(this->pauses_.begin(), this->pauses_.end(),
                             [](auto &&a, auto &&b) {
                                 return a.second > b.second;
                             })
                ->second.value();

        if (pauseEnd != this->pauseEnd_)
        {
            /// Start the timer
            this->pauseEnd_ = pauseEnd;
            this->pauseTimer_.start(
                duration_cast<milliseconds>(pauseEnd - SteadyClock::now()));
        }
    }
}

void ChannelView::unpaused()
{
    /// Move selection
    this->selection_.shiftMessageIndex(this->pauseSelectionOffset_);
    this->doubleClickSelection_.shiftMessageIndex(this->pauseSelectionOffset_);

    this->pauseSelectionOffset_ = 0;
}

void ChannelView::themeChangedEvent()
{
    BaseWidget::themeChangedEvent();

    this->setupHighlightAnimationColors();
    this->queueLayout();
    this->messageColors_.applyTheme(getTheme());
}

void ChannelView::setupHighlightAnimationColors()
{
    this->highlightAnimation_.setStartValue(
        this->theme->messages.highlightAnimationStart);
    this->highlightAnimation_.setEndValue(
        this->theme->messages.highlightAnimationEnd);
}

void ChannelView::scaleChangedEvent(float scale)
{
    BaseWidget::scaleChangedEvent(scale);

    if (this->goToBottom_)
    {
<<<<<<< HEAD
        this->goToBottom_->getLabel().setFont(
            getFonts()->getFont(FontStyle::UiMedium, this->scale(), this));
=======
        auto factor = this->qtFontScale();
#ifdef Q_OS_MACOS
        factor = scale * 80.F /
                 std::max<float>(
                     0.01, this->logicalDpiX() * this->devicePixelRatioF());
#endif
        this->goToBottom_->getLabel().setFont(
            getIApp()->getFonts()->getFont(FontStyle::UiMedium, factor));
>>>>>>> 044d457d
    }
}

void ChannelView::queueUpdate()
{
    this->update();
}

void ChannelView::queueUpdate(const QRect &area)
{
    this->update(area);
}

void ChannelView::invalidateBuffers()
{
    this->bufferInvalidationQueued_ = true;
    this->queueLayout();
}

void ChannelView::queueLayout()
{
    if (this->isVisible())
    {
        this->performLayout();
    }
    else
    {
        this->layoutQueued_ = true;
    }
}

void ChannelView::showEvent(QShowEvent * /*event*/)
{
    if (this->layoutQueued_)
    {
        this->performLayout(false, true);
    }
}

void ChannelView::performLayout(bool causedByScrollbar, bool causedByShow)
{
    // BenchmarkGuard benchmark("layout");

    this->layoutQueued_ = false;

    /// Get messages and check if there are at least 1
    const auto &messages = this->getMessagesSnapshot();

    this->showingLatestMessages_ =
        this->scrollBar_->isAtBottom() ||
        (!this->scrollBar_->isVisible() && !causedByScrollbar);

    /// Layout visible messages
    this->layoutVisibleMessages(messages);

    /// Update scrollbar
    this->updateScrollbar(messages, causedByScrollbar, causedByShow);

    this->goToBottom_->setVisible(this->enableScrollingToBottom_ &&
                                  this->scrollBar_->isVisible() &&
                                  !this->scrollBar_->isAtBottom());
}

void ChannelView::layoutVisibleMessages(
    const LimitedQueueSnapshot<MessageLayoutPtr> &messages)
{
    const auto start = size_t(this->scrollBar_->getRelativeCurrentValue());
    const auto layoutWidth = this->getLayoutWidth();
    const auto flags = this->getFlags();
    auto redrawRequired = false;

    if (messages.size() > start)
    {
        auto y = int(-(messages[start]->getHeight() *
                       (fmod(this->scrollBar_->getRelativeCurrentValue(), 1))));

        for (auto i = start; i < messages.size() && y <= this->height(); i++)
        {
            const auto &message = messages[i];

            redrawRequired |= message->layout(layoutWidth, this->scale(), flags,
                                              this->bufferInvalidationQueued_);

            y += message->getHeight();
        }
    }
    this->bufferInvalidationQueued_ = false;

    if (redrawRequired)
    {
        this->queueUpdate();
    }
}

void ChannelView::updateScrollbar(
    const LimitedQueueSnapshot<MessageLayoutPtr> &messages,
    bool causedByScrollbar, bool causedByShow)
{
    if (messages.size() == 0)
    {
        this->scrollBar_->setVisible(false);
        return;
    }

    /// Layout the messages at the bottom
    auto h = this->height() - 8;
    auto flags = this->getFlags();
    auto layoutWidth = this->getLayoutWidth();
    auto showScrollbar = false;

    // convert i to int since it checks >= 0
    for (auto i = int(messages.size()) - 1; i >= 0; i--)
    {
        auto *message = messages[i].get();

        message->layout(layoutWidth, this->scale(), flags, false);

        h -= message->getHeight();

        if (h < 0)  // break condition
        {
            this->scrollBar_->setLargeChange(
                (messages.size() - i) +
                qreal(h) / std::max<int>(1, message->getHeight()));

            showScrollbar = true;
            break;
        }
    }

    /// Update scrollbar values
    this->scrollBar_->setVisible(showScrollbar);

    if (!showScrollbar && !causedByScrollbar)
    {
        this->scrollBar_->scrollToTop();
    }
    this->showScrollBar_ = showScrollbar;

    // If we were showing the latest messages and the scrollbar now wants to be
    // rendered, scroll to bottom
    if (this->enableScrollingToBottom_ && this->showingLatestMessages_ &&
        showScrollbar && !causedByScrollbar)
    {
        this->scrollBar_->scrollToBottom(
            !causedByShow &&
            getSettings()->enableSmoothScrollingNewMessages.getValue());
    }
}

void ChannelView::clearMessages()
{
    // Clear all stored messages in this chat widget
    this->messages_.clear();
    this->scrollBar_->clearHighlights();
    this->scrollBar_->resetMaximum();
    this->scrollBar_->setMaximum(0);
    this->scrollBar_->setMinimum(0);
    this->queueLayout();

    this->lastMessageHasAlternateBackground_ = false;
    this->lastMessageHasAlternateBackgroundReverse_ = true;
}

Scrollbar &ChannelView::getScrollBar()
{
    return *this->scrollBar_;
}

QString ChannelView::getSelectedText()
{
    QString result = "";

    LimitedQueueSnapshot<MessageLayoutPtr> &messagesSnapshot =
        this->getMessagesSnapshot();

    Selection selection = this->selection_;

    if (selection.isEmpty())
    {
        return result;
    }

    const auto numMessages = messagesSnapshot.size();
    const auto indexStart = selection.selectionMin.messageIndex;
    const auto indexEnd = selection.selectionMax.messageIndex;

    if (indexEnd >= numMessages || indexStart >= numMessages)
    {
        // One of our messages is out of bounds
        return result;
    }

    for (auto msg = indexStart; msg <= indexEnd; msg++)
    {
        MessageLayoutPtr layout = messagesSnapshot[msg];
        auto from = msg == selection.selectionMin.messageIndex
                        ? selection.selectionMin.charIndex
                        : 0;
        auto to = msg == selection.selectionMax.messageIndex
                      ? selection.selectionMax.charIndex
                      : layout->getLastCharacterIndex() + 1;

        layout->addSelectionText(result, from, to);

        if (msg != indexEnd)
        {
            result += '\n';
        }
    }

    return result;
}

bool ChannelView::hasSelection()
{
    return !this->selection_.isEmpty();
}

void ChannelView::clearSelection()
{
    this->selection_ = Selection();
    queueLayout();
}

void ChannelView::copySelectedText()
{
    crossPlatformCopy(this->getSelectedText());
}

void ChannelView::setEnableScrollingToBottom(bool value)
{
    this->enableScrollingToBottom_ = value;
}

bool ChannelView::getEnableScrollingToBottom() const
{
    return this->enableScrollingToBottom_;
}

void ChannelView::setOverrideFlags(std::optional<MessageElementFlags> value)
{
    this->overrideFlags_ = value;
}

const std::optional<MessageElementFlags> &ChannelView::getOverrideFlags() const
{
    return this->overrideFlags_;
}

LimitedQueueSnapshot<MessageLayoutPtr> &ChannelView::getMessagesSnapshot()
{
    this->snapshotGuard_.guard();
    if (!this->paused() /*|| this->scrollBar_->isVisible()*/)
    {
        this->snapshot_ = this->messages_.getSnapshot();
    }

    return this->snapshot_;
}

ChannelPtr ChannelView::channel()
{
    return this->channel_;
}

bool ChannelView::showScrollbarHighlights() const
{
    return this->channel_->getType() != Channel::Type::TwitchMentions;
}

void ChannelView::setChannel(const ChannelPtr &underlyingChannel)
{
    /// Clear connections from the last channel
    this->channelConnections_.clear();

    this->clearMessages();
    this->scrollBar_->clearHighlights();

    /// make copy of channel and expose
    this->channel_ = std::make_unique<Channel>(underlyingChannel->getName(),
                                               underlyingChannel->getType());

    //
    // Proxy channel connections
    // Use a proxy channel to keep filtered messages past the time they are removed from their origin channel
    //

    this->channelConnections_.managedConnect(
        underlyingChannel->messageAppended,
        [this](MessagePtr &message,
               std::optional<MessageFlags> overridingFlags) {
            if (this->shouldIncludeMessage(message))
            {
                if (this->channel_->lastDate_ != QDate::currentDate())
                {
                    this->channel_->lastDate_ = QDate::currentDate();
                    auto msg = makeSystemMessage(
                        QLocale().toString(QDate::currentDate(),
                                           QLocale::LongFormat),
                        QTime(0, 0));
                    this->channel_->addMessage(msg);
                }
                // When the message was received in the underlyingChannel,
                // logging will be handled. Prevent duplications.
                if (overridingFlags)
                {
                    overridingFlags->set(MessageFlag::DoNotLog);
                }
                else
                {
                    overridingFlags = MessageFlags(message->flags);
                    overridingFlags->set(MessageFlag::DoNotLog);
                }

                this->channel_->addMessage(message, overridingFlags);
            }
        });

    this->channelConnections_.managedConnect(
        underlyingChannel->messagesAddedAtStart,
        [this](std::vector<MessagePtr> &messages) {
            std::vector<MessagePtr> filtered;
            std::copy_if(messages.begin(), messages.end(),
                         std::back_inserter(filtered), [this](const auto &msg) {
                             return this->shouldIncludeMessage(msg);
                         });

            if (!filtered.empty())
            {
                this->channel_->addMessagesAtStart(filtered);
            }
        });

    this->channelConnections_.managedConnect(
        underlyingChannel->messageReplaced,
        [this](auto index, const auto &replacement) {
            if (this->shouldIncludeMessage(replacement))
            {
                this->channel_->replaceMessage(index, replacement);
            }
        });

    this->channelConnections_.managedConnect(
        underlyingChannel->filledInMessages, [this](const auto &messages) {
            std::vector<MessagePtr> filtered;
            filtered.reserve(messages.size());
            std::copy_if(messages.begin(), messages.end(),
                         std::back_inserter(filtered), [this](const auto &msg) {
                             return this->shouldIncludeMessage(msg);
                         });
            this->channel_->fillInMissingMessages(filtered);
        });

    // Copy over messages from the backing channel to the filtered one
    // and the ui.
    auto snapshot = underlyingChannel->getMessageSnapshot();

    this->scrollBar_->setMaximum(qreal(snapshot.size()));

    for (const auto &msg : snapshot)
    {
        if (!this->shouldIncludeMessage(msg))
        {
            continue;
        }

        auto messageLayout = std::make_shared<MessageLayout>(msg);

        if (this->lastMessageHasAlternateBackground_)
        {
            messageLayout->flags.set(MessageLayoutFlag::AlternateBackground);
        }
        this->lastMessageHasAlternateBackground_ =
            !this->lastMessageHasAlternateBackground_;

        if (underlyingChannel->shouldIgnoreHighlights())
        {
            messageLayout->flags.set(MessageLayoutFlag::IgnoreHighlights);
        }

        this->messages_.pushBack(messageLayout);
        this->channel_->addMessage(msg);
        if (this->showScrollbarHighlights())
        {
            this->scrollBar_->addHighlight(msg->getScrollBarHighlight());
        }
    }

    //
    // Standard channel connections
    //

    // on new message
    this->channelConnections_.managedConnect(
        this->channel_->messageAppended,
        [this](MessagePtr &message,
               std::optional<MessageFlags> overridingFlags) {
            this->messageAppended(message, overridingFlags);
        });

    this->channelConnections_.managedConnect(
        this->channel_->messagesAddedAtStart,
        [this](std::vector<MessagePtr> &messages) {
            this->messageAddedAtStart(messages);
        });

    // on message replaced
    this->channelConnections_.managedConnect(
        this->channel_->messageReplaced,
        [this](size_t index, MessagePtr replacement) {
            this->messageReplaced(index, replacement);
        });

    // on messages filled in
    this->channelConnections_.managedConnect(this->channel_->filledInMessages,
                                             [this](const auto &) {
                                                 this->messagesUpdated();
                                             });

    this->underlyingChannel_ = underlyingChannel;

    this->performLayout();
    this->queueUpdate();

    // Notifications
    auto *twitchChannel =
        dynamic_cast<TwitchChannel *>(underlyingChannel.get());
    if (twitchChannel != nullptr)
    {
        this->channelConnections_.managedConnect(
            twitchChannel->streamStatusChanged, [this]() {
                this->liveStatusChanged.invoke();
            });
    }
}

void ChannelView::setFilters(const QList<QUuid> &ids)
{
    this->channelFilters_ = std::make_shared<FilterSet>(ids);
}

QList<QUuid> ChannelView::getFilterIds() const
{
    if (!this->channelFilters_)
    {
        return {};
    }

    return this->channelFilters_->filterIds();
}

FilterSetPtr ChannelView::getFilterSet() const
{
    return this->channelFilters_;
}

bool ChannelView::shouldIncludeMessage(const MessagePtr &m) const
{
    if (this->channelFilters_)
    {
        if (getSettings()->excludeUserMessagesFromFilter &&
            getIApp()
                    ->getAccounts()
                    ->twitch.getCurrent()
                    ->getUserName()
                    .compare(m->loginName, Qt::CaseInsensitive) == 0)
        {
            return true;
        }

        return this->channelFilters_->filter(m, this->underlyingChannel_);
    }

    return true;
}

ChannelPtr ChannelView::sourceChannel() const
{
    return this->sourceChannel_;
}

void ChannelView::setSourceChannel(ChannelPtr sourceChannel)
{
    this->sourceChannel_ = std::move(sourceChannel);
}

bool ChannelView::hasSourceChannel() const
{
    return this->sourceChannel_ != nullptr;
}

void ChannelView::messageAppended(MessagePtr &message,
                                  std::optional<MessageFlags> overridingFlags)
{
    auto *messageFlags = &message->flags;
    if (overridingFlags)
    {
        messageFlags = &*overridingFlags;
    }

    auto messageRef = std::make_shared<MessageLayout>(message);

    if (this->lastMessageHasAlternateBackground_)
    {
        messageRef->flags.set(MessageLayoutFlag::AlternateBackground);
    }
    if (this->channel_->shouldIgnoreHighlights())
    {
        messageRef->flags.set(MessageLayoutFlag::IgnoreHighlights);
    }
    this->lastMessageHasAlternateBackground_ =
        !this->lastMessageHasAlternateBackground_;

    if (this->paused())
    {
        this->pauseScrollMaximumOffset_++;
    }
    else
    {
        this->scrollBar_->offsetMaximum(1);
    }

    if (this->messages_.pushBack(messageRef))
    {
        if (this->paused())
        {
            this->pauseScrollMinimumOffset_++;
            this->pauseSelectionOffset_++;
        }
        else
        {
            this->scrollBar_->offsetMinimum(1);
            if (this->showingLatestMessages_ && !this->isVisible())
            {
                this->scrollBar_->scrollToBottom(false);
            }
            this->selection_.shiftMessageIndex(1);
            this->doubleClickSelection_.shiftMessageIndex(1);
        }
    }

    if (!messageFlags->has(MessageFlag::DoNotTriggerNotification))
    {
        if ((messageFlags->has(MessageFlag::Highlighted) &&
             messageFlags->has(MessageFlag::ShowInMentions) &&
             !messageFlags->has(MessageFlag::Subscription) &&
             (getSettings()->highlightMentions ||
              this->channel_->getType() != Channel::Type::TwitchMentions)) ||
            (this->channel_->getType() == Channel::Type::TwitchAutomod &&
             getSettings()->enableAutomodHighlight))
        {
            this->tabHighlightRequested.invoke(HighlightState::Highlighted);
        }
        else
        {
            this->tabHighlightRequested.invoke(HighlightState::NewMessage);
        }
    }

    if (this->showScrollbarHighlights())
    {
        this->scrollBar_->addHighlight(message->getScrollBarHighlight());
    }

    this->queueLayout();
}

void ChannelView::messageAddedAtStart(std::vector<MessagePtr> &messages)
{
    std::vector<MessageLayoutPtr> messageRefs;
    messageRefs.resize(messages.size());

    /// Create message layouts
    for (size_t i = 0; i < messages.size(); i++)
    {
        auto message = messages.at(i);
        auto layout = std::make_shared<MessageLayout>(message);

        // alternate color
        if (!this->lastMessageHasAlternateBackgroundReverse_)
        {
            layout->flags.set(MessageLayoutFlag::AlternateBackground);
        }
        this->lastMessageHasAlternateBackgroundReverse_ =
            !this->lastMessageHasAlternateBackgroundReverse_;

        messageRefs.at(i) = std::move(layout);
    }

    /// Add the messages at the start
    auto addedMessages = this->messages_.pushFront(messageRefs);
    if (!addedMessages.empty())
    {
        if (this->scrollBar_->isAtBottom())
        {
            this->scrollBar_->scrollToBottom();
        }
        else
        {
            this->scrollBar_->offset(qreal(addedMessages.size()));
        }
        this->scrollBar_->offsetMaximum(qreal(addedMessages.size()));
    }

    if (this->showScrollbarHighlights())
    {
        std::vector<ScrollbarHighlight> highlights;
        highlights.reserve(messages.size());
        for (const auto &message : messages)
        {
            highlights.push_back(message->getScrollBarHighlight());
        }

        this->scrollBar_->addHighlightsAtStart(highlights);
    }

    this->queueLayout();
}

void ChannelView::messageReplaced(size_t index, MessagePtr &replacement)
{
    auto oMessage = this->messages_.get(index);
    if (!oMessage)
    {
        return;
    }

    auto message = *oMessage;

    auto newItem = std::make_shared<MessageLayout>(replacement);

    if (message->flags.has(MessageLayoutFlag::AlternateBackground))
    {
        newItem->flags.set(MessageLayoutFlag::AlternateBackground);
    }

    this->scrollBar_->replaceHighlight(index,
                                       replacement->getScrollBarHighlight());

    this->messages_.replaceItem(message, newItem);
    this->queueLayout();
}

void ChannelView::messagesUpdated()
{
    auto snapshot = this->channel_->getMessageSnapshot();

    this->messages_.clear();
    this->scrollBar_->clearHighlights();
    this->scrollBar_->resetMaximum();
    this->scrollBar_->setMaximum(qreal(snapshot.size()));
    this->scrollBar_->setMinimum(0);
    this->lastMessageHasAlternateBackground_ = false;
    this->lastMessageHasAlternateBackgroundReverse_ = true;

    for (const auto &msg : snapshot)
    {
        auto messageLayout = std::make_shared<MessageLayout>(msg);

        if (this->lastMessageHasAlternateBackground_)
        {
            messageLayout->flags.set(MessageLayoutFlag::AlternateBackground);
        }
        this->lastMessageHasAlternateBackground_ =
            !this->lastMessageHasAlternateBackground_;

        if (this->channel_->shouldIgnoreHighlights())
        {
            messageLayout->flags.set(MessageLayoutFlag::IgnoreHighlights);
        }

        this->messages_.pushBack(messageLayout);
        if (this->showScrollbarHighlights())
        {
            this->scrollBar_->addHighlight(msg->getScrollBarHighlight());
        }
    }

    this->queueLayout();
}

void ChannelView::updateLastReadMessage()
{
    if (auto lastMessage = this->messages_.last())
    {
        this->lastReadMessage_ = *lastMessage;
    }

    this->update();
}

void ChannelView::resizeEvent(QResizeEvent * /*event*/)
{
    this->scrollBar_->setGeometry(this->width() - this->scrollBar_->width(), 0,
                                  this->scrollBar_->width(), this->height());

    this->goToBottom_->setGeometry(0, this->height() - int(this->scale() * 26),
                                   this->width(), int(this->scale() * 26));

    this->scrollBar_->raise();

    this->queueLayout();

    this->update();
}

void ChannelView::setSelection(const Selection &newSelection)
{
    if (this->selection_ != newSelection)
    {
        this->selection_ = newSelection;
        this->selectionChanged.invoke();
        this->update();
    }
}

void ChannelView::setSelection(const SelectionItem &start,
                               const SelectionItem &end)
{
    this->setSelection({start, end});
}

MessageElementFlags ChannelView::getFlags() const
{
    auto *app = getApp();

    if (this->overrideFlags_)
    {
        return *this->overrideFlags_;
    }

    MessageElementFlags flags = app->getWindows()->getWordFlags();

    auto *split = dynamic_cast<Split *>(this->parentWidget());

    if (split == nullptr)
    {
        auto *searchPopup = dynamic_cast<SearchPopup *>(this->parentWidget());
        if (searchPopup != nullptr)
        {
            split = dynamic_cast<Split *>(searchPopup->parentWidget());
        }
    }

    if (split != nullptr)
    {
        if (split->getModerationMode())
        {
            flags.set(MessageElementFlag::ModeratorTools);
        }
        if (this->underlyingChannel_ == app->twitch->mentionsChannel ||
            this->underlyingChannel_ == app->twitch->liveChannel ||
            this->underlyingChannel_ == app->twitch->automodChannel)
        {
            flags.set(MessageElementFlag::ChannelName);
            flags.unset(MessageElementFlag::ChannelPointReward);
        }
    }

    if (this->sourceChannel_ == app->twitch->mentionsChannel ||
        this->sourceChannel_ == app->twitch->automodChannel)
    {
        flags.set(MessageElementFlag::ChannelName);
    }

    if (this->context_ == Context::ReplyThread ||
        getSettings()->hideReplyContext)
    {
        // Don't show inline replies within the ReplyThreadPopup
        // or if they're hidden
        flags.unset(MessageElementFlag::RepliedMessage);
    }

    if (!this->canReplyToMessages())
    {
        flags.unset(MessageElementFlag::ReplyButton);
    }

    return flags;
}

bool ChannelView::scrollToMessage(const MessagePtr &message)
{
    if (!this->mayContainMessage(message))
    {
        return false;
    }

    auto &messagesSnapshot = this->getMessagesSnapshot();
    if (messagesSnapshot.size() == 0)
    {
        return false;
    }

    // TODO: Figure out if we can somehow binary-search here.
    //       Currently, a message only sometimes stores a QDateTime,
    //       but always a QTime (inaccurate on midnight).
    //
    // We're searching from the bottom since it's more likely for a user
    // wanting to go to a message that recently scrolled out of view.
    size_t messageIdx = messagesSnapshot.size() - 1;
    for (; messageIdx < SIZE_MAX; messageIdx--)
    {
        if (messagesSnapshot[messageIdx]->getMessagePtr() == message)
        {
            break;
        }
    }

    if (messageIdx == SIZE_MAX)
    {
        return false;
    }

    this->scrollToMessageLayout(messagesSnapshot[messageIdx].get(), messageIdx);
    if (this->split_)
    {
        getIApp()->getWindows()->select(this->split_);
    }
    return true;
}

bool ChannelView::scrollToMessageId(const QString &messageId)
{
    auto &messagesSnapshot = this->getMessagesSnapshot();
    if (messagesSnapshot.size() == 0)
    {
        return false;
    }

    // We're searching from the bottom since it's more likely for a user
    // wanting to go to a message that recently scrolled out of view.
    size_t messageIdx = messagesSnapshot.size() - 1;
    for (; messageIdx < SIZE_MAX; messageIdx--)
    {
        if (messagesSnapshot[messageIdx]->getMessagePtr()->id == messageId)
        {
            break;
        }
    }

    if (messageIdx == SIZE_MAX)
    {
        return false;
    }

    this->scrollToMessageLayout(messagesSnapshot[messageIdx].get(), messageIdx);
    if (this->split_)
    {
        getIApp()->getWindows()->select(this->split_);
    }
    return true;
}

void ChannelView::scrollToMessageLayout(MessageLayout *layout,
                                        size_t messageIdx)
{
    this->highlightedMessage_ = layout;
    this->highlightAnimation_.setCurrentTime(0);
    this->highlightAnimation_.start(QAbstractAnimation::KeepWhenStopped);

    if (this->showScrollBar_)
    {
        this->getScrollBar().setDesiredValue(this->scrollBar_->getMinimum() +
                                             qreal(messageIdx));
    }
}

void ChannelView::paintEvent(QPaintEvent *event)
{
    //    BenchmarkGuard benchmark("paint");

    QPainter painter(this);

    painter.fillRect(rect(), this->theme->splits.background);

    // draw messages
    this->drawMessages(painter, event->rect());

    // draw paused sign
    if (this->paused())
    {
        auto a = this->scale() * 20;
        auto brush = QBrush(QColor(127, 127, 127, 255));
        painter.fillRect(QRectF(5, a / 4, a / 4, a), brush);
        painter.fillRect(QRectF(15, a / 4, a / 4, a), brush);
    }
}

// if overlays is false then it draws the message, if true then it draws things
// such as the grey overlay when a message is disabled
void ChannelView::drawMessages(QPainter &painter, const QRect &area)
{
    auto &messagesSnapshot = this->getMessagesSnapshot();

    const auto start = size_t(this->scrollBar_->getRelativeCurrentValue());

    if (start >= messagesSnapshot.size())
    {
        return;
    }

    MessageLayout *end = nullptr;

    MessagePaintContext ctx = {
        .painter = painter,
        .selection = this->selection_,
        .colorProvider = ColorProvider::instance(),
        .messageColors = this->messageColors_,
        .preferences = this->messagePreferences_,

        .canvasWidth = this->width(),
        .isWindowFocused = this->window() == QApplication::activeWindow(),
        .isMentions =
            this->underlyingChannel_ == getApp()->twitch->mentionsChannel,

        .y = int(-(messagesSnapshot[start]->getHeight() *
                   (fmod(this->scrollBar_->getRelativeCurrentValue(), 1)))),
        .messageIndex = start,
        .isLastReadMessage = false,

    };
    bool showLastMessageIndicator = getSettings()->showLastMessageIndicator;

    QRect animationArea;
    auto areaContainsY = [&area](auto y) {
        return y >= area.y() && y < area.y() + area.height();
    };

    for (; ctx.messageIndex < messagesSnapshot.size(); ++ctx.messageIndex)
    {
        MessageLayout *layout = messagesSnapshot[ctx.messageIndex].get();

        if (showLastMessageIndicator)
        {
            ctx.isLastReadMessage = this->lastReadMessage_.get() == layout;
        }
        else
        {
            ctx.isLastReadMessage = false;
        }

        if (areaContainsY(ctx.y) ||
            areaContainsY(ctx.y + layout->getHeight()) ||
            (ctx.y < area.y() && layout->getHeight() > area.height()))
        {
            auto paintResult = layout->paint(ctx);
            if (paintResult.hasAnimatedElements)
            {
                if (animationArea.isNull())
                {
                    animationArea = QRect{0, ctx.y, layout->getWidth(),
                                          layout->getHeight()};
                }
                else
                {
                    animationArea.setBottom(ctx.y + layout->getHeight());
                    animationArea.setWidth(
                        std::max(layout->getWidth(), animationArea.width()));
                }
            }

            if (this->highlightedMessage_ == layout)
            {
                painter.fillRect(
                    0, ctx.y, layout->getWidth(), layout->getHeight(),
                    this->highlightAnimation_.currentValue().value<QColor>());
                if (this->highlightAnimation_.state() ==
                    QVariantAnimation::Stopped)
                {
                    this->highlightedMessage_ = nullptr;
                }
            }
        }

        ctx.y += layout->getHeight();

        end = layout;
        if (ctx.y > this->height())
        {
            break;
        }
    }

    // Only update on a full repaint as some messages with animated elements
    // might get left out in partial repaints.
    // This happens for example when hovering over the go-to-bottom button.
    if (this->height() <= area.height())
    {
        this->animationArea_ = animationArea;
    }
#ifdef FOURTF
    else
    {
        // shows the updated area on partial repaints
        painter.setPen(Qt::red);
        painter.drawRect(area.x(), area.y(), area.width() - 1,
                         area.height() - 1);
    }
#endif

    if (end == nullptr)
    {
        return;
    }

    // remove messages that are on screen
    // the messages that are left at the end get their buffers reset
    for (size_t i = start; i < messagesSnapshot.size(); ++i)
    {
        auto it = this->messagesOnScreen_.find(messagesSnapshot[i]);
        if (it != this->messagesOnScreen_.end())
        {
            this->messagesOnScreen_.erase(it);
        }
    }

    // delete the message buffers that aren't on screen
    for (const std::shared_ptr<MessageLayout> &item : this->messagesOnScreen_)
    {
        item->deleteBuffer();
    }

    this->messagesOnScreen_.clear();

    // add all messages on screen to the map
    for (size_t i = start; i < messagesSnapshot.size(); ++i)
    {
        const std::shared_ptr<MessageLayout> &layout = messagesSnapshot[i];

        this->messagesOnScreen_.insert(layout);

        if (layout.get() == end)
        {
            break;
        }
    }
}

void ChannelView::wheelEvent(QWheelEvent *event)
{
    if (event->angleDelta().y() == 0)
    {
        // Ignore any scrolls where no vertical scrolling has taken place
        return;
    }

    if (event->modifiers().testFlag(Qt::ControlModifier))
    {
        // Ignore any scrolls where ctrl is held down - it is used for zoom
        event->ignore();
        return;
    }

    if (this->scrollBar_->isVisible())
    {
        float mouseMultiplier = getSettings()->mouseScrollMultiplier;

        // This ensures snapshot won't be indexed out of bounds when scrolling really fast
        qreal desired = std::max<qreal>(0, this->scrollBar_->getDesiredValue());
        qreal delta = event->angleDelta().y() * qreal(1.5) * mouseMultiplier;

        auto &snapshot = this->getMessagesSnapshot();
        int snapshotLength = int(snapshot.size());
        int i = std::min<int>(int(desired - this->scrollBar_->getMinimum()),
                              snapshotLength - 1);

        if (delta > 0)
        {
            qreal scrollFactor = fmod(desired, 1);
            qreal currentScrollLeft = std::max<qreal>(
                0.01, int(scrollFactor * snapshot[i]->getHeight()));

            for (; i >= 0; i--)
            {
                if (delta < currentScrollLeft)
                {
                    desired -= scrollFactor * (delta / currentScrollLeft);
                    break;
                }
                else
                {
                    delta -= currentScrollLeft;
                    desired -= scrollFactor;
                }

                if (i == 0)
                {
                    desired = 0;
                }
                else
                {
                    snapshot[i - 1]->layout(this->getLayoutWidth(),
                                            this->scale(), this->getFlags(),
                                            false);
                    scrollFactor = 1;
                    currentScrollLeft = snapshot[i - 1]->getHeight();
                }
            }
        }
        else
        {
            delta = -delta;
            qreal scrollFactor = 1 - fmod(desired, 1);
            qreal currentScrollLeft = std::max<qreal>(
                0.01, int(scrollFactor * snapshot[i]->getHeight()));

            for (; i < snapshotLength; i++)
            {
                if (delta < currentScrollLeft)
                {
                    desired +=
                        scrollFactor * (qreal(delta) / currentScrollLeft);
                    break;
                }
                else
                {
                    delta -= currentScrollLeft;
                    desired += scrollFactor;
                }

                if (i == snapshotLength - 1)
                {
                    desired = snapshot.size();
                }
                else
                {
                    snapshot[i + 1]->layout(this->getLayoutWidth(),
                                            this->scale(), this->getFlags(),
                                            false);

                    scrollFactor = 1;
                    currentScrollLeft = snapshot[i + 1]->getHeight();
                }
            }
        }

        this->scrollBar_->setDesiredValue(desired, true);
    }
}

#if QT_VERSION >= QT_VERSION_CHECK(6, 0, 0)
void ChannelView::enterEvent(QEnterEvent * /*event*/)
#else
void ChannelView::enterEvent(QEvent * /*event*/)
#endif
{
}

void ChannelView::leaveEvent(QEvent * /*event*/)
{
    this->tooltipWidget_->hide();

    this->unpause(PauseReason::Mouse);
}

void ChannelView::mouseMoveEvent(QMouseEvent *event)
{
    /// Pause on hover
    if (float pauseTime = getSettings()->pauseOnHoverDuration;
        pauseTime > 0.001F)
    {
        this->pause(PauseReason::Mouse,
                    static_cast<uint32_t>(pauseTime * 1000.F));
    }
    else if (pauseTime < -0.5F)
    {
        this->pause(PauseReason::Mouse);
    }

    std::shared_ptr<MessageLayout> layout;
    QPoint relativePos;
    int messageIndex;

    // no message under cursor
    if (!tryGetMessageAt(event->pos(), layout, relativePos, messageIndex))
    {
        this->setCursor(Qt::ArrowCursor);
        this->tooltipWidget_->hide();
        return;
    }

    if (this->isScrolling_)
    {
        this->currentMousePosition_ = event->screenPos();
    }

    // check for word underneath cursor
    const MessageLayoutElement *hoverLayoutElement =
        layout->getElementAt(relativePos);

    // selecting single characters
    if (this->isLeftMouseDown_)
    {
        auto index = layout->getSelectionIndex(relativePos);
        this->setSelection(this->selection_.start,
                           SelectionItem(messageIndex, index));
    }

    // selecting whole words
    if (this->isDoubleClick_ && hoverLayoutElement)
    {
        auto [wordStart, wordEnd] =
            layout->getWordBounds(hoverLayoutElement, relativePos);
        auto hoveredWord = Selection{SelectionItem(messageIndex, wordStart),
                                     SelectionItem(messageIndex, wordEnd)};
        // combined selection spanning from initially selected word to hoveredWord
        auto selectUnion = this->doubleClickSelection_ | hoveredWord;

        this->setSelection(selectUnion);
    }

    // message under cursor is collapsed
    if (layout->flags.has(MessageLayoutFlag::Collapsed))
    {
        this->setCursor(Qt::PointingHandCursor);
        this->tooltipWidget_->hide();
        return;
    }

    if (hoverLayoutElement == nullptr)
    {
        this->setCursor(Qt::ArrowCursor);
        this->tooltipWidget_->hide();
        return;
    }

    auto *element = &hoverLayoutElement->getCreator();
    bool isLinkValid = hoverLayoutElement->getLink().isValid();
    const auto *emoteElement = dynamic_cast<const EmoteElement *>(element);
    const auto *layeredEmoteElement =
        dynamic_cast<const LayeredEmoteElement *>(element);
    bool isNotEmote = emoteElement == nullptr && layeredEmoteElement == nullptr;

    if (element->getTooltip().isEmpty() ||
        (isLinkValid && isNotEmote && !getSettings()->linkInfoTooltip))
    {
        this->tooltipWidget_->hide();
    }
    else
    {
        const auto *badgeElement = dynamic_cast<const BadgeElement *>(element);

        if (badgeElement || emoteElement || layeredEmoteElement)
        {
            auto showThumbnailSetting =
                getSettings()->emotesTooltipPreview.getValue();

            bool showThumbnail =
                showThumbnailSetting == ThumbnailPreviewMode::AlwaysShow ||
                (showThumbnailSetting == ThumbnailPreviewMode::ShowOnShift &&
                 event->modifiers() == Qt::ShiftModifier);

            if (emoteElement)
            {
                this->tooltipWidget_->setOne({
                    showThumbnail
                        ? emoteElement->getEmote()->images.getImage(3.0)
                        : nullptr,
                    element->getTooltip(),
                });
            }
            else if (layeredEmoteElement)
            {
                const auto &layeredEmotes = layeredEmoteElement->getEmotes();
                // Should never be empty but ensure it
                if (!layeredEmotes.empty())
                {
                    std::vector<TooltipEntry> entries;
                    entries.reserve(layeredEmotes.size());

                    const auto &emoteTooltips =
                        layeredEmoteElement->getEmoteTooltips();

                    // Someone performing some tomfoolery could put an emote with tens,
                    // if not hundreds of zero-width emotes on a single emote. If the
                    // tooltip may take up more than three rows, truncate everything else.
                    bool truncating = false;
                    size_t upperLimit = layeredEmotes.size();
                    if (layeredEmotes.size() > TOOLTIP_EMOTE_ENTRIES_LIMIT)
                    {
                        upperLimit = TOOLTIP_EMOTE_ENTRIES_LIMIT - 1;
                        truncating = true;
                    }

                    for (size_t i = 0; i < upperLimit; ++i)
                    {
                        const auto &emote = layeredEmotes[i].ptr;
                        if (i == 0)
                        {
                            // First entry gets a large image and full description
                            entries.push_back({showThumbnail
                                                   ? emote->images.getImage(3.0)
                                                   : nullptr,
                                               emoteTooltips[i]});
                        }
                        else
                        {
                            // Every other entry gets a small image and just the emote name
                            entries.push_back({showThumbnail
                                                   ? emote->images.getImage(1.0)
                                                   : nullptr,
                                               emote->name.string});
                        }
                    }

                    if (truncating)
                    {
                        entries.push_back({nullptr, "..."});
                    }

                    auto style = layeredEmotes.size() > 2
                                     ? TooltipStyle::Grid
                                     : TooltipStyle::Vertical;
                    this->tooltipWidget_->set(entries, style);
                }
            }
            else if (badgeElement)
            {
                this->tooltipWidget_->setOne({
                    showThumbnail
                        ? badgeElement->getEmote()->images.getImage(3.0)
                        : nullptr,
                    element->getTooltip(),
                });
            }
        }
        else
        {
            auto thumbnailSize = getSettings()->thumbnailSize;
            auto *linkElement = dynamic_cast<LinkElement *>(element);
            if (linkElement)
            {
                if (linkElement->linkInfo()->isPending())
                {
                    getIApp()->getLinkResolver()->resolve(
                        linkElement->linkInfo());
                }
                this->setLinkInfoTooltip(linkElement->linkInfo());
            }
        }

        this->tooltipWidget_->moveTo(event->globalPos() + QPoint(16, 16),
                                     widgets::BoundsChecking::CursorPosition);
        this->tooltipWidget_->setWordWrap(isLinkValid);
        this->tooltipWidget_->show();
    }

    // check if word has a link
    if (isLinkValid)
    {
        this->setCursor(Qt::PointingHandCursor);
    }
    else
    {
        this->setCursor(Qt::ArrowCursor);
    }
}

void ChannelView::mousePressEvent(QMouseEvent *event)
{
    this->mouseDown.invoke(event);

    std::shared_ptr<MessageLayout> layout;
    QPoint relativePos;
    int messageIndex;

    if (!tryGetMessageAt(event->pos(), layout, relativePos, messageIndex))
    {
        setCursor(Qt::ArrowCursor);
        auto &messagesSnapshot = this->getMessagesSnapshot();
        if (messagesSnapshot.size() == 0)
        {
            return;
        }

        // Start selection at the last message at its last index
        if (event->button() == Qt::LeftButton)
        {
            auto lastMessageIndex = messagesSnapshot.size() - 1;
            auto lastMessage = messagesSnapshot[lastMessageIndex];
            auto lastCharacterIndex = lastMessage->getLastCharacterIndex();

            SelectionItem selectionItem(lastMessageIndex, lastCharacterIndex);
            this->setSelection(selectionItem, selectionItem);
        }
        return;
    }

    // check if message is collapsed
    switch (event->button())
    {
        case Qt::LeftButton: {
            if (this->isScrolling_)
            {
                this->disableScrolling();
            }

            this->lastLeftPressPosition_ = event->screenPos();
            this->isLeftMouseDown_ = true;

            if (layout->flags.has(MessageLayoutFlag::Collapsed))
            {
                return;
            }

            if (getSettings()->linksDoubleClickOnly.getValue())
            {
                this->pause(PauseReason::DoubleClick, 200);
            }

            int index = layout->getSelectionIndex(relativePos);
            auto selectionItem = SelectionItem(messageIndex, index);
            this->setSelection(selectionItem, selectionItem);
        }
        break;

        case Qt::RightButton: {
            if (this->isScrolling_)
            {
                this->disableScrolling();
            }

            this->lastRightPressPosition_ = event->screenPos();
            this->isRightMouseDown_ = true;
        }
        break;

        case Qt::MiddleButton: {
            const MessageLayoutElement *hoverLayoutElement =
                layout->getElementAt(relativePos);

            if (hoverLayoutElement != nullptr &&
                hoverLayoutElement->getLink().isUrl() &&
                this->isScrolling_ == false)
            {
                break;
            }
            else
            {
                if (this->isScrolling_)
                {
                    this->disableScrolling();
                }
                else if (hoverLayoutElement != nullptr &&
                         hoverLayoutElement->getFlags().has(
                             MessageElementFlag::Username))
                {
                    break;
                }
                else if (this->scrollBar_->isVisible())
                {
                    this->enableScrolling(event->screenPos());
                }
            }
        }
        break;

        default:;
    }

    this->update();
}

void ChannelView::mouseReleaseEvent(QMouseEvent *event)
{
    // find message
    this->queueLayout();

    std::shared_ptr<MessageLayout> layout;
    QPoint relativePos;
    int messageIndex;

    bool foundElement =
        tryGetMessageAt(event->pos(), layout, relativePos, messageIndex);

    // check if mouse was pressed
    if (event->button() == Qt::LeftButton)
    {
        if (this->isDoubleClick_)
        {
            this->isDoubleClick_ = false;
            // Was actually not a wanted triple-click
            if (fabsf(distanceBetweenPoints(this->lastDoubleClickPosition_,
                                            event->screenPos())) > 10.F)
            {
                this->clickTimer_.stop();
                return;
            }
        }
        else if (this->isLeftMouseDown_)
        {
            this->isLeftMouseDown_ = false;

            if (fabsf(distanceBetweenPoints(this->lastLeftPressPosition_,
                                            event->screenPos())) > 15.F)
            {
                return;
            }

            // Triple-clicking a message selects the whole message
            if (foundElement && this->clickTimer_.isActive() &&
                (fabsf(distanceBetweenPoints(this->lastDoubleClickPosition_,
                                             event->screenPos())) < 10.F))
            {
                this->selectWholeMessage(layout.get(), messageIndex);
                return;
            }
        }
        else
        {
            return;
        }
    }
    else if (event->button() == Qt::RightButton)
    {
        if (this->isRightMouseDown_)
        {
            this->isRightMouseDown_ = false;

            if (fabsf(distanceBetweenPoints(this->lastRightPressPosition_,
                                            event->screenPos())) > 15.F)
            {
                return;
            }
        }
        else
        {
            return;
        }
    }
    else if (event->button() == Qt::MiddleButton)
    {
        if (this->isScrolling_ && this->scrollBar_->isVisible())
        {
            if (event->screenPos() == this->lastMiddlePressPosition_)
            {
                this->enableScrolling(event->screenPos());
            }
            else
            {
                this->disableScrolling();
            }

            return;
        }

        if (foundElement)
        {
            const MessageLayoutElement *hoverLayoutElement =
                layout->getElementAt(relativePos);

            if (hoverLayoutElement == nullptr)
            {
                return;
            }
            if (hoverLayoutElement->getFlags().has(
                    MessageElementFlag::Username))
            {
                openTwitchUsercard(this->channel_->getName(),
                                   hoverLayoutElement->getLink().value);
                return;
            }
            if (hoverLayoutElement->getLink().isUrl() == false)
            {
                return;
            }
        }
    }
    else
    {
        // not left or right button
        return;
    }

    // no message found
    if (!foundElement)
    {
        // No message at clicked position
        return;
    }

    // message under cursor is collapsed
    if (layout->flags.has(MessageLayoutFlag::Collapsed))
    {
        layout->flags.set(MessageLayoutFlag::Expanded);
        layout->flags.set(MessageLayoutFlag::RequiresLayout);

        this->queueLayout();
        return;
    }

    const MessageLayoutElement *hoverLayoutElement =
        layout->getElementAt(relativePos);

    // handle the click
    this->handleMouseClick(event, hoverLayoutElement, layout);

    this->update();
}

void ChannelView::handleMouseClick(QMouseEvent *event,
                                   const MessageLayoutElement *hoveredElement,
                                   MessageLayoutPtr layout)
{
    switch (event->button())
    {
        case Qt::LeftButton: {
            if (hoveredElement == nullptr)
            {
                return;
            }

            const auto &link = hoveredElement->getLink();
            if (!getSettings()->linksDoubleClickOnly)
            {
                this->handleLinkClick(event, link, layout.get());
            }

            // Invoke to signal from EmotePopup.
            if (link.type == Link::InsertText)
            {
                this->linkClicked.invoke(link);
            }
        }
        break;
        case Qt::RightButton: {
            // insert user mention to input, only in default context
            if ((this->context_ == Context::None) &&
                (hoveredElement != nullptr))
            {
                auto *split = dynamic_cast<Split *>(this->parentWidget());
                auto insertText = [=](QString text) {
                    if (split)
                    {
                        split->insertTextToInput(text);
                    }
                };
                const auto &link = hoveredElement->getLink();

                if (link.type == Link::UserInfo)
                {
                    // This is terrible because it FPs on messages where the
                    // user mentions themselves
                    bool canReply =
                        QString::compare(link.value,
                                         layout->getMessage()->loginName,
                                         Qt::CaseInsensitive) == 0;
                    UsernameRightClickBehavior action =
                        UsernameRightClickBehavior::Mention;
                    if (canReply)
                    {
                        Qt::KeyboardModifier userSpecifiedModifier =
                            getSettings()->usernameRightClickModifier;

                        if (userSpecifiedModifier ==
                            Qt::KeyboardModifier::NoModifier)
                        {
                            qCWarning(chatterinoCommon)
                                << "sanity check failed: "
                                   "invalid settings detected "
                                   "Settings::usernameRightClickModifier is "
                                   "NoModifier, which should never happen";
                            return;
                        }

                        Qt::KeyboardModifiers modifiers{userSpecifiedModifier};
                        auto isModifierHeld = event->modifiers() == modifiers;

                        if (isModifierHeld)
                        {
                            action = getSettings()
                                         ->usernameRightClickModifierBehavior;
                        }
                        else
                        {
                            action = getSettings()->usernameRightClickBehavior;
                        }
                    }
                    switch (action)
                    {
                        case UsernameRightClickBehavior::Mention: {
                            if (split == nullptr)
                            {
                                return;
                            }

                            // Insert @username into split input
                            const bool commaMention =
                                getSettings()->mentionUsersWithComma;
                            const bool isFirstWord =
                                split->getInput().isEditFirstWord();
                            auto userMention = formatUserMention(
                                link.value, isFirstWord, commaMention);
                            insertText("@" + userMention + " ");
                        }
                        break;

                        case UsernameRightClickBehavior::Reply: {
                            // Start a new reply if matching user's settings
                            this->setInputReply(layout->getMessagePtr());
                        }
                        break;

                        case UsernameRightClickBehavior::Ignore:
                            break;

                        default: {
                            qCWarning(chatterinoCommon)
                                << "unhandled or corrupted "
                                   "UsernameRightClickBehavior value in "
                                   "ChannelView::handleMouseClick:"
                                << action;
                        }
                        break;  // unreachable
                    }

                    return;
                }

                if (link.type == Link::UserWhisper)
                {
                    insertText("/w " + link.value + " ");
                    return;
                }
            }

            this->addContextMenuItems(hoveredElement, layout, event);
        }
        break;
        case Qt::MiddleButton: {
            if (hoveredElement == nullptr)
            {
                return;
            }

            const auto &link = hoveredElement->getLink();
            if (!getSettings()->linksDoubleClickOnly)
            {
                this->handleLinkClick(event, link, layout.get());
            }
        }
        break;
        default:;
    }
}

void ChannelView::addContextMenuItems(
    const MessageLayoutElement *hoveredElement, MessageLayoutPtr layout,
    QMouseEvent *event)
{
    auto *menu = new QMenu(this);
    menu->setAttribute(Qt::WA_DeleteOnClose);

    // Add image options if the element clicked contains an image (e.g. a badge or an emote)
    addImageContextMenuItems(menu, hoveredElement);

    // Add link options if the element clicked contains a link
    addLinkContextMenuItems(menu, hoveredElement);

    // Add message options
    this->addMessageContextMenuItems(menu, layout);

    // Add Twitch-specific link options if the element clicked contains a link detected as a Twitch username
    this->addTwitchLinkContextMenuItems(menu, hoveredElement);

    // Add hidden options (e.g. copy message ID) if the user held down Shift
    addHiddenContextMenuItems(menu, hoveredElement, layout, event);

    // Add executable command options
    this->addCommandExecutionContextMenuItems(menu, layout);

    menu->popup(QCursor::pos());
    menu->raise();
}

void ChannelView::addMessageContextMenuItems(QMenu *menu,
                                             const MessageLayoutPtr &layout)
{
    // Copy actions
    if (!this->selection_.isEmpty())
    {
        menu->addAction("&Copy selection", [this] {
            crossPlatformCopy(this->getSelectedText());
        });
    }

    menu->addAction("Copy &message", [layout] {
        QString copyString;
        layout->addSelectionText(copyString, 0, INT_MAX,
                                 CopyMode::OnlyTextAndEmotes);

        crossPlatformCopy(copyString);
    });

    menu->addAction("Copy &full message", [layout] {
        QString copyString;
        layout->addSelectionText(copyString, 0, INT_MAX,
                                 CopyMode::EverythingButReplies);

        crossPlatformCopy(copyString);
    });

    // Only display reply option where it makes sense
    if (this->canReplyToMessages() && layout->isReplyable())
    {
        const auto &messagePtr = layout->getMessagePtr();
        menu->addAction("&Reply to message", [this, &messagePtr] {
            this->setInputReply(messagePtr);
        });

        if (messagePtr->replyThread != nullptr)
        {
            menu->addAction("Reply to &original thread", [this, &messagePtr] {
                this->setInputReply(messagePtr->replyThread->root());
            });

            menu->addAction("View &thread", [this, &messagePtr] {
                this->showReplyThreadPopup(messagePtr);
            });
        }
    }

    bool isSearch = this->context_ == Context::Search;
    bool isReplyOrUserCard = (this->context_ == Context::ReplyThread ||
                              this->context_ == Context::UserCard) &&
                             this->split_ != nullptr;
    bool isMentions =
        this->channel()->getType() == Channel::Type::TwitchMentions;
    bool isAutomod = this->channel()->getType() == Channel::Type::TwitchAutomod;
    if (isSearch || isMentions || isReplyOrUserCard || isAutomod)
    {
        const auto &messagePtr = layout->getMessagePtr();
        menu->addAction("&Go to message", [this, &messagePtr, isSearch,
                                           isMentions, isReplyOrUserCard,
                                           isAutomod] {
            if (isSearch)
            {
                if (const auto &search =
                        dynamic_cast<SearchPopup *>(this->parentWidget()))
                {
                    search->goToMessage(messagePtr);
                }
            }
            else if (isMentions || isAutomod)
            {
                getIApp()->getWindows()->scrollToMessage(messagePtr);
            }
            else if (isReplyOrUserCard)
            {
                // If the thread is in the mentions or automod channel,
                // we need to find the original split.
                const auto type = this->split_->getChannel()->getType();
                if (type == Channel::Type::TwitchMentions ||
                    type == Channel::Type::TwitchAutomod)
                {
                    getIApp()->getWindows()->scrollToMessage(messagePtr);
                }
                else
                {
                    this->split_->getChannelView().scrollToMessage(messagePtr);
                }
            }
        });
    }
}

void ChannelView::addTwitchLinkContextMenuItems(
    QMenu *menu, const MessageLayoutElement *hoveredElement)
{
    if (hoveredElement == nullptr)
    {
        return;
    }

    const auto &link = hoveredElement->getLink();

    if (link.type != Link::Url)
    {
        return;
    }

    static QRegularExpression twitchChannelRegex(
        R"(^(?:https?:\/\/)?(?:www\.|go\.)?twitch\.tv\/(?:popout\/)?(?<username>[a-z0-9_]{3,}))",
        QRegularExpression::CaseInsensitiveOption);
    static QSet<QString> ignoredUsernames{
        "directory",      //
        "downloads",      //
        "drops",          //
        "friends",        //
        "inventory",      //
        "jobs",           //
        "login",          //
        "messages",       //
        "payments",       //
        "profile",        //
        "security",       //
        "settings",       //
        "signup",         //
        "subscriptions",  //
        "turbo",          //
        "videos",         //
        "wallet",         //
    };

    auto twitchMatch = twitchChannelRegex.match(link.value);
    auto twitchUsername = twitchMatch.captured("username");
    if (!twitchUsername.isEmpty() && !ignoredUsernames.contains(twitchUsername))
    {
        menu->addSeparator();
        menu->addAction("&Open in new split", [twitchUsername, this] {
            this->openChannelIn.invoke(twitchUsername,
                                       FromTwitchLinkOpenChannelIn::Split);
        });
        menu->addAction("Open in new &tab", [twitchUsername, this] {
            this->openChannelIn.invoke(twitchUsername,
                                       FromTwitchLinkOpenChannelIn::Tab);
        });

        menu->addSeparator();
        menu->addAction("Open player in &browser", [twitchUsername, this] {
            this->openChannelIn.invoke(
                twitchUsername, FromTwitchLinkOpenChannelIn::BrowserPlayer);
        });
        menu->addAction("Open in &streamlink", [twitchUsername, this] {
            this->openChannelIn.invoke(twitchUsername,
                                       FromTwitchLinkOpenChannelIn::Streamlink);
        });
    }
}

void ChannelView::addCommandExecutionContextMenuItems(
    QMenu *menu, const MessageLayoutPtr &layout)
{
    /* Get commands to be displayed in context menu; 
     * only those that had the showInMsgContextMenu check box marked in the Commands page */
    std::vector<Command> cmds;
    for (const auto &cmd : getIApp()->getCommands()->items)
    {
        if (cmd.showInMsgContextMenu)
        {
            cmds.push_back(cmd);
        }
    }

    if (cmds.empty())
    {
        return;
    }

    menu->addSeparator();
    auto *executeAction = menu->addAction("&Execute command");
    auto *cmdMenu = new QMenu(menu);
    executeAction->setMenu(cmdMenu);

    for (auto &cmd : cmds)
    {
        QString inputText = this->selection_.isEmpty()
                                ? layout->getMessage()->messageText
                                : this->getSelectedText();

        inputText.push_front(cmd.name + " ");

        cmdMenu->addAction(cmd.name, [this, layout, cmd, inputText] {
            ChannelPtr channel;

            /* Search popups and user message history's underlyingChannels aren't of type TwitchChannel, but
             * we would still like to execute commands from them. Use their source channel instead if applicable. */
            if (this->hasSourceChannel())
            {
                channel = this->sourceChannel();
            }
            else
            {
                channel = this->underlyingChannel_;
            }
            auto *split = dynamic_cast<Split *>(this->parentWidget());
            QString userText;
            if (split)
            {
                userText = split->getInput().getInputText();
            }

            // Execute command through right-clicking a message -> Execute command
            QString value = getIApp()->getCommands()->execCustomCommand(
                inputText.split(' '), cmd, true, channel, layout->getMessage(),
                {
                    {"input.text", userText},
                });

            value =
                getIApp()->getCommands()->execCommand(value, channel, false);

            channel->sendMessage(value);
        });
    }
}

void ChannelView::mouseDoubleClickEvent(QMouseEvent *event)
{
    if (event->button() != Qt::LeftButton)
    {
        return;
    }

    std::shared_ptr<MessageLayout> layout;
    QPoint relativePos;
    int messageIndex;

    if (!tryGetMessageAt(event->pos(), layout, relativePos, messageIndex))
    {
        return;
    }

    this->isDoubleClick_ = true;
    this->lastDoubleClickPosition_ = event->screenPos();
    this->clickTimer_.start();

    // message under cursor is collapsed
    if (layout->flags.has(MessageLayoutFlag::Collapsed))
    {
        return;
    }

    const MessageLayoutElement *hoverLayoutElement =
        layout->getElementAt(relativePos);

    if (hoverLayoutElement == nullptr)
    {
        return;
    }

    auto [wordStart, wordEnd] =
        layout->getWordBounds(hoverLayoutElement, relativePos);

    this->doubleClickSelection_ = {SelectionItem(messageIndex, wordStart),
                                   SelectionItem(messageIndex, wordEnd)};
    this->setSelection(this->doubleClickSelection_);

    if (getSettings()->linksDoubleClickOnly)
    {
        const auto &link = hoverLayoutElement->getLink();
        this->handleLinkClick(event, link, layout.get());
    }
}

void ChannelView::hideEvent(QHideEvent * /*event*/)
{
    for (const auto &layout : this->messagesOnScreen_)
    {
        layout->deleteBuffer();
    }

    this->messagesOnScreen_.clear();
}

void ChannelView::showUserInfoPopup(const QString &userName,
                                    QString alternativePopoutChannel)
{
    if (!this->split_)
    {
        qCWarning(chatterinoCommon)
            << "Tried to show user info for" << userName
            << "but the channel view doesn't belong to a split.";
        return;
    }

    auto *userPopup =
        new UserInfoPopup(getSettings()->autoCloseUserPopup, this->split_);

    auto contextChannel =
        getApp()->twitch->getChannelOrEmpty(alternativePopoutChannel);
    auto openingChannel = this->hasSourceChannel() ? this->sourceChannel_
                                                   : this->underlyingChannel_;
    userPopup->setData(userName, contextChannel, openingChannel);

    QPoint offset(userPopup->width() / 3, userPopup->height() / 5);
    userPopup->moveTo(QCursor::pos() - offset,
                      widgets::BoundsChecking::CursorPosition);
    userPopup->show();
}

bool ChannelView::mayContainMessage(const MessagePtr &message)
{
    switch (this->channel()->getType())
    {
        case Channel::Type::Direct:
        case Channel::Type::Twitch:
        case Channel::Type::TwitchWatching:
        case Channel::Type::Irc:
            // XXX: system messages may not have the channel set
            return message->flags.has(MessageFlag::System) ||
                   this->channel()->getName() == message->channelName;
        case Channel::Type::TwitchWhispers:
            return message->flags.has(MessageFlag::Whisper);
        case Channel::Type::TwitchMentions:
            return message->flags.has(MessageFlag::Highlighted);
        case Channel::Type::TwitchLive:
            return message->flags.has(MessageFlag::System);
        case Channel::Type::TwitchAutomod:
            return message->flags.has(MessageFlag::AutoMod);
        case Channel::Type::TwitchEnd:  // TODO: not used?
        case Channel::Type::None:       // Unspecific
        case Channel::Type::Misc:       // Unspecific
            return true;
        default:
            return true;  // unreachable
    }
}

void ChannelView::handleLinkClick(QMouseEvent *event, const Link &link,
                                  MessageLayout *layout)
{
    if (event->button() != Qt::LeftButton &&
        event->button() != Qt::MiddleButton)
    {
        return;
    }

    switch (link.type)
    {
        case Link::UserWhisper:
        case Link::UserInfo: {
            auto user = link.value;
            this->showUserInfoPopup(user, layout->getMessage()->channelName);
        }
        break;

        case Link::Url: {
            if (getSettings()->openLinksIncognito && supportsIncognitoLinks())
            {
                openLinkIncognito(link.value);
            }
            else
            {
                QDesktopServices::openUrl(QUrl(link.value));
            }
        }
        break;

        case Link::UserAction: {
            QString value = link.value;

            ChannelPtr channel = this->underlyingChannel_;
            auto *searchPopup =
                dynamic_cast<SearchPopup *>(this->parentWidget());
            if (searchPopup != nullptr)
            {
                auto *split =
                    dynamic_cast<Split *>(searchPopup->parentWidget());
                if (split != nullptr)
                {
                    channel = split->getChannel();
                }
            }

            // Execute command clicking a moderator button
            value = getIApp()->getCommands()->execCustomCommand(
                QStringList(), Command{"(modaction)", value}, true, channel,
                layout->getMessage());

            value =
                getIApp()->getCommands()->execCommand(value, channel, false);

            channel->sendMessage(value);
        }
        break;

        case Link::AutoModAllow: {
            getIApp()->getAccounts()->twitch.getCurrent()->autoModAllow(
                link.value, this->channel());
        }
        break;

        case Link::AutoModDeny: {
            getIApp()->getAccounts()->twitch.getCurrent()->autoModDeny(
                link.value, this->channel());
        }
        break;

        case Link::OpenAccountsPage: {
            SettingsDialog::showDialog(this,
                                       SettingsDialogPreference::Accounts);
        }
        break;
        case Link::JumpToChannel: {
            // Get all currently open pages
            QList<SplitContainer *> openPages;

            auto &nb = getIApp()->getWindows()->getMainWindow().getNotebook();
            for (int i = 0; i < nb.getPageCount(); ++i)
            {
                openPages.push_back(
                    static_cast<SplitContainer *>(nb.getPageAt(i)));
            }

            for (auto *page : openPages)
            {
                auto splits = page->getSplits();

                // Search for channel matching link in page/split container
                // TODO(zneix): Consider opening a channel if it's closed (?)
                auto it = std::find_if(
                    splits.begin(), splits.end(), [link](Split *split) {
                        return split->getChannel()->getName() == link.value;
                    });

                if (it != splits.end())
                {
                    // Select SplitContainer and Split itself where mention message was sent
                    // TODO(zneix): Try exploring ways of scrolling to a certain message as well
                    nb.select(page);

                    Split *split = *it;
                    page->setSelected(split);
                    break;
                }
            }
        }
        break;
        case Link::CopyToClipboard: {
            crossPlatformCopy(link.value);
        }
        break;
        case Link::Reconnect: {
            this->underlyingChannel_.get()->reconnect();
        }
        break;
        case Link::ReplyToMessage: {
            this->setInputReply(layout->getMessagePtr());
        }
        break;
        case Link::ViewThread: {
            this->showReplyThreadPopup(layout->getMessagePtr());
        }
        break;
        case Link::JumpToMessage: {
            if (this->context_ == Context::Search)
            {
                auto *search =
                    dynamic_cast<SearchPopup *>(this->parentWidget());
                if (search != nullptr)
                {
                    search->goToMessageId(link.value);
                }
                return;
            }

            this->scrollToMessageId(link.value);
        }
        break;

        default:;
    }
}

bool ChannelView::tryGetMessageAt(QPoint p,
                                  std::shared_ptr<MessageLayout> &_message,
                                  QPoint &relativePos, int &index)
{
    auto &messagesSnapshot = this->getMessagesSnapshot();

    const auto start = size_t(this->scrollBar_->getRelativeCurrentValue());

    if (start >= messagesSnapshot.size())
    {
        return false;
    }

    int y = -(messagesSnapshot[start]->getHeight() *
              (fmod(this->scrollBar_->getRelativeCurrentValue(), 1)));

    for (size_t i = start; i < messagesSnapshot.size(); ++i)
    {
        auto message = messagesSnapshot[i];

        if (p.y() < y + message->getHeight())
        {
            relativePos = QPoint(p.x(), p.y() - y);
            _message = message;
            index = i;
            return true;
        }

        y += message->getHeight();
    }

    return false;
}

int ChannelView::getLayoutWidth() const
{
    if (this->scrollBar_->isVisible())
    {
        return int(this->width() - SCROLLBAR_PADDING * this->scale());
    }

    return this->width();
}

void ChannelView::selectWholeMessage(MessageLayout *layout, int &messageIndex)
{
    SelectionItem msgStart(messageIndex,
                           layout->getFirstMessageCharacterIndex());
    SelectionItem msgEnd(messageIndex, layout->getLastCharacterIndex());
    this->setSelection(msgStart, msgEnd);
}

void ChannelView::enableScrolling(const QPointF &scrollStart)
{
    this->isScrolling_ = true;
    this->lastMiddlePressPosition_ = scrollStart;
    // The line below prevents a sudden jerk at the beginning
    this->currentMousePosition_ = scrollStart;

    this->scrollTimer_.start();

    if (!QGuiApplication::overrideCursor())
    {
        QGuiApplication::setOverrideCursor(this->cursors_.neutral);
    }
}

void ChannelView::disableScrolling()
{
    this->isScrolling_ = false;
    this->scrollTimer_.stop();
    QGuiApplication::restoreOverrideCursor();
}

void ChannelView::scrollUpdateRequested()
{
    const qreal dpi = this->devicePixelRatioF();
    const qreal delta = dpi * (this->currentMousePosition_.y() -
                               this->lastMiddlePressPosition_.y());
    const int cursorHeight = this->cursors_.neutral.pixmap().height();

    if (fabs(delta) <= cursorHeight * dpi)
    {
        /*
         * If within an area close to the initial position, don't do any
         * scrolling at all.
         */
        QGuiApplication::changeOverrideCursor(this->cursors_.neutral);
        return;
    }

    qreal offset;
    if (delta > 0)
    {
        QGuiApplication::changeOverrideCursor(this->cursors_.down);
        offset = delta - cursorHeight;
    }
    else
    {
        QGuiApplication::changeOverrideCursor(this->cursors_.up);
        offset = delta + cursorHeight;
    }

    // "Good" feeling multiplier found by trial-and-error
    const qreal multiplier(0.02);
    this->scrollBar_->offset(multiplier * offset);
}

void ChannelView::setInputReply(const MessagePtr &message)
{
    assertInGuiThread();

    if (message == nullptr || this->split_ == nullptr)
    {
        return;
    }

    if (!message->replyThread)
    {
        // Message did not already have a thread attached, try to find or create one
        auto *tc =
            dynamic_cast<TwitchChannel *>(this->underlyingChannel_.get());

        if (tc)
        {
            tc->getOrCreateThread(message);
        }
        else
        {
            qCWarning(chatterinoCommon) << "Failed to create new reply thread";
            // Unable to create new reply thread.
            // TODO(dnsge): Should probably notify user?
            return;
        }
    }

    this->split_->setInputReply(message);
}

void ChannelView::showReplyThreadPopup(const MessagePtr &message)
{
    if (message == nullptr || message->replyThread == nullptr)
    {
        return;
    }

    if (!this->split_)
    {
        qCWarning(chatterinoCommon)
            << "Tried to show reply thread popup but the "
               "channel view doesn't belong to a split.";
        return;
    }

    auto *popup =
        new ReplyThreadPopup(getSettings()->autoCloseThreadPopup, this->split_);

    popup->setThread(message->replyThread);

    QPoint offset(int(150 * this->scale()), int(70 * this->scale()));
    popup->showAndMoveTo(QCursor::pos() - offset,
                         widgets::BoundsChecking::CursorPosition);
    popup->giveFocus(Qt::MouseFocusReason);
}

ChannelView::Context ChannelView::getContext() const
{
    return this->context_;
}

bool ChannelView::canReplyToMessages() const
{
    if (this->context_ == ChannelView::Context::ReplyThread ||
        this->context_ == ChannelView::Context::Search)
    {
        return false;
    }

    if (this->channel_ == nullptr)
    {
        return false;
    }

    if (!this->channel_->isTwitchChannel())
    {
        return false;
    }

    if (this->channel_->getType() == Channel::Type::TwitchWhispers ||
        this->channel_->getType() == Channel::Type::TwitchLive)
    {
        return false;
    }

    return true;
}

void ChannelView::setLinkInfoTooltip(LinkInfo *info)
{
    assert(info);

    auto thumbnailSize = getSettings()->thumbnailSize;

    ImagePtr thumbnail;
    if (info->hasThumbnail() && thumbnailSize > 0)
    {
        if (getIApp()->getStreamerMode()->isEnabled() &&
            getSettings()->streamerModeHideLinkThumbnails)
        {
            thumbnail = Image::fromResourcePixmap(getResources().streamerMode);
        }
        else
        {
            thumbnail = info->thumbnail();
        }
    }

    this->tooltipWidget_->setOne({
        .image = thumbnail,
        .text = info->tooltip(),
        .customWidth = thumbnailSize,
        .customHeight = thumbnailSize,
    });

    if (info->isLoaded())
    {
        this->pendingLinkInfo_.clear();
        return;  // Either resolved or errored (can't change anymore)
    }

    // listen to changes

    if (this->pendingLinkInfo_.data() == info)
    {
        return;  // same info - already registered
    }

    if (this->pendingLinkInfo_)
    {
        QObject::disconnect(this->pendingLinkInfo_.data(),
                            &LinkInfo::stateChanged, this, nullptr);
    }
    QObject::connect(info, &LinkInfo::stateChanged, this,
                     &ChannelView::pendingLinkInfoStateChanged);
    this->pendingLinkInfo_ = info;
}

void ChannelView::pendingLinkInfoStateChanged()
{
    if (!this->pendingLinkInfo_)
    {
        return;
    }
    this->setLinkInfoTooltip(this->pendingLinkInfo_.data());
    this->tooltipWidget_->applyLastBoundsCheck();
}

}  // namespace chatterino<|MERGE_RESOLUTION|>--- conflicted
+++ resolved
@@ -598,19 +598,8 @@
 
     if (this->goToBottom_)
     {
-<<<<<<< HEAD
         this->goToBottom_->getLabel().setFont(
             getFonts()->getFont(FontStyle::UiMedium, this->scale(), this));
-=======
-        auto factor = this->qtFontScale();
-#ifdef Q_OS_MACOS
-        factor = scale * 80.F /
-                 std::max<float>(
-                     0.01, this->logicalDpiX() * this->devicePixelRatioF());
-#endif
-        this->goToBottom_->getLabel().setFont(
-            getIApp()->getFonts()->getFont(FontStyle::UiMedium, factor));
->>>>>>> 044d457d
     }
 }
 
