#include "widgets/helper/ChannelView.hpp"

#include "Application.hpp"
#include "common/Common.hpp"
#include "common/QLogging.hpp"
#include "controllers/accounts/AccountController.hpp"
#include "controllers/commands/Command.hpp"
#include "controllers/commands/CommandController.hpp"
#include "controllers/filters/FilterSet.hpp"
#include "debug/Benchmark.hpp"
#include "messages/Emote.hpp"
#include "messages/Image.hpp"
#include "messages/layouts/MessageLayout.hpp"
#include "messages/layouts/MessageLayoutContext.hpp"
#include "messages/layouts/MessageLayoutElement.hpp"
#include "messages/LimitedQueueSnapshot.hpp"
#include "messages/Message.hpp"
#include "messages/MessageBuilder.hpp"
#include "messages/MessageElement.hpp"
#include "messages/MessageThread.hpp"
#include "providers/colors/ColorProvider.hpp"
#include "providers/LinkResolver.hpp"
#include "providers/twitch/TwitchAccount.hpp"
#include "providers/twitch/TwitchChannel.hpp"
#include "providers/twitch/TwitchIrcServer.hpp"
#include "singletons/Resources.hpp"
#include "singletons/Settings.hpp"
#include "singletons/Theme.hpp"
#include "singletons/WindowManager.hpp"
#include "util/Clipboard.hpp"
#include "util/DistanceBetweenPoints.hpp"
#include "util/Helpers.hpp"
#include "util/IncognitoBrowser.hpp"
#include "util/StreamerMode.hpp"
#include "util/Twitch.hpp"
#include "widgets/dialogs/ReplyThreadPopup.hpp"
#include "widgets/dialogs/SettingsDialog.hpp"
#include "widgets/dialogs/UserInfoPopup.hpp"
#include "widgets/helper/EffectLabel.hpp"
#include "widgets/helper/ScrollbarHighlight.hpp"
#include "widgets/helper/SearchPopup.hpp"
#include "widgets/Scrollbar.hpp"
#include "widgets/splits/Split.hpp"
#include "widgets/splits/SplitInput.hpp"
#include "widgets/TooltipWidget.hpp"
#include "widgets/Window.hpp"

#include <QClipboard>
#include <QColor>
#include <QDate>
#include <QDebug>
#include <QDesktopServices>
#include <QEasingCurve>
#include <QGraphicsBlurEffect>
#include <QMessageBox>
#include <QPainter>
#include <QScreen>
#include <QVariantAnimation>

#include <algorithm>
#include <chrono>
#include <cmath>
#include <functional>
#include <memory>

#define SELECTION_RESUME_SCROLLING_MSG_THRESHOLD 3
#define CHAT_HOVER_PAUSE_DURATION 1000
#define TOOLTIP_EMOTE_ENTRIES_LIMIT 7

namespace {

using namespace chatterino;

constexpr int SCROLLBAR_PADDING = 8;

void addEmoteContextMenuItems(QMenu *menu, const Emote &emote,
                              MessageElementFlags creatorFlags)
{
    auto *openAction = menu->addAction("&Open");
    auto *openMenu = new QMenu(menu);
    openAction->setMenu(openMenu);

    auto *copyAction = menu->addAction("&Copy");
    auto *copyMenu = new QMenu(menu);
    copyAction->setMenu(copyMenu);

    // Add copy and open links for 1x, 2x, 3x
    auto addImageLink = [&](const ImagePtr &image, char scale) {
        if (!image->isEmpty())
        {
            copyMenu->addAction("&" + QString(scale) + "x link",
                                [url = image->url()] {
                                    crossPlatformCopy(url.string);
                                });
            openMenu->addAction("&" + QString(scale) + "x link",
                                [url = image->url()] {
                                    QDesktopServices::openUrl(QUrl(url.string));
                                });
        }
    };

    addImageLink(emote.images.getImage1(), '1');
    addImageLink(emote.images.getImage2(), '2');
    addImageLink(emote.images.getImage3(), '3');

    // Copy and open emote page link
    auto addPageLink = [&](const QString &name) {
        copyMenu->addSeparator();
        openMenu->addSeparator();

        copyMenu->addAction("Copy " + name + " &emote link",
                            [url = emote.homePage] {
                                crossPlatformCopy(url.string);
                            });
        openMenu->addAction("Open " + name + " &emote link",
                            [url = emote.homePage] {
                                QDesktopServices::openUrl(QUrl(url.string));
                            });
    };

    if (creatorFlags.has(MessageElementFlag::BttvEmote))
    {
        addPageLink("BTTV");
    }
    else if (creatorFlags.has(MessageElementFlag::FfzEmote))
    {
        addPageLink("FFZ");
    }
    else if (creatorFlags.has(MessageElementFlag::SevenTVEmote))
    {
        addPageLink("7TV");
    }
}

void addImageContextMenuItems(QMenu *menu,
                              const MessageLayoutElement *hoveredElement)
{
    if (hoveredElement == nullptr)
    {
        return;
    }

    const auto &creator = hoveredElement->getCreator();
    auto creatorFlags = creator.getFlags();

    // Badge actions
    if (creatorFlags.hasAny({MessageElementFlag::Badges}))
    {
        if (const auto *badgeElement =
                dynamic_cast<const BadgeElement *>(&creator))
        {
            addEmoteContextMenuItems(menu, *badgeElement->getEmote(),
                                     creatorFlags);
        }
    }

    // Emote actions
    if (creatorFlags.hasAny(
            {MessageElementFlag::EmoteImages, MessageElementFlag::EmojiImage}))
    {
        if (const auto *emoteElement =
                dynamic_cast<const EmoteElement *>(&creator))
        {
            addEmoteContextMenuItems(menu, *emoteElement->getEmote(),
                                     creatorFlags);
        }
        else if (const auto *layeredElement =
                     dynamic_cast<const LayeredEmoteElement *>(&creator))
        {
            // Give each emote its own submenu
            for (auto &emote : layeredElement->getUniqueEmotes())
            {
                auto *emoteAction = menu->addAction(emote.ptr->name.string);
                auto *emoteMenu = new QMenu(menu);
                emoteAction->setMenu(emoteMenu);
                addEmoteContextMenuItems(emoteMenu, *emote.ptr, emote.flags);
            }
        }
    }

    // add seperator
    if (!menu->actions().empty())
    {
        menu->addSeparator();
    }
}

void addLinkContextMenuItems(QMenu *menu,
                             const MessageLayoutElement *hoveredElement)
{
    if (hoveredElement == nullptr)
    {
        return;
    }

    const auto &link = hoveredElement->getLink();

    if (link.type != Link::Url)
    {
        return;
    }

    // Link copy
    QString url = link.value;

    // open link
    menu->addAction("&Open link", [url] {
        QDesktopServices::openUrl(QUrl(url));
    });
    // open link default
    if (supportsIncognitoLinks())
    {
        menu->addAction("Open link &incognito", [url] {
            openLinkIncognito(url);
        });
    }
    menu->addAction("&Copy link", [url] {
        crossPlatformCopy(url);
    });

    menu->addSeparator();
}

void addHiddenContextMenuItems(QMenu *menu,
                               const MessageLayoutElement * /*hoveredElement*/,
                               const MessageLayoutPtr &layout,
                               QMouseEvent *event)
{
    if (!layout)
    {
        return;
    }

    if (event->modifiers() != Qt::ShiftModifier)
    {
        // NOTE: We currently require the modifier to be ONLY shift - we might want to check if shift is among the modifiers instead
        return;
    }

    if (!layout->getMessage()->id.isEmpty())
    {
        menu->addAction("Copy message &ID",
                        [messageID = layout->getMessage()->id] {
                            crossPlatformCopy(messageID);
                        });
    }
}

// Current function: https://www.desmos.com/calculator/vdyamchjwh
qreal highlightEasingFunction(qreal progress)
{
    if (progress <= 0.1)
    {
        return 1.0 - pow(10.0 * progress, 3.0);
    }
    return 1.0 + pow((20.0 / 9.0) * (0.5 * progress - 0.5), 3.0);
}

/// @return the start and end of the word bounds
std::pair<int, int> getWordBounds(MessageLayout *layout,
                                  const MessageLayoutElement *element,
                                  const QPoint &relativePos)
{
    assert(layout != nullptr);
    assert(element != nullptr);

    const auto wordStart = layout->getSelectionIndex(relativePos) -
                           element->getMouseOverIndex(relativePos);
    const auto selectionLength = element->getSelectionIndexCount();
    const auto length =
        element->hasTrailingSpace() ? selectionLength - 1 : selectionLength;

    return {wordStart, wordStart + length};
}

}  // namespace

namespace chatterino {

ChannelView::ChannelView(BaseWidget *parent, Split *split, Context context,
                         size_t messagesLimit)
    : BaseWidget(parent)
    , split_(split)
    , scrollBar_(new Scrollbar(messagesLimit, this))
    , highlightAnimation_(this)
    , context_(context)
    , messages_(messagesLimit)
{
    this->setMouseTracking(true);

    this->initializeLayout();
    this->initializeScrollbar();
    this->initializeSignals();

    this->cursors_.neutral = QCursor(getResources().scrolling.neutralScroll);
    this->cursors_.up = QCursor(getResources().scrolling.upScroll);
    this->cursors_.down = QCursor(getResources().scrolling.downScroll);

    this->pauseTimer_.setSingleShot(true);
    QObject::connect(&this->pauseTimer_, &QTimer::timeout, this, [this] {
        // remove elements that are finite
        std::erase_if(this->pauses_, [](const auto &p) {
            return p.second.has_value();
        });

        this->updatePauses();
    });

    // This shortcut is not used in splits, it's used in views that
    // don't have a SplitInput like the SearchPopup or EmotePopup.
    // See SplitInput::installKeyPressedEvent for the copy event
    // from views with a SplitInput.
    auto *shortcut = new QShortcut(QKeySequence::StandardKey::Copy, this);
    QObject::connect(shortcut, &QShortcut::activated, [this] {
        this->copySelectedText();
    });

    this->clickTimer_.setSingleShot(true);
    this->clickTimer_.setInterval(500);

    this->scrollTimer_.setInterval(20);
    QObject::connect(&this->scrollTimer_, &QTimer::timeout, this, [this] {
        this->scrollUpdateRequested();
    });

    // TODO: Figure out if we need this, and if so, why
    // StrongFocus means we can focus this event through clicking it
    // and tabbing to it from another widget. I don't currently know
    // of any place where you can, or where it would make sense,
    // to tab to a ChannelVieChannelView
    this->setFocusPolicy(Qt::FocusPolicy::ClickFocus);

    this->setupHighlightAnimationColors();
    this->highlightAnimation_.setDuration(1500);
    auto curve = QEasingCurve();
    curve.setCustomType(highlightEasingFunction);
    this->highlightAnimation_.setEasingCurve(curve);

    this->messageColors_.applyTheme(getTheme());
    this->messagePreferences_.connectSettings(getSettings(),
                                              this->signalHolder_);
}

void ChannelView::initializeLayout()
{
    this->goToBottom_ = new EffectLabel(this, 0);
    this->goToBottom_->setStyleSheet(
        "background-color: rgba(0,0,0,0.66); color: #FFF;");
    this->goToBottom_->getLabel().setText("More messages below");
    this->goToBottom_->setVisible(false);

    QObject::connect(
        this->goToBottom_, &EffectLabel::leftClicked, this, [this] {
            QTimer::singleShot(180, this, [this] {
                this->scrollBar_->scrollToBottom(
                    getSettings()->enableSmoothScrollingNewMessages.getValue());
            });
        });
}

void ChannelView::initializeScrollbar()
{
    // We can safely ignore the scroll bar's signal connection since the scroll bar will
    // always be destroyed before the ChannelView
    std::ignore = this->scrollBar_->getCurrentValueChanged().connect([this] {
        if (this->isVisible())
        {
            this->performLayout(true);
            this->queueUpdate();
        }
        else
        {
            this->layoutQueued_ = true;
        }
    });
}

void ChannelView::initializeSignals()
{
    this->signalHolder_.managedConnect(getApp()->windows->wordFlagsChanged,
                                       [this] {
                                           this->queueLayout();
                                           this->update();
                                       });

    getSettings()->showLastMessageIndicator.connect(
        [this](auto, auto) {
            this->update();
        },
        this->signalHolder_);

    this->signalHolder_.managedConnect(getApp()->windows->gifRepaintRequested,
                                       [&] {
                                           this->queueUpdate();
                                       });

    this->signalHolder_.managedConnect(
        getApp()->windows->layoutRequested, [&](Channel *channel) {
            if (this->isVisible() &&
                (channel == nullptr || this->channel_.get() == channel))
            {
                this->queueLayout();
            }
        });

    this->signalHolder_.managedConnect(getApp()->fonts->fontChanged, [this] {
        this->queueLayout();
    });
}

bool ChannelView::pausable() const
{
    return pausable_;
}

void ChannelView::setPausable(bool value)
{
    this->pausable_ = value;
}

bool ChannelView::paused() const
{
    /// No elements in the map -> not paused
    return this->pausable() && !this->pauses_.empty();
}

void ChannelView::pause(PauseReason reason, std::optional<uint> msecs)
{
    if (msecs)
    {
        /// Msecs has a value
        auto timePoint = SteadyClock::now() + std::chrono::milliseconds(*msecs);
        auto it = this->pauses_.find(reason);

        if (it == this->pauses_.end())
        {
            /// No value found so we insert a new one.
            this->pauses_[reason] = timePoint;
        }
        else
        {
            /// If the new time point is newer then we override.
            auto &previousTimePoint = it->second;
            if (previousTimePoint.has_value() &&
                previousTimePoint.value() < timePoint)
            {
                previousTimePoint = timePoint;
            }
        }
    }
    else
    {
        /// Msecs is none -> pause is infinite.
        /// We just override the value.
        this->pauses_[reason] = std::nullopt;
    }

    this->updatePauses();
}

void ChannelView::unpause(PauseReason reason)
{
    /// Remove the value from the map
    this->pauses_.erase(reason);

    this->updatePauses();
}

void ChannelView::updatePauses()
{
    using namespace std::chrono;

    if (this->pauses_.empty())
    {
        this->unpaused();

        /// No pauses so we can stop the timer
        this->pauseEnd_ = std::nullopt;
        this->pauseTimer_.stop();

        this->scrollBar_->offsetMaximum(this->pauseScrollMaximumOffset_);
        this->scrollBar_->offsetMinimum(this->pauseScrollMinimumOffset_);
        this->pauseScrollMinimumOffset_ = 0;
        this->pauseScrollMaximumOffset_ = 0;

        this->queueLayout();
    }
    else if (std::any_of(this->pauses_.begin(), this->pauses_.end(),
                         [](auto &&value) {
                             return !value.second;
                         }))
    {
        /// Some of the pauses are infinite
        this->pauseEnd_ = std::nullopt;
        this->pauseTimer_.stop();
    }
    else
    {
        /// Get the maximum pause
        auto pauseEnd =
            std::max_element(this->pauses_.begin(), this->pauses_.end(),
                             [](auto &&a, auto &&b) {
                                 return a.second > b.second;
                             })
                ->second.value();

        if (pauseEnd != this->pauseEnd_)
        {
            /// Start the timer
            this->pauseEnd_ = pauseEnd;
            this->pauseTimer_.start(
                duration_cast<milliseconds>(pauseEnd - SteadyClock::now()));
        }
    }
}

void ChannelView::unpaused()
{
    /// Move selection
    this->selection_.shiftMessageIndex(this->pauseSelectionOffset_);
    this->doubleClickSelection_.shiftMessageIndex(this->pauseSelectionOffset_);

    this->pauseSelectionOffset_ = 0;
}

void ChannelView::themeChangedEvent()
{
    BaseWidget::themeChangedEvent();

    this->setupHighlightAnimationColors();
    this->queueLayout();
    this->messageColors_.applyTheme(getTheme());
}

void ChannelView::setupHighlightAnimationColors()
{
    this->highlightAnimation_.setStartValue(
        this->theme->messages.highlightAnimationStart);
    this->highlightAnimation_.setEndValue(
        this->theme->messages.highlightAnimationEnd);
}

void ChannelView::scaleChangedEvent(float scale)
{
    BaseWidget::scaleChangedEvent(scale);

    if (this->goToBottom_)
    {
        auto factor = this->qtFontScale();
#ifdef Q_OS_MACOS
        factor = scale * 80.F /
                 std::max<float>(
                     0.01, this->logicalDpiX() * this->devicePixelRatioF());
#endif
        this->goToBottom_->getLabel().setFont(
            getFonts()->getFont(FontStyle::UiMedium, factor));
    }
}

void ChannelView::queueUpdate()
{
    this->update();
}

void ChannelView::queueLayout()
{
    if (this->isVisible())
    {
        this->performLayout();
    }
    else
    {
        this->layoutQueued_ = true;
    }
}

void ChannelView::showEvent(QShowEvent * /*event*/)
{
    if (this->layoutQueued_)
    {
        this->performLayout(false, true);
    }
}

void ChannelView::performLayout(bool causedByScrollbar, bool causedByShow)
{
    // BenchmarkGuard benchmark("layout");

    this->layoutQueued_ = false;

    /// Get messages and check if there are at least 1
    const auto &messages = this->getMessagesSnapshot();

    this->showingLatestMessages_ =
        this->scrollBar_->isAtBottom() ||
        (!this->scrollBar_->isVisible() && !causedByScrollbar);

    /// Layout visible messages
    this->layoutVisibleMessages(messages);

    /// Update scrollbar
    this->updateScrollbar(messages, causedByScrollbar, causedByShow);

    this->goToBottom_->setVisible(this->enableScrollingToBottom_ &&
                                  this->scrollBar_->isVisible() &&
                                  !this->scrollBar_->isAtBottom());
}

void ChannelView::layoutVisibleMessages(
    const LimitedQueueSnapshot<MessageLayoutPtr> &messages)
{
    const auto start = size_t(this->scrollBar_->getRelativeCurrentValue());
    const auto layoutWidth = this->getLayoutWidth();
    const auto flags = this->getFlags();
    auto redrawRequired = false;

    if (messages.size() > start)
    {
        auto y = int(-(messages[start]->getHeight() *
                       (fmod(this->scrollBar_->getRelativeCurrentValue(), 1))));

        for (auto i = start; i < messages.size() && y <= this->height(); i++)
        {
            const auto &message = messages[i];

            redrawRequired |=
                message->layout(layoutWidth, this->scale(), flags);

            y += message->getHeight();
        }
    }

    if (redrawRequired)
    {
        this->queueUpdate();
    }
}

void ChannelView::updateScrollbar(
    const LimitedQueueSnapshot<MessageLayoutPtr> &messages,
    bool causedByScrollbar, bool causedByShow)
{
    if (messages.size() == 0)
    {
        this->scrollBar_->setVisible(false);
        return;
    }

    /// Layout the messages at the bottom
    auto h = this->height() - 8;
    auto flags = this->getFlags();
    auto layoutWidth = this->getLayoutWidth();
    auto showScrollbar = false;

    // convert i to int since it checks >= 0
    for (auto i = int(messages.size()) - 1; i >= 0; i--)
    {
        auto *message = messages[i].get();

        message->layout(layoutWidth, this->scale(), flags);

        h -= message->getHeight();

        if (h < 0)  // break condition
        {
            this->scrollBar_->setLargeChange(
                (messages.size() - i) +
                qreal(h) / std::max<int>(1, message->getHeight()));

            showScrollbar = true;
            break;
        }
    }

    /// Update scrollbar values
    this->scrollBar_->setVisible(showScrollbar);

    if (!showScrollbar && !causedByScrollbar)
    {
        this->scrollBar_->scrollToTop();
    }
    this->showScrollBar_ = showScrollbar;

    // If we were showing the latest messages and the scrollbar now wants to be
    // rendered, scroll to bottom
    if (this->enableScrollingToBottom_ && this->showingLatestMessages_ &&
        showScrollbar && !causedByScrollbar)
    {
        this->scrollBar_->scrollToBottom(
            !causedByShow &&
            getSettings()->enableSmoothScrollingNewMessages.getValue());
    }
}

void ChannelView::clearMessages()
{
    // Clear all stored messages in this chat widget
    this->messages_.clear();
    this->scrollBar_->clearHighlights();
    this->scrollBar_->resetMaximum();
    this->scrollBar_->setMaximum(0);
    this->scrollBar_->setMinimum(0);
    this->queueLayout();

    this->lastMessageHasAlternateBackground_ = false;
    this->lastMessageHasAlternateBackgroundReverse_ = true;
}

Scrollbar &ChannelView::getScrollBar()
{
    return *this->scrollBar_;
}

QString ChannelView::getSelectedText()
{
    QString result = "";

    LimitedQueueSnapshot<MessageLayoutPtr> &messagesSnapshot =
        this->getMessagesSnapshot();

    Selection selection = this->selection_;

    if (selection.isEmpty())
    {
        return result;
    }

    const auto numMessages = messagesSnapshot.size();
    const auto indexStart = selection.selectionMin.messageIndex;
    const auto indexEnd = selection.selectionMax.messageIndex;

    if (indexEnd >= numMessages || indexStart >= numMessages)
    {
        // One of our messages is out of bounds
        return result;
    }

    for (auto msg = indexStart; msg <= indexEnd; msg++)
    {
        MessageLayoutPtr layout = messagesSnapshot[msg];
        auto from = msg == selection.selectionMin.messageIndex
                        ? selection.selectionMin.charIndex
                        : 0;
        auto to = msg == selection.selectionMax.messageIndex
                      ? selection.selectionMax.charIndex
                      : layout->getLastCharacterIndex() + 1;

        layout->addSelectionText(result, from, to);

        if (msg != indexEnd)
        {
            result += '\n';
        }
    }

    return result;
}

bool ChannelView::hasSelection()
{
    return !this->selection_.isEmpty();
}

void ChannelView::clearSelection()
{
    this->selection_ = Selection();
    queueLayout();
}

void ChannelView::copySelectedText()
{
    crossPlatformCopy(this->getSelectedText());
}

void ChannelView::setEnableScrollingToBottom(bool value)
{
    this->enableScrollingToBottom_ = value;
}

bool ChannelView::getEnableScrollingToBottom() const
{
    return this->enableScrollingToBottom_;
}

void ChannelView::setOverrideFlags(std::optional<MessageElementFlags> value)
{
    this->overrideFlags_ = value;
}

const std::optional<MessageElementFlags> &ChannelView::getOverrideFlags() const
{
    return this->overrideFlags_;
}

LimitedQueueSnapshot<MessageLayoutPtr> &ChannelView::getMessagesSnapshot()
{
    this->snapshotGuard_.guard();
    if (!this->paused() /*|| this->scrollBar_->isVisible()*/)
    {
        this->snapshot_ = this->messages_.getSnapshot();
    }

    return this->snapshot_;
}

ChannelPtr ChannelView::channel()
{
    return this->channel_;
}

bool ChannelView::showScrollbarHighlights() const
{
    return this->channel_->getType() != Channel::Type::TwitchMentions;
}

void ChannelView::setChannel(const ChannelPtr &underlyingChannel)
{
    /// Clear connections from the last channel
    this->channelConnections_.clear();

    this->clearMessages();
    this->scrollBar_->clearHighlights();

    /// make copy of channel and expose
    this->channel_ = std::make_unique<Channel>(underlyingChannel->getName(),
                                               underlyingChannel->getType());

    //
    // Proxy channel connections
    // Use a proxy channel to keep filtered messages past the time they are removed from their origin channel
    //

    this->channelConnections_.managedConnect(
        underlyingChannel->messageAppended,
        [this](MessagePtr &message,
               std::optional<MessageFlags> overridingFlags) {
            if (this->shouldIncludeMessage(message))
            {
                if (this->channel_->lastDate_ != QDate::currentDate())
                {
                    this->channel_->lastDate_ = QDate::currentDate();
                    auto msg = makeSystemMessage(
                        QLocale().toString(QDate::currentDate(),
                                           QLocale::LongFormat),
                        QTime(0, 0));
                    this->channel_->addMessage(msg);
                }
                // When the message was received in the underlyingChannel,
                // logging will be handled. Prevent duplications.
                if (overridingFlags)
                {
                    overridingFlags->set(MessageFlag::DoNotLog);
                }
                else
                {
                    overridingFlags = MessageFlags(message->flags);
                    overridingFlags->set(MessageFlag::DoNotLog);
                }

                this->channel_->addMessage(message, overridingFlags);
            }
        });

    this->channelConnections_.managedConnect(
        underlyingChannel->messagesAddedAtStart,
        [this](std::vector<MessagePtr> &messages) {
            std::vector<MessagePtr> filtered;
            std::copy_if(messages.begin(), messages.end(),
                         std::back_inserter(filtered), [this](const auto &msg) {
                             return this->shouldIncludeMessage(msg);
                         });

            if (!filtered.empty())
            {
                this->channel_->addMessagesAtStart(filtered);
            }
        });

    this->channelConnections_.managedConnect(
        underlyingChannel->messageReplaced,
        [this](auto index, const auto &replacement) {
            if (this->shouldIncludeMessage(replacement))
            {
                this->channel_->replaceMessage(index, replacement);
            }
        });

    this->channelConnections_.managedConnect(
        underlyingChannel->filledInMessages, [this](const auto &messages) {
            std::vector<MessagePtr> filtered;
            filtered.reserve(messages.size());
            std::copy_if(messages.begin(), messages.end(),
                         std::back_inserter(filtered), [this](const auto &msg) {
                             return this->shouldIncludeMessage(msg);
                         });
            this->channel_->fillInMissingMessages(filtered);
        });

    //
    // Standard channel connections
    //

    // on new message
    this->channelConnections_.managedConnect(
        this->channel_->messageAppended,
        [this](MessagePtr &message,
               std::optional<MessageFlags> overridingFlags) {
            this->messageAppended(message, overridingFlags);
        });

    this->channelConnections_.managedConnect(
        this->channel_->messagesAddedAtStart,
        [this](std::vector<MessagePtr> &messages) {
            this->messageAddedAtStart(messages);
        });

    // on message replaced
    this->channelConnections_.managedConnect(
        this->channel_->messageReplaced,
        [this](size_t index, MessagePtr replacement) {
            this->messageReplaced(index, replacement);
        });

    // on messages filled in
    this->channelConnections_.managedConnect(this->channel_->filledInMessages,
                                             [this](const auto &) {
                                                 this->messagesUpdated();
                                             });

    auto snapshot = underlyingChannel->getMessageSnapshot();

    this->scrollBar_->setMaximum(qreal(snapshot.size()));

    for (const auto &msg : snapshot)
    {
        auto messageLayout = std::make_shared<MessageLayout>(msg);

        if (this->lastMessageHasAlternateBackground_)
        {
            messageLayout->flags.set(MessageLayoutFlag::AlternateBackground);
        }
        this->lastMessageHasAlternateBackground_ =
            !this->lastMessageHasAlternateBackground_;

        if (underlyingChannel->shouldIgnoreHighlights())
        {
            messageLayout->flags.set(MessageLayoutFlag::IgnoreHighlights);
        }

        this->messages_.pushBack(messageLayout);
        if (this->showScrollbarHighlights())
        {
            this->scrollBar_->addHighlight(msg->getScrollBarHighlight());
        }
    }

    this->underlyingChannel_ = underlyingChannel;

    this->performLayout();
    this->queueUpdate();

    // Notifications
    auto *twitchChannel =
        dynamic_cast<TwitchChannel *>(underlyingChannel.get());
    if (twitchChannel != nullptr)
    {
        this->channelConnections_.managedConnect(
            twitchChannel->streamStatusChanged, [this]() {
                this->liveStatusChanged.invoke();
            });
    }
}

void ChannelView::setFilters(const QList<QUuid> &ids)
{
    this->channelFilters_ = std::make_shared<FilterSet>(ids);
}

QList<QUuid> ChannelView::getFilterIds() const
{
    if (!this->channelFilters_)
    {
        return {};
    }

    return this->channelFilters_->filterIds();
}

FilterSetPtr ChannelView::getFilterSet() const
{
    return this->channelFilters_;
}

bool ChannelView::shouldIncludeMessage(const MessagePtr &m) const
{
    if (this->channelFilters_)
    {
        if (getSettings()->excludeUserMessagesFromFilter &&
            getApp()->accounts->twitch.getCurrent()->getUserName().compare(
                m->loginName, Qt::CaseInsensitive) == 0)
        {
            return true;
        }

        return this->channelFilters_->filter(m, this->underlyingChannel_);
    }

    return true;
}

ChannelPtr ChannelView::sourceChannel() const
{
    return this->sourceChannel_;
}

void ChannelView::setSourceChannel(ChannelPtr sourceChannel)
{
    this->sourceChannel_ = std::move(sourceChannel);
}

bool ChannelView::hasSourceChannel() const
{
    return this->sourceChannel_ != nullptr;
}

void ChannelView::messageAppended(MessagePtr &message,
                                  std::optional<MessageFlags> overridingFlags)
{
    auto *messageFlags = &message->flags;
    if (overridingFlags)
    {
        messageFlags = &*overridingFlags;
    }

    auto messageRef = std::make_shared<MessageLayout>(message);

    if (this->lastMessageHasAlternateBackground_)
    {
        messageRef->flags.set(MessageLayoutFlag::AlternateBackground);
    }
    if (this->channel_->shouldIgnoreHighlights())
    {
        messageRef->flags.set(MessageLayoutFlag::IgnoreHighlights);
    }
    this->lastMessageHasAlternateBackground_ =
        !this->lastMessageHasAlternateBackground_;

    if (this->paused())
    {
        this->pauseScrollMaximumOffset_++;
    }
    else
    {
        this->scrollBar_->offsetMaximum(1);
    }

    if (this->messages_.pushBack(messageRef))
    {
        if (this->paused())
        {
            this->pauseScrollMinimumOffset_++;
            this->pauseSelectionOffset_++;
        }
        else
        {
            this->scrollBar_->offsetMinimum(1);
            if (this->showingLatestMessages_ && !this->isVisible())
            {
                this->scrollBar_->scrollToBottom(false);
            }
            this->selection_.shiftMessageIndex(1);
            this->doubleClickSelection_.shiftMessageIndex(1);
        }
    }

    if (!messageFlags->has(MessageFlag::DoNotTriggerNotification))
    {
        if (messageFlags->has(MessageFlag::Highlighted) &&
            messageFlags->has(MessageFlag::ShowInMentions) &&
            !messageFlags->has(MessageFlag::Subscription) &&
            (getSettings()->highlightMentions ||
             this->channel_->getType() != Channel::Type::TwitchMentions))

        {
            this->tabHighlightRequested.invoke(HighlightState::Highlighted);
        }
        else
        {
            this->tabHighlightRequested.invoke(HighlightState::NewMessage);
        }
    }

    if (this->showScrollbarHighlights())
    {
        this->scrollBar_->addHighlight(message->getScrollBarHighlight());
    }

    this->queueLayout();
}

void ChannelView::messageAddedAtStart(std::vector<MessagePtr> &messages)
{
    std::vector<MessageLayoutPtr> messageRefs;
    messageRefs.resize(messages.size());

    /// Create message layouts
    for (size_t i = 0; i < messages.size(); i++)
    {
        auto message = messages.at(i);
        auto layout = std::make_shared<MessageLayout>(message);

        // alternate color
        if (!this->lastMessageHasAlternateBackgroundReverse_)
        {
            layout->flags.set(MessageLayoutFlag::AlternateBackground);
        }
        this->lastMessageHasAlternateBackgroundReverse_ =
            !this->lastMessageHasAlternateBackgroundReverse_;

        messageRefs.at(i) = std::move(layout);
    }

    /// Add the messages at the start
    auto addedMessages = this->messages_.pushFront(messageRefs);
    if (!addedMessages.empty())
    {
        if (this->scrollBar_->isAtBottom())
        {
            this->scrollBar_->scrollToBottom();
        }
        else
        {
            this->scrollBar_->offset(qreal(addedMessages.size()));
        }
        this->scrollBar_->offsetMaximum(qreal(addedMessages.size()));
    }

    if (this->showScrollbarHighlights())
    {
        std::vector<ScrollbarHighlight> highlights;
        highlights.reserve(messages.size());
        for (const auto &message : messages)
        {
            highlights.push_back(message->getScrollBarHighlight());
        }

        this->scrollBar_->addHighlightsAtStart(highlights);
    }

    this->queueLayout();
}

void ChannelView::messageReplaced(size_t index, MessagePtr &replacement)
{
    auto oMessage = this->messages_.get(index);
    if (!oMessage)
    {
        return;
    }

    auto message = *oMessage;

    auto newItem = std::make_shared<MessageLayout>(replacement);

    if (message->flags.has(MessageLayoutFlag::AlternateBackground))
    {
        newItem->flags.set(MessageLayoutFlag::AlternateBackground);
    }

    this->scrollBar_->replaceHighlight(index,
                                       replacement->getScrollBarHighlight());

    this->messages_.replaceItem(message, newItem);
    this->queueLayout();
}

void ChannelView::messagesUpdated()
{
    auto snapshot = this->channel_->getMessageSnapshot();

    this->messages_.clear();
    this->scrollBar_->clearHighlights();
    this->scrollBar_->resetMaximum();
    this->scrollBar_->setMaximum(qreal(snapshot.size()));
    this->scrollBar_->setMinimum(0);
    this->lastMessageHasAlternateBackground_ = false;
    this->lastMessageHasAlternateBackgroundReverse_ = true;

    for (const auto &msg : snapshot)
    {
        auto messageLayout = std::make_shared<MessageLayout>(msg);

        if (this->lastMessageHasAlternateBackground_)
        {
            messageLayout->flags.set(MessageLayoutFlag::AlternateBackground);
        }
        this->lastMessageHasAlternateBackground_ =
            !this->lastMessageHasAlternateBackground_;

        if (this->channel_->shouldIgnoreHighlights())
        {
            messageLayout->flags.set(MessageLayoutFlag::IgnoreHighlights);
        }

        this->messages_.pushBack(messageLayout);
        if (this->showScrollbarHighlights())
        {
            this->scrollBar_->addHighlight(msg->getScrollBarHighlight());
        }
    }

    this->queueLayout();
}

void ChannelView::updateLastReadMessage()
{
    if (auto lastMessage = this->messages_.last())
    {
        this->lastReadMessage_ = *lastMessage;
    }

    this->update();
}

void ChannelView::resizeEvent(QResizeEvent * /*event*/)
{
    this->scrollBar_->setGeometry(this->width() - this->scrollBar_->width(), 0,
                                  this->scrollBar_->width(), this->height());

    this->goToBottom_->setGeometry(0, this->height() - int(this->scale() * 26),
                                   this->width(), int(this->scale() * 26));

    this->scrollBar_->raise();

    this->queueLayout();

    this->update();
}

void ChannelView::setSelection(const Selection &newSelection)
{
    if (this->selection_ != newSelection)
    {
        this->selection_ = newSelection;
        this->selectionChanged.invoke();
        this->update();
    }
}

void ChannelView::setSelection(const SelectionItem &start,
                               const SelectionItem &end)
{
    this->setSelection({start, end});
}

MessageElementFlags ChannelView::getFlags() const
{
    auto *app = getApp();

    if (this->overrideFlags_)
    {
        return *this->overrideFlags_;
    }

    MessageElementFlags flags = app->windows->getWordFlags();

    auto *split = dynamic_cast<Split *>(this->parentWidget());

    if (split == nullptr)
    {
        auto *searchPopup = dynamic_cast<SearchPopup *>(this->parentWidget());
        if (searchPopup != nullptr)
        {
            split = dynamic_cast<Split *>(searchPopup->parentWidget());
        }
    }

    if (split != nullptr)
    {
        if (split->getModerationMode())
        {
            flags.set(MessageElementFlag::ModeratorTools);
        }
        if (this->underlyingChannel_ == app->twitch->mentionsChannel ||
            this->underlyingChannel_ == app->twitch->liveChannel)
        {
            flags.set(MessageElementFlag::ChannelName);
            flags.unset(MessageElementFlag::ChannelPointReward);
        }
    }

    if (this->sourceChannel_ == app->twitch->mentionsChannel)
    {
        flags.set(MessageElementFlag::ChannelName);
    }

    if (this->context_ == Context::ReplyThread ||
        getSettings()->hideReplyContext)
    {
        // Don't show inline replies within the ReplyThreadPopup
        // or if they're hidden
        flags.unset(MessageElementFlag::RepliedMessage);
    }

    if (!this->canReplyToMessages())
    {
        flags.unset(MessageElementFlag::ReplyButton);
    }

    return flags;
}

bool ChannelView::scrollToMessage(const MessagePtr &message)
{
    if (!this->mayContainMessage(message))
    {
        return false;
    }

    auto &messagesSnapshot = this->getMessagesSnapshot();
    if (messagesSnapshot.size() == 0)
    {
        return false;
    }

    // TODO: Figure out if we can somehow binary-search here.
    //       Currently, a message only sometimes stores a QDateTime,
    //       but always a QTime (inaccurate on midnight).
    //
    // We're searching from the bottom since it's more likely for a user
    // wanting to go to a message that recently scrolled out of view.
    size_t messageIdx = messagesSnapshot.size() - 1;
    for (; messageIdx < SIZE_MAX; messageIdx--)
    {
        if (messagesSnapshot[messageIdx]->getMessagePtr() == message)
        {
            break;
        }
    }

    if (messageIdx == SIZE_MAX)
    {
        return false;
    }

    this->scrollToMessageLayout(messagesSnapshot[messageIdx].get(), messageIdx);
    getApp()->windows->select(this->split_);
    return true;
}

bool ChannelView::scrollToMessageId(const QString &messageId)
{
    auto &messagesSnapshot = this->getMessagesSnapshot();
    if (messagesSnapshot.size() == 0)
    {
        return false;
    }

    // We're searching from the bottom since it's more likely for a user
    // wanting to go to a message that recently scrolled out of view.
    size_t messageIdx = messagesSnapshot.size() - 1;
    for (; messageIdx < SIZE_MAX; messageIdx--)
    {
        if (messagesSnapshot[messageIdx]->getMessagePtr()->id == messageId)
        {
            break;
        }
    }

    if (messageIdx == SIZE_MAX)
    {
        return false;
    }

    this->scrollToMessageLayout(messagesSnapshot[messageIdx].get(), messageIdx);
    getApp()->windows->select(this->split_);
    return true;
}

void ChannelView::scrollToMessageLayout(MessageLayout *layout,
                                        size_t messageIdx)
{
    this->highlightedMessage_ = layout;
    this->highlightAnimation_.setCurrentTime(0);
    this->highlightAnimation_.start(QAbstractAnimation::KeepWhenStopped);

    if (this->showScrollBar_)
    {
        this->getScrollBar().setDesiredValue(this->scrollBar_->getMinimum() +
                                             qreal(messageIdx));
    }
}

void ChannelView::paintEvent(QPaintEvent * /*event*/)
{
    //    BenchmarkGuard benchmark("paint");

    QPainter painter(this);

    painter.fillRect(rect(), this->theme->splits.background);

    // draw messages
    this->drawMessages(painter);

    // draw paused sign
    if (this->paused())
    {
        auto a = this->scale() * 20;
        auto brush = QBrush(QColor(127, 127, 127, 255));
        painter.fillRect(QRectF(5, a / 4, a / 4, a), brush);
        painter.fillRect(QRectF(15, a / 4, a / 4, a), brush);
    }
}

// if overlays is false then it draws the message, if true then it draws things
// such as the grey overlay when a message is disabled
void ChannelView::drawMessages(QPainter &painter)
{
    auto &messagesSnapshot = this->getMessagesSnapshot();

    const auto start = size_t(this->scrollBar_->getRelativeCurrentValue());

    if (start >= messagesSnapshot.size())
    {
        return;
    }

    MessageLayout *end = nullptr;

    MessagePaintContext ctx = {
        .painter = painter,
        .selection = this->selection_,
        .colorProvider = ColorProvider::instance(),
        .messageColors = this->messageColors_,
        .preferences = this->messagePreferences_,

        .canvasWidth = this->width(),
        .isWindowFocused = this->window() == QApplication::activeWindow(),
        .isMentions =
            this->underlyingChannel_ == getApp()->twitch->mentionsChannel,

        .y = int(-(messagesSnapshot[start]->getHeight() *
                   (fmod(this->scrollBar_->getRelativeCurrentValue(), 1)))),
        .messageIndex = start,
        .isLastReadMessage = false,

    };
    bool showLastMessageIndicator = getSettings()->showLastMessageIndicator;

    for (; ctx.messageIndex < messagesSnapshot.size(); ++ctx.messageIndex)
    {
        MessageLayout *layout = messagesSnapshot[ctx.messageIndex].get();

        if (showLastMessageIndicator)
        {
            ctx.isLastReadMessage = this->lastReadMessage_.get() == layout;
        }
        else
        {
            ctx.isLastReadMessage = false;
        }

        layout->paint(ctx);

        if (this->highlightedMessage_ == layout)
        {
            painter.fillRect(
                0, ctx.y, layout->getWidth(), layout->getHeight(),
                this->highlightAnimation_.currentValue().value<QColor>());
            if (this->highlightAnimation_.state() == QVariantAnimation::Stopped)
            {
                this->highlightedMessage_ = nullptr;
            }
        }

        ctx.y += layout->getHeight();

        end = layout;
        if (ctx.y > this->height())
        {
            break;
        }
    }

    if (end == nullptr)
    {
        return;
    }

    // remove messages that are on screen
    // the messages that are left at the end get their buffers reset
    for (size_t i = start; i < messagesSnapshot.size(); ++i)
    {
        auto it = this->messagesOnScreen_.find(messagesSnapshot[i]);
        if (it != this->messagesOnScreen_.end())
        {
            this->messagesOnScreen_.erase(it);
        }
    }

    // delete the message buffers that aren't on screen
    for (const std::shared_ptr<MessageLayout> &item : this->messagesOnScreen_)
    {
        item->deleteBuffer();
    }

    this->messagesOnScreen_.clear();

    // add all messages on screen to the map
    for (size_t i = start; i < messagesSnapshot.size(); ++i)
    {
        const std::shared_ptr<MessageLayout> &layout = messagesSnapshot[i];

        this->messagesOnScreen_.insert(layout);

        if (layout.get() == end)
        {
            break;
        }
    }
}

void ChannelView::wheelEvent(QWheelEvent *event)
{
    if (event->angleDelta().y() == 0)
    {
        // Ignore any scrolls where no vertical scrolling has taken place
        return;
    }

    if (event->modifiers().testFlag(Qt::ControlModifier))
    {
        // Ignore any scrolls where ctrl is held down - it is used for zoom
        event->ignore();
        return;
    }

    if (this->scrollBar_->isVisible())
    {
        float mouseMultiplier = getSettings()->mouseScrollMultiplier;

        // This ensures snapshot won't be indexed out of bounds when scrolling really fast
        qreal desired = std::max<qreal>(0, this->scrollBar_->getDesiredValue());
        qreal delta = event->angleDelta().y() * qreal(1.5) * mouseMultiplier;

        auto &snapshot = this->getMessagesSnapshot();
        int snapshotLength = int(snapshot.size());
        int i = std::min<int>(int(desired - this->scrollBar_->getMinimum()),
                              snapshotLength - 1);

        if (delta > 0)
        {
            qreal scrollFactor = fmod(desired, 1);
            qreal currentScrollLeft = std::max<qreal>(
                0.01, int(scrollFactor * snapshot[i]->getHeight()));

            for (; i >= 0; i--)
            {
                if (delta < currentScrollLeft)
                {
                    desired -= scrollFactor * (delta / currentScrollLeft);
                    break;
                }
                else
                {
                    delta -= currentScrollLeft;
                    desired -= scrollFactor;
                }

                if (i == 0)
                {
                    desired = 0;
                }
                else
                {
                    snapshot[i - 1]->layout(this->getLayoutWidth(),
                                            this->scale(), this->getFlags());
                    scrollFactor = 1;
                    currentScrollLeft = snapshot[i - 1]->getHeight();
                }
            }
        }
        else
        {
            delta = -delta;
            qreal scrollFactor = 1 - fmod(desired, 1);
            qreal currentScrollLeft = std::max<qreal>(
                0.01, int(scrollFactor * snapshot[i]->getHeight()));

            for (; i < snapshotLength; i++)
            {
                if (delta < currentScrollLeft)
                {
                    desired +=
                        scrollFactor * (qreal(delta) / currentScrollLeft);
                    break;
                }
                else
                {
                    delta -= currentScrollLeft;
                    desired += scrollFactor;
                }

                if (i == snapshotLength - 1)
                {
                    desired = snapshot.size();
                }
                else
                {
                    snapshot[i + 1]->layout(this->getLayoutWidth(),
                                            this->scale(), this->getFlags());

                    scrollFactor = 1;
                    currentScrollLeft = snapshot[i + 1]->getHeight();
                }
            }
        }

        this->scrollBar_->setDesiredValue(desired, true);
    }
}

#if QT_VERSION >= QT_VERSION_CHECK(6, 0, 0)
void ChannelView::enterEvent(QEnterEvent * /*event*/)
#else
void ChannelView::enterEvent(QEvent * /*event*/)
#endif
{
}

void ChannelView::leaveEvent(QEvent * /*event*/)
{
    TooltipWidget::instance()->hide();

    this->unpause(PauseReason::Mouse);

    this->queueLayout();
}

void ChannelView::mouseMoveEvent(QMouseEvent *event)
{
    /// Pause on hover
    if (float pauseTime = getSettings()->pauseOnHoverDuration;
        pauseTime > 0.001F)
    {
        this->pause(PauseReason::Mouse,
                    static_cast<uint32_t>(pauseTime * 1000.F));
    }
    else if (pauseTime < -0.5F)
    {
        this->pause(PauseReason::Mouse);
    }

    auto *tooltipWidget = TooltipWidget::instance();
    std::shared_ptr<MessageLayout> layout;
    QPoint relativePos;
    int messageIndex;

    // no message under cursor
    if (!tryGetMessageAt(event->pos(), layout, relativePos, messageIndex))
    {
        this->setCursor(Qt::ArrowCursor);
        tooltipWidget->hide();
        return;
    }

    if (this->isScrolling_)
    {
        this->currentMousePosition_ = event->screenPos();
    }

    // check for word underneath cursor
    const MessageLayoutElement *hoverLayoutElement =
        layout->getElementAt(relativePos);

    // selecting single characters
    if (this->isLeftMouseDown_)
    {
        auto index = layout->getSelectionIndex(relativePos);
        this->setSelection(this->selection_.start,
                           SelectionItem(messageIndex, index));
    }

    // selecting whole words
    if (this->isDoubleClick_ && hoverLayoutElement)
    {
        auto [wordStart, wordEnd] =
            getWordBounds(layout.get(), hoverLayoutElement, relativePos);
        auto hoveredWord = Selection{SelectionItem(messageIndex, wordStart),
                                     SelectionItem(messageIndex, wordEnd)};
        // combined selection spanning from initially selected word to hoveredWord
        auto selectUnion = this->doubleClickSelection_ | hoveredWord;

        this->setSelection(selectUnion);
    }

    // message under cursor is collapsed
    if (layout->flags.has(MessageLayoutFlag::Collapsed))
    {
        this->setCursor(Qt::PointingHandCursor);
        tooltipWidget->hide();
        return;
    }

    if (hoverLayoutElement == nullptr)
    {
        this->setCursor(Qt::ArrowCursor);
        tooltipWidget->hide();
        return;
    }

    auto *element = &hoverLayoutElement->getCreator();
    bool isLinkValid = hoverLayoutElement->getLink().isValid();
    const auto *emoteElement = dynamic_cast<const EmoteElement *>(element);
    const auto *layeredEmoteElement =
        dynamic_cast<const LayeredEmoteElement *>(element);
    bool isNotEmote = emoteElement == nullptr && layeredEmoteElement == nullptr;

    if (element->getTooltip().isEmpty() ||
        (isLinkValid && isNotEmote && !getSettings()->linkInfoTooltip))
    {
        tooltipWidget->hide();
    }
    else
    {
        const auto *badgeElement = dynamic_cast<const BadgeElement *>(element);

        if (badgeElement || emoteElement || layeredEmoteElement)
        {
            auto showThumbnailSetting =
                getSettings()->emotesTooltipPreview.getValue();

            bool showThumbnail =
                showThumbnailSetting == ThumbnailPreviewMode::AlwaysShow ||
                (showThumbnailSetting == ThumbnailPreviewMode::ShowOnShift &&
                 event->modifiers() == Qt::ShiftModifier);

            if (emoteElement)
            {
                tooltipWidget->setOne({
                    showThumbnail
                        ? emoteElement->getEmote()->images.getImage(3.0)
                        : nullptr,
                    element->getTooltip(),
                });
            }
            else if (layeredEmoteElement)
            {
                const auto &layeredEmotes = layeredEmoteElement->getEmotes();
                // Should never be empty but ensure it
                if (!layeredEmotes.empty())
                {
                    std::vector<TooltipEntry> entries;
                    entries.reserve(layeredEmotes.size());

                    const auto &emoteTooltips =
                        layeredEmoteElement->getEmoteTooltips();

                    // Someone performing some tomfoolery could put an emote with tens,
                    // if not hundreds of zero-width emotes on a single emote. If the
                    // tooltip may take up more than three rows, truncate everything else.
                    bool truncating = false;
                    size_t upperLimit = layeredEmotes.size();
                    if (layeredEmotes.size() > TOOLTIP_EMOTE_ENTRIES_LIMIT)
                    {
                        upperLimit = TOOLTIP_EMOTE_ENTRIES_LIMIT - 1;
                        truncating = true;
                    }

                    for (size_t i = 0; i < upperLimit; ++i)
                    {
                        const auto &emote = layeredEmotes[i].ptr;
                        if (i == 0)
                        {
                            // First entry gets a large image and full description
                            entries.push_back({showThumbnail
                                                   ? emote->images.getImage(3.0)
                                                   : nullptr,
                                               emoteTooltips[i]});
                        }
                        else
                        {
                            // Every other entry gets a small image and just the emote name
                            entries.push_back({showThumbnail
                                                   ? emote->images.getImage(1.0)
                                                   : nullptr,
                                               emote->name.string});
                        }
                    }

                    if (truncating)
                    {
                        entries.push_back({nullptr, "..."});
                    }

                    auto style = layeredEmotes.size() > 2
                                     ? TooltipStyle::Grid
                                     : TooltipStyle::Vertical;
                    tooltipWidget->set(entries, style);
                }
            }
            else if (badgeElement)
            {
                tooltipWidget->setOne({
                    showThumbnail
                        ? badgeElement->getEmote()->images.getImage(3.0)
                        : nullptr,
                    element->getTooltip(),
                });
            }
        }
        else
        {
            if (element->getTooltip() == "No link info loaded")
            {
                std::weak_ptr<MessageLayout> weakLayout = layout;
                LinkResolver::getLinkInfo(
                    element->getLink().value, nullptr,
                    [weakLayout, element](QString tooltipText,
                                          Link originalLink,
                                          ImagePtr thumbnail) {
                        auto shared = weakLayout.lock();
                        if (!shared)
                        {
                            return;
                        }
                        element->setTooltip(tooltipText);
                        element->setThumbnail(thumbnail);
                    });
            }
            auto thumbnailSize = getSettings()->thumbnailSize;
            if (thumbnailSize == 0)
            {
                // "Show thumbnails" is set to "Off", show text only
                tooltipWidget->setOne({nullptr, element->getTooltip()});
            }
            else
            {
                const auto shouldHideThumbnail =
                    isInStreamerMode() &&
                    getSettings()->streamerModeHideLinkThumbnails &&
                    element->getThumbnail() != nullptr &&
                    !element->getThumbnail()->url().string.isEmpty();
                auto thumb =
                    shouldHideThumbnail
                        ? Image::fromResourcePixmap(getResources().streamerMode)
                        : element->getThumbnail();

                if (element->getThumbnailType() ==
                    MessageElement::ThumbnailType::Link_Thumbnail)
                {
                    tooltipWidget->setOne({std::move(thumb),
                                           element->getTooltip(), thumbnailSize,
                                           thumbnailSize});
                }
                else
                {
                    tooltipWidget->setOne({std::move(thumb), ""});
                }
            }
        }

        tooltipWidget->moveTo(event->globalPos() + QPoint(16, 16),
<<<<<<< HEAD
                              BoundsChecking::CursorPosition);
=======
                              widgets::BoundsChecking::CursorPosition);
>>>>>>> a240797b
        tooltipWidget->setWordWrap(isLinkValid);
        tooltipWidget->show();
    }

    // check if word has a link
    if (isLinkValid)
    {
        this->setCursor(Qt::PointingHandCursor);
    }
    else
    {
        this->setCursor(Qt::ArrowCursor);
    }
}

void ChannelView::mousePressEvent(QMouseEvent *event)
{
    this->mouseDown.invoke(event);

    std::shared_ptr<MessageLayout> layout;
    QPoint relativePos;
    int messageIndex;

    if (!tryGetMessageAt(event->pos(), layout, relativePos, messageIndex))
    {
        setCursor(Qt::ArrowCursor);
        auto &messagesSnapshot = this->getMessagesSnapshot();
        if (messagesSnapshot.size() == 0)
        {
            return;
        }

        // Start selection at the last message at its last index
        if (event->button() == Qt::LeftButton)
        {
            auto lastMessageIndex = messagesSnapshot.size() - 1;
            auto lastMessage = messagesSnapshot[lastMessageIndex];
            auto lastCharacterIndex = lastMessage->getLastCharacterIndex();

            SelectionItem selectionItem(lastMessageIndex, lastCharacterIndex);
            this->setSelection(selectionItem, selectionItem);
        }
        return;
    }

    // check if message is collapsed
    switch (event->button())
    {
        case Qt::LeftButton: {
            if (this->isScrolling_)
            {
                this->disableScrolling();
            }

            this->lastLeftPressPosition_ = event->screenPos();
            this->isLeftMouseDown_ = true;

            if (layout->flags.has(MessageLayoutFlag::Collapsed))
            {
                return;
            }

            if (getSettings()->linksDoubleClickOnly.getValue())
            {
                this->pause(PauseReason::DoubleClick, 200);
            }

            int index = layout->getSelectionIndex(relativePos);
            auto selectionItem = SelectionItem(messageIndex, index);
            this->setSelection(selectionItem, selectionItem);
        }
        break;

        case Qt::RightButton: {
            if (this->isScrolling_)
            {
                this->disableScrolling();
            }

            this->lastRightPressPosition_ = event->screenPos();
            this->isRightMouseDown_ = true;
        }
        break;

        case Qt::MiddleButton: {
            const MessageLayoutElement *hoverLayoutElement =
                layout->getElementAt(relativePos);

            if (hoverLayoutElement != nullptr &&
                hoverLayoutElement->getLink().isUrl() &&
                this->isScrolling_ == false)
            {
                break;
            }
            else
            {
                if (this->isScrolling_)
                {
                    this->disableScrolling();
                }
                else if (hoverLayoutElement != nullptr &&
                         hoverLayoutElement->getFlags().has(
                             MessageElementFlag::Username))
                {
                    break;
                }
                else if (this->scrollBar_->isVisible())
                {
                    this->enableScrolling(event->screenPos());
                }
            }
        }
        break;

        default:;
    }

    this->update();
}

void ChannelView::mouseReleaseEvent(QMouseEvent *event)
{
    // find message
    this->queueLayout();

    std::shared_ptr<MessageLayout> layout;
    QPoint relativePos;
    int messageIndex;

    bool foundElement =
        tryGetMessageAt(event->pos(), layout, relativePos, messageIndex);

    // check if mouse was pressed
    if (event->button() == Qt::LeftButton)
    {
        if (this->isDoubleClick_)
        {
            this->isDoubleClick_ = false;
            // Was actually not a wanted triple-click
            if (fabsf(distanceBetweenPoints(this->lastDoubleClickPosition_,
                                            event->screenPos())) > 10.F)
            {
                this->clickTimer_.stop();
                return;
            }
        }
        else if (this->isLeftMouseDown_)
        {
            this->isLeftMouseDown_ = false;

            if (fabsf(distanceBetweenPoints(this->lastLeftPressPosition_,
                                            event->screenPos())) > 15.F)
            {
                return;
            }

            // Triple-clicking a message selects the whole message
            if (foundElement && this->clickTimer_.isActive() &&
                (fabsf(distanceBetweenPoints(this->lastDoubleClickPosition_,
                                             event->screenPos())) < 10.F))
            {
                this->selectWholeMessage(layout.get(), messageIndex);
                return;
            }
        }
        else
        {
            return;
        }
    }
    else if (event->button() == Qt::RightButton)
    {
        if (this->isRightMouseDown_)
        {
            this->isRightMouseDown_ = false;

            if (fabsf(distanceBetweenPoints(this->lastRightPressPosition_,
                                            event->screenPos())) > 15.F)
            {
                return;
            }
        }
        else
        {
            return;
        }
    }
    else if (event->button() == Qt::MiddleButton)
    {
        if (this->isScrolling_ && this->scrollBar_->isVisible())
        {
            if (event->screenPos() == this->lastMiddlePressPosition_)
            {
                this->enableScrolling(event->screenPos());
            }
            else
            {
                this->disableScrolling();
            }

            return;
        }

        if (foundElement)
        {
            const MessageLayoutElement *hoverLayoutElement =
                layout->getElementAt(relativePos);

            if (hoverLayoutElement == nullptr)
            {
                return;
            }
            if (hoverLayoutElement->getFlags().has(
                    MessageElementFlag::Username))
            {
                openTwitchUsercard(this->channel_->getName(),
                                   hoverLayoutElement->getLink().value);
                return;
            }
            if (hoverLayoutElement->getLink().isUrl() == false)
            {
                return;
            }
        }
    }
    else
    {
        // not left or right button
        return;
    }

    // no message found
    if (!foundElement)
    {
        // No message at clicked position
        return;
    }

    // message under cursor is collapsed
    if (layout->flags.has(MessageLayoutFlag::Collapsed))
    {
        layout->flags.set(MessageLayoutFlag::Expanded);
        layout->flags.set(MessageLayoutFlag::RequiresLayout);

        this->queueLayout();
        return;
    }

    const MessageLayoutElement *hoverLayoutElement =
        layout->getElementAt(relativePos);

    // handle the click
    this->handleMouseClick(event, hoverLayoutElement, layout);

    this->update();
}

void ChannelView::handleMouseClick(QMouseEvent *event,
                                   const MessageLayoutElement *hoveredElement,
                                   MessageLayoutPtr layout)
{
    switch (event->button())
    {
        case Qt::LeftButton: {
            if (hoveredElement == nullptr)
            {
                return;
            }

            const auto &link = hoveredElement->getLink();
            if (!getSettings()->linksDoubleClickOnly)
            {
                this->handleLinkClick(event, link, layout.get());
            }

            // Invoke to signal from EmotePopup.
            if (link.type == Link::InsertText)
            {
                this->linkClicked.invoke(link);
            }
        }
        break;
        case Qt::RightButton: {
            // insert user mention to input, only in default context
            if ((this->context_ == Context::None) &&
                (hoveredElement != nullptr))
            {
                auto *split = dynamic_cast<Split *>(this->parentWidget());
                auto insertText = [=](QString text) {
                    if (split)
                    {
                        split->insertTextToInput(text);
                    }
                };
                const auto &link = hoveredElement->getLink();

                if (link.type == Link::UserInfo)
                {
                    // This is terrible because it FPs on messages where the
                    // user mentions themselves
                    bool canReply =
                        QString::compare(link.value,
                                         layout->getMessage()->loginName,
                                         Qt::CaseInsensitive) == 0;
                    UsernameRightClickBehavior action =
                        UsernameRightClickBehavior::Mention;
                    if (canReply)
                    {
                        Qt::KeyboardModifier userSpecifiedModifier =
                            getSettings()->usernameRightClickModifier;

                        if (userSpecifiedModifier ==
                            Qt::KeyboardModifier::NoModifier)
                        {
                            qCWarning(chatterinoCommon)
                                << "sanity check failed: "
                                   "invalid settings detected "
                                   "Settings::usernameRightClickModifier is "
                                   "NoModifier, which should never happen";
                            return;
                        }

                        Qt::KeyboardModifiers modifiers{userSpecifiedModifier};
                        auto isModifierHeld = event->modifiers() == modifiers;

                        if (isModifierHeld)
                        {
                            action = getSettings()
                                         ->usernameRightClickModifierBehavior;
                        }
                        else
                        {
                            action = getSettings()->usernameRightClickBehavior;
                        }
                    }
                    switch (action)
                    {
                        case UsernameRightClickBehavior::Mention: {
                            if (split == nullptr)
                            {
                                return;
                            }

                            // Insert @username into split input
                            const bool commaMention =
                                getSettings()->mentionUsersWithComma;
                            const bool isFirstWord =
                                split->getInput().isEditFirstWord();
                            auto userMention = formatUserMention(
                                link.value, isFirstWord, commaMention);
                            insertText("@" + userMention + " ");
                        }
                        break;

                        case UsernameRightClickBehavior::Reply: {
                            // Start a new reply if matching user's settings
                            this->setInputReply(layout->getMessagePtr());
                        }
                        break;

                        case UsernameRightClickBehavior::Ignore:
                            break;

                        default: {
                            qCWarning(chatterinoCommon)
                                << "unhandled or corrupted "
                                   "UsernameRightClickBehavior value in "
                                   "ChannelView::handleMouseClick:"
                                << action;
                        }
                        break;  // unreachable
                    }

                    return;
                }

                if (link.type == Link::UserWhisper)
                {
                    insertText("/w " + link.value + " ");
                    return;
                }
            }

            this->addContextMenuItems(hoveredElement, layout, event);
        }
        break;
        case Qt::MiddleButton: {
            if (hoveredElement == nullptr)
            {
                return;
            }

            const auto &link = hoveredElement->getLink();
            if (!getSettings()->linksDoubleClickOnly)
            {
                this->handleLinkClick(event, link, layout.get());
            }
        }
        break;
        default:;
    }
}

void ChannelView::addContextMenuItems(
    const MessageLayoutElement *hoveredElement, MessageLayoutPtr layout,
    QMouseEvent *event)
{
    auto *menu = new QMenu(this);
    menu->setAttribute(Qt::WA_DeleteOnClose);

    // Add image options if the element clicked contains an image (e.g. a badge or an emote)
    addImageContextMenuItems(menu, hoveredElement);

    // Add link options if the element clicked contains a link
    addLinkContextMenuItems(menu, hoveredElement);

    // Add message options
    this->addMessageContextMenuItems(menu, layout);

    // Add Twitch-specific link options if the element clicked contains a link detected as a Twitch username
    this->addTwitchLinkContextMenuItems(menu, hoveredElement);

    // Add hidden options (e.g. copy message ID) if the user held down Shift
    addHiddenContextMenuItems(menu, hoveredElement, layout, event);

    // Add executable command options
    this->addCommandExecutionContextMenuItems(menu, layout);

    menu->popup(QCursor::pos());
    menu->raise();
}

void ChannelView::addMessageContextMenuItems(QMenu *menu,
                                             const MessageLayoutPtr &layout)
{
    // Copy actions
    if (!this->selection_.isEmpty())
    {
        menu->addAction("&Copy selection", [this] {
            crossPlatformCopy(this->getSelectedText());
        });
    }

    menu->addAction("Copy &message", [layout] {
        QString copyString;
        layout->addSelectionText(copyString, 0, INT_MAX,
                                 CopyMode::OnlyTextAndEmotes);

        crossPlatformCopy(copyString);
    });

    menu->addAction("Copy &full message", [layout] {
        QString copyString;
        layout->addSelectionText(copyString, 0, INT_MAX,
                                 CopyMode::EverythingButReplies);

        crossPlatformCopy(copyString);
    });

    // Only display reply option where it makes sense
    if (this->canReplyToMessages() && layout->isReplyable())
    {
        const auto &messagePtr = layout->getMessagePtr();
        menu->addAction("&Reply to message", [this, &messagePtr] {
            this->setInputReply(messagePtr);
        });

        if (messagePtr->replyThread != nullptr)
        {
            menu->addAction("Reply to &original thread", [this, &messagePtr] {
                this->setInputReply(messagePtr->replyThread->root());
            });

            menu->addAction("View &thread", [this, &messagePtr] {
                this->showReplyThreadPopup(messagePtr);
            });
        }
    }

    bool isSearch = this->context_ == Context::Search;
    bool isReplyOrUserCard = (this->context_ == Context::ReplyThread ||
                              this->context_ == Context::UserCard) &&
                             this->split_;
    bool isMentions =
        this->channel()->getType() == Channel::Type::TwitchMentions;
    if (isSearch || isMentions || isReplyOrUserCard)
    {
        const auto &messagePtr = layout->getMessagePtr();
        menu->addAction("&Go to message", [this, &messagePtr, isSearch,
                                           isMentions, isReplyOrUserCard] {
            if (isSearch)
            {
                if (const auto &search =
                        dynamic_cast<SearchPopup *>(this->parentWidget()))
                {
                    search->goToMessage(messagePtr);
                }
            }
            else if (isMentions)
            {
                getApp()->windows->scrollToMessage(messagePtr);
            }
            else if (isReplyOrUserCard)
            {
                // If the thread is in the mentions channel,
                // we need to find the original split.
                if (this->split_->getChannel()->getType() ==
                    Channel::Type::TwitchMentions)
                {
                    getApp()->windows->scrollToMessage(messagePtr);
                }
                else
                {
                    this->split_->getChannelView().scrollToMessage(messagePtr);
                }
            }
        });
    }
}

void ChannelView::addTwitchLinkContextMenuItems(
    QMenu *menu, const MessageLayoutElement *hoveredElement)
{
    if (hoveredElement == nullptr)
    {
        return;
    }

    const auto &link = hoveredElement->getLink();

    if (link.type != Link::Url)
    {
        return;
    }

    static QRegularExpression twitchChannelRegex(
        R"(^(?:https?:\/\/)?(?:www\.|go\.)?twitch\.tv\/(?:popout\/)?(?<username>[a-z0-9_]{3,}))",
        QRegularExpression::CaseInsensitiveOption);
    static QSet<QString> ignoredUsernames{
        "directory",      //
        "downloads",      //
        "drops",          //
        "friends",        //
        "inventory",      //
        "jobs",           //
        "login",          //
        "messages",       //
        "payments",       //
        "profile",        //
        "security",       //
        "settings",       //
        "signup",         //
        "subscriptions",  //
        "turbo",          //
        "videos",         //
        "wallet",         //
    };

    auto twitchMatch = twitchChannelRegex.match(link.value);
    auto twitchUsername = twitchMatch.captured("username");
    if (!twitchUsername.isEmpty() && !ignoredUsernames.contains(twitchUsername))
    {
        menu->addSeparator();
        menu->addAction("&Open in new split", [twitchUsername, this] {
            this->openChannelIn.invoke(twitchUsername,
                                       FromTwitchLinkOpenChannelIn::Split);
        });
        menu->addAction("Open in new &tab", [twitchUsername, this] {
            this->openChannelIn.invoke(twitchUsername,
                                       FromTwitchLinkOpenChannelIn::Tab);
        });

        menu->addSeparator();
        menu->addAction("Open player in &browser", [twitchUsername, this] {
            this->openChannelIn.invoke(
                twitchUsername, FromTwitchLinkOpenChannelIn::BrowserPlayer);
        });
        menu->addAction("Open in &streamlink", [twitchUsername, this] {
            this->openChannelIn.invoke(twitchUsername,
                                       FromTwitchLinkOpenChannelIn::Streamlink);
        });
    }
}

void ChannelView::addCommandExecutionContextMenuItems(
    QMenu *menu, const MessageLayoutPtr &layout)
{
    /* Get commands to be displayed in context menu; 
     * only those that had the showInMsgContextMenu check box marked in the Commands page */
    std::vector<Command> cmds;
    for (const auto &cmd : getApp()->commands->items)
    {
        if (cmd.showInMsgContextMenu)
        {
            cmds.push_back(cmd);
        }
    }

    if (cmds.empty())
    {
        return;
    }

    menu->addSeparator();
    auto *executeAction = menu->addAction("&Execute command");
    auto *cmdMenu = new QMenu(menu);
    executeAction->setMenu(cmdMenu);

    for (auto &cmd : cmds)
    {
        QString inputText = this->selection_.isEmpty()
                                ? layout->getMessage()->messageText
                                : this->getSelectedText();

        inputText.push_front(cmd.name + " ");

        cmdMenu->addAction(cmd.name, [this, layout, cmd, inputText] {
            ChannelPtr channel;

            /* Search popups and user message history's underlyingChannels aren't of type TwitchChannel, but
             * we would still like to execute commands from them. Use their source channel instead if applicable. */
            if (this->hasSourceChannel())
            {
                channel = this->sourceChannel();
            }
            else
            {
                channel = this->underlyingChannel_;
            }
            auto *split = dynamic_cast<Split *>(this->parentWidget());
            QString userText;
            if (split)
            {
                userText = split->getInput().getInputText();
            }

            // Execute command through right-clicking a message -> Execute command
            QString value = getApp()->commands->execCustomCommand(
                inputText.split(' '), cmd, true, channel, layout->getMessage(),
                {
                    {"input.text", userText},
                });

            value = getApp()->commands->execCommand(value, channel, false);

            channel->sendMessage(value);
        });
    }
}

void ChannelView::mouseDoubleClickEvent(QMouseEvent *event)
{
    if (event->button() != Qt::LeftButton)
    {
        return;
    }

    std::shared_ptr<MessageLayout> layout;
    QPoint relativePos;
    int messageIndex;

    if (!tryGetMessageAt(event->pos(), layout, relativePos, messageIndex))
    {
        return;
    }

    this->isDoubleClick_ = true;
    this->lastDoubleClickPosition_ = event->screenPos();
    this->clickTimer_.start();

    // message under cursor is collapsed
    if (layout->flags.has(MessageLayoutFlag::Collapsed))
    {
        return;
    }

    const MessageLayoutElement *hoverLayoutElement =
        layout->getElementAt(relativePos);

    if (hoverLayoutElement == nullptr)
    {
        return;
    }

    auto [wordStart, wordEnd] =
        getWordBounds(layout.get(), hoverLayoutElement, relativePos);
    this->doubleClickSelection_ = {SelectionItem(messageIndex, wordStart),
                                   SelectionItem(messageIndex, wordEnd)};
    this->setSelection(this->doubleClickSelection_);

    if (getSettings()->linksDoubleClickOnly)
    {
        const auto &link = hoverLayoutElement->getLink();
        this->handleLinkClick(event, link, layout.get());
    }
}

void ChannelView::hideEvent(QHideEvent * /*event*/)
{
    for (const auto &layout : this->messagesOnScreen_)
    {
        layout->deleteBuffer();
    }

    this->messagesOnScreen_.clear();
}

void ChannelView::showUserInfoPopup(const QString &userName,
                                    QString alternativePopoutChannel)
{
    auto *userCardParent =
        static_cast<QWidget *>(&(getApp()->windows->getMainWindow()));
    auto *userPopup = new UserInfoPopup(getSettings()->autoCloseUserPopup,
                                        userCardParent, this->split_);

    auto contextChannel =
        getApp()->twitch->getChannelOrEmpty(alternativePopoutChannel);
    auto openingChannel = this->hasSourceChannel() ? this->sourceChannel_
                                                   : this->underlyingChannel_;
    userPopup->setData(userName, contextChannel, openingChannel);

    QPoint offset(userPopup->width() / 3, userPopup->height() / 5);
<<<<<<< HEAD
    userPopup->moveTo(QCursor::pos() - offset, BoundsChecking::CursorPosition);
=======
    userPopup->moveTo(QCursor::pos() - offset,
                      widgets::BoundsChecking::CursorPosition);
>>>>>>> a240797b
    userPopup->show();
}

bool ChannelView::mayContainMessage(const MessagePtr &message)
{
    switch (this->channel()->getType())
    {
        case Channel::Type::Direct:
        case Channel::Type::Twitch:
        case Channel::Type::TwitchWatching:
        case Channel::Type::Irc:
            // XXX: system messages may not have the channel set
            return message->flags.has(MessageFlag::System) ||
                   this->channel()->getName() == message->channelName;
        case Channel::Type::TwitchWhispers:
            return message->flags.has(MessageFlag::Whisper);
        case Channel::Type::TwitchMentions:
            return message->flags.has(MessageFlag::Highlighted);
        case Channel::Type::TwitchLive:
            return message->flags.has(MessageFlag::System);
        case Channel::Type::TwitchEnd:  // TODO: not used?
        case Channel::Type::None:       // Unspecific
        case Channel::Type::Misc:       // Unspecific
            return true;
        default:
            return true;  // unreachable
    }
}

void ChannelView::handleLinkClick(QMouseEvent *event, const Link &link,
                                  MessageLayout *layout)
{
    if (event->button() != Qt::LeftButton &&
        event->button() != Qt::MiddleButton)
    {
        return;
    }

    switch (link.type)
    {
        case Link::UserWhisper:
        case Link::UserInfo: {
            auto user = link.value;
            this->showUserInfoPopup(user, layout->getMessage()->channelName);
        }
        break;

        case Link::Url: {
            if (getSettings()->openLinksIncognito && supportsIncognitoLinks())
            {
                openLinkIncognito(link.value);
            }
            else
            {
                QDesktopServices::openUrl(QUrl(link.value));
            }
        }
        break;

        case Link::UserAction: {
            QString value = link.value;

            ChannelPtr channel = this->underlyingChannel_;
            auto *searchPopup =
                dynamic_cast<SearchPopup *>(this->parentWidget());
            if (searchPopup != nullptr)
            {
                auto *split =
                    dynamic_cast<Split *>(searchPopup->parentWidget());
                if (split != nullptr)
                {
                    channel = split->getChannel();
                }
            }

            // Execute command clicking a moderator button
            value = getApp()->commands->execCustomCommand(
                QStringList(), Command{"(modaction)", value}, true, channel,
                layout->getMessage());

            value = getApp()->commands->execCommand(value, channel, false);

            channel->sendMessage(value);
        }
        break;

        case Link::AutoModAllow: {
            getApp()->accounts->twitch.getCurrent()->autoModAllow(
                link.value, this->channel());
        }
        break;

        case Link::AutoModDeny: {
            getApp()->accounts->twitch.getCurrent()->autoModDeny(
                link.value, this->channel());
        }
        break;

        case Link::OpenAccountsPage: {
            SettingsDialog::showDialog(this,
                                       SettingsDialogPreference::Accounts);
        }
        break;
        case Link::JumpToChannel: {
            // Get all currently open pages
            QList<SplitContainer *> openPages;

            auto &nb = getApp()->windows->getMainWindow().getNotebook();
            for (int i = 0; i < nb.getPageCount(); ++i)
            {
                openPages.push_back(
                    static_cast<SplitContainer *>(nb.getPageAt(i)));
            }

            for (auto *page : openPages)
            {
                auto splits = page->getSplits();

                // Search for channel matching link in page/split container
                // TODO(zneix): Consider opening a channel if it's closed (?)
                auto it = std::find_if(
                    splits.begin(), splits.end(), [link](Split *split) {
                        return split->getChannel()->getName() == link.value;
                    });

                if (it != splits.end())
                {
                    // Select SplitContainer and Split itself where mention message was sent
                    // TODO(zneix): Try exploring ways of scrolling to a certain message as well
                    nb.select(page);

                    Split *split = *it;
                    page->setSelected(split);
                    break;
                }
            }
        }
        break;
        case Link::CopyToClipboard: {
            crossPlatformCopy(link.value);
        }
        break;
        case Link::Reconnect: {
            this->underlyingChannel_.get()->reconnect();
        }
        break;
        case Link::ReplyToMessage: {
            this->setInputReply(layout->getMessagePtr());
        }
        break;
        case Link::ViewThread: {
            this->showReplyThreadPopup(layout->getMessagePtr());
        }
        break;
        case Link::JumpToMessage: {
            if (this->context_ == Context::Search)
            {
                auto *search =
                    dynamic_cast<SearchPopup *>(this->parentWidget());
                if (search != nullptr)
                {
                    search->goToMessageId(link.value);
                }
                return;
            }

            this->scrollToMessageId(link.value);
        }
        break;

        default:;
    }
}

bool ChannelView::tryGetMessageAt(QPoint p,
                                  std::shared_ptr<MessageLayout> &_message,
                                  QPoint &relativePos, int &index)
{
    auto &messagesSnapshot = this->getMessagesSnapshot();

    const auto start = size_t(this->scrollBar_->getRelativeCurrentValue());

    if (start >= messagesSnapshot.size())
    {
        return false;
    }

    int y = -(messagesSnapshot[start]->getHeight() *
              (fmod(this->scrollBar_->getRelativeCurrentValue(), 1)));

    for (size_t i = start; i < messagesSnapshot.size(); ++i)
    {
        auto message = messagesSnapshot[i];

        if (p.y() < y + message->getHeight())
        {
            relativePos = QPoint(p.x(), p.y() - y);
            _message = message;
            index = i;
            return true;
        }

        y += message->getHeight();
    }

    return false;
}

int ChannelView::getLayoutWidth() const
{
    if (this->scrollBar_->isVisible())
    {
        return int(this->width() - SCROLLBAR_PADDING * this->scale());
    }

    return this->width();
}

void ChannelView::selectWholeMessage(MessageLayout *layout, int &messageIndex)
{
    SelectionItem msgStart(messageIndex,
                           layout->getFirstMessageCharacterIndex());
    SelectionItem msgEnd(messageIndex, layout->getLastCharacterIndex());
    this->setSelection(msgStart, msgEnd);
}

void ChannelView::enableScrolling(const QPointF &scrollStart)
{
    this->isScrolling_ = true;
    this->lastMiddlePressPosition_ = scrollStart;
    // The line below prevents a sudden jerk at the beginning
    this->currentMousePosition_ = scrollStart;

    this->scrollTimer_.start();

    if (!QGuiApplication::overrideCursor())
    {
        QGuiApplication::setOverrideCursor(this->cursors_.neutral);
    }
}

void ChannelView::disableScrolling()
{
    this->isScrolling_ = false;
    this->scrollTimer_.stop();
    QGuiApplication::restoreOverrideCursor();
}

void ChannelView::scrollUpdateRequested()
{
    const qreal dpi = this->devicePixelRatioF();
    const qreal delta = dpi * (this->currentMousePosition_.y() -
                               this->lastMiddlePressPosition_.y());
    const int cursorHeight = this->cursors_.neutral.pixmap().height();

    if (fabs(delta) <= cursorHeight * dpi)
    {
        /*
         * If within an area close to the initial position, don't do any
         * scrolling at all.
         */
        QGuiApplication::changeOverrideCursor(this->cursors_.neutral);
        return;
    }

    qreal offset;
    if (delta > 0)
    {
        QGuiApplication::changeOverrideCursor(this->cursors_.down);
        offset = delta - cursorHeight;
    }
    else
    {
        QGuiApplication::changeOverrideCursor(this->cursors_.up);
        offset = delta + cursorHeight;
    }

    // "Good" feeling multiplier found by trial-and-error
    const qreal multiplier(0.02);
    this->scrollBar_->offset(multiplier * offset);
}

void ChannelView::setInputReply(const MessagePtr &message)
{
    if (message == nullptr)
    {
        return;
    }

    if (!message->replyThread)
    {
        // Message did not already have a thread attached, try to find or create one
        if (auto *tc =
                dynamic_cast<TwitchChannel *>(this->underlyingChannel_.get()))
        {
            tc->getOrCreateThread(message);
        }
        else if (auto *tc = dynamic_cast<TwitchChannel *>(this->channel_.get()))
        {
            tc->getOrCreateThread(message);
        }
        else
        {
            qCWarning(chatterinoCommon) << "Failed to create new reply thread";
            // Unable to create new reply thread.
            // TODO(dnsge): Should probably notify user?
            return;
        }
    }

    this->split_->setInputReply(message);
}

void ChannelView::showReplyThreadPopup(const MessagePtr &message)
{
    if (message == nullptr || message->replyThread == nullptr)
    {
        return;
    }

    auto *popupParent =
        static_cast<QWidget *>(&(getApp()->windows->getMainWindow()));
    auto *popup = new ReplyThreadPopup(getSettings()->autoCloseThreadPopup,
                                       popupParent, this->split_);

    popup->setThread(message->replyThread);

    QPoint offset(int(150 * this->scale()), int(70 * this->scale()));
    popup->show();
    popup->moveTo(QCursor::pos() - offset, BoundsChecking::CursorPosition);
    popup->giveFocus(Qt::MouseFocusReason);
}

ChannelView::Context ChannelView::getContext() const
{
    return this->context_;
}

bool ChannelView::canReplyToMessages() const
{
    if (this->context_ == ChannelView::Context::ReplyThread ||
        this->context_ == ChannelView::Context::Search)
    {
        return false;
    }

    if (this->channel_ == nullptr)
    {
        return false;
    }

    if (!this->channel_->isTwitchChannel())
    {
        return false;
    }

    if (this->channel_->getType() == Channel::Type::TwitchWhispers ||
        this->channel_->getType() == Channel::Type::TwitchLive)
    {
        return false;
    }

    return true;
}

}  // namespace chatterino<|MERGE_RESOLUTION|>--- conflicted
+++ resolved
@@ -1861,11 +1861,7 @@
         }
 
         tooltipWidget->moveTo(event->globalPos() + QPoint(16, 16),
-<<<<<<< HEAD
-                              BoundsChecking::CursorPosition);
-=======
                               widgets::BoundsChecking::CursorPosition);
->>>>>>> a240797b
         tooltipWidget->setWordWrap(isLinkValid);
         tooltipWidget->show();
     }
@@ -2588,12 +2584,8 @@
     userPopup->setData(userName, contextChannel, openingChannel);
 
     QPoint offset(userPopup->width() / 3, userPopup->height() / 5);
-<<<<<<< HEAD
-    userPopup->moveTo(QCursor::pos() - offset, BoundsChecking::CursorPosition);
-=======
     userPopup->moveTo(QCursor::pos() - offset,
                       widgets::BoundsChecking::CursorPosition);
->>>>>>> a240797b
     userPopup->show();
 }
 
