#include "widgets/helper/ChannelView.hpp"

#include "Application.hpp"
#include "common/Common.hpp"
#include "common/QLogging.hpp"
#include "controllers/accounts/AccountController.hpp"
#include "controllers/commands/Command.hpp"
#include "controllers/commands/CommandController.hpp"
#include "controllers/filters/FilterSet.hpp"
#include "debug/Benchmark.hpp"
#include "messages/Emote.hpp"
#include "messages/Image.hpp"
#include "messages/layouts/MessageLayout.hpp"
#include "messages/layouts/MessageLayoutContext.hpp"
#include "messages/layouts/MessageLayoutElement.hpp"
#include "messages/LimitedQueueSnapshot.hpp"
#include "messages/Message.hpp"
#include "messages/MessageBuilder.hpp"
#include "messages/MessageElement.hpp"
#include "messages/MessageThread.hpp"
#include "providers/colors/ColorProvider.hpp"
#include "providers/links/LinkInfo.hpp"
#include "providers/links/LinkResolver.hpp"
#include "providers/twitch/TwitchAccount.hpp"
#include "providers/twitch/TwitchChannel.hpp"
#include "providers/twitch/TwitchIrcServer.hpp"
#include "singletons/Resources.hpp"
#include "singletons/Settings.hpp"
#include "singletons/StreamerMode.hpp"
#include "singletons/Theme.hpp"
#include "singletons/WindowManager.hpp"
#include "util/Clipboard.hpp"
#include "util/DistanceBetweenPoints.hpp"
#include "util/Helpers.hpp"
#include "util/IncognitoBrowser.hpp"
#include "util/QMagicEnum.hpp"
#include "util/Twitch.hpp"
#include "widgets/buttons/LabelButton.hpp"
#include "widgets/dialogs/ReplyThreadPopup.hpp"
#include "widgets/dialogs/SettingsDialog.hpp"
#include "widgets/dialogs/UserInfoPopup.hpp"
#include "widgets/helper/ScrollbarHighlight.hpp"
#include "widgets/helper/SearchPopup.hpp"
#include "widgets/Notebook.hpp"
#include "widgets/Scrollbar.hpp"
#include "widgets/splits/Split.hpp"
#include "widgets/splits/SplitInput.hpp"
#include "widgets/TooltipWidget.hpp"
#include "widgets/Window.hpp"

#include <magic_enum/magic_enum_flags.hpp>
#include <QApplication>
#include <QClipboard>
#include <QColor>
#include <QDate>
#include <QDebug>
#include <QDesktopServices>
#include <QEasingCurve>
#include <QGestureEvent>
#include <QGraphicsBlurEffect>
#include <QJsonDocument>
#include <QMessageBox>
#include <QPainter>
#include <QScreen>
#include <QStringBuilder>
#include <QVariantAnimation>

#include <algorithm>
#include <chrono>
#include <cmath>
#include <functional>
#include <memory>

namespace {

constexpr size_t TOOLTIP_EMOTE_ENTRIES_LIMIT = 7;

using namespace chatterino;

constexpr int SCROLLBAR_PADDING = 8;

<<<<<<< HEAD
void addEmoteContextMenuItems(QMenu *menu, const Emote &emote)
=======
void addEmoteContextMenuItems(QMenu *menu, const Emote &emote, QStringView kind)
>>>>>>> 3f05edc0
{
    auto *openAction = menu->addAction("&Open");
    auto *openMenu = new QMenu(menu);
    openAction->setMenu(openMenu);

    auto *copyAction = menu->addAction("&Copy");
    auto *copyMenu = new QMenu(menu);
    copyAction->setMenu(copyMenu);

    // Scale of the smallest image
    std::optional<qreal> baseScale;
    // Add copy and open links for images
    auto addImageLink = [&](const ImagePtr &image) {
        if (!image->isEmpty())
        {
            if (!baseScale)
            {
                baseScale = image->scale();
            }

            auto factor =
                QString::number(static_cast<int>(*baseScale / image->scale()));
            copyMenu->addAction("&" + factor + "x link", [url = image->url()] {
                crossPlatformCopy(url.string);
            });
            openMenu->addAction("&" + factor + "x link", [url = image->url()] {
                QDesktopServices::openUrl(QUrl(url.string));
            });
        }
    };

    addImageLink(emote.images.getImage1());
    addImageLink(emote.images.getImage2());
    addImageLink(emote.images.getImage3());

    // Copy and open emote page link
<<<<<<< HEAD
    auto addPageLink = [&](const QString &name, const QString &url) {
        copyMenu->addSeparator();
        openMenu->addSeparator();

        copyMenu->addAction("Copy " + name + " &emote link", [url] {
            crossPlatformCopy(url);
        });
        openMenu->addAction("Open " + name + " &emote link", [url] {
            QDesktopServices::openUrl(QUrl(url));
        });
    };

    auto provider = emote.resolveProvider();
    if (provider)
    {
        auto url = provider->emoteUrl(emote);
        if (!url.isEmpty())
        {
            addPageLink(provider->name(), url);
        }
=======
    if (!emote.homePage.string.isEmpty())
    {
        copyMenu->addSeparator();
        openMenu->addSeparator();

        copyMenu->addAction(u"Copy &" % kind % u" link",
                            [url = emote.homePage] {
                                crossPlatformCopy(url.string);
                            });
        openMenu->addAction(u"Open &" % kind % u" link",
                            [url = emote.homePage] {
                                QDesktopServices::openUrl(QUrl(url.string));
                            });
>>>>>>> 3f05edc0
    }
}

void addImageContextMenuItems(QMenu *menu,
                              const MessageLayoutElement *hoveredElement)
{
    if (hoveredElement == nullptr)
    {
        return;
    }

    const auto &creator = hoveredElement->getCreator();
    auto creatorFlags = creator.getFlags();

    // Badge actions
    if (creatorFlags.hasAny({MessageElementFlag::Badges}))
    {
        if (const auto *badgeElement =
                dynamic_cast<const BadgeElement *>(&creator))
        {
<<<<<<< HEAD
            addEmoteContextMenuItems(menu, *badgeElement->getEmote());
=======
            addEmoteContextMenuItems(menu, *badgeElement->getEmote(), u"badge");
>>>>>>> 3f05edc0
        }
    }

    // Emote actions
    if (creatorFlags.hasAny(
            {MessageElementFlag::EmoteImage, MessageElementFlag::EmojiImage}))
    {
        if (const auto *emoteElement =
                dynamic_cast<const EmoteElement *>(&creator))
        {
<<<<<<< HEAD
            addEmoteContextMenuItems(menu, *emoteElement->getEmote());
=======
            addEmoteContextMenuItems(menu, *emoteElement->getEmote(), u"emote");
>>>>>>> 3f05edc0
        }
        else if (const auto *layeredElement =
                     dynamic_cast<const LayeredEmoteElement *>(&creator))
        {
            // Give each emote its own submenu
            for (auto &emote : layeredElement->getUniqueEmotes())
            {
                auto *emoteAction = menu->addAction(emote.ptr->name.string);
                auto *emoteMenu = new QMenu(menu);
                emoteAction->setMenu(emoteMenu);
<<<<<<< HEAD
                addEmoteContextMenuItems(emoteMenu, *emote.ptr);
=======
                addEmoteContextMenuItems(emoteMenu, *emote.ptr, u"emote");
>>>>>>> 3f05edc0
            }
        }
    }

    // add seperator
    if (!menu->actions().empty())
    {
        menu->addSeparator();
    }
}

void addLinkContextMenuItems(QMenu *menu,
                             const MessageLayoutElement *hoveredElement)
{
    if (hoveredElement == nullptr)
    {
        return;
    }

    const auto &link = hoveredElement->getLink();

    if (link.type != Link::Url)
    {
        return;
    }

    // Link copy
    QString url = link.value;

    // open link
    menu->addAction("&Open link", [url] {
        QDesktopServices::openUrl(QUrl(url));
    });
    // open link default
    if (supportsIncognitoLinks())
    {
        menu->addAction("Open link &incognito", [url] {
            openLinkIncognito(url);
        });
    }
    menu->addAction("&Copy link", [url] {
        crossPlatformCopy(url);
    });

    menu->addSeparator();
}

void addHiddenContextMenuItems(QMenu *menu,
                               const MessageLayoutElement * /*hoveredElement*/,
                               const MessageLayoutPtr &layout,
                               QMouseEvent *event)
{
    if (!layout)
    {
        return;
    }

    if (event->modifiers() != Qt::ShiftModifier)
    {
        // NOTE: We currently require the modifier to be ONLY shift - we might want to check if shift is among the modifiers instead
        return;
    }

    if (!layout->getMessage()->id.isEmpty())
    {
        menu->addAction("Copy message &ID",
                        [messageID = layout->getMessage()->id] {
                            crossPlatformCopy(messageID);
                        });
    }

    auto message = layout->getMessagePtr();

    if (message)
    {
        menu->addAction("Copy message &JSON", [message] {
            auto jsonString = QJsonDocument{message->toJson()}.toJson(
                QJsonDocument::Indented);
            crossPlatformCopy(QString::fromUtf8(jsonString));
        });
    }
}

// Current function: https://www.desmos.com/calculator/vdyamchjwh
qreal highlightEasingFunction(qreal progress)
{
    if (progress <= 0.1)
    {
        return 1.0 - pow(10.0 * progress, 3.0);
    }
    return 1.0 + pow((20.0 / 9.0) * (0.5 * progress - 0.5), 3.0);
}

float getTooltipScale(EmoteTooltipScale emoteTooltipScale)
{
    switch (emoteTooltipScale)
    {
        case EmoteTooltipScale::Small:
            return 0.5F;
        case EmoteTooltipScale::Medium:
            return 1.0F;
        case EmoteTooltipScale::Large:
            return 1.5F;
        case EmoteTooltipScale::Huge:
            return 2.0F;

        default:
            return 1.0F;
    }
}

}  // namespace

namespace chatterino {

ChannelView::ChannelView(QWidget *parent, Context context, size_t messagesLimit)
    : ChannelView(InternalCtor{}, parent, nullptr, context, messagesLimit)
{
}

ChannelView::ChannelView(QWidget *parent, Split *split, Context context,
                         size_t messagesLimit)
    : ChannelView(InternalCtor{}, parent, split, context, messagesLimit)
{
    assert(parent != nullptr && split != nullptr &&
           "This constructor should only be used with non-null values (see "
           "documentation)");
}

ChannelView::ChannelView(InternalCtor /*tag*/, QWidget *parent, Split *split,
                         Context context, size_t messagesLimit)
    : BaseWidget(parent)
    , channel_(Channel::getEmpty())
    , split_(split)
    , scrollBar_(new Scrollbar(messagesLimit, this))
    , highlightAnimation_(this)
    , context_(context)
    , messages_(messagesLimit)
    , tooltipWidget_(new TooltipWidget(this))
{
    this->setMouseTracking(true);

    this->initializeLayout();
    this->initializeScrollbar();
    this->initializeSignals();

    this->cursors_.neutral = QCursor(getResources().scrolling.neutralScroll);
    this->cursors_.up = QCursor(getResources().scrolling.upScroll);
    this->cursors_.down = QCursor(getResources().scrolling.downScroll);

    this->pauseTimer_.setSingleShot(true);
    QObject::connect(&this->pauseTimer_, &QTimer::timeout, this, [this] {
        // remove elements that are finite
        std::erase_if(this->pauses_, [](const auto &p) {
            return p.second.has_value();
        });

        this->updatePauses();
    });

    // This shortcut is not used in splits, it's used in views that
    // don't have a SplitInput like the SearchPopup or EmotePopup.
    // See SplitInput::installKeyPressedEvent for the copy event
    // from views with a SplitInput.
    auto *shortcut = new QShortcut(QKeySequence::StandardKey::Copy, this);
    QObject::connect(shortcut, &QShortcut::activated, [this] {
        this->copySelectedText();
    });

    this->clickTimer_.setSingleShot(true);
    this->clickTimer_.setInterval(500);

    this->scrollTimer_.setInterval(20);
    QObject::connect(&this->scrollTimer_, &QTimer::timeout, this, [this] {
        this->scrollUpdateRequested();
    });

    this->grabGesture(Qt::PanGesture);

    // TODO: Figure out if we need this, and if so, why
    // StrongFocus means we can focus this event through clicking it
    // and tabbing to it from another widget. I don't currently know
    // of any place where you can, or where it would make sense,
    // to tab to a ChannelVieChannelView
    this->setFocusPolicy(Qt::FocusPolicy::ClickFocus);

    this->setupHighlightAnimationColors();
    this->highlightAnimation_.setDuration(1500);
    auto curve = QEasingCurve();
    curve.setCustomType(highlightEasingFunction);
    this->highlightAnimation_.setEasingCurve(curve);
    QObject::connect(&this->highlightAnimation_,
                     &QVariantAnimation::valueChanged, this, [this] {
                         this->queueUpdate();
                     });

    this->messageColors_.applyTheme(getTheme(), this->isOverlay_,
                                    getSettings()->overlayBackgroundOpacity);
    this->messagePreferences_.connectSettings(getSettings(),
                                              this->signalHolder_);
}

void ChannelView::initializeLayout()
{
    this->goToBottom_ = new LabelButton("More messages below", this);
    this->goToBottom_->setStyleSheet(
        "background-color: rgba(0,0,0,0.66); color: #FFF;");
    this->goToBottom_->setVisible(false);

    QObject::connect(this->goToBottom_, &Button::leftClicked, this, [this] {
        QTimer::singleShot(180, this, [this] {
            this->scrollBar_->scrollToBottom(
                getSettings()->enableSmoothScrollingNewMessages.getValue());
        });
    });
}

void ChannelView::initializeScrollbar()
{
    // We can safely ignore the scroll bar's signal connection since the scroll bar will
    // always be destroyed before the ChannelView
    std::ignore = this->scrollBar_->getCurrentValueChanged().connect([this] {
        if (this->isVisible())
        {
            this->performLayout(true);
            this->queueUpdate();
        }
        else
        {
            this->layoutQueued_ = true;
        }
    });
}

void ChannelView::initializeSignals()
{
    this->signalHolder_.managedConnect(getApp()->getWindows()->wordFlagsChanged,
                                       [this] {
                                           this->queueLayout();
                                           this->update();
                                       });

    getSettings()->showLastMessageIndicator.connect(
        [this](auto, auto) {
            this->update();
        },
        this->signalHolder_);

    this->signalHolder_.managedConnect(
        getApp()->getWindows()->gifRepaintRequested, [&] {
            if (!this->animationArea_.isEmpty())
            {
                this->queueUpdate(this->animationArea_);
            }
        });

    this->signalHolder_.managedConnect(
        getApp()->getWindows()->layoutRequested, [&](Channel *channel) {
            if (this->isVisible() &&
                (channel == nullptr ||
                 this->underlyingChannel_.get() == channel))
            {
                this->queueLayout();
            }
        });

    this->signalHolder_.managedConnect(
        getApp()->getWindows()->invalidateBuffersRequested,
        [this](Channel *channel) {
            if (this->isVisible() &&
                (channel == nullptr ||
                 this->underlyingChannel_.get() == channel))
            {
                this->invalidateBuffers();
            }
        });

    this->signalHolder_.managedConnect(getApp()->getFonts()->fontChanged,
                                       [this] {
                                           this->queueLayout();
                                       });
}

Scrollbar *ChannelView::scrollbar()
{
    return this->scrollBar_;
}

bool ChannelView::pausable() const
{
    return pausable_;
}

void ChannelView::setPausable(bool value)
{
    this->pausable_ = value;
}

bool ChannelView::paused() const
{
    /// No elements in the map -> not paused
    return this->pausable() && !this->pauses_.empty();
}

void ChannelView::pause(PauseReason reason, std::optional<uint> msecs)
{
    bool wasUnpaused = !this->paused();

    if (msecs)
    {
        /// Msecs has a value
        auto timePoint = SteadyClock::now() + std::chrono::milliseconds(*msecs);
        auto it = this->pauses_.find(reason);

        if (it == this->pauses_.end())
        {
            /// No value found so we insert a new one.
            this->pauses_[reason] = timePoint;
        }
        else
        {
            /// If the new time point is newer then we override.
            auto &previousTimePoint = it->second;
            if (previousTimePoint.has_value() &&
                previousTimePoint.value() < timePoint)
            {
                previousTimePoint = timePoint;
            }
        }
    }
    else
    {
        /// Msecs is none -> pause is infinite.
        /// We just override the value.
        this->pauses_[reason] = std::nullopt;
    }

    this->updatePauses();

    if (wasUnpaused)
    {
        this->update();
    }
}

void ChannelView::unpause(PauseReason reason)
{
    if (this->pauses_.erase(reason) > 0)
    {
        this->updatePauses();
    }
}

void ChannelView::updatePauses()
{
    using namespace std::chrono;

    if (this->pauses_.empty())
    {
        this->unpaused();

        /// No pauses so we can stop the timer
        this->pauseEnd_ = std::nullopt;
        this->pauseTimer_.stop();

        this->scrollBar_->offsetMaximum(this->pauseScrollMaximumOffset_);
        this->scrollBar_->offsetMinimum(this->pauseScrollMinimumOffset_);
        this->pauseScrollMinimumOffset_ = 0;
        this->pauseScrollMaximumOffset_ = 0;

        this->queueLayout();
        // make sure we re-render
        this->update();
    }
    else if (std::any_of(this->pauses_.begin(), this->pauses_.end(),
                         [](auto &&value) {
                             return !value.second;
                         }))
    {
        /// Some of the pauses are infinite
        this->pauseEnd_ = std::nullopt;
        this->pauseTimer_.stop();
    }
    else
    {
        /// Get the maximum pause
        auto pauseEnd =
            std::max_element(this->pauses_.begin(), this->pauses_.end(),
                             [](auto &&a, auto &&b) {
                                 return a.second > b.second;
                             })
                ->second.value();

        if (pauseEnd != this->pauseEnd_)
        {
            /// Start the timer
            this->pauseEnd_ = pauseEnd;
            auto duration =
                duration_cast<milliseconds>(pauseEnd - SteadyClock::now());
            this->pauseTimer_.start(std::max(duration, 0ms));
        }
    }
}

void ChannelView::unpaused()
{
    /// Move selection
    this->selection_.shiftMessageIndex(this->pauseSelectionOffset_);
    this->doubleClickSelection_.shiftMessageIndex(this->pauseSelectionOffset_);

    this->pauseSelectionOffset_ = 0;
}

void ChannelView::themeChangedEvent()
{
    BaseWidget::themeChangedEvent();

    this->setupHighlightAnimationColors();
    this->messageColors_.applyTheme(getTheme(), this->isOverlay_,
                                    getSettings()->overlayBackgroundOpacity);
    this->invalidateBuffers();
}

void ChannelView::updateColorTheme()
{
    this->themeChangedEvent();
}

void ChannelView::setIsOverlay(bool isOverlay)
{
    this->isOverlay_ = isOverlay;
    this->themeChangedEvent();
}

void ChannelView::setupHighlightAnimationColors()
{
    this->highlightAnimation_.setStartValue(
        this->theme->messages.highlightAnimationStart);
    this->highlightAnimation_.setEndValue(
        this->theme->messages.highlightAnimationEnd);
}

void ChannelView::scaleChangedEvent(float scale)
{
    BaseWidget::scaleChangedEvent(scale);

    if (this->goToBottom_)
    {
        auto factor = this->scale();
#ifdef Q_OS_MACOS
        factor = scale * 80.F /
                 std::max<float>(
                     0.01, this->logicalDpiX() * this->devicePixelRatioF());
#endif
        this->goToBottom_->setFont(
            getApp()->getFonts()->getFont(FontStyle::UiMedium, factor));
    }
}

void ChannelView::queueUpdate()
{
    this->update();
}

void ChannelView::queueUpdate(const QRect &area)
{
    this->update(area);
}

void ChannelView::invalidateBuffers()
{
    this->bufferInvalidationQueued_ = true;
    this->queueLayout();
    this->update();
}

void ChannelView::queueLayout()
{
    if (this->isVisible())
    {
        this->performLayout();
    }
    else
    {
        this->layoutQueued_ = true;
    }
}

void ChannelView::showEvent(QShowEvent * /*event*/)
{
    if (this->layoutQueued_)
    {
        this->performLayout(false, true);
    }
}

void ChannelView::performLayout(bool causedByScrollbar, bool causedByShow)
{
    // BenchmarkGuard benchmark("layout");

    this->layoutQueued_ = false;

    /// Get messages and check if there are at least 1
    const auto &messages = this->getMessagesSnapshot();

    this->showingLatestMessages_ =
        this->scrollBar_->isAtBottom() ||
        (!this->scrollBar_->isVisible() && !causedByScrollbar);

    /// Layout visible messages
    this->layoutVisibleMessages(messages);

    /// Update scrollbar
    this->updateScrollbar(messages, causedByScrollbar, causedByShow);

    this->goToBottom_->setVisible(this->enableScrollingToBottom_ &&
                                  this->scrollBar_->isVisible() &&
                                  !this->scrollBar_->isAtBottom());
}

void ChannelView::layoutVisibleMessages(
    const LimitedQueueSnapshot<MessageLayoutPtr> &messages)
{
    const auto start = size_t(this->scrollBar_->getRelativeCurrentValue());
    const auto layoutWidth = this->getLayoutWidth();
    const auto flags = this->getFlags();
    auto redrawRequired = false;

    if (messages.size() > start)
    {
        auto y = -(messages[start]->getHeight() *
                   (fmod(this->scrollBar_->getRelativeCurrentValue(), 1)));

        for (auto i = start; i < messages.size() && y <= this->height(); i++)
        {
            const auto &message = messages[i];

            redrawRequired |= message->layout(
                {
                    .messageColors = this->messageColors_,
                    .flags = flags,
                    .width = layoutWidth,
                    .scale = this->scale(),
                    .imageScale = this->scale() *
                                  static_cast<float>(this->devicePixelRatio()),
                },
                this->bufferInvalidationQueued_);

            y += message->getHeight();
        }
        this->bufferInvalidationQueued_ = false;
    }

    if (redrawRequired)
    {
        this->queueUpdate();
    }
}

void ChannelView::updateScrollbar(
    const LimitedQueueSnapshot<MessageLayoutPtr> &messages,
    bool causedByScrollbar, bool causedByShow)
{
    if (messages.size() == 0)
    {
        this->scrollBar_->setVisible(false);
        return;
    }

    /// Layout the messages at the bottom
    qreal h = this->height() - 8;
    auto flags = this->getFlags();
    auto layoutWidth = this->getLayoutWidth();
    auto showScrollbar = false;

    // convert i to int since it checks >= 0
    for (auto i = int(messages.size()) - 1; i >= 0; i--)
    {
        auto *message = messages[i].get();

        message->layout(
            {
                .messageColors = this->messageColors_,
                .flags = flags,
                .width = layoutWidth,
                .scale = this->scale(),
                .imageScale = this->scale() *
                              static_cast<float>(this->devicePixelRatio()),
            },
            false);

        h -= message->getHeight();

        if (h < 0)  // break condition
        {
            this->scrollBar_->setPageSize(
                static_cast<qreal>(messages.size() - i) +
                (h / std::max(1, message->getHeight())));

            showScrollbar = true;
            break;
        }
    }

    /// Update scrollbar values
    this->scrollBar_->setVisible(showScrollbar);

    if (!showScrollbar && !causedByScrollbar)
    {
        this->scrollBar_->scrollToTop();
    }
    this->showScrollBar_ = showScrollbar;

    // If we were showing the latest messages and the scrollbar now wants to be
    // rendered, scroll to bottom
    if (this->enableScrollingToBottom_ && this->showingLatestMessages_ &&
        showScrollbar && !causedByScrollbar)
    {
        this->scrollBar_->scrollToBottom(
            !causedByShow &&
            getSettings()->enableSmoothScrollingNewMessages.getValue());
    }
}

void ChannelView::clearMessages()
{
    // Clear all stored messages in this chat widget
    this->messages_.clear();
    this->scrollBar_->clearHighlights();
    this->scrollBar_->resetBounds();
    this->scrollBar_->setMaximum(0);
    this->scrollBar_->setMinimum(0);
    this->queueLayout();
    this->update();

    this->lastMessageHasAlternateBackground_ = false;
    this->lastMessageHasAlternateBackgroundReverse_ = true;
}

Scrollbar &ChannelView::getScrollBar()
{
    return *this->scrollBar_;
}

QString ChannelView::getSelectedText()
{
    QString result = "";

    LimitedQueueSnapshot<MessageLayoutPtr> &messagesSnapshot =
        this->getMessagesSnapshot();

    Selection selection = this->selection_;

    if (selection.isEmpty())
    {
        return result;
    }

    const auto numMessages = messagesSnapshot.size();
    const auto indexStart = selection.selectionMin.messageIndex;
    const auto indexEnd = selection.selectionMax.messageIndex;

    if (indexEnd >= numMessages || indexStart >= numMessages)
    {
        // One of our messages is out of bounds
        return result;
    }

    for (auto msg = indexStart; msg <= indexEnd; msg++)
    {
        MessageLayoutPtr layout = messagesSnapshot[msg];
        auto from = msg == selection.selectionMin.messageIndex
                        ? selection.selectionMin.charIndex
                        : 0;
        auto to = msg == selection.selectionMax.messageIndex
                      ? selection.selectionMax.charIndex
                      : layout->getLastCharacterIndex() + 1;

        layout->addSelectionText(result, from, to);

        if (msg != indexEnd)
        {
            result += '\n';
        }
    }

    return result;
}

bool ChannelView::hasSelection()
{
    return !this->selection_.isEmpty();
}

void ChannelView::clearSelection()
{
    this->selection_ = Selection();
    queueLayout();
}

void ChannelView::copySelectedText()
{
    crossPlatformCopy(this->getSelectedText());
}

void ChannelView::setEnableScrollingToBottom(bool value)
{
    this->enableScrollingToBottom_ = value;
}

bool ChannelView::getEnableScrollingToBottom() const
{
    return this->enableScrollingToBottom_;
}

void ChannelView::setOverrideFlags(std::optional<MessageElementFlags> value)
{
    this->overrideFlags_ = value;
}

const std::optional<MessageElementFlags> &ChannelView::getOverrideFlags() const
{
    return this->overrideFlags_;
}

LimitedQueueSnapshot<MessageLayoutPtr> &ChannelView::getMessagesSnapshot()
{
    this->snapshotGuard_.guard();
    if (!this->paused() /*|| this->scrollBar_->isVisible()*/)
    {
        this->snapshot_ = this->messages_.getSnapshot();
    }

    return this->snapshot_;
}

ChannelPtr ChannelView::channel() const
{
    assert(this->channel_ != nullptr);

    return this->channel_;
}

ChannelPtr ChannelView::underlyingChannel() const
{
    return this->underlyingChannel_;
}

bool ChannelView::showScrollbarHighlights() const
{
    return this->channel_->getType() != Channel::Type::TwitchMentions;
}

void ChannelView::setChannel(const ChannelPtr &underlyingChannel)
{
    /// Clear connections from the last channel
    this->channelConnections_.clear();

    this->clearMessages();
    this->scrollBar_->clearHighlights();

    /// make copy of channel and expose
    this->channel_ = std::make_unique<Channel>(underlyingChannel->getName(),
                                               underlyingChannel->getType());

    //
    // Proxy channel connections
    // Use a proxy channel to keep filtered messages past the time they are removed from their origin channel
    //

    this->channelConnections_.managedConnect(
        underlyingChannel->messageAppended,
        [this](MessagePtr &message,
               std::optional<MessageFlags> overridingFlags) {
            if (this->shouldIncludeMessage(message))
            {
                if (this->channel_->lastDate_ != QDate::currentDate())
                {
                    // Day change message
                    this->channel_->lastDate_ = QDate::currentDate();
                    auto msg = makeSystemMessage(
                        QLocale().toString(QDate::currentDate(),
                                           QLocale::LongFormat),
                        QTime(0, 0));
                    msg->flags.set(MessageFlag::DoNotLog);
                    this->channel_->addMessage(msg, MessageContext::Original);
                }
                this->channel_->addMessage(message, MessageContext::Repost,
                                           overridingFlags);
                this->messageAddedToChannel(message);
            }
        });

    this->channelConnections_.managedConnect(
        underlyingChannel->messagesAddedAtStart,
        [this](std::vector<MessagePtr> &messages) {
            std::vector<MessagePtr> filtered;
            std::copy_if(messages.begin(), messages.end(),
                         std::back_inserter(filtered), [this](const auto &msg) {
                             return this->shouldIncludeMessage(msg);
                         });

            if (!filtered.empty())
            {
                this->channel_->addMessagesAtStart(filtered);
            }
        });

    this->channelConnections_.managedConnect(
        underlyingChannel->messageReplaced,
        [this](auto index, const auto &prev, const auto &replacement) {
            if (this->shouldIncludeMessage(replacement))
            {
                this->channel_->replaceMessage(index, prev, replacement);
            }
        });

    this->channelConnections_.managedConnect(
        underlyingChannel->filledInMessages, [this](const auto &messages) {
            std::vector<MessagePtr> filtered;
            filtered.reserve(messages.size());
            std::copy_if(messages.begin(), messages.end(),
                         std::back_inserter(filtered), [this](const auto &msg) {
                             return this->shouldIncludeMessage(msg);
                         });
            this->channel_->fillInMissingMessages(filtered);
        });

    this->channelConnections_.managedConnect(underlyingChannel->messagesCleared,
                                             [this]() {
                                                 this->clearMessages();
                                             });

    // Copy over messages from the backing channel to the filtered one
    // and the ui.
    auto snapshot = underlyingChannel->getMessageSnapshot();

    size_t nMessagesAdded = 0;
    for (const auto &msg : snapshot)
    {
        if (!this->shouldIncludeMessage(msg))
        {
            continue;
        }

        auto messageLayout = std::make_shared<MessageLayout>(msg);

        if (this->lastMessageHasAlternateBackground_)
        {
            messageLayout->flags.set(MessageLayoutFlag::AlternateBackground);
        }
        this->lastMessageHasAlternateBackground_ =
            !this->lastMessageHasAlternateBackground_;

        if (underlyingChannel->shouldIgnoreHighlights())
        {
            messageLayout->flags.set(MessageLayoutFlag::IgnoreHighlights);
        }

        this->messages_.pushBack(messageLayout);

        this->channel_->addMessage(msg, MessageContext::Repost);

        nMessagesAdded++;
        if (this->showScrollbarHighlights())
        {
            this->scrollBar_->addHighlight(msg->getScrollBarHighlight());
        }
    }

    this->scrollBar_->setMaximum(
        static_cast<qreal>(std::min(nMessagesAdded, this->messages_.limit())));

    //
    // Standard channel connections
    //

    // on new message
    this->channelConnections_.managedConnect(
        this->channel_->messageAppended,
        [this](MessagePtr &message,
               std::optional<MessageFlags> overridingFlags) {
            this->messageAppended(message, overridingFlags);
        });

    this->channelConnections_.managedConnect(
        this->channel_->messagesAddedAtStart,
        [this](std::vector<MessagePtr> &messages) {
            this->messageAddedAtStart(messages);
        });

    // on message replaced
    this->channelConnections_.managedConnect(
        this->channel_->messageReplaced,
        [this](size_t index, const MessagePtr &prev,
               const MessagePtr &replacement) {
            this->messageReplaced(index, prev, replacement);
        });

    // on messages filled in
    this->channelConnections_.managedConnect(this->channel_->filledInMessages,
                                             [this](const auto &) {
                                                 this->messagesUpdated();
                                             });

    this->underlyingChannel_ = underlyingChannel;

    this->updateID();

    this->queueLayout();
    if (!this->isVisible() && !this->scrollBar_->isVisible())
    {
        // If we're not visible and the scrollbar is not (yet) visible,
        // we need to make sure that it's at the bottom when this view is laid
        // out later.
        this->scrollBar_->scrollToBottom();
    }
    this->queueUpdate();

    // Notifications
    auto *twitchChannel =
        dynamic_cast<TwitchChannel *>(underlyingChannel.get());
    if (twitchChannel != nullptr)
    {
        this->channelConnections_.managedConnect(
            twitchChannel->streamStatusChanged, [this]() {
                this->liveStatusChanged.invoke();
            });
    }
}

void ChannelView::setFilters(const QList<QUuid> &ids)
{
    this->channelFilters_ = std::make_shared<FilterSet>(ids);

    this->updateID();
}

QList<QUuid> ChannelView::getFilterIds() const
{
    if (!this->channelFilters_)
    {
        return {};
    }

    return this->channelFilters_->filterIds();
}

FilterSetPtr ChannelView::getFilterSet() const
{
    return this->channelFilters_;
}

bool ChannelView::shouldIncludeMessage(const MessagePtr &m) const
{
    if (this->channelFilters_)
    {
        if (getSettings()->excludeUserMessagesFromFilter &&
            getApp()->getAccounts()->twitch.getCurrent()->getUserName().compare(
                m->loginName, Qt::CaseInsensitive) == 0)
        {
            return true;
        }

        return this->channelFilters_->filter(m, this->underlyingChannel_);
    }

    return true;
}

ChannelPtr ChannelView::sourceChannel() const
{
    return this->sourceChannel_;
}

void ChannelView::setSourceChannel(ChannelPtr sourceChannel)
{
    this->sourceChannel_ = std::move(sourceChannel);
}

bool ChannelView::hasSourceChannel() const
{
    return this->sourceChannel_ != nullptr;
}

void ChannelView::messageAppended(MessagePtr &message,
                                  std::optional<MessageFlags> overridingFlags)
{
    auto *messageFlags = &message->flags;
    if (overridingFlags)
    {
        messageFlags = &*overridingFlags;
    }

    auto messageRef = std::make_shared<MessageLayout>(message);

    if (this->lastMessageHasAlternateBackground_)
    {
        messageRef->flags.set(MessageLayoutFlag::AlternateBackground);
    }
    if (this->channel_->shouldIgnoreHighlights())
    {
        messageRef->flags.set(MessageLayoutFlag::IgnoreHighlights);
    }
    this->lastMessageHasAlternateBackground_ =
        !this->lastMessageHasAlternateBackground_;

    if (this->paused())
    {
        this->pauseScrollMaximumOffset_++;
    }
    else
    {
        this->scrollBar_->offsetMaximum(1);
    }

    if (this->messages_.pushBack(messageRef))
    {
        if (this->paused())
        {
            this->pauseScrollMinimumOffset_++;
            this->pauseSelectionOffset_++;
        }
        else
        {
            this->scrollBar_->offsetMinimum(1);
            if (this->showingLatestMessages_ && !this->isVisible())
            {
                this->scrollBar_->scrollToBottom(false);
            }
            this->selection_.shiftMessageIndex(1);
            this->doubleClickSelection_.shiftMessageIndex(1);
        }
    }

    if (!messageFlags->has(MessageFlag::DoNotTriggerNotification))
    {
        if ((messageFlags->has(MessageFlag::Highlighted) &&
             messageFlags->has(MessageFlag::ShowInMentions) &&
             !messageFlags->has(MessageFlag::Subscription) &&
             (getSettings()->highlightMentions ||
              this->channel_->getType() != Channel::Type::TwitchMentions)) ||
            (this->channel_->getType() == Channel::Type::TwitchAutomod &&
             getSettings()->enableAutomodHighlight))
        {
            this->tabHighlightRequested.invoke(HighlightState::Highlighted);
        }
        else
        {
            this->tabHighlightRequested.invoke(HighlightState::NewMessage);
        }
    }

    if (this->showScrollbarHighlights())
    {
        this->scrollBar_->addHighlight(message->getScrollBarHighlight());
    }

    this->queueLayout();
}

void ChannelView::messageAddedAtStart(std::vector<MessagePtr> &messages)
{
    std::vector<MessageLayoutPtr> messageRefs;
    messageRefs.resize(messages.size());

    /// Create message layouts
    for (size_t i = 0; i < messages.size(); i++)
    {
        auto message = messages.at(i);
        auto layout = std::make_shared<MessageLayout>(message);

        // alternate color
        if (!this->lastMessageHasAlternateBackgroundReverse_)
        {
            layout->flags.set(MessageLayoutFlag::AlternateBackground);
        }
        this->lastMessageHasAlternateBackgroundReverse_ =
            !this->lastMessageHasAlternateBackgroundReverse_;

        messageRefs.at(i) = std::move(layout);
    }

    /// Add the messages at the start
    auto addedMessages = this->messages_.pushFront(messageRefs);
    if (!addedMessages.empty())
    {
        if (this->scrollBar_->isAtBottom())
        {
            this->scrollBar_->scrollToBottom();
        }
        else
        {
            this->scrollBar_->offset(qreal(addedMessages.size()));
        }
        this->scrollBar_->offsetMaximum(qreal(addedMessages.size()));
    }

    if (this->showScrollbarHighlights())
    {
        std::vector<ScrollbarHighlight> highlights;
        highlights.reserve(messages.size());
        for (const auto &message : messages)
        {
            highlights.push_back(message->getScrollBarHighlight());
        }

        this->scrollBar_->addHighlightsAtStart(highlights);
    }

    this->queueLayout();
}

void ChannelView::messageReplaced(size_t hint, const MessagePtr &prev,
                                  const MessagePtr &replacement)
{
    auto optItem = this->messages_.find(hint, [&](const auto &it) {
        return it->getMessagePtr() == prev;
    });
    if (!optItem)
    {
        return;
    }
    const auto &[index, oldItem] = *optItem;

    auto newItem = std::make_shared<MessageLayout>(replacement);

    if (oldItem->flags.has(MessageLayoutFlag::AlternateBackground))
    {
        newItem->flags.set(MessageLayoutFlag::AlternateBackground);
    }

    this->scrollBar_->replaceHighlight(index,
                                       replacement->getScrollBarHighlight());

    this->messages_.replaceItem(index, newItem);
    this->queueLayout();
}

void ChannelView::messagesUpdated()
{
    auto snapshot = this->channel_->getMessageSnapshot();

    this->messages_.clear();
    this->scrollBar_->clearHighlights();
    this->scrollBar_->resetBounds();
    this->scrollBar_->setMaximum(qreal(snapshot.size()));
    this->scrollBar_->setMinimum(0);
    this->lastMessageHasAlternateBackground_ = false;
    this->lastMessageHasAlternateBackgroundReverse_ = true;

    for (const auto &msg : snapshot)
    {
        auto messageLayout = std::make_shared<MessageLayout>(msg);

        if (this->lastMessageHasAlternateBackground_)
        {
            messageLayout->flags.set(MessageLayoutFlag::AlternateBackground);
        }
        this->lastMessageHasAlternateBackground_ =
            !this->lastMessageHasAlternateBackground_;

        if (this->channel_->shouldIgnoreHighlights())
        {
            messageLayout->flags.set(MessageLayoutFlag::IgnoreHighlights);
        }

        this->messages_.pushBack(messageLayout);
        if (this->showScrollbarHighlights())
        {
            this->scrollBar_->addHighlight(msg->getScrollBarHighlight());
        }
    }

    this->queueLayout();
}

void ChannelView::updateLastReadMessage()
{
    if (auto lastMessage = this->messages_.last())
    {
        this->lastReadMessage_ = *lastMessage;
    }

    this->update();
}

void ChannelView::resizeEvent(QResizeEvent * /*event*/)
{
    this->scrollBar_->setGeometry(this->width() - this->scrollBar_->width(), 0,
                                  this->scrollBar_->width(), this->height());

    this->goToBottom_->setGeometry(0, this->height() - int(this->scale() * 26),
                                   this->width(), int(this->scale() * 26));

    this->scrollBar_->raise();

    this->queueLayout();

    this->update();
}

void ChannelView::setSelection(const Selection &newSelection)
{
    if (this->selection_ != newSelection)
    {
        this->selection_ = newSelection;
        this->selectionChanged.invoke();
        this->update();
    }
}

void ChannelView::setSelection(const SelectionItem &start,
                               const SelectionItem &end)
{
    this->setSelection({start, end});
}

MessageElementFlags ChannelView::getFlags() const
{
    auto *app = getApp();

    if (this->overrideFlags_)
    {
        return *this->overrideFlags_;
    }

    MessageElementFlags flags = app->getWindows()->getWordFlags();

    auto *split = dynamic_cast<Split *>(this->parentWidget());

    if (split == nullptr)
    {
        auto *searchPopup = dynamic_cast<SearchPopup *>(this->parentWidget());
        if (searchPopup != nullptr)
        {
            split = dynamic_cast<Split *>(searchPopup->parentWidget());
        }
    }

    if (split != nullptr)
    {
        if (split->getModerationMode())
        {
            flags.set(MessageElementFlag::ModeratorTools);
        }
        if (this->underlyingChannel_ ==
                getApp()->getTwitch()->getMentionsChannel() ||
            this->underlyingChannel_ ==
                getApp()->getTwitch()->getLiveChannel() ||
            this->underlyingChannel_ ==
                getApp()->getTwitch()->getAutomodChannel())
        {
            flags.set(MessageElementFlag::ChannelName);
            flags.unset(MessageElementFlag::ChannelPointReward);
        }
    }

    if (this->sourceChannel_ == getApp()->getTwitch()->getMentionsChannel() ||
        this->sourceChannel_ == getApp()->getTwitch()->getAutomodChannel())
    {
        flags.set(MessageElementFlag::ChannelName);
    }

    if (this->context_ == Context::ReplyThread ||
        getSettings()->hideReplyContext)
    {
        // Don't show inline replies within the ReplyThreadPopup
        // or if they're hidden
        flags.unset(MessageElementFlag::RepliedMessage);
    }

    if (!this->canReplyToMessages())
    {
        flags.unset(MessageElementFlag::ReplyButton);
    }

    return flags;
}

bool ChannelView::scrollToMessage(const MessagePtr &message)
{
    if (!this->mayContainMessage(message))
    {
        return false;
    }

    auto &messagesSnapshot = this->getMessagesSnapshot();
    if (messagesSnapshot.size() == 0)
    {
        return false;
    }

    // TODO: Figure out if we can somehow binary-search here.
    //       Currently, a message only sometimes stores a QDateTime,
    //       but always a QTime (inaccurate on midnight).
    //
    // We're searching from the bottom since it's more likely for a user
    // wanting to go to a message that recently scrolled out of view.
    size_t messageIdx = messagesSnapshot.size() - 1;
    for (; messageIdx < SIZE_MAX; messageIdx--)
    {
        if (messagesSnapshot[messageIdx]->getMessagePtr() == message)
        {
            break;
        }
    }

    if (messageIdx == SIZE_MAX)
    {
        return false;
    }

    this->scrollToMessageLayout(messagesSnapshot[messageIdx].get(), messageIdx);
    if (this->split_)
    {
        getApp()->getWindows()->select(this->split_);
    }
    return true;
}

bool ChannelView::scrollToMessageId(const QString &messageId)
{
    auto &messagesSnapshot = this->getMessagesSnapshot();
    if (messagesSnapshot.size() == 0)
    {
        return false;
    }

    // We're searching from the bottom since it's more likely for a user
    // wanting to go to a message that recently scrolled out of view.
    size_t messageIdx = messagesSnapshot.size() - 1;
    for (; messageIdx < SIZE_MAX; messageIdx--)
    {
        if (messagesSnapshot[messageIdx]->getMessagePtr()->id == messageId)
        {
            break;
        }
    }

    if (messageIdx == SIZE_MAX)
    {
        return false;
    }

    this->scrollToMessageLayout(messagesSnapshot[messageIdx].get(), messageIdx);
    if (this->split_)
    {
        getApp()->getWindows()->select(this->split_);
    }
    return true;
}

void ChannelView::scrollToMessageLayout(MessageLayout *layout,
                                        size_t messageIdx)
{
    this->highlightedMessage_ = layout;
    this->highlightAnimation_.setCurrentTime(0);
    this->highlightAnimation_.start(QAbstractAnimation::KeepWhenStopped);

    if (this->showScrollBar_)
    {
        this->getScrollBar().setDesiredValue(this->scrollBar_->getMinimum() +
                                             qreal(messageIdx));
    }
}

void ChannelView::paintEvent(QPaintEvent *event)
{
    //    BenchmarkGuard benchmark("paint");

    QPainter painter(this);

    painter.fillRect(rect(), this->messageColors_.channelBackground);

    // draw messages
    this->drawMessages(painter, event->rect());

    // draw paused sign
    if (this->paused())
    {
        auto baseSize = 20;
        auto scale = this->scale();
        auto indicatorSize = baseSize * scale;
        auto color = QColor(180, 180, 180, 255);
        auto brush = QBrush(color);

        const auto pausedY = indicatorSize / 4;
        const auto pausedX = 5 * scale;

        QFont font = painter.font();
        font.setPixelSize(indicatorSize);
        painter.setFont(font);

        const QString text = "Paused";
        const QFontMetrics metrics(font);
        const auto textWidth = metrics.horizontalAdvance(text);
        const auto textX = pausedX * 3 + 10 * scale;

        painter.fillRect(QRectF(0, 0, pausedX + textX + textWidth,
                                indicatorSize / 2 + indicatorSize),
                         QBrush(QColor(0, 0, 0, 200), Qt::SolidPattern));

        painter.fillRect(
            QRectF(pausedX, pausedY, indicatorSize / 4, indicatorSize), brush);
        painter.fillRect(
            QRectF(pausedX * 3, pausedY, indicatorSize / 4, indicatorSize),
            brush);

        painter.setPen(color);
        painter.drawText(QRectF(textX, pausedY, textWidth, indicatorSize),
                         Qt::AlignLeft | Qt::AlignVCenter, text);
    }
}

// if overlays is false then it draws the message, if true then it draws things
// such as the grey overlay when a message is disabled
void ChannelView::drawMessages(QPainter &painter, const QRect &area)
{
    auto &messagesSnapshot = this->getMessagesSnapshot();

    const auto start = size_t(this->scrollBar_->getRelativeCurrentValue());

    if (start >= messagesSnapshot.size())
    {
        return;
    }

    MessageLayout *end = nullptr;

    MessagePaintContext ctx = {
        .painter = painter,
        .selection = this->selection_,
        .colorProvider = ColorProvider::instance(),
        .messageColors = this->messageColors_,
        .preferences = this->messagePreferences_,

        .canvasWidth = this->width(),
        .isWindowFocused = this->window() == QApplication::activeWindow(),
        .isMentions = this->underlyingChannel_ ==
                      getApp()->getTwitch()->getMentionsChannel(),

        .y = -static_cast<int>(
            messagesSnapshot[start]->getHeight() *
            (fmod(this->scrollBar_->getRelativeCurrentValue(), 1))),
        .messageIndex = start,
        .isLastReadMessage = false,

    };
    bool showLastMessageIndicator = getSettings()->showLastMessageIndicator;

    // using QRect here, because we can only request updates with a rect
    QRect animationArea;
    auto areaContainsY = [&area](auto y) {
        return y >= area.y() && y < area.y() + area.height();
    };

    for (; ctx.messageIndex < messagesSnapshot.size(); ++ctx.messageIndex)
    {
        MessageLayout *layout = messagesSnapshot[ctx.messageIndex].get();

        if (showLastMessageIndicator)
        {
            ctx.isLastReadMessage = this->lastReadMessage_.get() == layout;
        }
        else
        {
            ctx.isLastReadMessage = false;
        }

        if (areaContainsY(ctx.y) ||
            areaContainsY(ctx.y + layout->getHeight()) ||
            (ctx.y < area.y() && layout->getHeight() > area.height()))
        {
            auto paintResult = layout->paint(ctx);
            if (paintResult.hasAnimatedElements)
            {
                if (animationArea.isNull())
                {
                    animationArea = QRect{
                        0,
                        ctx.y,
                        layout->getWidth(),
                        layout->getHeight(),
                    };
                }
                else
                {
                    animationArea.setBottom((ctx.y + layout->getHeight()));
                    animationArea.setWidth(
                        std::max(layout->getWidth(), animationArea.width()));
                }
            }

            if (this->highlightedMessage_ == layout)
            {
                painter.fillRect(
                    QRect{
                        0,
                        ctx.y,
                        layout->getWidth(),
                        layout->getHeight(),
                    },
                    this->highlightAnimation_.currentValue().value<QColor>());
                if (this->highlightAnimation_.state() ==
                    QVariantAnimation::Stopped)
                {
                    this->highlightedMessage_ = nullptr;
                }
            }
        }

        ctx.y += layout->getHeight();

        end = layout;
        if (ctx.y > this->height())
        {
            break;
        }
    }

    // Only update on a full repaint as some messages with animated elements
    // might get left out in partial repaints.
    // This happens for example when hovering over the go-to-bottom button.
    if (this->height() <= area.height())
    {
        this->animationArea_ = animationArea;
    }
#ifdef FOURTF
    else
    {
        // shows the updated area on partial repaints
        painter.setPen(Qt::red);
        painter.drawRect(area.x(), area.y(), area.width() - 1,
                         area.height() - 1);
    }
#endif

    if (end == nullptr)
    {
        return;
    }

    // remove messages that are on screen
    // the messages that are left at the end get their buffers reset
    for (size_t i = start; i < messagesSnapshot.size(); ++i)
    {
        auto it = this->messagesOnScreen_.find(messagesSnapshot[i]);
        if (it != this->messagesOnScreen_.end())
        {
            this->messagesOnScreen_.erase(it);
        }
    }

    // delete the message buffers that aren't on screen
    for (const std::shared_ptr<MessageLayout> &item : this->messagesOnScreen_)
    {
        item->deleteBuffer();
    }

    this->messagesOnScreen_.clear();

    // add all messages on screen to the map
    for (size_t i = start; i < messagesSnapshot.size(); ++i)
    {
        const std::shared_ptr<MessageLayout> &layout = messagesSnapshot[i];

        this->messagesOnScreen_.insert(layout);

        if (layout.get() == end)
        {
            break;
        }
    }
}

void ChannelView::wheelEvent(QWheelEvent *event)
{
    if (event->angleDelta().y() == 0)
    {
        // Ignore any scrolls where no vertical scrolling has taken place
        return;
    }

    if (event->modifiers().testFlag(Qt::ControlModifier))
    {
        // Ignore any scrolls where ctrl is held down - it is used for zoom
        event->ignore();
        return;
    }

    if (this->scrollBar_->isVisible())
    {
        float mouseMultiplier = getSettings()->mouseScrollMultiplier;

        // This ensures snapshot won't be indexed out of bounds when scrolling really fast
        qreal desired = std::max<qreal>(0, this->scrollBar_->getDesiredValue());
        qreal delta = event->angleDelta().y() * qreal(1.5) * mouseMultiplier;

        auto &snapshot = this->getMessagesSnapshot();
        int snapshotLength = int(snapshot.size());
        int i = std::min<int>(int(desired - this->scrollBar_->getMinimum()),
                              snapshotLength - 1);

        if (delta > 0)
        {
            qreal scrollFactor = fmod(desired, 1);
            qreal currentScrollLeft = std::max<qreal>(
                0.01, int(scrollFactor * snapshot[i]->getHeight()));

            for (; i >= 0; i--)
            {
                if (delta < currentScrollLeft)
                {
                    desired -= scrollFactor * (delta / currentScrollLeft);
                    break;
                }
                else
                {
                    delta -= currentScrollLeft;
                    desired -= scrollFactor;
                }

                if (i == 0)
                {
                    desired = 0;
                }
                else
                {
                    snapshot[i - 1]->layout(
                        {
                            .messageColors = this->messageColors_,
                            .flags = this->getFlags(),
                            .width = this->getLayoutWidth(),
                            .scale = this->scale(),
                            .imageScale =
                                this->scale() *
                                static_cast<float>(this->devicePixelRatio()),
                        },
                        false);
                    scrollFactor = 1;
                    currentScrollLeft = snapshot[i - 1]->getHeight();
                }
            }
        }
        else
        {
            delta = -delta;
            qreal scrollFactor = 1 - fmod(desired, 1);
            qreal currentScrollLeft = std::max<qreal>(
                0.01, int(scrollFactor * snapshot[i]->getHeight()));

            for (; i < snapshotLength; i++)
            {
                if (delta < currentScrollLeft)
                {
                    desired +=
                        scrollFactor * (qreal(delta) / currentScrollLeft);
                    break;
                }
                else
                {
                    delta -= currentScrollLeft;
                    desired += scrollFactor;
                }

                if (i == snapshotLength - 1)
                {
                    desired = snapshot.size();
                }
                else
                {
                    snapshot[i + 1]->layout(
                        {
                            .messageColors = this->messageColors_,
                            .flags = this->getFlags(),
                            .width = this->getLayoutWidth(),
                            .scale = this->scale(),
                            .imageScale =
                                this->scale() *
                                static_cast<float>(this->devicePixelRatio()),
                        },
                        false);

                    scrollFactor = 1;
                    currentScrollLeft = snapshot[i + 1]->getHeight();
                }
            }
        }

        this->scrollBar_->setDesiredValue(desired, true);
    }
}

#if QT_VERSION >= QT_VERSION_CHECK(6, 0, 0)
void ChannelView::enterEvent(QEnterEvent * /*event*/)
#else
void ChannelView::enterEvent(QEvent * /*event*/)
#endif
{
}

void ChannelView::leaveEvent(QEvent * /*event*/)
{
    this->tooltipWidget_->hide();

    this->unpause(PauseReason::Mouse);
}

bool ChannelView::event(QEvent *event)
{
    if (event->type() == QEvent::Gesture)
    {
        if (const auto *gestureEvent = dynamic_cast<QGestureEvent *>(event))
        {
            return this->gestureEvent(gestureEvent);
        }
    }

    return BaseWidget::event(event);
}

bool ChannelView::gestureEvent(const QGestureEvent *event)
{
    if (QGesture *pan = event->gesture(Qt::PanGesture))
    {
        if (const auto *gesture = dynamic_cast<QPanGesture *>(pan))
        {
            switch (gesture->state())
            {
                case Qt::GestureStarted: {
                    this->isPanning_ = true;
                    // Remove any selections and hide tooltip while panning
                    this->clearSelection();
                    this->tooltipWidget_->hide();
                    if (this->isScrolling_)
                    {
                        this->disableScrolling();
                    }
                }
                break;

                case Qt::GestureUpdated: {
                    if (this->scrollBar_->isVisible())
                    {
                        this->scrollBar_->offset(-gesture->delta().y() * 0.1);
                    }
                }
                break;

                case Qt::GestureFinished:
                case Qt::GestureCanceled:
                default: {
                    this->clearSelection();
                    this->isPanning_ = false;
                }
                break;
            }

            return true;
        }
    }

    return false;
}

void ChannelView::mouseMoveEvent(QMouseEvent *event)
{
    if (this->isPanning_)
    {
        // Don't do any text selection, hovering, etc while panning
        return;
    }

    /// Pause on hover
    if (float pauseTime = getSettings()->pauseOnHoverDuration;
        pauseTime > 0.001F)
    {
        this->pause(PauseReason::Mouse,
                    static_cast<uint32_t>(pauseTime * 1000.F));
    }
    else if (pauseTime < -0.5F)
    {
        this->pause(PauseReason::Mouse);
    }

    std::shared_ptr<MessageLayout> layout;
    QPointF relativePos;
    int messageIndex;

    // no message under cursor
    if (!tryGetMessageAt(event->pos(), layout, relativePos, messageIndex))
    {
        this->setCursor(Qt::ArrowCursor);
        this->tooltipWidget_->hide();
        return;
    }

    if (this->isScrolling_)
    {
        this->currentMousePosition_ = event->globalPosition();
    }

    // check for word underneath cursor
    const MessageLayoutElement *hoverLayoutElement =
        layout->getElementAt(relativePos);

    // selecting single characters
    if (this->isLeftMouseDown_)
    {
        auto index = layout->getSelectionIndex(relativePos);
        this->setSelection(this->selection_.start,
                           SelectionItem(messageIndex, index));
    }

    // selecting whole words
    if (this->isDoubleClick_ && hoverLayoutElement)
    {
        auto [wordStart, wordEnd] =
            layout->getWordBounds(hoverLayoutElement, relativePos);
        auto hoveredWord = Selection{SelectionItem(messageIndex, wordStart),
                                     SelectionItem(messageIndex, wordEnd)};
        // combined selection spanning from initially selected word to hoveredWord
        auto selectUnion = this->doubleClickSelection_ | hoveredWord;

        this->setSelection(selectUnion);
    }

    // message under cursor is collapsed
    if (layout->flags.has(MessageLayoutFlag::Collapsed))
    {
        this->setCursor(Qt::PointingHandCursor);
        this->tooltipWidget_->hide();
        return;
    }

    if (hoverLayoutElement == nullptr)
    {
        this->setCursor(Qt::ArrowCursor);
        this->tooltipWidget_->hide();
        return;
    }

    auto *element = &hoverLayoutElement->getCreator();
    bool isLinkValid = hoverLayoutElement->getLink().isValid();
    const auto *emoteElement = dynamic_cast<const EmoteElement *>(element);
    const auto *layeredEmoteElement =
        dynamic_cast<const LayeredEmoteElement *>(element);
    bool isNotEmote = emoteElement == nullptr && layeredEmoteElement == nullptr;

    if (element->getTooltip().isEmpty() ||
        (isLinkValid && isNotEmote && !getSettings()->linkInfoTooltip))
    {
        this->tooltipWidget_->hide();
    }
    else
    {
        const auto *badgeElement = dynamic_cast<const BadgeElement *>(element);

        if (badgeElement || emoteElement || layeredEmoteElement)
        {
            auto showThumbnailSetting =
                getSettings()->emotesTooltipPreview.getEnum();

            bool showThumbnail =
                showThumbnailSetting == ThumbnailPreviewMode::AlwaysShow ||
                (showThumbnailSetting == ThumbnailPreviewMode::ShowOnShift &&
                 event->modifiers() == Qt::ShiftModifier);

            if (emoteElement)
            {
                auto scale = getSettings()->emoteTooltipScale.getEnum();
                this->tooltipWidget_->setOne(TooltipEntry::scaled(
                    showThumbnail
                        ? emoteElement->getEmote()->images.getImage(3.0)
                        : nullptr,
                    element->getTooltip(), getTooltipScale(scale)));
            }
            else if (layeredEmoteElement)
            {
                const auto &layeredEmotes = layeredEmoteElement->getEmotes();
                // Should never be empty but ensure it
                if (!layeredEmotes.empty())
                {
                    std::vector<TooltipEntry> entries;
                    entries.reserve(layeredEmotes.size());

                    const auto &emoteTooltips =
                        layeredEmoteElement->getEmoteTooltips();

                    // Someone performing some tomfoolery could put an emote with tens,
                    // if not hundreds of zero-width emotes on a single emote. If the
                    // tooltip may take up more than three rows, truncate everything else.
                    bool truncating = false;
                    size_t upperLimit = layeredEmotes.size();
                    if (layeredEmotes.size() > TOOLTIP_EMOTE_ENTRIES_LIMIT)
                    {
                        upperLimit = TOOLTIP_EMOTE_ENTRIES_LIMIT - 1;
                        truncating = true;
                    }

                    for (size_t i = 0; i < upperLimit; ++i)
                    {
                        const auto &emote = layeredEmotes[i].ptr;
                        if (i == 0)
                        {
                            // First entry gets a large image and full description
                            auto scale =
                                getSettings()->emoteTooltipScale.getEnum();
                            entries.push_back(TooltipEntry::scaled(
                                showThumbnail ? emote->images.getImage(3.0)
                                              : nullptr,
                                emoteTooltips[i], getTooltipScale(scale)));
                        }
                        else
                        {
                            // Every other entry gets a small image and just the emote name
                            auto scale =
                                getSettings()->emoteTooltipScale.getEnum();
                            entries.push_back(TooltipEntry::scaled(
                                showThumbnail ? emote->images.getImage(1.0)
                                              : nullptr,
                                emote->name.string, getTooltipScale(scale)));
                        }
                    }

                    if (truncating)
                    {
                        entries.push_back({nullptr, "..."});
                    }

                    auto style = layeredEmotes.size() > 2
                                     ? TooltipStyle::Grid
                                     : TooltipStyle::Vertical;
                    this->tooltipWidget_->set(entries, style);
                }
            }
            else if (badgeElement)
            {
                auto scale = getSettings()->emoteTooltipScale.getEnum();
                this->tooltipWidget_->setOne(TooltipEntry::scaled(
                    showThumbnail
                        ? badgeElement->getEmote()->images.getImage(3.0)
                        : nullptr,
                    element->getTooltip(), getTooltipScale(scale)));
            }
        }
        else if (auto *linkElement = dynamic_cast<LinkElement *>(element))
        {
            auto thumbnailSize = getSettings()->thumbnailSize;
            if (linkElement)
            {
                if (linkElement->linkInfo()->isPending())
                {
                    getApp()->getLinkResolver()->resolve(
                        linkElement->linkInfo());
                }
                this->setLinkInfoTooltip(linkElement->linkInfo());
            }
        }
        else
        {
            this->tooltipWidget_->setOne(TooltipEntry{
                .image = nullptr,
                .text = element->getTooltip(),
            });
        }

        this->tooltipWidget_->moveTo(
            event->globalPosition().toPoint() + QPoint(16, 16),
            widgets::BoundsChecking::CursorPosition);
        this->tooltipWidget_->setWordWrap(isLinkValid);
        this->tooltipWidget_->show();
    }

    // check if word has a link
    if (isLinkValid)
    {
        this->setCursor(Qt::PointingHandCursor);
    }
    else
    {
        this->setCursor(Qt::ArrowCursor);
    }
}

void ChannelView::mousePressEvent(QMouseEvent *event)
{
    this->mouseDown.invoke(event);

    std::shared_ptr<MessageLayout> layout;
    QPointF relativePos;
    int messageIndex;

    if (!tryGetMessageAt(event->pos(), layout, relativePos, messageIndex))
    {
        setCursor(Qt::ArrowCursor);
        auto &messagesSnapshot = this->getMessagesSnapshot();
        if (messagesSnapshot.size() == 0)
        {
            return;
        }

        // Start selection at the last message at its last index
        if (event->button() == Qt::LeftButton)
        {
            auto lastMessageIndex = messagesSnapshot.size() - 1;
            auto lastMessage = messagesSnapshot[lastMessageIndex];
            auto lastCharacterIndex = lastMessage->getLastCharacterIndex();

            SelectionItem selectionItem(lastMessageIndex, lastCharacterIndex);
            this->setSelection(selectionItem, selectionItem);
        }
        return;
    }

    // check if message is collapsed
    switch (event->button())
    {
        case Qt::LeftButton: {
            if (this->isScrolling_)
            {
                this->disableScrolling();
            }

            this->lastLeftPressPosition_ = event->globalPosition();
            this->isLeftMouseDown_ = true;

            if (layout->flags.has(MessageLayoutFlag::Collapsed))
            {
                return;
            }

            if (getSettings()->linksDoubleClickOnly.getValue())
            {
                this->pause(PauseReason::DoubleClick, 200);
            }

            int index = layout->getSelectionIndex(relativePos);
            auto selectionItem = SelectionItem(messageIndex, index);
            this->setSelection(selectionItem, selectionItem);
        }
        break;

        case Qt::RightButton: {
            if (this->isScrolling_)
            {
                this->disableScrolling();
            }

            this->lastRightPressPosition_ = event->globalPosition();
            this->isRightMouseDown_ = true;
        }
        break;

        case Qt::MiddleButton: {
            const MessageLayoutElement *hoverLayoutElement =
                layout->getElementAt(relativePos);

            if (hoverLayoutElement != nullptr &&
                hoverLayoutElement->getLink().isUrl() &&
                this->isScrolling_ == false)
            {
                break;
            }
            else
            {
                if (this->isScrolling_)
                {
                    this->disableScrolling();
                }
                else if (hoverLayoutElement != nullptr &&
                         hoverLayoutElement->getFlags().has(
                             MessageElementFlag::Username))
                {
                    break;
                }
                else if (this->scrollBar_->isVisible())
                {
                    this->enableScrolling(event->globalPosition());
                }
            }
        }
        break;

        default:;
    }

    this->update();
}

void ChannelView::mouseReleaseEvent(QMouseEvent *event)
{
    // find message
    this->queueLayout();

    std::shared_ptr<MessageLayout> layout;
    QPointF relativePos;
    int messageIndex;

    bool foundElement =
        tryGetMessageAt(event->pos(), layout, relativePos, messageIndex);

    // check if mouse was pressed
    if (event->button() == Qt::LeftButton)
    {
        if (this->isDoubleClick_)
        {
            this->isDoubleClick_ = false;
            // Was actually not a wanted triple-click
            if (std::abs(distanceBetweenPoints(this->lastDoubleClickPosition_,
                                               event->globalPosition())) > 10.F)
            {
                this->clickTimer_.stop();
                return;
            }
        }
        else if (this->isLeftMouseDown_)
        {
            this->isLeftMouseDown_ = false;

            if (std::abs(distanceBetweenPoints(this->lastLeftPressPosition_,
                                               event->globalPosition())) > 15.F)
            {
                return;
            }

            // Triple-clicking a message selects the whole message
            if (foundElement && this->clickTimer_.isActive() &&
                (std::abs(distanceBetweenPoints(this->lastDoubleClickPosition_,
                                                event->globalPosition())) <
                 10.F))
            {
                this->selectWholeMessage(layout.get(), messageIndex);
                return;
            }
        }
        else
        {
            return;
        }
    }
    else if (event->button() == Qt::RightButton)
    {
        if (this->isRightMouseDown_)
        {
            this->isRightMouseDown_ = false;

            if (std::abs(distanceBetweenPoints(this->lastRightPressPosition_,
                                               event->globalPosition())) > 15.F)
            {
                return;
            }
        }
        else
        {
            return;
        }
    }
    else if (event->button() == Qt::MiddleButton)
    {
        if (this->isScrolling_ && this->scrollBar_->isVisible())
        {
            if (event->globalPosition() == this->lastMiddlePressPosition_)
            {
                this->enableScrolling(event->globalPosition());
            }
            else
            {
                this->disableScrolling();
            }

            return;
        }

        if (foundElement)
        {
            const MessageLayoutElement *hoverLayoutElement =
                layout->getElementAt(relativePos);

            if (hoverLayoutElement == nullptr)
            {
                return;
            }
            if (hoverLayoutElement->getFlags().has(
                    MessageElementFlag::Username))
            {
                openTwitchUsercard(this->channel_->getName(),
                                   hoverLayoutElement->getLink().value);
                return;
            }
            if (hoverLayoutElement->getLink().isUrl() == false)
            {
                return;
            }
        }
    }
    else
    {
        // not left or right button
        return;
    }

    // no message found
    if (!foundElement)
    {
        // No message at clicked position
        return;
    }

    // message under cursor is collapsed
    if (layout->flags.has(MessageLayoutFlag::Collapsed))
    {
        layout->flags.set(MessageLayoutFlag::Expanded);
        layout->flags.set(MessageLayoutFlag::RequiresLayout);

        this->queueLayout();
        return;
    }

    const MessageLayoutElement *hoverLayoutElement =
        layout->getElementAt(relativePos);

    // handle the click
    this->handleMouseClick(event, hoverLayoutElement, layout);

    this->update();
}

void ChannelView::handleMouseClick(QMouseEvent *event,
                                   const MessageLayoutElement *hoveredElement,
                                   MessageLayoutPtr layout)
{
    switch (event->button())
    {
        case Qt::LeftButton: {
            if (hoveredElement == nullptr)
            {
                return;
            }

            const auto &link = hoveredElement->getLink();
            if (!getSettings()->linksDoubleClickOnly)
            {
                this->handleLinkClick(event, link, layout.get());
            }

            // Invoke to signal from EmotePopup.
            if (link.type == Link::InsertText)
            {
                this->linkClicked.invoke(link);
            }
        }
        break;
        case Qt::RightButton: {
            // insert user mention to input, only in default context
            if ((this->context_ == Context::None) &&
                (hoveredElement != nullptr))
            {
                auto *split = dynamic_cast<Split *>(this->parentWidget());
                auto insertText = [=](QString text) {
                    if (split)
                    {
                        split->insertTextToInput(text);
                    }
                };
                const auto &link = hoveredElement->getLink();

                if (link.type == Link::UserInfo)
                {
                    // This is terrible because it FPs on messages where the
                    // user mentions themselves
                    bool canReply =
                        QString::compare(link.value,
                                         layout->getMessage()->loginName,
                                         Qt::CaseInsensitive) == 0;
                    UsernameRightClickBehavior action =
                        UsernameRightClickBehavior::Mention;
                    if (canReply)
                    {
                        Qt::KeyboardModifier userSpecifiedModifier =
                            getSettings()->usernameRightClickModifier;

                        if (userSpecifiedModifier ==
                            Qt::KeyboardModifier::NoModifier)
                        {
                            qCWarning(chatterinoCommon)
                                << "sanity check failed: "
                                   "invalid settings detected "
                                   "Settings::usernameRightClickModifier is "
                                   "NoModifier, which should never happen";
                            return;
                        }

                        Qt::KeyboardModifiers modifiers{userSpecifiedModifier};
                        auto isModifierHeld = event->modifiers() == modifiers;

                        if (isModifierHeld)
                        {
                            action = getSettings()
                                         ->usernameRightClickModifierBehavior;
                        }
                        else
                        {
                            action = getSettings()->usernameRightClickBehavior;
                        }
                    }
                    switch (action)
                    {
                        case UsernameRightClickBehavior::Mention: {
                            if (split == nullptr)
                            {
                                return;
                            }

                            if (link.value.startsWith("id:"))
                            {
                                return;
                            }

                            // Insert @username into split input
                            const bool commaMention =
                                getSettings()->mentionUsersWithComma;
                            const bool isFirstWord =
                                split->getInput().isEditFirstWord();
                            auto userMention = formatUserMention(
                                link.value, isFirstWord, commaMention);
                            insertText("@" + userMention + " ");
                        }
                        break;

                        case UsernameRightClickBehavior::Reply: {
                            // Start a new reply if matching user's settings
                            this->setInputReply(layout->getMessagePtr());
                        }
                        break;

                        case UsernameRightClickBehavior::Ignore:
                            break;

                        default: {
                            qCWarning(chatterinoCommon)
                                << "unhandled or corrupted "
                                   "UsernameRightClickBehavior value in "
                                   "ChannelView::handleMouseClick:"
                                << action;
                        }
                        break;  // unreachable
                    }

                    return;
                }

                if (link.type == Link::UserWhisper)
                {
                    insertText("/w " + link.value + " ");
                    return;
                }
            }

            this->addContextMenuItems(hoveredElement, layout, event);
        }
        break;
        case Qt::MiddleButton: {
            if (hoveredElement == nullptr)
            {
                return;
            }

            const auto &link = hoveredElement->getLink();
            if (!getSettings()->linksDoubleClickOnly)
            {
                this->handleLinkClick(event, link, layout.get());
            }
        }
        break;
        default:;
    }
}

void ChannelView::addContextMenuItems(
    const MessageLayoutElement *hoveredElement, MessageLayoutPtr layout,
    QMouseEvent *event)
{
    auto *menu = new QMenu(this);
    menu->setAttribute(Qt::WA_DeleteOnClose);

    // Add image options if the element clicked contains an image (e.g. a badge or an emote)
    addImageContextMenuItems(menu, hoveredElement);

    // Add link options if the element clicked contains a link
    addLinkContextMenuItems(menu, hoveredElement);

    // Add message options
    this->addMessageContextMenuItems(menu, layout);

    // Add Twitch-specific link options if the element clicked contains a link detected as a Twitch username
    this->addTwitchLinkContextMenuItems(menu, hoveredElement);

    // Add hidden options (e.g. copy message ID) if the user held down Shift
    addHiddenContextMenuItems(menu, hoveredElement, layout, event);

    // Add executable command options
    this->addCommandExecutionContextMenuItems(menu, layout);

    menu->popup(QCursor::pos());
    menu->raise();
}

void ChannelView::addMessageContextMenuItems(QMenu *menu,
                                             const MessageLayoutPtr &layout)
{
    // Copy actions
    if (!this->selection_.isEmpty())
    {
        menu->addAction("&Copy selection", [this] {
            crossPlatformCopy(this->getSelectedText());
        });
    }

    menu->addAction("Copy &message", [layout] {
        QString copyString;
        layout->addSelectionText(copyString, 0, INT_MAX,
                                 CopyMode::OnlyTextAndEmotes);

        crossPlatformCopy(copyString);
    });

    menu->addAction("Copy &full message", [layout] {
        QString copyString;
        layout->addSelectionText(copyString, 0, INT_MAX,
                                 CopyMode::EverythingButReplies);

        crossPlatformCopy(copyString);
    });

    // Only display reply option where it makes sense
    if (this->canReplyToMessages())
    {
        const auto &messagePtr = layout->getMessagePtr();
        switch (messagePtr->isReplyable())
        {
            case Message::ReplyStatus::Replyable: {
                menu->addAction("&Reply to message", [this, &messagePtr] {
                    this->setInputReply(messagePtr);
                });
                break;
            }

            case Message::ReplyStatus::NotReplyable: {
                const auto &replyAction =
                    menu->addAction("&Reply to message", [this, &messagePtr] {
                        this->setInputReply(messagePtr);
                    });
                replyAction->setEnabled(false);
                break;
            }

            case Message::ReplyStatus::ReplyableWithThread: {
                menu->addAction("&Reply to message", [this, &messagePtr] {
                    this->setInputReply(messagePtr);
                });
                menu->addAction(
                    "Reply to &original thread", [this, &messagePtr] {
                        this->setInputReply(messagePtr->replyThread->root());
                    });
                break;
            }

            case Message::ReplyStatus::NotReplyableWithThread: {
                const auto &replyAction =
                    menu->addAction("&Reply to message", [this, &messagePtr] {
                        this->setInputReply(messagePtr);
                    });
                replyAction->setEnabled(false);

                menu->addAction(
                    "Reply to &original thread", [this, &messagePtr] {
                        this->setInputReply(messagePtr->replyThread->root());
                    });
                break;
            }

            case Message::ReplyStatus::NotReplyableDueToThread: {
                const auto &replyAction =
                    menu->addAction("&Reply to message", [this, &messagePtr] {
                        this->setInputReply(messagePtr);
                    });
                replyAction->setEnabled(false);

                const auto &replyThreadAction = menu->addAction(
                    "Reply to &original thread", [this, &messagePtr] {
                        this->setInputReply(messagePtr->replyThread->root());
                    });

                replyThreadAction->setEnabled(false);
                break;
            }
        }

        if (const auto &messagePtr = layout->getMessagePtr();
            messagePtr->replyThread != nullptr)
        {
            menu->addAction("View &thread", [this, &messagePtr] {
                this->showReplyThreadPopup(messagePtr);
            });
        }
    }

    auto *twitchChannel =
        dynamic_cast<TwitchChannel *>(this->underlyingChannel_.get());
    if (!layout->getMessage()->id.isEmpty() && twitchChannel &&
        twitchChannel->hasModRights())
    {
        menu->addSeparator();
        auto *moderateAction = menu->addAction("Mo&derate");
        auto *moderateMenu = new QMenu(menu);
        moderateAction->setMenu(moderateMenu);
        moderateMenu->addAction(
            "&Delete message", [twitchChannel, id = layout->getMessage()->id] {
                twitchChannel->deleteMessagesAs(
                    id, getApp()->getAccounts()->twitch.getCurrent().get());
            });
    }

    bool isSearch = this->context_ == Context::Search;
    bool isReplyOrUserCard = (this->context_ == Context::ReplyThread ||
                              this->context_ == Context::UserCard) &&
                             this->split_ != nullptr;
    bool isMentions =
        this->channel()->getType() == Channel::Type::TwitchMentions;
    bool isAutomod = this->channel()->getType() == Channel::Type::TwitchAutomod;
    if (isSearch || isMentions || isReplyOrUserCard || isAutomod)
    {
        const auto &messagePtr = layout->getMessagePtr();
        menu->addAction("&Go to message", [this, &messagePtr, isSearch,
                                           isMentions, isReplyOrUserCard,
                                           isAutomod] {
            if (isSearch)
            {
                if (const auto &search =
                        dynamic_cast<SearchPopup *>(this->parentWidget()))
                {
                    search->goToMessage(messagePtr);
                }
            }
            else if (isMentions || isAutomod)
            {
                getApp()->getWindows()->scrollToMessage(messagePtr);
            }
            else if (isReplyOrUserCard)
            {
                // If the thread is in the mentions or automod channel,
                // we need to find the original split.
                const auto type = this->split_->getChannel()->getType();
                if (type == Channel::Type::TwitchMentions ||
                    type == Channel::Type::TwitchAutomod)
                {
                    getApp()->getWindows()->scrollToMessage(messagePtr);
                }
                else
                {
                    this->split_->getChannelView().scrollToMessage(messagePtr);
                }
            }
        });
    }
}

void ChannelView::addTwitchLinkContextMenuItems(
    QMenu *menu, const MessageLayoutElement *hoveredElement)
{
    if (hoveredElement == nullptr)
    {
        return;
    }

    const auto &link = hoveredElement->getLink();

    if (link.type != Link::Url)
    {
        return;
    }

    static QRegularExpression twitchChannelRegex(
        R"(^(?:https?:\/\/)?(?:www\.|go\.)?twitch\.tv\/(?:popout\/)?(?<username>[a-z0-9_]{3,}))",
        QRegularExpression::CaseInsensitiveOption);
    static QSet<QString> ignoredUsernames{
        "directory",      //
        "downloads",      //
        "drops",          //
        "friends",        //
        "inventory",      //
        "jobs",           //
        "login",          //
        "messages",       //
        "payments",       //
        "profile",        //
        "security",       //
        "settings",       //
        "signup",         //
        "subscriptions",  //
        "turbo",          //
        "videos",         //
        "wallet",         //
    };

    auto twitchMatch = twitchChannelRegex.match(link.value);
    auto twitchUsername = twitchMatch.captured("username");
    if (!twitchUsername.isEmpty() && !ignoredUsernames.contains(twitchUsername))
    {
        menu->addSeparator();
        menu->addAction("&Open in new split", [twitchUsername, this] {
            this->openChannelIn.invoke(twitchUsername,
                                       FromTwitchLinkOpenChannelIn::Split);
        });
        menu->addAction("Open in new &tab", [twitchUsername, this] {
            this->openChannelIn.invoke(twitchUsername,
                                       FromTwitchLinkOpenChannelIn::Tab);
        });

        menu->addSeparator();
        menu->addAction("Open player in &browser", [twitchUsername, this] {
            this->openChannelIn.invoke(
                twitchUsername, FromTwitchLinkOpenChannelIn::BrowserPlayer);
        });
        menu->addAction("Open in &streamlink", [twitchUsername, this] {
            this->openChannelIn.invoke(twitchUsername,
                                       FromTwitchLinkOpenChannelIn::Streamlink);
        });

        if (!getSettings()->customURIScheme.getValue().isEmpty())
        {
            menu->addAction("Open in custom &player", [twitchUsername, this] {
                this->openChannelIn.invoke(
                    twitchUsername, FromTwitchLinkOpenChannelIn::CustomPlayer);
            });
        }
    }
}

void ChannelView::addCommandExecutionContextMenuItems(
    QMenu *menu, const MessageLayoutPtr &layout)
{
    /* Get commands to be displayed in context menu;
     * only those that had the showInMsgContextMenu check box marked in the Commands page */
    std::vector<Command> cmds;
    for (const auto &cmd : getApp()->getCommands()->items)
    {
        if (cmd.showInMsgContextMenu)
        {
            cmds.push_back(cmd);
        }
    }

    if (cmds.empty())
    {
        return;
    }

    menu->addSeparator();
    auto *executeAction = menu->addAction("&Execute command");
    auto *cmdMenu = new QMenu(menu);
    executeAction->setMenu(cmdMenu);

    for (auto &cmd : cmds)
    {
        QString inputText = this->selection_.isEmpty()
                                ? layout->getMessage()->messageText
                                : this->getSelectedText();

        inputText.push_front(cmd.name + " ");

        cmdMenu->addAction(cmd.name, [this, layout, cmd, inputText] {
            ChannelPtr channel;

            /* Search popups and user message history's underlyingChannels aren't of type TwitchChannel, but
             * we would still like to execute commands from them. Use their source channel instead if applicable. */
            if (this->hasSourceChannel())
            {
                channel = this->sourceChannel();
            }
            else
            {
                channel = this->underlyingChannel_;
            }
            auto *split = dynamic_cast<Split *>(this->parentWidget());
            QString userText;
            if (split)
            {
                userText = split->getInput().getInputText();
            }

            // Execute command through right-clicking a message -> Execute command
            QString value = getApp()->getCommands()->execCustomCommand(
                inputText.split(' '), cmd, true, channel, layout->getMessage(),
                {
                    {"input.text", userText},
                });

            value = getApp()->getCommands()->execCommand(value, channel, false);

            channel->sendMessage(value);
        });
    }
}

void ChannelView::mouseDoubleClickEvent(QMouseEvent *event)
{
    if (event->button() != Qt::LeftButton)
    {
        return;
    }

    std::shared_ptr<MessageLayout> layout;
    QPointF relativePos;
    int messageIndex;

    if (!tryGetMessageAt(event->pos(), layout, relativePos, messageIndex))
    {
        return;
    }

    this->isDoubleClick_ = true;
    this->lastDoubleClickPosition_ = event->globalPosition();
    this->clickTimer_.start();

    // message under cursor is collapsed
    if (layout->flags.has(MessageLayoutFlag::Collapsed))
    {
        return;
    }

    const MessageLayoutElement *hoverLayoutElement =
        layout->getElementAt(relativePos);

    if (hoverLayoutElement == nullptr)
    {
        // XXX: this is duplicate work
        auto idx = layout->getSelectionIndex(relativePos);
        SelectionItem item(messageIndex, idx);
        this->doubleClickSelection_ = {item, item};
        return;
    }

    auto [wordStart, wordEnd] =
        layout->getWordBounds(hoverLayoutElement, relativePos);

    this->doubleClickSelection_ = {SelectionItem(messageIndex, wordStart),
                                   SelectionItem(messageIndex, wordEnd)};
    this->setSelection(this->doubleClickSelection_);

    if (getSettings()->linksDoubleClickOnly)
    {
        const auto &link = hoverLayoutElement->getLink();
        this->handleLinkClick(event, link, layout.get());
    }
}

void ChannelView::hideEvent(QHideEvent * /*event*/)
{
    for (const auto &layout : this->messagesOnScreen_)
    {
        layout->deleteBuffer();
    }

    this->messagesOnScreen_.clear();
}

void ChannelView::showUserInfoPopup(const QString &userName,
                                    QString alternativePopoutChannel)
{
    if (!this->split_)
    {
        qCWarning(chatterinoCommon)
            << "Tried to show user info for" << userName
            << "but the channel view doesn't belong to a split.";
        return;
    }

    auto *userPopup =
        new UserInfoPopup(getSettings()->autoCloseUserPopup, this->split_);

    auto contextChannel =
        getApp()->getTwitch()->getChannelOrEmpty(alternativePopoutChannel);
    auto openingChannel = this->hasSourceChannel() ? this->sourceChannel_
                                                   : this->underlyingChannel_;
    userPopup->setData(userName, contextChannel, openingChannel);

    QPoint offset(userPopup->width() / 3, userPopup->height() / 5);
    userPopup->moveTo(QCursor::pos() - offset,
                      widgets::BoundsChecking::CursorPosition);
    userPopup->show();
}

bool ChannelView::mayContainMessage(const MessagePtr &message)
{
    switch (this->channel()->getType())
    {
        case Channel::Type::Direct:
        case Channel::Type::Twitch:
        case Channel::Type::TwitchWatching:
            // XXX: system messages may not have the channel set
            return message->flags.has(MessageFlag::System) ||
                   this->channel()->getName() == message->channelName;
        case Channel::Type::TwitchWhispers:
            return message->flags.has(MessageFlag::Whisper);
        case Channel::Type::TwitchMentions:
            return message->flags.has(MessageFlag::Highlighted);
        case Channel::Type::TwitchLive:
            return message->flags.has(MessageFlag::System);
        case Channel::Type::TwitchAutomod:
            return message->flags.has(MessageFlag::AutoMod);
        case Channel::Type::TwitchEnd:  // TODO: not used?
        case Channel::Type::None:       // Unspecific
        case Channel::Type::Misc:       // Unspecific
            return true;
        default:
            return true;  // unreachable
    }
}

void ChannelView::handleLinkClick(QMouseEvent *event, const Link &link,
                                  MessageLayout *layout)
{
    if (event->button() != Qt::LeftButton &&
        event->button() != Qt::MiddleButton)
    {
        return;
    }

    switch (link.type)
    {
        case Link::UserWhisper:
        case Link::UserInfo: {
            auto user = link.value;
            this->showUserInfoPopup(user, layout->getMessage()->channelName);
        }
        break;

        case Link::Url: {
            if (getSettings()->openLinksIncognito && supportsIncognitoLinks())
            {
                openLinkIncognito(link.value);
            }
            else
            {
                QDesktopServices::openUrl(QUrl(link.value));
            }
        }
        break;

        case Link::UserAction: {
            QString value = link.value;

            ChannelPtr channel = this->underlyingChannel_;
            auto *searchPopup =
                dynamic_cast<SearchPopup *>(this->parentWidget());
            if (searchPopup != nullptr)
            {
                auto *split =
                    dynamic_cast<Split *>(searchPopup->parentWidget());
                if (split != nullptr)
                {
                    channel = split->getChannel();
                }
            }

            // Execute command clicking a moderator button
            value = getApp()->getCommands()->execCustomCommand(
                QStringList(), Command{"(modaction)", value}, true, channel,
                layout->getMessage());

            value = getApp()->getCommands()->execCommand(value, channel, false);

            channel->sendMessage(value);
        }
        break;

        case Link::AutoModAllow: {
            getApp()->getAccounts()->twitch.getCurrent()->autoModAllow(
                link.value, this->channel());
        }
        break;

        case Link::AutoModDeny: {
            getApp()->getAccounts()->twitch.getCurrent()->autoModDeny(
                link.value, this->channel());
        }
        break;

        case Link::OpenAccountsPage: {
            SettingsDialog::showDialog(this,
                                       SettingsDialogPreference::Accounts);
        }
        break;
        case Link::JumpToChannel: {
            // Get all currently open pages
            QList<SplitContainer *> openPages;

            auto &nb = getApp()->getWindows()->getMainWindow().getNotebook();
            for (int i = 0; i < nb.getPageCount(); ++i)
            {
                openPages.push_back(
                    static_cast<SplitContainer *>(nb.getPageAt(i)));
            }

            for (auto *page : openPages)
            {
                auto splits = page->getSplits();

                // Search for channel matching link in page/split container
                // TODO(zneix): Consider opening a channel if it's closed (?)
                auto it = std::find_if(
                    splits.begin(), splits.end(), [link](Split *split) {
                        return split->getChannel()->getName() == link.value;
                    });

                if (it != splits.end())
                {
                    // Select SplitContainer and Split itself where mention message was sent
                    // TODO(zneix): Try exploring ways of scrolling to a certain message as well
                    nb.select(page);

                    Split *split = *it;
                    page->setSelected(split);
                    break;
                }
            }
        }
        break;
        case Link::CopyToClipboard: {
            crossPlatformCopy(link.value);
        }
        break;
        case Link::Reconnect: {
            this->underlyingChannel_.get()->reconnect();
        }
        break;
        case Link::ReplyToMessage: {
            if (layout->getMessagePtr()->isReplyable() !=
                Message::ReplyStatus::NotReplyable)
            {
                this->setInputReply(layout->getMessagePtr());
            }
        }
        break;
        case Link::ViewThread: {
            this->showReplyThreadPopup(layout->getMessagePtr());
        }
        break;
        case Link::JumpToMessage: {
            if (this->context_ == Context::Search)
            {
                auto *search =
                    dynamic_cast<SearchPopup *>(this->parentWidget());
                if (search != nullptr)
                {
                    search->goToMessageId(link.value);
                }
                return;
            }

            this->scrollToMessageId(link.value);
        }
        break;

        default:;
    }
}

bool ChannelView::tryGetMessageAt(QPointF p,
                                  std::shared_ptr<MessageLayout> &_message,
                                  QPointF &relativePos, int &index)
{
    auto &messagesSnapshot = this->getMessagesSnapshot();

    const auto start = size_t(this->scrollBar_->getRelativeCurrentValue());

    if (start >= messagesSnapshot.size())
    {
        return false;
    }

    qreal y = -(messagesSnapshot[start]->getHeight() *
                (fmod(this->scrollBar_->getRelativeCurrentValue(), 1)));

    for (size_t i = start; i < messagesSnapshot.size(); ++i)
    {
        auto message = messagesSnapshot[i];

        if (p.y() < y + message->getHeight())
        {
            relativePos = QPointF(p.x(), p.y() - y);
            _message = message;
            index = i;
            return true;
        }

        y += message->getHeight();
    }

    return false;
}

int ChannelView::getLayoutWidth() const
{
    if (this->scrollBar_->isVisible())
    {
        return int(this->width() - SCROLLBAR_PADDING * this->scale());
    }

    return this->width();
}

void ChannelView::selectWholeMessage(MessageLayout *layout, int &messageIndex)
{
    SelectionItem msgStart(messageIndex,
                           layout->getFirstMessageCharacterIndex());
    SelectionItem msgEnd(messageIndex, layout->getLastCharacterIndex());
    this->setSelection(msgStart, msgEnd);
}

void ChannelView::enableScrolling(const QPointF &scrollStart)
{
    this->isScrolling_ = true;
    this->lastMiddlePressPosition_ = scrollStart;
    // The line below prevents a sudden jerk at the beginning
    this->currentMousePosition_ = scrollStart;

    this->scrollTimer_.start();

    if (!QGuiApplication::overrideCursor())
    {
        QGuiApplication::setOverrideCursor(this->cursors_.neutral);
    }
}

void ChannelView::disableScrolling()
{
    this->isScrolling_ = false;
    this->scrollTimer_.stop();
    QGuiApplication::restoreOverrideCursor();
}

void ChannelView::scrollUpdateRequested()
{
    const qreal dpi = this->devicePixelRatioF();
    const qreal delta = dpi * (this->currentMousePosition_.y() -
                               this->lastMiddlePressPosition_.y());
    const int cursorHeight = this->cursors_.neutral.pixmap().height();

    if (fabs(delta) <= cursorHeight * dpi)
    {
        /*
         * If within an area close to the initial position, don't do any
         * scrolling at all.
         */
        QGuiApplication::changeOverrideCursor(this->cursors_.neutral);
        return;
    }

    qreal offset;
    if (delta > 0)
    {
        QGuiApplication::changeOverrideCursor(this->cursors_.down);
        offset = delta - cursorHeight;
    }
    else
    {
        QGuiApplication::changeOverrideCursor(this->cursors_.up);
        offset = delta + cursorHeight;
    }

    // "Good" feeling multiplier found by trial-and-error
    const qreal multiplier(0.02);
    this->scrollBar_->offset(multiplier * offset);
}

void ChannelView::setInputReply(const MessagePtr &message)
{
    assertInGuiThread();

    if (message == nullptr || this->split_ == nullptr)
    {
        return;
    }

    if (!message->replyThread)
    {
        // Message did not already have a thread attached, try to find or create one
        auto *tc =
            dynamic_cast<TwitchChannel *>(this->underlyingChannel_.get());

        if (tc)
        {
            tc->getOrCreateThread(message);
        }
        else
        {
            qCWarning(chatterinoCommon) << "Failed to create new reply thread";
            // Unable to create new reply thread.
            // TODO(dnsge): Should probably notify user?
            return;
        }
    }

    this->split_->setInputReply(message);
}

void ChannelView::showReplyThreadPopup(const MessagePtr &message)
{
    if (message == nullptr || message->replyThread == nullptr)
    {
        return;
    }

    if (!this->split_)
    {
        qCWarning(chatterinoCommon)
            << "Tried to show reply thread popup but the "
               "channel view doesn't belong to a split.";
        return;
    }

    auto *popup =
        new ReplyThreadPopup(getSettings()->autoCloseThreadPopup, this->split_);

    popup->setThread(message->replyThread);

    QPoint offset(int(150 * this->scale()), int(70 * this->scale()));
    popup->showAndMoveTo(QCursor::pos() - offset,
                         widgets::BoundsChecking::CursorPosition);
    popup->giveFocus(Qt::MouseFocusReason);
}

ChannelView::Context ChannelView::getContext() const
{
    return this->context_;
}

bool ChannelView::canReplyToMessages() const
{
    if (this->context_ == ChannelView::Context::ReplyThread ||
        this->context_ == ChannelView::Context::Search)
    {
        return false;
    }

    assert(this->channel_ != nullptr);

    if (!this->channel_->isTwitchChannel())
    {
        return false;
    }

    if (this->channel_->getType() == Channel::Type::TwitchWhispers ||
        this->channel_->getType() == Channel::Type::TwitchLive)
    {
        return false;
    }

    return true;
}

void ChannelView::setLinkInfoTooltip(LinkInfo *info)
{
    assert(info);

    auto thumbnailSize = getSettings()->thumbnailSize;

    ImagePtr thumbnail;
    if (info->hasThumbnail() && thumbnailSize > 0)
    {
        if (getApp()->getStreamerMode()->isEnabled() &&
            getSettings()->streamerModeHideLinkThumbnails)
        {
            thumbnail = Image::fromResourcePixmap(getResources().streamerMode);
        }
        else
        {
            thumbnail = info->thumbnail();
        }
    }

    this->tooltipWidget_->setOne({
        .image = thumbnail,
        .text = info->tooltip(),
        .customWidth = thumbnailSize,
        .customHeight = thumbnailSize,
    });

    if (info->isLoaded())
    {
        this->pendingLinkInfo_.clear();
        return;  // Either resolved or errored (can't change anymore)
    }

    // listen to changes

    if (this->pendingLinkInfo_.data() == info)
    {
        return;  // same info - already registered
    }

    if (this->pendingLinkInfo_)
    {
        QObject::disconnect(this->pendingLinkInfo_.data(),
                            &LinkInfo::stateChanged, this, nullptr);
    }
    QObject::connect(info, &LinkInfo::stateChanged, this,
                     &ChannelView::pendingLinkInfoStateChanged);
    this->pendingLinkInfo_ = info;
}

void ChannelView::pendingLinkInfoStateChanged()
{
    if (!this->pendingLinkInfo_)
    {
        return;
    }
    this->setLinkInfoTooltip(this->pendingLinkInfo_.data());
    this->tooltipWidget_->applyLastBoundsCheck();
}

void ChannelView::updateID()
{
    if (!this->underlyingChannel_)
    {
        // cannot update
        return;
    }

    std::size_t seed = 0;
    auto first = qHash(this->underlyingChannel_->getName());
    auto second = qHash(this->getFilterIds());

    boost::hash_combine(seed, first);
    boost::hash_combine(seed, second);

    this->id_ = seed;
}

ChannelView::ChannelViewID ChannelView::getID() const
{
    return this->id_;
}

}  // namespace chatterino<|MERGE_RESOLUTION|>--- conflicted
+++ resolved
@@ -79,11 +79,7 @@
 
 constexpr int SCROLLBAR_PADDING = 8;
 
-<<<<<<< HEAD
-void addEmoteContextMenuItems(QMenu *menu, const Emote &emote)
-=======
 void addEmoteContextMenuItems(QMenu *menu, const Emote &emote, QStringView kind)
->>>>>>> 3f05edc0
 {
     auto *openAction = menu->addAction("&Open");
     auto *openMenu = new QMenu(menu);
@@ -120,28 +116,6 @@
     addImageLink(emote.images.getImage3());
 
     // Copy and open emote page link
-<<<<<<< HEAD
-    auto addPageLink = [&](const QString &name, const QString &url) {
-        copyMenu->addSeparator();
-        openMenu->addSeparator();
-
-        copyMenu->addAction("Copy " + name + " &emote link", [url] {
-            crossPlatformCopy(url);
-        });
-        openMenu->addAction("Open " + name + " &emote link", [url] {
-            QDesktopServices::openUrl(QUrl(url));
-        });
-    };
-
-    auto provider = emote.resolveProvider();
-    if (provider)
-    {
-        auto url = provider->emoteUrl(emote);
-        if (!url.isEmpty())
-        {
-            addPageLink(provider->name(), url);
-        }
-=======
     if (!emote.homePage.string.isEmpty())
     {
         copyMenu->addSeparator();
@@ -155,7 +129,6 @@
                             [url = emote.homePage] {
                                 QDesktopServices::openUrl(QUrl(url.string));
                             });
->>>>>>> 3f05edc0
     }
 }
 
@@ -176,11 +149,7 @@
         if (const auto *badgeElement =
                 dynamic_cast<const BadgeElement *>(&creator))
         {
-<<<<<<< HEAD
-            addEmoteContextMenuItems(menu, *badgeElement->getEmote());
-=======
             addEmoteContextMenuItems(menu, *badgeElement->getEmote(), u"badge");
->>>>>>> 3f05edc0
         }
     }
 
@@ -191,11 +160,7 @@
         if (const auto *emoteElement =
                 dynamic_cast<const EmoteElement *>(&creator))
         {
-<<<<<<< HEAD
-            addEmoteContextMenuItems(menu, *emoteElement->getEmote());
-=======
             addEmoteContextMenuItems(menu, *emoteElement->getEmote(), u"emote");
->>>>>>> 3f05edc0
         }
         else if (const auto *layeredElement =
                      dynamic_cast<const LayeredEmoteElement *>(&creator))
@@ -203,14 +168,7 @@
             // Give each emote its own submenu
             for (auto &emote : layeredElement->getUniqueEmotes())
             {
-                auto *emoteAction = menu->addAction(emote.ptr->name.string);
-                auto *emoteMenu = new QMenu(menu);
-                emoteAction->setMenu(emoteMenu);
-<<<<<<< HEAD
-                addEmoteContextMenuItems(emoteMenu, *emote.ptr);
-=======
                 addEmoteContextMenuItems(emoteMenu, *emote.ptr, u"emote");
->>>>>>> 3f05edc0
             }
         }
     }
