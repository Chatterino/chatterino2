--- conflicted
+++ resolved
@@ -73,34 +73,12 @@
 
 constexpr int SCROLLBAR_PADDING = 8;
 
-<<<<<<< HEAD
-        // Add copy and open links for 1x, 2x, 3x
-        auto addImageLink = [&](const ImagePtr &image, char scale) {
-            if (!image->isEmpty())
-            {
-                copyMenu->addAction("&" + QString(scale) + "x link",
-                                    [url = image->url()] {
-                                        crossPlatformCopy(url.string);
-                                    });
-                openMenu->addAction(
-                    "&" + QString(scale) + "x link", [url = image->url()] {
-                        QDesktopServices::openUrl(QUrl(url.string));
-                    });
-            }
-        };
-
-        addImageLink(emote.images.getImage1(), '1');
-        addImageLink(emote.images.getImage2(), '2');
-        addImageLink(emote.images.getImage3(), '3');
-        addImageLink(emote.images.getImage4(), '4');
-=======
 void addEmoteContextMenuItems(QMenu *menu, const Emote &emote,
                               MessageElementFlags creatorFlags)
 {
     auto *openAction = menu->addAction("&Open");
     auto *openMenu = new QMenu(menu);
     openAction->setMenu(openMenu);
->>>>>>> 5209e47d
 
     auto *copyAction = menu->addAction("&Copy");
     auto *copyMenu = new QMenu(menu);
@@ -124,6 +102,7 @@
     addImageLink(emote.images.getImage1(), '1');
     addImageLink(emote.images.getImage2(), '2');
     addImageLink(emote.images.getImage3(), '3');
+    addImageLink(emote.images.getImage4(), '4');
 
     // Copy and open emote page link
     auto addPageLink = [&](const QString &name) {
