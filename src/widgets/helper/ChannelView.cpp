#include "widgets/helper/ChannelView.hpp"

#include "Application.hpp"
#include "common/Common.hpp"
#include "common/QLogging.hpp"
#include "controllers/accounts/AccountController.hpp"
#include "controllers/commands/Command.hpp"
#include "controllers/commands/CommandController.hpp"
#include "controllers/filters/FilterSet.hpp"
#include "debug/Benchmark.hpp"
#include "messages/Emote.hpp"
#include "messages/Image.hpp"
#include "messages/layouts/MessageLayout.hpp"
#include "messages/layouts/MessageLayoutContext.hpp"
#include "messages/layouts/MessageLayoutElement.hpp"
#include "messages/LimitedQueueSnapshot.hpp"
#include "messages/Message.hpp"
#include "messages/MessageBuilder.hpp"
#include "messages/MessageElement.hpp"
#include "messages/MessageThread.hpp"
#include "providers/colors/ColorProvider.hpp"
#include "providers/LinkResolver.hpp"
#include "providers/twitch/TwitchAccount.hpp"
#include "providers/twitch/TwitchChannel.hpp"
#include "providers/twitch/TwitchIrcServer.hpp"
#include "singletons/Resources.hpp"
#include "singletons/Settings.hpp"
#include "singletons/Theme.hpp"
#include "singletons/WindowManager.hpp"
#include "util/Clipboard.hpp"
#include "util/DistanceBetweenPoints.hpp"
#include "util/Helpers.hpp"
#include "util/IncognitoBrowser.hpp"
#include "util/StreamerMode.hpp"
#include "util/Twitch.hpp"
#include "widgets/dialogs/ReplyThreadPopup.hpp"
#include "widgets/dialogs/SettingsDialog.hpp"
#include "widgets/dialogs/UserInfoPopup.hpp"
#include "widgets/helper/EffectLabel.hpp"
#include "widgets/helper/ScrollbarHighlight.hpp"
#include "widgets/helper/SearchPopup.hpp"
#include "widgets/Scrollbar.hpp"
#include "widgets/splits/Split.hpp"
#include "widgets/splits/SplitInput.hpp"
#include "widgets/TooltipWidget.hpp"
#include "widgets/Window.hpp"

#include <QClipboard>
#include <QColor>
#include <QDate>
#include <QDebug>
#include <QDesktopServices>
#include <QEasingCurve>
#include <QGraphicsBlurEffect>
#include <QMessageBox>
#include <QPainter>
#include <QScreen>
#include <QVariantAnimation>

#include <algorithm>
#include <chrono>
#include <cmath>
#include <functional>
#include <memory>

#define SELECTION_RESUME_SCROLLING_MSG_THRESHOLD 3
#define CHAT_HOVER_PAUSE_DURATION 1000
#define TOOLTIP_EMOTE_ENTRIES_LIMIT 7

namespace {

using namespace chatterino;

constexpr int SCROLLBAR_PADDING = 8;

void addEmoteContextMenuItems(QMenu *menu, const Emote &emote,
                              MessageElementFlags creatorFlags)
{
    auto *openAction = menu->addAction("&Open");
    auto *openMenu = new QMenu(menu);
    openAction->setMenu(openMenu);

    auto *copyAction = menu->addAction("&Copy");
    auto *copyMenu = new QMenu(menu);
    copyAction->setMenu(copyMenu);

    // Add copy and open links for 1x, 2x, 3x
    auto addImageLink = [&](const ImagePtr &image, char scale) {
        if (!image->isEmpty())
        {
            copyMenu->addAction("&" + QString(scale) + "x link",
                                [url = image->url()] {
                                    crossPlatformCopy(url.string);
                                });
            openMenu->addAction("&" + QString(scale) + "x link",
                                [url = image->url()] {
                                    QDesktopServices::openUrl(QUrl(url.string));
                                });
        }
    };

    addImageLink(emote.images.getImage1(), '1');
    addImageLink(emote.images.getImage2(), '2');
    addImageLink(emote.images.getImage3(), '3');

    // Copy and open emote page link
    auto addPageLink = [&](const QString &name) {
        copyMenu->addSeparator();
        openMenu->addSeparator();

        copyMenu->addAction("Copy " + name + " &emote link",
                            [url = emote.homePage] {
                                crossPlatformCopy(url.string);
                            });
        openMenu->addAction("Open " + name + " &emote link",
                            [url = emote.homePage] {
                                QDesktopServices::openUrl(QUrl(url.string));
                            });
    };

    if (creatorFlags.has(MessageElementFlag::BttvEmote))
    {
        addPageLink("BTTV");
    }
    else if (creatorFlags.has(MessageElementFlag::FfzEmote))
    {
        addPageLink("FFZ");
    }
    else if (creatorFlags.has(MessageElementFlag::SevenTVEmote))
    {
        addPageLink("7TV");
    }
}

void addImageContextMenuItems(QMenu *menu,
                              const MessageLayoutElement *hoveredElement)
{
    if (hoveredElement == nullptr)
    {
        return;
    }

    const auto &creator = hoveredElement->getCreator();
    auto creatorFlags = creator.getFlags();

    // Badge actions
    if (creatorFlags.hasAny({MessageElementFlag::Badges}))
    {
        if (const auto *badgeElement =
                dynamic_cast<const BadgeElement *>(&creator))
        {
            addEmoteContextMenuItems(menu, *badgeElement->getEmote(),
                                     creatorFlags);
        }
    }

    // Emote actions
    if (creatorFlags.hasAny(
            {MessageElementFlag::EmoteImages, MessageElementFlag::EmojiImage}))
    {
        if (const auto *emoteElement =
                dynamic_cast<const EmoteElement *>(&creator))
        {
            addEmoteContextMenuItems(menu, *emoteElement->getEmote(),
                                     creatorFlags);
        }
        else if (const auto *layeredElement =
                     dynamic_cast<const LayeredEmoteElement *>(&creator))
        {
            // Give each emote its own submenu
            for (auto &emote : layeredElement->getUniqueEmotes())
            {
                auto *emoteAction = menu->addAction(emote.ptr->name.string);
                auto *emoteMenu = new QMenu(menu);
                emoteAction->setMenu(emoteMenu);
                addEmoteContextMenuItems(emoteMenu, *emote.ptr, emote.flags);
            }
        }
    }

    // add seperator
    if (!menu->actions().empty())
    {
        menu->addSeparator();
    }
}

void addLinkContextMenuItems(QMenu *menu,
                             const MessageLayoutElement *hoveredElement)
{
    if (hoveredElement == nullptr)
    {
        return;
    }

    const auto &link = hoveredElement->getLink();

    if (link.type != Link::Url)
    {
        return;
    }

    // Link copy
    QString url = link.value;

    // open link
    menu->addAction("&Open link", [url] {
        QDesktopServices::openUrl(QUrl(url));
    });
    // open link default
    if (supportsIncognitoLinks())
    {
        menu->addAction("Open link &incognito", [url] {
            openLinkIncognito(url);
        });
    }
    menu->addAction("&Copy link", [url] {
        crossPlatformCopy(url);
    });

    menu->addSeparator();
}

void addHiddenContextMenuItems(QMenu *menu,
                               const MessageLayoutElement * /*hoveredElement*/,
                               const MessageLayoutPtr &layout,
                               QMouseEvent *event)
{
    if (!layout)
    {
        return;
    }

    if (event->modifiers() != Qt::ShiftModifier)
    {
        // NOTE: We currently require the modifier to be ONLY shift - we might want to check if shift is among the modifiers instead
        return;
    }

    if (!layout->getMessage()->id.isEmpty())
    {
        menu->addAction("Copy message &ID",
                        [messageID = layout->getMessage()->id] {
                            crossPlatformCopy(messageID);
                        });
    }
}

// Current function: https://www.desmos.com/calculator/vdyamchjwh
qreal highlightEasingFunction(qreal progress)
{
    if (progress <= 0.1)
    {
        return 1.0 - pow(10.0 * progress, 3.0);
    }
    return 1.0 + pow((20.0 / 9.0) * (0.5 * progress - 0.5), 3.0);
}

/// @return the start and end of the word bounds
std::pair<int, int> getWordBounds(MessageLayout *layout,
                                  const MessageLayoutElement *element,
                                  const QPoint &relativePos)
{
    assert(layout != nullptr);
    assert(element != nullptr);

    const auto wordStart = layout->getSelectionIndex(relativePos) -
                           element->getMouseOverIndex(relativePos);
    const auto selectionLength = element->getSelectionIndexCount();
    const auto length =
        element->hasTrailingSpace() ? selectionLength - 1 : selectionLength;

    return {wordStart, wordStart + length};
}

}  // namespace

<<<<<<< HEAD
ChannelView::ChannelView(BaseWidget *parent, QPointer<Split> split,
                         Context context, size_t messagesLimit)
=======
namespace chatterino {

ChannelView::ChannelView(BaseWidget *parent, Split *split, Context context,
                         size_t messagesLimit)
>>>>>>> b78b57b4
    : BaseWidget(parent)
    , split_(std::move(split))
    , scrollBar_(new Scrollbar(messagesLimit, this))
    , highlightAnimation_(this)
    , context_(context)
    , messages_(messagesLimit)
    , tooltipWidget_(new TooltipWidget(this))
{
    this->setMouseTracking(true);

    this->initializeLayout();
    this->initializeScrollbar();
    this->initializeSignals();

    this->cursors_.neutral = QCursor(getResources().scrolling.neutralScroll);
    this->cursors_.up = QCursor(getResources().scrolling.upScroll);
    this->cursors_.down = QCursor(getResources().scrolling.downScroll);

    this->pauseTimer_.setSingleShot(true);
    QObject::connect(&this->pauseTimer_, &QTimer::timeout, this, [this] {
        // remove elements that are finite
        std::erase_if(this->pauses_, [](const auto &p) {
            return p.second.has_value();
        });

        this->updatePauses();
    });

    // This shortcut is not used in splits, it's used in views that
    // don't have a SplitInput like the SearchPopup or EmotePopup.
    // See SplitInput::installKeyPressedEvent for the copy event
    // from views with a SplitInput.
    auto *shortcut = new QShortcut(QKeySequence::StandardKey::Copy, this);
    QObject::connect(shortcut, &QShortcut::activated, [this] {
        this->copySelectedText();
    });

    this->clickTimer_.setSingleShot(true);
    this->clickTimer_.setInterval(500);

    this->scrollTimer_.setInterval(20);
    QObject::connect(&this->scrollTimer_, &QTimer::timeout, this, [this] {
        this->scrollUpdateRequested();
    });

    // TODO: Figure out if we need this, and if so, why
    // StrongFocus means we can focus this event through clicking it
    // and tabbing to it from another widget. I don't currently know
    // of any place where you can, or where it would make sense,
    // to tab to a ChannelVieChannelView
    this->setFocusPolicy(Qt::FocusPolicy::ClickFocus);

    this->setupHighlightAnimationColors();
    this->highlightAnimation_.setDuration(1500);
    auto curve = QEasingCurve();
    curve.setCustomType(highlightEasingFunction);
    this->highlightAnimation_.setEasingCurve(curve);

    this->messageColors_.applyTheme(getTheme());
    this->messagePreferences_.connectSettings(getSettings(),
                                              this->signalHolder_);
}

void ChannelView::initializeLayout()
{
    this->goToBottom_ = new EffectLabel(this, 0);
    this->goToBottom_->setStyleSheet(
        "background-color: rgba(0,0,0,0.66); color: #FFF;");
    this->goToBottom_->getLabel().setText("More messages below");
    this->goToBottom_->setVisible(false);

    QObject::connect(
        this->goToBottom_, &EffectLabel::leftClicked, this, [this] {
            QTimer::singleShot(180, this, [this] {
                this->scrollBar_->scrollToBottom(
                    getSettings()->enableSmoothScrollingNewMessages.getValue());
            });
        });
}

void ChannelView::initializeScrollbar()
{
    // We can safely ignore the scroll bar's signal connection since the scroll bar will
    // always be destroyed before the ChannelView
    std::ignore = this->scrollBar_->getCurrentValueChanged().connect([this] {
        if (this->isVisible())
        {
            this->performLayout(true);
            this->queueUpdate();
        }
        else
        {
            this->layoutQueued_ = true;
        }
    });
}

void ChannelView::initializeSignals()
{
    this->signalHolder_.managedConnect(getApp()->windows->wordFlagsChanged,
                                       [this] {
                                           this->queueLayout();
                                           this->update();
                                       });

    getSettings()->showLastMessageIndicator.connect(
        [this](auto, auto) {
            this->update();
        },
        this->signalHolder_);

    this->signalHolder_.managedConnect(getApp()->windows->gifRepaintRequested,
                                       [&] {
                                           this->queueUpdate();
                                       });

    this->signalHolder_.managedConnect(
        getApp()->windows->layoutRequested, [&](Channel *channel) {
            if (this->isVisible() &&
                (channel == nullptr || this->channel_.get() == channel))
            {
                this->queueLayout();
            }
        });

    this->signalHolder_.managedConnect(getApp()->fonts->fontChanged, [this] {
        this->queueLayout();
    });
}

bool ChannelView::pausable() const
{
    return pausable_;
}

void ChannelView::setPausable(bool value)
{
    this->pausable_ = value;
}

bool ChannelView::paused() const
{
    /// No elements in the map -> not paused
    return this->pausable() && !this->pauses_.empty();
}

void ChannelView::pause(PauseReason reason, std::optional<uint> msecs)
{
    if (msecs)
    {
        /// Msecs has a value
        auto timePoint = SteadyClock::now() + std::chrono::milliseconds(*msecs);
        auto it = this->pauses_.find(reason);

        if (it == this->pauses_.end())
        {
            /// No value found so we insert a new one.
            this->pauses_[reason] = timePoint;
        }
        else
        {
            /// If the new time point is newer then we override.
            auto &previousTimePoint = it->second;
            if (previousTimePoint.has_value() &&
                previousTimePoint.value() < timePoint)
            {
                previousTimePoint = timePoint;
            }
        }
    }
    else
    {
        /// Msecs is none -> pause is infinite.
        /// We just override the value.
        this->pauses_[reason] = std::nullopt;
    }

    this->updatePauses();
}

void ChannelView::unpause(PauseReason reason)
{
    /// Remove the value from the map
    this->pauses_.erase(reason);

    this->updatePauses();
}

void ChannelView::updatePauses()
{
    using namespace std::chrono;

    if (this->pauses_.empty())
    {
        this->unpaused();

        /// No pauses so we can stop the timer
        this->pauseEnd_ = std::nullopt;
        this->pauseTimer_.stop();

        this->scrollBar_->offsetMaximum(this->pauseScrollMaximumOffset_);
        this->scrollBar_->offsetMinimum(this->pauseScrollMinimumOffset_);
        this->pauseScrollMinimumOffset_ = 0;
        this->pauseScrollMaximumOffset_ = 0;

        this->queueLayout();
    }
    else if (std::any_of(this->pauses_.begin(), this->pauses_.end(),
                         [](auto &&value) {
                             return !value.second;
                         }))
    {
        /// Some of the pauses are infinite
        this->pauseEnd_ = std::nullopt;
        this->pauseTimer_.stop();
    }
    else
    {
        /// Get the maximum pause
        auto pauseEnd =
            std::max_element(this->pauses_.begin(), this->pauses_.end(),
                             [](auto &&a, auto &&b) {
                                 return a.second > b.second;
                             })
                ->second.value();

        if (pauseEnd != this->pauseEnd_)
        {
            /// Start the timer
            this->pauseEnd_ = pauseEnd;
            this->pauseTimer_.start(
                duration_cast<milliseconds>(pauseEnd - SteadyClock::now()));
        }
    }
}

void ChannelView::unpaused()
{
    /// Move selection
    this->selection_.shiftMessageIndex(this->pauseSelectionOffset_);
    this->doubleClickSelection_.shiftMessageIndex(this->pauseSelectionOffset_);

    this->pauseSelectionOffset_ = 0;
}

void ChannelView::themeChangedEvent()
{
    BaseWidget::themeChangedEvent();

    this->setupHighlightAnimationColors();
    this->queueLayout();
    this->messageColors_.applyTheme(getTheme());
}

void ChannelView::setupHighlightAnimationColors()
{
    this->highlightAnimation_.setStartValue(
        this->theme->messages.highlightAnimationStart);
    this->highlightAnimation_.setEndValue(
        this->theme->messages.highlightAnimationEnd);
}

void ChannelView::scaleChangedEvent(float scale)
{
    BaseWidget::scaleChangedEvent(scale);

    if (this->goToBottom_)
    {
        auto factor = this->qtFontScale();
#ifdef Q_OS_MACOS
        factor = scale * 80.F /
                 std::max<float>(
                     0.01, this->logicalDpiX() * this->devicePixelRatioF());
#endif
        this->goToBottom_->getLabel().setFont(
            getFonts()->getFont(FontStyle::UiMedium, factor));
    }
}

void ChannelView::queueUpdate()
{
    this->update();
}

void ChannelView::queueLayout()
{
    if (this->isVisible())
    {
        this->performLayout();
    }
    else
    {
        this->layoutQueued_ = true;
    }
}

void ChannelView::showEvent(QShowEvent * /*event*/)
{
    if (this->layoutQueued_)
    {
        this->performLayout(false, true);
    }
}

void ChannelView::performLayout(bool causedByScrollbar, bool causedByShow)
{
    // BenchmarkGuard benchmark("layout");

    this->layoutQueued_ = false;

    /// Get messages and check if there are at least 1
    const auto &messages = this->getMessagesSnapshot();

    this->showingLatestMessages_ =
        this->scrollBar_->isAtBottom() ||
        (!this->scrollBar_->isVisible() && !causedByScrollbar);

    /// Layout visible messages
    this->layoutVisibleMessages(messages);

    /// Update scrollbar
    this->updateScrollbar(messages, causedByScrollbar, causedByShow);

    this->goToBottom_->setVisible(this->enableScrollingToBottom_ &&
                                  this->scrollBar_->isVisible() &&
                                  !this->scrollBar_->isAtBottom());
}

void ChannelView::layoutVisibleMessages(
    const LimitedQueueSnapshot<MessageLayoutPtr> &messages)
{
    const auto start = size_t(this->scrollBar_->getRelativeCurrentValue());
    const auto layoutWidth = this->getLayoutWidth();
    const auto flags = this->getFlags();
    auto redrawRequired = false;

    if (messages.size() > start)
    {
        auto y = int(-(messages[start]->getHeight() *
                       (fmod(this->scrollBar_->getRelativeCurrentValue(), 1))));

        for (auto i = start; i < messages.size() && y <= this->height(); i++)
        {
            const auto &message = messages[i];

            redrawRequired |=
                message->layout(layoutWidth, this->scale(), flags);

            y += message->getHeight();
        }
    }

    if (redrawRequired)
    {
        this->queueUpdate();
    }
}

void ChannelView::updateScrollbar(
    const LimitedQueueSnapshot<MessageLayoutPtr> &messages,
    bool causedByScrollbar, bool causedByShow)
{
    if (messages.size() == 0)
    {
        this->scrollBar_->setVisible(false);
        return;
    }

    /// Layout the messages at the bottom
    auto h = this->height() - 8;
    auto flags = this->getFlags();
    auto layoutWidth = this->getLayoutWidth();
    auto showScrollbar = false;

    // convert i to int since it checks >= 0
    for (auto i = int(messages.size()) - 1; i >= 0; i--)
    {
        auto *message = messages[i].get();

        message->layout(layoutWidth, this->scale(), flags);

        h -= message->getHeight();

        if (h < 0)  // break condition
        {
            this->scrollBar_->setLargeChange(
                (messages.size() - i) +
                qreal(h) / std::max<int>(1, message->getHeight()));

            showScrollbar = true;
            break;
        }
    }

    /// Update scrollbar values
    this->scrollBar_->setVisible(showScrollbar);

    if (!showScrollbar && !causedByScrollbar)
    {
        this->scrollBar_->scrollToTop();
    }
    this->showScrollBar_ = showScrollbar;

    // If we were showing the latest messages and the scrollbar now wants to be
    // rendered, scroll to bottom
    if (this->enableScrollingToBottom_ && this->showingLatestMessages_ &&
        showScrollbar && !causedByScrollbar)
    {
        this->scrollBar_->scrollToBottom(
            !causedByShow &&
            getSettings()->enableSmoothScrollingNewMessages.getValue());
    }
}

void ChannelView::clearMessages()
{
    // Clear all stored messages in this chat widget
    this->messages_.clear();
    this->scrollBar_->clearHighlights();
    this->scrollBar_->resetMaximum();
    this->scrollBar_->setMaximum(0);
    this->scrollBar_->setMinimum(0);
    this->queueLayout();

    this->lastMessageHasAlternateBackground_ = false;
    this->lastMessageHasAlternateBackgroundReverse_ = true;
}

Scrollbar &ChannelView::getScrollBar()
{
    return *this->scrollBar_;
}

QString ChannelView::getSelectedText()
{
    QString result = "";

    LimitedQueueSnapshot<MessageLayoutPtr> &messagesSnapshot =
        this->getMessagesSnapshot();

    Selection selection = this->selection_;

    if (selection.isEmpty())
    {
        return result;
    }

    const auto numMessages = messagesSnapshot.size();
    const auto indexStart = selection.selectionMin.messageIndex;
    const auto indexEnd = selection.selectionMax.messageIndex;

    if (indexEnd >= numMessages || indexStart >= numMessages)
    {
        // One of our messages is out of bounds
        return result;
    }

    for (auto msg = indexStart; msg <= indexEnd; msg++)
    {
        MessageLayoutPtr layout = messagesSnapshot[msg];
        auto from = msg == selection.selectionMin.messageIndex
                        ? selection.selectionMin.charIndex
                        : 0;
        auto to = msg == selection.selectionMax.messageIndex
                      ? selection.selectionMax.charIndex
                      : layout->getLastCharacterIndex() + 1;

        layout->addSelectionText(result, from, to);

        if (msg != indexEnd)
        {
            result += '\n';
        }
    }

    return result;
}

bool ChannelView::hasSelection()
{
    return !this->selection_.isEmpty();
}

void ChannelView::clearSelection()
{
    this->selection_ = Selection();
    queueLayout();
}

void ChannelView::copySelectedText()
{
    crossPlatformCopy(this->getSelectedText());
}

void ChannelView::setEnableScrollingToBottom(bool value)
{
    this->enableScrollingToBottom_ = value;
}

bool ChannelView::getEnableScrollingToBottom() const
{
    return this->enableScrollingToBottom_;
}

void ChannelView::setOverrideFlags(std::optional<MessageElementFlags> value)
{
    this->overrideFlags_ = value;
}

const std::optional<MessageElementFlags> &ChannelView::getOverrideFlags() const
{
    return this->overrideFlags_;
}

LimitedQueueSnapshot<MessageLayoutPtr> &ChannelView::getMessagesSnapshot()
{
    this->snapshotGuard_.guard();
    if (!this->paused() /*|| this->scrollBar_->isVisible()*/)
    {
        this->snapshot_ = this->messages_.getSnapshot();
    }

    return this->snapshot_;
}

ChannelPtr ChannelView::channel()
{
    return this->channel_;
}

bool ChannelView::showScrollbarHighlights() const
{
    return this->channel_->getType() != Channel::Type::TwitchMentions;
}

void ChannelView::setChannel(const ChannelPtr &underlyingChannel)
{
    /// Clear connections from the last channel
    this->channelConnections_.clear();

    this->clearMessages();
    this->scrollBar_->clearHighlights();

    /// make copy of channel and expose
    this->channel_ = std::make_unique<Channel>(underlyingChannel->getName(),
                                               underlyingChannel->getType());

    //
    // Proxy channel connections
    // Use a proxy channel to keep filtered messages past the time they are removed from their origin channel
    //

    this->channelConnections_.managedConnect(
        underlyingChannel->messageAppended,
        [this](MessagePtr &message,
               std::optional<MessageFlags> overridingFlags) {
            if (this->shouldIncludeMessage(message))
            {
                if (this->channel_->lastDate_ != QDate::currentDate())
                {
                    this->channel_->lastDate_ = QDate::currentDate();
                    auto msg = makeSystemMessage(
                        QLocale().toString(QDate::currentDate(),
                                           QLocale::LongFormat),
                        QTime(0, 0));
                    this->channel_->addMessage(msg);
                }
                // When the message was received in the underlyingChannel,
                // logging will be handled. Prevent duplications.
                if (overridingFlags)
                {
                    overridingFlags->set(MessageFlag::DoNotLog);
                }
                else
                {
                    overridingFlags = MessageFlags(message->flags);
                    overridingFlags->set(MessageFlag::DoNotLog);
                }

                this->channel_->addMessage(message, overridingFlags);
            }
        });

    this->channelConnections_.managedConnect(
        underlyingChannel->messagesAddedAtStart,
        [this](std::vector<MessagePtr> &messages) {
            std::vector<MessagePtr> filtered;
            std::copy_if(messages.begin(), messages.end(),
                         std::back_inserter(filtered), [this](const auto &msg) {
                             return this->shouldIncludeMessage(msg);
                         });

            if (!filtered.empty())
            {
                this->channel_->addMessagesAtStart(filtered);
            }
        });

    this->channelConnections_.managedConnect(
        underlyingChannel->messageReplaced,
        [this](auto index, const auto &replacement) {
            if (this->shouldIncludeMessage(replacement))
            {
                this->channel_->replaceMessage(index, replacement);
            }
        });

    this->channelConnections_.managedConnect(
        underlyingChannel->filledInMessages, [this](const auto &messages) {
            std::vector<MessagePtr> filtered;
            filtered.reserve(messages.size());
            std::copy_if(messages.begin(), messages.end(),
                         std::back_inserter(filtered), [this](const auto &msg) {
                             return this->shouldIncludeMessage(msg);
                         });
            this->channel_->fillInMissingMessages(filtered);
        });

    //
    // Standard channel connections
    //

    // on new message
    this->channelConnections_.managedConnect(
        this->channel_->messageAppended,
        [this](MessagePtr &message,
               std::optional<MessageFlags> overridingFlags) {
            this->messageAppended(message, overridingFlags);
        });

    this->channelConnections_.managedConnect(
        this->channel_->messagesAddedAtStart,
        [this](std::vector<MessagePtr> &messages) {
            this->messageAddedAtStart(messages);
        });

    // on message replaced
    this->channelConnections_.managedConnect(
        this->channel_->messageReplaced,
        [this](size_t index, MessagePtr replacement) {
            this->messageReplaced(index, replacement);
        });

    // on messages filled in
    this->channelConnections_.managedConnect(this->channel_->filledInMessages,
                                             [this](const auto &) {
                                                 this->messagesUpdated();
                                             });

    auto snapshot = underlyingChannel->getMessageSnapshot();

    this->scrollBar_->setMaximum(qreal(snapshot.size()));

    for (const auto &msg : snapshot)
    {
        auto messageLayout = std::make_shared<MessageLayout>(msg);

        if (this->lastMessageHasAlternateBackground_)
        {
            messageLayout->flags.set(MessageLayoutFlag::AlternateBackground);
        }
        this->lastMessageHasAlternateBackground_ =
            !this->lastMessageHasAlternateBackground_;

        if (underlyingChannel->shouldIgnoreHighlights())
        {
            messageLayout->flags.set(MessageLayoutFlag::IgnoreHighlights);
        }

        this->messages_.pushBack(messageLayout);
        if (this->showScrollbarHighlights())
        {
            this->scrollBar_->addHighlight(msg->getScrollBarHighlight());
        }
    }

    this->underlyingChannel_ = underlyingChannel;

    this->performLayout();
    this->queueUpdate();

    // Notifications
    auto *twitchChannel =
        dynamic_cast<TwitchChannel *>(underlyingChannel.get());
    if (twitchChannel != nullptr)
    {
        this->channelConnections_.managedConnect(
            twitchChannel->streamStatusChanged, [this]() {
                this->liveStatusChanged.invoke();
            });
    }
}

void ChannelView::setFilters(const QList<QUuid> &ids)
{
    this->channelFilters_ = std::make_shared<FilterSet>(ids);
}

QList<QUuid> ChannelView::getFilterIds() const
{
    if (!this->channelFilters_)
    {
        return {};
    }

    return this->channelFilters_->filterIds();
}

FilterSetPtr ChannelView::getFilterSet() const
{
    return this->channelFilters_;
}

bool ChannelView::shouldIncludeMessage(const MessagePtr &m) const
{
    if (this->channelFilters_)
    {
        if (getSettings()->excludeUserMessagesFromFilter &&
            getApp()->accounts->twitch.getCurrent()->getUserName().compare(
                m->loginName, Qt::CaseInsensitive) == 0)
        {
            return true;
        }

        return this->channelFilters_->filter(m, this->underlyingChannel_);
    }

    return true;
}

ChannelPtr ChannelView::sourceChannel() const
{
    return this->sourceChannel_;
}

void ChannelView::setSourceChannel(ChannelPtr sourceChannel)
{
    this->sourceChannel_ = std::move(sourceChannel);
}

bool ChannelView::hasSourceChannel() const
{
    return this->sourceChannel_ != nullptr;
}

void ChannelView::messageAppended(MessagePtr &message,
                                  std::optional<MessageFlags> overridingFlags)
{
    auto *messageFlags = &message->flags;
    if (overridingFlags)
    {
        messageFlags = &*overridingFlags;
    }

    auto messageRef = std::make_shared<MessageLayout>(message);

    if (this->lastMessageHasAlternateBackground_)
    {
        messageRef->flags.set(MessageLayoutFlag::AlternateBackground);
    }
    if (this->channel_->shouldIgnoreHighlights())
    {
        messageRef->flags.set(MessageLayoutFlag::IgnoreHighlights);
    }
    this->lastMessageHasAlternateBackground_ =
        !this->lastMessageHasAlternateBackground_;

    if (this->paused())
    {
        this->pauseScrollMaximumOffset_++;
    }
    else
    {
        this->scrollBar_->offsetMaximum(1);
    }

    if (this->messages_.pushBack(messageRef))
    {
        if (this->paused())
        {
            this->pauseScrollMinimumOffset_++;
            this->pauseSelectionOffset_++;
        }
        else
        {
            this->scrollBar_->offsetMinimum(1);
            if (this->showingLatestMessages_ && !this->isVisible())
            {
                this->scrollBar_->scrollToBottom(false);
            }
            this->selection_.shiftMessageIndex(1);
            this->doubleClickSelection_.shiftMessageIndex(1);
        }
    }

    if (!messageFlags->has(MessageFlag::DoNotTriggerNotification))
    {
        if (messageFlags->has(MessageFlag::Highlighted) &&
            messageFlags->has(MessageFlag::ShowInMentions) &&
            !messageFlags->has(MessageFlag::Subscription) &&
            (getSettings()->highlightMentions ||
             this->channel_->getType() != Channel::Type::TwitchMentions))

        {
            this->tabHighlightRequested.invoke(HighlightState::Highlighted);
        }
        else
        {
            this->tabHighlightRequested.invoke(HighlightState::NewMessage);
        }
    }

    if (this->showScrollbarHighlights())
    {
        this->scrollBar_->addHighlight(message->getScrollBarHighlight());
    }

    this->queueLayout();
}

void ChannelView::messageAddedAtStart(std::vector<MessagePtr> &messages)
{
    std::vector<MessageLayoutPtr> messageRefs;
    messageRefs.resize(messages.size());

    /// Create message layouts
    for (size_t i = 0; i < messages.size(); i++)
    {
        auto message = messages.at(i);
        auto layout = std::make_shared<MessageLayout>(message);

        // alternate color
        if (!this->lastMessageHasAlternateBackgroundReverse_)
        {
            layout->flags.set(MessageLayoutFlag::AlternateBackground);
        }
        this->lastMessageHasAlternateBackgroundReverse_ =
            !this->lastMessageHasAlternateBackgroundReverse_;

        messageRefs.at(i) = std::move(layout);
    }

    /// Add the messages at the start
    auto addedMessages = this->messages_.pushFront(messageRefs);
    if (!addedMessages.empty())
    {
        if (this->scrollBar_->isAtBottom())
        {
            this->scrollBar_->scrollToBottom();
        }
        else
        {
            this->scrollBar_->offset(qreal(addedMessages.size()));
        }
        this->scrollBar_->offsetMaximum(qreal(addedMessages.size()));
    }

    if (this->showScrollbarHighlights())
    {
        std::vector<ScrollbarHighlight> highlights;
        highlights.reserve(messages.size());
        for (const auto &message : messages)
        {
            highlights.push_back(message->getScrollBarHighlight());
        }

        this->scrollBar_->addHighlightsAtStart(highlights);
    }

    this->queueLayout();
}

void ChannelView::messageReplaced(size_t index, MessagePtr &replacement)
{
    auto oMessage = this->messages_.get(index);
    if (!oMessage)
    {
        return;
    }

    auto message = *oMessage;

    auto newItem = std::make_shared<MessageLayout>(replacement);

    if (message->flags.has(MessageLayoutFlag::AlternateBackground))
    {
        newItem->flags.set(MessageLayoutFlag::AlternateBackground);
    }

    this->scrollBar_->replaceHighlight(index,
                                       replacement->getScrollBarHighlight());

    this->messages_.replaceItem(message, newItem);
    this->queueLayout();
}

void ChannelView::messagesUpdated()
{
    auto snapshot = this->channel_->getMessageSnapshot();

    this->messages_.clear();
    this->scrollBar_->clearHighlights();
    this->scrollBar_->resetMaximum();
    this->scrollBar_->setMaximum(qreal(snapshot.size()));
    this->scrollBar_->setMinimum(0);
    this->lastMessageHasAlternateBackground_ = false;
    this->lastMessageHasAlternateBackgroundReverse_ = true;

    for (const auto &msg : snapshot)
    {
        auto messageLayout = std::make_shared<MessageLayout>(msg);

        if (this->lastMessageHasAlternateBackground_)
        {
            messageLayout->flags.set(MessageLayoutFlag::AlternateBackground);
        }
        this->lastMessageHasAlternateBackground_ =
            !this->lastMessageHasAlternateBackground_;

        if (this->channel_->shouldIgnoreHighlights())
        {
            messageLayout->flags.set(MessageLayoutFlag::IgnoreHighlights);
        }

        this->messages_.pushBack(messageLayout);
        if (this->showScrollbarHighlights())
        {
            this->scrollBar_->addHighlight(msg->getScrollBarHighlight());
        }
    }

    this->queueLayout();
}

void ChannelView::updateLastReadMessage()
{
    if (auto lastMessage = this->messages_.last())
    {
        this->lastReadMessage_ = *lastMessage;
    }

    this->update();
}

void ChannelView::resizeEvent(QResizeEvent * /*event*/)
{
    this->scrollBar_->setGeometry(this->width() - this->scrollBar_->width(), 0,
                                  this->scrollBar_->width(), this->height());

    this->goToBottom_->setGeometry(0, this->height() - int(this->scale() * 26),
                                   this->width(), int(this->scale() * 26));

    this->scrollBar_->raise();

    this->queueLayout();

    this->update();
}

void ChannelView::setSelection(const Selection &newSelection)
{
    if (this->selection_ != newSelection)
    {
        this->selection_ = newSelection;
        this->selectionChanged.invoke();
        this->update();
    }
}

void ChannelView::setSelection(const SelectionItem &start,
                               const SelectionItem &end)
{
    this->setSelection({start, end});
}

MessageElementFlags ChannelView::getFlags() const
{
    auto *app = getApp();

    if (this->overrideFlags_)
    {
        return *this->overrideFlags_;
    }

    MessageElementFlags flags = app->windows->getWordFlags();

    auto *split = dynamic_cast<Split *>(this->parentWidget());

    if (split == nullptr)
    {
        auto *searchPopup = dynamic_cast<SearchPopup *>(this->parentWidget());
        if (searchPopup != nullptr)
        {
            split = dynamic_cast<Split *>(searchPopup->parentWidget());
        }
    }

    if (split != nullptr)
    {
        if (split->getModerationMode())
        {
            flags.set(MessageElementFlag::ModeratorTools);
        }
        if (this->underlyingChannel_ == app->twitch->mentionsChannel ||
            this->underlyingChannel_ == app->twitch->liveChannel ||
            this->underlyingChannel_ == app->twitch->automodChannel)
        {
            flags.set(MessageElementFlag::ChannelName);
            flags.unset(MessageElementFlag::ChannelPointReward);
        }
    }

    if (this->sourceChannel_ == app->twitch->mentionsChannel ||
        this->sourceChannel_ == app->twitch->automodChannel)
    {
        flags.set(MessageElementFlag::ChannelName);
    }

    if (this->context_ == Context::ReplyThread ||
        getSettings()->hideReplyContext)
    {
        // Don't show inline replies within the ReplyThreadPopup
        // or if they're hidden
        flags.unset(MessageElementFlag::RepliedMessage);
    }

    if (!this->canReplyToMessages())
    {
        flags.unset(MessageElementFlag::ReplyButton);
    }

    return flags;
}

bool ChannelView::scrollToMessage(const MessagePtr &message)
{
    if (!this->mayContainMessage(message))
    {
        return false;
    }

    auto &messagesSnapshot = this->getMessagesSnapshot();
    if (messagesSnapshot.size() == 0)
    {
        return false;
    }

    // TODO: Figure out if we can somehow binary-search here.
    //       Currently, a message only sometimes stores a QDateTime,
    //       but always a QTime (inaccurate on midnight).
    //
    // We're searching from the bottom since it's more likely for a user
    // wanting to go to a message that recently scrolled out of view.
    size_t messageIdx = messagesSnapshot.size() - 1;
    for (; messageIdx < SIZE_MAX; messageIdx--)
    {
        if (messagesSnapshot[messageIdx]->getMessagePtr() == message)
        {
            break;
        }
    }

    if (messageIdx == SIZE_MAX)
    {
        return false;
    }

    this->scrollToMessageLayout(messagesSnapshot[messageIdx].get(), messageIdx);
    if (!this->split_.isNull())
    {
        getApp()->windows->select(this->split_);
    }
    return true;
}

bool ChannelView::scrollToMessageId(const QString &messageId)
{
    auto &messagesSnapshot = this->getMessagesSnapshot();
    if (messagesSnapshot.size() == 0)
    {
        return false;
    }

    // We're searching from the bottom since it's more likely for a user
    // wanting to go to a message that recently scrolled out of view.
    size_t messageIdx = messagesSnapshot.size() - 1;
    for (; messageIdx < SIZE_MAX; messageIdx--)
    {
        if (messagesSnapshot[messageIdx]->getMessagePtr()->id == messageId)
        {
            break;
        }
    }

    if (messageIdx == SIZE_MAX)
    {
        return false;
    }

    this->scrollToMessageLayout(messagesSnapshot[messageIdx].get(), messageIdx);
    if (!this->split_.isNull())
    {
        getApp()->windows->select(this->split_);
    }
    return true;
}

void ChannelView::scrollToMessageLayout(MessageLayout *layout,
                                        size_t messageIdx)
{
    this->highlightedMessage_ = layout;
    this->highlightAnimation_.setCurrentTime(0);
    this->highlightAnimation_.start(QAbstractAnimation::KeepWhenStopped);

    if (this->showScrollBar_)
    {
        this->getScrollBar().setDesiredValue(this->scrollBar_->getMinimum() +
                                             qreal(messageIdx));
    }
}

void ChannelView::paintEvent(QPaintEvent * /*event*/)
{
    //    BenchmarkGuard benchmark("paint");

    QPainter painter(this);

    painter.fillRect(rect(), this->theme->splits.background);

    // draw messages
    this->drawMessages(painter);

    // draw paused sign
    if (this->paused())
    {
        auto a = this->scale() * 20;
        auto brush = QBrush(QColor(127, 127, 127, 255));
        painter.fillRect(QRectF(5, a / 4, a / 4, a), brush);
        painter.fillRect(QRectF(15, a / 4, a / 4, a), brush);
    }
}

// if overlays is false then it draws the message, if true then it draws things
// such as the grey overlay when a message is disabled
void ChannelView::drawMessages(QPainter &painter)
{
    auto &messagesSnapshot = this->getMessagesSnapshot();

    const auto start = size_t(this->scrollBar_->getRelativeCurrentValue());

    if (start >= messagesSnapshot.size())
    {
        return;
    }

    MessageLayout *end = nullptr;

    MessagePaintContext ctx = {
        .painter = painter,
        .selection = this->selection_,
        .colorProvider = ColorProvider::instance(),
        .messageColors = this->messageColors_,
        .preferences = this->messagePreferences_,

        .canvasWidth = this->width(),
        .isWindowFocused = this->window() == QApplication::activeWindow(),
        .isMentions =
            this->underlyingChannel_ == getApp()->twitch->mentionsChannel,

        .y = int(-(messagesSnapshot[start]->getHeight() *
                   (fmod(this->scrollBar_->getRelativeCurrentValue(), 1)))),
        .messageIndex = start,
        .isLastReadMessage = false,

    };
    bool showLastMessageIndicator = getSettings()->showLastMessageIndicator;

    for (; ctx.messageIndex < messagesSnapshot.size(); ++ctx.messageIndex)
    {
        MessageLayout *layout = messagesSnapshot[ctx.messageIndex].get();

        if (showLastMessageIndicator)
        {
            ctx.isLastReadMessage = this->lastReadMessage_.get() == layout;
        }
        else
        {
            ctx.isLastReadMessage = false;
        }

        layout->paint(ctx);

        if (this->highlightedMessage_ == layout)
        {
            painter.fillRect(
                0, ctx.y, layout->getWidth(), layout->getHeight(),
                this->highlightAnimation_.currentValue().value<QColor>());
            if (this->highlightAnimation_.state() == QVariantAnimation::Stopped)
            {
                this->highlightedMessage_ = nullptr;
            }
        }

        ctx.y += layout->getHeight();

        end = layout;
        if (ctx.y > this->height())
        {
            break;
        }
    }

    if (end == nullptr)
    {
        return;
    }

    // remove messages that are on screen
    // the messages that are left at the end get their buffers reset
    for (size_t i = start; i < messagesSnapshot.size(); ++i)
    {
        auto it = this->messagesOnScreen_.find(messagesSnapshot[i]);
        if (it != this->messagesOnScreen_.end())
        {
            this->messagesOnScreen_.erase(it);
        }
    }

    // delete the message buffers that aren't on screen
    for (const std::shared_ptr<MessageLayout> &item : this->messagesOnScreen_)
    {
        item->deleteBuffer();
    }

    this->messagesOnScreen_.clear();

    // add all messages on screen to the map
    for (size_t i = start; i < messagesSnapshot.size(); ++i)
    {
        const std::shared_ptr<MessageLayout> &layout = messagesSnapshot[i];

        this->messagesOnScreen_.insert(layout);

        if (layout.get() == end)
        {
            break;
        }
    }
}

void ChannelView::wheelEvent(QWheelEvent *event)
{
    if (event->angleDelta().y() == 0)
    {
        // Ignore any scrolls where no vertical scrolling has taken place
        return;
    }

    if (event->modifiers().testFlag(Qt::ControlModifier))
    {
        // Ignore any scrolls where ctrl is held down - it is used for zoom
        event->ignore();
        return;
    }

    if (this->scrollBar_->isVisible())
    {
        float mouseMultiplier = getSettings()->mouseScrollMultiplier;

        // This ensures snapshot won't be indexed out of bounds when scrolling really fast
        qreal desired = std::max<qreal>(0, this->scrollBar_->getDesiredValue());
        qreal delta = event->angleDelta().y() * qreal(1.5) * mouseMultiplier;

        auto &snapshot = this->getMessagesSnapshot();
        int snapshotLength = int(snapshot.size());
        int i = std::min<int>(int(desired - this->scrollBar_->getMinimum()),
                              snapshotLength - 1);

        if (delta > 0)
        {
            qreal scrollFactor = fmod(desired, 1);
            qreal currentScrollLeft = std::max<qreal>(
                0.01, int(scrollFactor * snapshot[i]->getHeight()));

            for (; i >= 0; i--)
            {
                if (delta < currentScrollLeft)
                {
                    desired -= scrollFactor * (delta / currentScrollLeft);
                    break;
                }
                else
                {
                    delta -= currentScrollLeft;
                    desired -= scrollFactor;
                }

                if (i == 0)
                {
                    desired = 0;
                }
                else
                {
                    snapshot[i - 1]->layout(this->getLayoutWidth(),
                                            this->scale(), this->getFlags());
                    scrollFactor = 1;
                    currentScrollLeft = snapshot[i - 1]->getHeight();
                }
            }
        }
        else
        {
            delta = -delta;
            qreal scrollFactor = 1 - fmod(desired, 1);
            qreal currentScrollLeft = std::max<qreal>(
                0.01, int(scrollFactor * snapshot[i]->getHeight()));

            for (; i < snapshotLength; i++)
            {
                if (delta < currentScrollLeft)
                {
                    desired +=
                        scrollFactor * (qreal(delta) / currentScrollLeft);
                    break;
                }
                else
                {
                    delta -= currentScrollLeft;
                    desired += scrollFactor;
                }

                if (i == snapshotLength - 1)
                {
                    desired = snapshot.size();
                }
                else
                {
                    snapshot[i + 1]->layout(this->getLayoutWidth(),
                                            this->scale(), this->getFlags());

                    scrollFactor = 1;
                    currentScrollLeft = snapshot[i + 1]->getHeight();
                }
            }
        }

        this->scrollBar_->setDesiredValue(desired, true);
    }
}

#if QT_VERSION >= QT_VERSION_CHECK(6, 0, 0)
void ChannelView::enterEvent(QEnterEvent * /*event*/)
#else
void ChannelView::enterEvent(QEvent * /*event*/)
#endif
{
}

void ChannelView::leaveEvent(QEvent * /*event*/)
{
    this->tooltipWidget_->hide();

    this->unpause(PauseReason::Mouse);

    this->queueLayout();
}

void ChannelView::mouseMoveEvent(QMouseEvent *event)
{
    /// Pause on hover
    if (float pauseTime = getSettings()->pauseOnHoverDuration;
        pauseTime > 0.001F)
    {
        this->pause(PauseReason::Mouse,
                    static_cast<uint32_t>(pauseTime * 1000.F));
    }
    else if (pauseTime < -0.5F)
    {
        this->pause(PauseReason::Mouse);
    }

    std::shared_ptr<MessageLayout> layout;
    QPoint relativePos;
    int messageIndex;

    // no message under cursor
    if (!tryGetMessageAt(event->pos(), layout, relativePos, messageIndex))
    {
        this->setCursor(Qt::ArrowCursor);
        this->tooltipWidget_->hide();
        return;
    }

    if (this->isScrolling_)
    {
        this->currentMousePosition_ = event->screenPos();
    }

    // check for word underneath cursor
    const MessageLayoutElement *hoverLayoutElement =
        layout->getElementAt(relativePos);

    // selecting single characters
    if (this->isLeftMouseDown_)
    {
        auto index = layout->getSelectionIndex(relativePos);
        this->setSelection(this->selection_.start,
                           SelectionItem(messageIndex, index));
    }

    // selecting whole words
    if (this->isDoubleClick_ && hoverLayoutElement)
    {
        auto [wordStart, wordEnd] =
            getWordBounds(layout.get(), hoverLayoutElement, relativePos);
        auto hoveredWord = Selection{SelectionItem(messageIndex, wordStart),
                                     SelectionItem(messageIndex, wordEnd)};
        // combined selection spanning from initially selected word to hoveredWord
        auto selectUnion = this->doubleClickSelection_ | hoveredWord;

        this->setSelection(selectUnion);
    }

    // message under cursor is collapsed
    if (layout->flags.has(MessageLayoutFlag::Collapsed))
    {
        this->setCursor(Qt::PointingHandCursor);
        this->tooltipWidget_->hide();
        return;
    }

    if (hoverLayoutElement == nullptr)
    {
        this->setCursor(Qt::ArrowCursor);
        this->tooltipWidget_->hide();
        return;
    }

    auto *element = &hoverLayoutElement->getCreator();
    bool isLinkValid = hoverLayoutElement->getLink().isValid();
    const auto *emoteElement = dynamic_cast<const EmoteElement *>(element);
    const auto *layeredEmoteElement =
        dynamic_cast<const LayeredEmoteElement *>(element);
    bool isNotEmote = emoteElement == nullptr && layeredEmoteElement == nullptr;

    if (element->getTooltip().isEmpty() ||
        (isLinkValid && isNotEmote && !getSettings()->linkInfoTooltip))
    {
        this->tooltipWidget_->hide();
    }
    else
    {
        const auto *badgeElement = dynamic_cast<const BadgeElement *>(element);

        if (badgeElement || emoteElement || layeredEmoteElement)
        {
            auto showThumbnailSetting =
                getSettings()->emotesTooltipPreview.getValue();

            bool showThumbnail =
                showThumbnailSetting == ThumbnailPreviewMode::AlwaysShow ||
                (showThumbnailSetting == ThumbnailPreviewMode::ShowOnShift &&
                 event->modifiers() == Qt::ShiftModifier);

            if (emoteElement)
            {
                this->tooltipWidget_->setOne({
                    showThumbnail
                        ? emoteElement->getEmote()->images.getImage(3.0)
                        : nullptr,
                    element->getTooltip(),
                });
            }
            else if (layeredEmoteElement)
            {
                const auto &layeredEmotes = layeredEmoteElement->getEmotes();
                // Should never be empty but ensure it
                if (!layeredEmotes.empty())
                {
                    std::vector<TooltipEntry> entries;
                    entries.reserve(layeredEmotes.size());

                    const auto &emoteTooltips =
                        layeredEmoteElement->getEmoteTooltips();

                    // Someone performing some tomfoolery could put an emote with tens,
                    // if not hundreds of zero-width emotes on a single emote. If the
                    // tooltip may take up more than three rows, truncate everything else.
                    bool truncating = false;
                    size_t upperLimit = layeredEmotes.size();
                    if (layeredEmotes.size() > TOOLTIP_EMOTE_ENTRIES_LIMIT)
                    {
                        upperLimit = TOOLTIP_EMOTE_ENTRIES_LIMIT - 1;
                        truncating = true;
                    }

                    for (size_t i = 0; i < upperLimit; ++i)
                    {
                        const auto &emote = layeredEmotes[i].ptr;
                        if (i == 0)
                        {
                            // First entry gets a large image and full description
                            entries.push_back({showThumbnail
                                                   ? emote->images.getImage(3.0)
                                                   : nullptr,
                                               emoteTooltips[i]});
                        }
                        else
                        {
                            // Every other entry gets a small image and just the emote name
                            entries.push_back({showThumbnail
                                                   ? emote->images.getImage(1.0)
                                                   : nullptr,
                                               emote->name.string});
                        }
                    }

                    if (truncating)
                    {
                        entries.push_back({nullptr, "..."});
                    }

                    auto style = layeredEmotes.size() > 2
                                     ? TooltipStyle::Grid
                                     : TooltipStyle::Vertical;
                    this->tooltipWidget_->set(entries, style);
                }
            }
            else if (badgeElement)
            {
                this->tooltipWidget_->setOne({
                    showThumbnail
                        ? badgeElement->getEmote()->images.getImage(3.0)
                        : nullptr,
                    element->getTooltip(),
                });
            }
        }
        else
        {
            if (element->getTooltip() == "No link info loaded")
            {
                std::weak_ptr<MessageLayout> weakLayout = layout;
                LinkResolver::getLinkInfo(
                    element->getLink().value, nullptr,
                    [weakLayout, element](QString tooltipText,
                                          Link originalLink,
                                          ImagePtr thumbnail) {
                        auto shared = weakLayout.lock();
                        if (!shared)
                        {
                            return;
                        }
                        element->setTooltip(tooltipText);
                        element->setThumbnail(thumbnail);
                    });
            }
            auto thumbnailSize = getSettings()->thumbnailSize;
            if (thumbnailSize == 0)
            {
                // "Show thumbnails" is set to "Off", show text only
                this->tooltipWidget_->setOne({nullptr, element->getTooltip()});
            }
            else
            {
                const auto shouldHideThumbnail =
                    isInStreamerMode() &&
                    getSettings()->streamerModeHideLinkThumbnails &&
                    element->getThumbnail() != nullptr &&
                    !element->getThumbnail()->url().string.isEmpty();
                auto thumb =
                    shouldHideThumbnail
                        ? Image::fromResourcePixmap(getResources().streamerMode)
                        : element->getThumbnail();

                if (element->getThumbnailType() ==
                    MessageElement::ThumbnailType::Link_Thumbnail)
                {
                    this->tooltipWidget_->setOne({
                        std::move(thumb),
                        element->getTooltip(),
                        thumbnailSize,
                        thumbnailSize,
                    });
                }
                else
                {
                    this->tooltipWidget_->setOne({std::move(thumb), ""});
                }
            }
        }

        this->tooltipWidget_->moveTo(event->globalPos() + QPoint(16, 16),
                                     widgets::BoundsChecking::CursorPosition);
        this->tooltipWidget_->setWordWrap(isLinkValid);
        this->tooltipWidget_->show();
    }

    // check if word has a link
    if (isLinkValid)
    {
        this->setCursor(Qt::PointingHandCursor);
    }
    else
    {
        this->setCursor(Qt::ArrowCursor);
    }
}

void ChannelView::mousePressEvent(QMouseEvent *event)
{
    this->mouseDown.invoke(event);

    std::shared_ptr<MessageLayout> layout;
    QPoint relativePos;
    int messageIndex;

    if (!tryGetMessageAt(event->pos(), layout, relativePos, messageIndex))
    {
        setCursor(Qt::ArrowCursor);
        auto &messagesSnapshot = this->getMessagesSnapshot();
        if (messagesSnapshot.size() == 0)
        {
            return;
        }

        // Start selection at the last message at its last index
        if (event->button() == Qt::LeftButton)
        {
            auto lastMessageIndex = messagesSnapshot.size() - 1;
            auto lastMessage = messagesSnapshot[lastMessageIndex];
            auto lastCharacterIndex = lastMessage->getLastCharacterIndex();

            SelectionItem selectionItem(lastMessageIndex, lastCharacterIndex);
            this->setSelection(selectionItem, selectionItem);
        }
        return;
    }

    // check if message is collapsed
    switch (event->button())
    {
        case Qt::LeftButton: {
            if (this->isScrolling_)
            {
                this->disableScrolling();
            }

            this->lastLeftPressPosition_ = event->screenPos();
            this->isLeftMouseDown_ = true;

            if (layout->flags.has(MessageLayoutFlag::Collapsed))
            {
                return;
            }

            if (getSettings()->linksDoubleClickOnly.getValue())
            {
                this->pause(PauseReason::DoubleClick, 200);
            }

            int index = layout->getSelectionIndex(relativePos);
            auto selectionItem = SelectionItem(messageIndex, index);
            this->setSelection(selectionItem, selectionItem);
        }
        break;

        case Qt::RightButton: {
            if (this->isScrolling_)
            {
                this->disableScrolling();
            }

            this->lastRightPressPosition_ = event->screenPos();
            this->isRightMouseDown_ = true;
        }
        break;

        case Qt::MiddleButton: {
            const MessageLayoutElement *hoverLayoutElement =
                layout->getElementAt(relativePos);

            if (hoverLayoutElement != nullptr &&
                hoverLayoutElement->getLink().isUrl() &&
                this->isScrolling_ == false)
            {
                break;
            }
            else
            {
                if (this->isScrolling_)
                {
                    this->disableScrolling();
                }
                else if (hoverLayoutElement != nullptr &&
                         hoverLayoutElement->getFlags().has(
                             MessageElementFlag::Username))
                {
                    break;
                }
                else if (this->scrollBar_->isVisible())
                {
                    this->enableScrolling(event->screenPos());
                }
            }
        }
        break;

        default:;
    }

    this->update();
}

void ChannelView::mouseReleaseEvent(QMouseEvent *event)
{
    // find message
    this->queueLayout();

    std::shared_ptr<MessageLayout> layout;
    QPoint relativePos;
    int messageIndex;

    bool foundElement =
        tryGetMessageAt(event->pos(), layout, relativePos, messageIndex);

    // check if mouse was pressed
    if (event->button() == Qt::LeftButton)
    {
        if (this->isDoubleClick_)
        {
            this->isDoubleClick_ = false;
            // Was actually not a wanted triple-click
            if (fabsf(distanceBetweenPoints(this->lastDoubleClickPosition_,
                                            event->screenPos())) > 10.F)
            {
                this->clickTimer_.stop();
                return;
            }
        }
        else if (this->isLeftMouseDown_)
        {
            this->isLeftMouseDown_ = false;

            if (fabsf(distanceBetweenPoints(this->lastLeftPressPosition_,
                                            event->screenPos())) > 15.F)
            {
                return;
            }

            // Triple-clicking a message selects the whole message
            if (foundElement && this->clickTimer_.isActive() &&
                (fabsf(distanceBetweenPoints(this->lastDoubleClickPosition_,
                                             event->screenPos())) < 10.F))
            {
                this->selectWholeMessage(layout.get(), messageIndex);
                return;
            }
        }
        else
        {
            return;
        }
    }
    else if (event->button() == Qt::RightButton)
    {
        if (this->isRightMouseDown_)
        {
            this->isRightMouseDown_ = false;

            if (fabsf(distanceBetweenPoints(this->lastRightPressPosition_,
                                            event->screenPos())) > 15.F)
            {
                return;
            }
        }
        else
        {
            return;
        }
    }
    else if (event->button() == Qt::MiddleButton)
    {
        if (this->isScrolling_ && this->scrollBar_->isVisible())
        {
            if (event->screenPos() == this->lastMiddlePressPosition_)
            {
                this->enableScrolling(event->screenPos());
            }
            else
            {
                this->disableScrolling();
            }

            return;
        }

        if (foundElement)
        {
            const MessageLayoutElement *hoverLayoutElement =
                layout->getElementAt(relativePos);

            if (hoverLayoutElement == nullptr)
            {
                return;
            }
            if (hoverLayoutElement->getFlags().has(
                    MessageElementFlag::Username))
            {
                openTwitchUsercard(this->channel_->getName(),
                                   hoverLayoutElement->getLink().value);
                return;
            }
            if (hoverLayoutElement->getLink().isUrl() == false)
            {
                return;
            }
        }
    }
    else
    {
        // not left or right button
        return;
    }

    // no message found
    if (!foundElement)
    {
        // No message at clicked position
        return;
    }

    // message under cursor is collapsed
    if (layout->flags.has(MessageLayoutFlag::Collapsed))
    {
        layout->flags.set(MessageLayoutFlag::Expanded);
        layout->flags.set(MessageLayoutFlag::RequiresLayout);

        this->queueLayout();
        return;
    }

    const MessageLayoutElement *hoverLayoutElement =
        layout->getElementAt(relativePos);

    // handle the click
    this->handleMouseClick(event, hoverLayoutElement, layout);

    this->update();
}

void ChannelView::handleMouseClick(QMouseEvent *event,
                                   const MessageLayoutElement *hoveredElement,
                                   MessageLayoutPtr layout)
{
    switch (event->button())
    {
        case Qt::LeftButton: {
            if (hoveredElement == nullptr)
            {
                return;
            }

            const auto &link = hoveredElement->getLink();
            if (!getSettings()->linksDoubleClickOnly)
            {
                this->handleLinkClick(event, link, layout.get());
            }

            // Invoke to signal from EmotePopup.
            if (link.type == Link::InsertText)
            {
                this->linkClicked.invoke(link);
            }
        }
        break;
        case Qt::RightButton: {
            // insert user mention to input, only in default context
            if ((this->context_ == Context::None) &&
                (hoveredElement != nullptr))
            {
                auto *split = dynamic_cast<Split *>(this->parentWidget());
                auto insertText = [=](QString text) {
                    if (split)
                    {
                        split->insertTextToInput(text);
                    }
                };
                const auto &link = hoveredElement->getLink();

                if (link.type == Link::UserInfo)
                {
                    // This is terrible because it FPs on messages where the
                    // user mentions themselves
                    bool canReply =
                        QString::compare(link.value,
                                         layout->getMessage()->loginName,
                                         Qt::CaseInsensitive) == 0;
                    UsernameRightClickBehavior action =
                        UsernameRightClickBehavior::Mention;
                    if (canReply)
                    {
                        Qt::KeyboardModifier userSpecifiedModifier =
                            getSettings()->usernameRightClickModifier;

                        if (userSpecifiedModifier ==
                            Qt::KeyboardModifier::NoModifier)
                        {
                            qCWarning(chatterinoCommon)
                                << "sanity check failed: "
                                   "invalid settings detected "
                                   "Settings::usernameRightClickModifier is "
                                   "NoModifier, which should never happen";
                            return;
                        }

                        Qt::KeyboardModifiers modifiers{userSpecifiedModifier};
                        auto isModifierHeld = event->modifiers() == modifiers;

                        if (isModifierHeld)
                        {
                            action = getSettings()
                                         ->usernameRightClickModifierBehavior;
                        }
                        else
                        {
                            action = getSettings()->usernameRightClickBehavior;
                        }
                    }
                    switch (action)
                    {
                        case UsernameRightClickBehavior::Mention: {
                            if (split == nullptr)
                            {
                                return;
                            }

                            // Insert @username into split input
                            const bool commaMention =
                                getSettings()->mentionUsersWithComma;
                            const bool isFirstWord =
                                split->getInput().isEditFirstWord();
                            auto userMention = formatUserMention(
                                link.value, isFirstWord, commaMention);
                            insertText("@" + userMention + " ");
                        }
                        break;

                        case UsernameRightClickBehavior::Reply: {
                            // Start a new reply if matching user's settings
                            this->setInputReply(layout->getMessagePtr());
                        }
                        break;

                        case UsernameRightClickBehavior::Ignore:
                            break;

                        default: {
                            qCWarning(chatterinoCommon)
                                << "unhandled or corrupted "
                                   "UsernameRightClickBehavior value in "
                                   "ChannelView::handleMouseClick:"
                                << action;
                        }
                        break;  // unreachable
                    }

                    return;
                }

                if (link.type == Link::UserWhisper)
                {
                    insertText("/w " + link.value + " ");
                    return;
                }
            }

            this->addContextMenuItems(hoveredElement, layout, event);
        }
        break;
        case Qt::MiddleButton: {
            if (hoveredElement == nullptr)
            {
                return;
            }

            const auto &link = hoveredElement->getLink();
            if (!getSettings()->linksDoubleClickOnly)
            {
                this->handleLinkClick(event, link, layout.get());
            }
        }
        break;
        default:;
    }
}

void ChannelView::addContextMenuItems(
    const MessageLayoutElement *hoveredElement, MessageLayoutPtr layout,
    QMouseEvent *event)
{
    auto *menu = new QMenu(this);
    menu->setAttribute(Qt::WA_DeleteOnClose);

    // Add image options if the element clicked contains an image (e.g. a badge or an emote)
    addImageContextMenuItems(menu, hoveredElement);

    // Add link options if the element clicked contains a link
    addLinkContextMenuItems(menu, hoveredElement);

    // Add message options
    this->addMessageContextMenuItems(menu, layout);

    // Add Twitch-specific link options if the element clicked contains a link detected as a Twitch username
    this->addTwitchLinkContextMenuItems(menu, hoveredElement);

    // Add hidden options (e.g. copy message ID) if the user held down Shift
    addHiddenContextMenuItems(menu, hoveredElement, layout, event);

    // Add executable command options
    this->addCommandExecutionContextMenuItems(menu, layout);

    menu->popup(QCursor::pos());
    menu->raise();
}

void ChannelView::addMessageContextMenuItems(QMenu *menu,
                                             const MessageLayoutPtr &layout)
{
    // Copy actions
    if (!this->selection_.isEmpty())
    {
        menu->addAction("&Copy selection", [this] {
            crossPlatformCopy(this->getSelectedText());
        });
    }

    menu->addAction("Copy &message", [layout] {
        QString copyString;
        layout->addSelectionText(copyString, 0, INT_MAX,
                                 CopyMode::OnlyTextAndEmotes);

        crossPlatformCopy(copyString);
    });

    menu->addAction("Copy &full message", [layout] {
        QString copyString;
        layout->addSelectionText(copyString, 0, INT_MAX,
                                 CopyMode::EverythingButReplies);

        crossPlatformCopy(copyString);
    });

    // Only display reply option where it makes sense
    if (this->canReplyToMessages() && layout->isReplyable())
    {
        const auto &messagePtr = layout->getMessagePtr();
        menu->addAction("&Reply to message", [this, &messagePtr] {
            this->setInputReply(messagePtr);
        });

        if (messagePtr->replyThread != nullptr)
        {
            menu->addAction("Reply to &original thread", [this, &messagePtr] {
                this->setInputReply(messagePtr->replyThread->root());
            });

            menu->addAction("View &thread", [this, &messagePtr] {
                this->showReplyThreadPopup(messagePtr);
            });
        }
    }

    bool isSearch = this->context_ == Context::Search;
    bool isReplyOrUserCard = (this->context_ == Context::ReplyThread ||
                              this->context_ == Context::UserCard) &&
                             !this->split_.isNull();
    bool isMentions =
        this->channel()->getType() == Channel::Type::TwitchMentions;
    bool isAutomod = this->channel()->getType() == Channel::Type::TwitchAutomod;
    if (isSearch || isMentions || isReplyOrUserCard || isAutomod)
    {
        const auto &messagePtr = layout->getMessagePtr();
        menu->addAction("&Go to message", [this, &messagePtr, isSearch,
                                           isMentions, isReplyOrUserCard,
                                           isAutomod] {
            if (isSearch)
            {
                if (const auto &search =
                        dynamic_cast<SearchPopup *>(this->parentWidget()))
                {
                    search->goToMessage(messagePtr);
                }
            }
            else if (isMentions || isAutomod)
            {
                getApp()->windows->scrollToMessage(messagePtr);
            }
            else if (isReplyOrUserCard)
            {
                // If the thread is in the mentions or automod channel,
                // we need to find the original split.
                const auto type = this->split_->getChannel()->getType();
                if (type == Channel::Type::TwitchMentions ||
                    type == Channel::Type::TwitchAutomod)
                {
                    getApp()->windows->scrollToMessage(messagePtr);
                }
                else
                {
                    this->split_->getChannelView().scrollToMessage(messagePtr);
                }
            }
        });
    }
}

void ChannelView::addTwitchLinkContextMenuItems(
    QMenu *menu, const MessageLayoutElement *hoveredElement)
{
    if (hoveredElement == nullptr)
    {
        return;
    }

    const auto &link = hoveredElement->getLink();

    if (link.type != Link::Url)
    {
        return;
    }

    static QRegularExpression twitchChannelRegex(
        R"(^(?:https?:\/\/)?(?:www\.|go\.)?twitch\.tv\/(?:popout\/)?(?<username>[a-z0-9_]{3,}))",
        QRegularExpression::CaseInsensitiveOption);
    static QSet<QString> ignoredUsernames{
        "directory",      //
        "downloads",      //
        "drops",          //
        "friends",        //
        "inventory",      //
        "jobs",           //
        "login",          //
        "messages",       //
        "payments",       //
        "profile",        //
        "security",       //
        "settings",       //
        "signup",         //
        "subscriptions",  //
        "turbo",          //
        "videos",         //
        "wallet",         //
    };

    auto twitchMatch = twitchChannelRegex.match(link.value);
    auto twitchUsername = twitchMatch.captured("username");
    if (!twitchUsername.isEmpty() && !ignoredUsernames.contains(twitchUsername))
    {
        menu->addSeparator();
        menu->addAction("&Open in new split", [twitchUsername, this] {
            this->openChannelIn.invoke(twitchUsername,
                                       FromTwitchLinkOpenChannelIn::Split);
        });
        menu->addAction("Open in new &tab", [twitchUsername, this] {
            this->openChannelIn.invoke(twitchUsername,
                                       FromTwitchLinkOpenChannelIn::Tab);
        });

        menu->addSeparator();
        menu->addAction("Open player in &browser", [twitchUsername, this] {
            this->openChannelIn.invoke(
                twitchUsername, FromTwitchLinkOpenChannelIn::BrowserPlayer);
        });
        menu->addAction("Open in &streamlink", [twitchUsername, this] {
            this->openChannelIn.invoke(twitchUsername,
                                       FromTwitchLinkOpenChannelIn::Streamlink);
        });
    }
}

void ChannelView::addCommandExecutionContextMenuItems(
    QMenu *menu, const MessageLayoutPtr &layout)
{
    /* Get commands to be displayed in context menu; 
     * only those that had the showInMsgContextMenu check box marked in the Commands page */
    std::vector<Command> cmds;
    for (const auto &cmd : getApp()->commands->items)
    {
        if (cmd.showInMsgContextMenu)
        {
            cmds.push_back(cmd);
        }
    }

    if (cmds.empty())
    {
        return;
    }

    menu->addSeparator();
    auto *executeAction = menu->addAction("&Execute command");
    auto *cmdMenu = new QMenu(menu);
    executeAction->setMenu(cmdMenu);

    for (auto &cmd : cmds)
    {
        QString inputText = this->selection_.isEmpty()
                                ? layout->getMessage()->messageText
                                : this->getSelectedText();

        inputText.push_front(cmd.name + " ");

        cmdMenu->addAction(cmd.name, [this, layout, cmd, inputText] {
            ChannelPtr channel;

            /* Search popups and user message history's underlyingChannels aren't of type TwitchChannel, but
             * we would still like to execute commands from them. Use their source channel instead if applicable. */
            if (this->hasSourceChannel())
            {
                channel = this->sourceChannel();
            }
            else
            {
                channel = this->underlyingChannel_;
            }
            auto *split = dynamic_cast<Split *>(this->parentWidget());
            QString userText;
            if (split)
            {
                userText = split->getInput().getInputText();
            }

            // Execute command through right-clicking a message -> Execute command
            QString value = getApp()->commands->execCustomCommand(
                inputText.split(' '), cmd, true, channel, layout->getMessage(),
                {
                    {"input.text", userText},
                });

            value = getApp()->commands->execCommand(value, channel, false);

            channel->sendMessage(value);
        });
    }
}

void ChannelView::mouseDoubleClickEvent(QMouseEvent *event)
{
    if (event->button() != Qt::LeftButton)
    {
        return;
    }

    std::shared_ptr<MessageLayout> layout;
    QPoint relativePos;
    int messageIndex;

    if (!tryGetMessageAt(event->pos(), layout, relativePos, messageIndex))
    {
        return;
    }

    this->isDoubleClick_ = true;
    this->lastDoubleClickPosition_ = event->screenPos();
    this->clickTimer_.start();

    // message under cursor is collapsed
    if (layout->flags.has(MessageLayoutFlag::Collapsed))
    {
        return;
    }

    const MessageLayoutElement *hoverLayoutElement =
        layout->getElementAt(relativePos);

    if (hoverLayoutElement == nullptr)
    {
        return;
    }

    auto [wordStart, wordEnd] =
        getWordBounds(layout.get(), hoverLayoutElement, relativePos);
    this->doubleClickSelection_ = {SelectionItem(messageIndex, wordStart),
                                   SelectionItem(messageIndex, wordEnd)};
    this->setSelection(this->doubleClickSelection_);

    if (getSettings()->linksDoubleClickOnly)
    {
        const auto &link = hoverLayoutElement->getLink();
        this->handleLinkClick(event, link, layout.get());
    }
}

void ChannelView::hideEvent(QHideEvent * /*event*/)
{
    for (const auto &layout : this->messagesOnScreen_)
    {
        layout->deleteBuffer();
    }

    this->messagesOnScreen_.clear();
}

void ChannelView::showUserInfoPopup(const QString &userName,
                                    QString alternativePopoutChannel)
{
    auto *userCardParent =
        static_cast<QWidget *>(&(getApp()->windows->getMainWindow()));
    auto *userPopup = new UserInfoPopup(getSettings()->autoCloseUserPopup,
                                        userCardParent, this->split_);

    auto contextChannel =
        getApp()->twitch->getChannelOrEmpty(alternativePopoutChannel);
    auto openingChannel = this->hasSourceChannel() ? this->sourceChannel_
                                                   : this->underlyingChannel_;
    userPopup->setData(userName, contextChannel, openingChannel);

    QPoint offset(userPopup->width() / 3, userPopup->height() / 5);
    userPopup->moveTo(QCursor::pos() - offset,
                      widgets::BoundsChecking::CursorPosition);
    userPopup->show();
}

bool ChannelView::mayContainMessage(const MessagePtr &message)
{
    switch (this->channel()->getType())
    {
        case Channel::Type::Direct:
        case Channel::Type::Twitch:
        case Channel::Type::TwitchWatching:
        case Channel::Type::Irc:
            // XXX: system messages may not have the channel set
            return message->flags.has(MessageFlag::System) ||
                   this->channel()->getName() == message->channelName;
        case Channel::Type::TwitchWhispers:
            return message->flags.has(MessageFlag::Whisper);
        case Channel::Type::TwitchMentions:
            return message->flags.has(MessageFlag::Highlighted);
        case Channel::Type::TwitchLive:
            return message->flags.has(MessageFlag::System);
        case Channel::Type::TwitchAutomod:
            return message->flags.has(MessageFlag::AutoMod);
        case Channel::Type::TwitchEnd:  // TODO: not used?
        case Channel::Type::None:       // Unspecific
        case Channel::Type::Misc:       // Unspecific
            return true;
        default:
            return true;  // unreachable
    }
}

void ChannelView::handleLinkClick(QMouseEvent *event, const Link &link,
                                  MessageLayout *layout)
{
    if (event->button() != Qt::LeftButton &&
        event->button() != Qt::MiddleButton)
    {
        return;
    }

    switch (link.type)
    {
        case Link::UserWhisper:
        case Link::UserInfo: {
            auto user = link.value;
            this->showUserInfoPopup(user, layout->getMessage()->channelName);
        }
        break;

        case Link::Url: {
            if (getSettings()->openLinksIncognito && supportsIncognitoLinks())
            {
                openLinkIncognito(link.value);
            }
            else
            {
                QDesktopServices::openUrl(QUrl(link.value));
            }
        }
        break;

        case Link::UserAction: {
            QString value = link.value;

            ChannelPtr channel = this->underlyingChannel_;
            auto *searchPopup =
                dynamic_cast<SearchPopup *>(this->parentWidget());
            if (searchPopup != nullptr)
            {
                auto *split =
                    dynamic_cast<Split *>(searchPopup->parentWidget());
                if (split != nullptr)
                {
                    channel = split->getChannel();
                }
            }

            // Execute command clicking a moderator button
            value = getApp()->commands->execCustomCommand(
                QStringList(), Command{"(modaction)", value}, true, channel,
                layout->getMessage());

            value = getApp()->commands->execCommand(value, channel, false);

            channel->sendMessage(value);
        }
        break;

        case Link::AutoModAllow: {
            getApp()->accounts->twitch.getCurrent()->autoModAllow(
                link.value, this->channel());
        }
        break;

        case Link::AutoModDeny: {
            getApp()->accounts->twitch.getCurrent()->autoModDeny(
                link.value, this->channel());
        }
        break;

        case Link::OpenAccountsPage: {
            SettingsDialog::showDialog(this,
                                       SettingsDialogPreference::Accounts);
        }
        break;
        case Link::JumpToChannel: {
            // Get all currently open pages
            QList<SplitContainer *> openPages;

            auto &nb = getApp()->windows->getMainWindow().getNotebook();
            for (int i = 0; i < nb.getPageCount(); ++i)
            {
                openPages.push_back(
                    static_cast<SplitContainer *>(nb.getPageAt(i)));
            }

            for (auto *page : openPages)
            {
                auto splits = page->getSplits();

                // Search for channel matching link in page/split container
                // TODO(zneix): Consider opening a channel if it's closed (?)
                auto it = std::find_if(
                    splits.begin(), splits.end(), [link](Split *split) {
                        return split->getChannel()->getName() == link.value;
                    });

                if (it != splits.end())
                {
                    // Select SplitContainer and Split itself where mention message was sent
                    // TODO(zneix): Try exploring ways of scrolling to a certain message as well
                    nb.select(page);

                    Split *split = *it;
                    page->setSelected(split);
                    break;
                }
            }
        }
        break;
        case Link::CopyToClipboard: {
            crossPlatformCopy(link.value);
        }
        break;
        case Link::Reconnect: {
            this->underlyingChannel_.get()->reconnect();
        }
        break;
        case Link::ReplyToMessage: {
            this->setInputReply(layout->getMessagePtr());
        }
        break;
        case Link::ViewThread: {
            this->showReplyThreadPopup(layout->getMessagePtr());
        }
        break;
        case Link::JumpToMessage: {
            if (this->context_ == Context::Search)
            {
                auto *search =
                    dynamic_cast<SearchPopup *>(this->parentWidget());
                if (search != nullptr)
                {
                    search->goToMessageId(link.value);
                }
                return;
            }

            this->scrollToMessageId(link.value);
        }
        break;

        default:;
    }
}

bool ChannelView::tryGetMessageAt(QPoint p,
                                  std::shared_ptr<MessageLayout> &_message,
                                  QPoint &relativePos, int &index)
{
    auto &messagesSnapshot = this->getMessagesSnapshot();

    const auto start = size_t(this->scrollBar_->getRelativeCurrentValue());

    if (start >= messagesSnapshot.size())
    {
        return false;
    }

    int y = -(messagesSnapshot[start]->getHeight() *
              (fmod(this->scrollBar_->getRelativeCurrentValue(), 1)));

    for (size_t i = start; i < messagesSnapshot.size(); ++i)
    {
        auto message = messagesSnapshot[i];

        if (p.y() < y + message->getHeight())
        {
            relativePos = QPoint(p.x(), p.y() - y);
            _message = message;
            index = i;
            return true;
        }

        y += message->getHeight();
    }

    return false;
}

int ChannelView::getLayoutWidth() const
{
    if (this->scrollBar_->isVisible())
    {
        return int(this->width() - SCROLLBAR_PADDING * this->scale());
    }

    return this->width();
}

void ChannelView::selectWholeMessage(MessageLayout *layout, int &messageIndex)
{
    SelectionItem msgStart(messageIndex,
                           layout->getFirstMessageCharacterIndex());
    SelectionItem msgEnd(messageIndex, layout->getLastCharacterIndex());
    this->setSelection(msgStart, msgEnd);
}

void ChannelView::enableScrolling(const QPointF &scrollStart)
{
    this->isScrolling_ = true;
    this->lastMiddlePressPosition_ = scrollStart;
    // The line below prevents a sudden jerk at the beginning
    this->currentMousePosition_ = scrollStart;

    this->scrollTimer_.start();

    if (!QGuiApplication::overrideCursor())
    {
        QGuiApplication::setOverrideCursor(this->cursors_.neutral);
    }
}

void ChannelView::disableScrolling()
{
    this->isScrolling_ = false;
    this->scrollTimer_.stop();
    QGuiApplication::restoreOverrideCursor();
}

void ChannelView::scrollUpdateRequested()
{
    const qreal dpi = this->devicePixelRatioF();
    const qreal delta = dpi * (this->currentMousePosition_.y() -
                               this->lastMiddlePressPosition_.y());
    const int cursorHeight = this->cursors_.neutral.pixmap().height();

    if (fabs(delta) <= cursorHeight * dpi)
    {
        /*
         * If within an area close to the initial position, don't do any
         * scrolling at all.
         */
        QGuiApplication::changeOverrideCursor(this->cursors_.neutral);
        return;
    }

    qreal offset;
    if (delta > 0)
    {
        QGuiApplication::changeOverrideCursor(this->cursors_.down);
        offset = delta - cursorHeight;
    }
    else
    {
        QGuiApplication::changeOverrideCursor(this->cursors_.up);
        offset = delta + cursorHeight;
    }

    // "Good" feeling multiplier found by trial-and-error
    const qreal multiplier(0.02);
    this->scrollBar_->offset(multiplier * offset);
}

void ChannelView::setInputReply(const MessagePtr &message)
{
    if (message == nullptr || this->split_.isNull())
    {
        return;
    }

    if (!message->replyThread)
    {
        // Message did not already have a thread attached, try to find or create one
        auto *tc =
            dynamic_cast<TwitchChannel *>(this->underlyingChannel_.get());
        if (!tc)
        {
            tc = dynamic_cast<TwitchChannel *>(this->channel_.get());
        }

        if (tc)
        {
            tc->getOrCreateThread(message);
        }
        else
        {
            qCWarning(chatterinoCommon) << "Failed to create new reply thread";
            // Unable to create new reply thread.
            // TODO(dnsge): Should probably notify user?
            return;
        }
    }

    this->split_->setInputReply(message);
}

void ChannelView::showReplyThreadPopup(const MessagePtr &message)
{
    if (message == nullptr || message->replyThread == nullptr)
    {
        return;
    }

    auto *popupParent =
        static_cast<QWidget *>(&(getApp()->windows->getMainWindow()));
<<<<<<< HEAD
    auto *popup =
        new ReplyThreadPopup(getSettings()->autoCloseThreadPopup, popupParent,
                             this->underlyingChannel_, this->split_);
=======
    auto *popup = new ReplyThreadPopup(getSettings()->autoCloseThreadPopup,
                                       popupParent, this->split_);
>>>>>>> b78b57b4

    popup->setThread(message->replyThread);

    QPoint offset(int(150 * this->scale()), int(70 * this->scale()));
    popup->showAndMoveTo(QCursor::pos() - offset,
                         widgets::BoundsChecking::CursorPosition);
    popup->giveFocus(Qt::MouseFocusReason);
}

ChannelView::Context ChannelView::getContext() const
{
    return this->context_;
}

bool ChannelView::canReplyToMessages() const
{
    if (this->context_ == ChannelView::Context::ReplyThread ||
        this->context_ == ChannelView::Context::Search)
    {
        return false;
    }

    if (this->channel_ == nullptr)
    {
        return false;
    }

    if (!this->channel_->isTwitchChannel())
    {
        return false;
    }

    if (this->channel_->getType() == Channel::Type::TwitchWhispers ||
        this->channel_->getType() == Channel::Type::TwitchLive)
    {
        return false;
    }

    return true;
}

}  // namespace chatterino<|MERGE_RESOLUTION|>--- conflicted
+++ resolved
@@ -275,15 +275,10 @@
 
 }  // namespace
 
-<<<<<<< HEAD
+namespace chatterino {
+
 ChannelView::ChannelView(BaseWidget *parent, QPointer<Split> split,
                          Context context, size_t messagesLimit)
-=======
-namespace chatterino {
-
-ChannelView::ChannelView(BaseWidget *parent, Split *split, Context context,
-                         size_t messagesLimit)
->>>>>>> b78b57b4
     : BaseWidget(parent)
     , split_(std::move(split))
     , scrollBar_(new Scrollbar(messagesLimit, this))
@@ -2931,14 +2926,9 @@
 
     auto *popupParent =
         static_cast<QWidget *>(&(getApp()->windows->getMainWindow()));
-<<<<<<< HEAD
     auto *popup =
         new ReplyThreadPopup(getSettings()->autoCloseThreadPopup, popupParent,
                              this->underlyingChannel_, this->split_);
-=======
-    auto *popup = new ReplyThreadPopup(getSettings()->autoCloseThreadPopup,
-                                       popupParent, this->split_);
->>>>>>> b78b57b4
 
     popup->setThread(message->replyThread);
 
