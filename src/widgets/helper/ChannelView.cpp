#include "ChannelView.hpp"

#include <QClipboard>
#include <QDebug>
#include <QDesktopServices>
#include <QGraphicsBlurEffect>
#include <QMessageBox>
#include <QPainter>
#include <QScreen>
#include <algorithm>
#include <chrono>
#include <cmath>
#include <functional>
#include <memory>

#include "Application.hpp"
#include "common/Common.hpp"
#include "controllers/accounts/AccountController.hpp"
#include "controllers/commands/CommandController.hpp"
#include "debug/Benchmark.hpp"
#include "messages/Emote.hpp"
#include "messages/LimitedQueueSnapshot.hpp"
#include "messages/Message.hpp"
#include "messages/MessageElement.hpp"
#include "messages/layouts/MessageLayout.hpp"
#include "messages/layouts/MessageLayoutElement.hpp"
#include "providers/twitch/TwitchChannel.hpp"
#include "providers/twitch/TwitchIrcServer.hpp"
#include "singletons/Resources.hpp"
#include "singletons/Settings.hpp"
#include "singletons/Theme.hpp"
#include "singletons/TooltipPreviewImage.hpp"
#include "singletons/WindowManager.hpp"
#include "util/Clipboard.hpp"
#include "util/DistanceBetweenPoints.hpp"
#include "util/IncognitoBrowser.hpp"
#include "util/Twitch.hpp"
#include "widgets/Scrollbar.hpp"
#include "widgets/TooltipWidget.hpp"
#include "widgets/dialogs/UserInfoPopup.hpp"
#include "widgets/helper/EffectLabel.hpp"
#include "widgets/splits/Split.hpp"

#define DRAW_WIDTH (this->width())
#define SELECTION_RESUME_SCROLLING_MSG_THRESHOLD 3
#define CHAT_HOVER_PAUSE_DURATION 1000

namespace chatterino {
namespace {
    void addEmoteContextMenuItems(const Emote &emote,
                                  MessageElementFlags creatorFlags, QMenu &menu)
    {
        auto openAction = menu.addAction("Open");
        auto openMenu = new QMenu;
        openAction->setMenu(openMenu);

        auto copyAction = menu.addAction("Copy");
        auto copyMenu = new QMenu;
        copyAction->setMenu(copyMenu);

        // see if the QMenu actually gets destroyed
        QObject::connect(openMenu, &QMenu::destroyed, [] {
            QMessageBox(QMessageBox::Information, "xD", "the menu got deleted")
                .exec();
        });

        // Add copy and open links for 1x, 2x, 3x
        auto addImageLink = [&](const ImagePtr &image, char scale) {
            if (!image->isEmpty())
            {
                copyMenu->addAction(
                    QString(scale) + "x link",
                    [url = image->url()] { crossPlatformCopy(url.string); });
                openMenu->addAction(
                    QString(scale) + "x link", [url = image->url()] {
                        QDesktopServices::openUrl(QUrl(url.string));
                    });
            }
        };

        addImageLink(emote.images.getImage1(), '1');
        addImageLink(emote.images.getImage2(), '2');
        addImageLink(emote.images.getImage3(), '3');

        // Copy and open emote page link
        auto addPageLink = [&](const QString &name) {
            copyMenu->addSeparator();
            openMenu->addSeparator();

            copyMenu->addAction(
                "Copy " + name + " emote link",
                [url = emote.homePage] { crossPlatformCopy(url.string); });
            openMenu->addAction(
                "Open " + name + " emote link", [url = emote.homePage] {
                    QDesktopServices::openUrl(QUrl(url.string));  //
                });
        };

        if (creatorFlags.has(MessageElementFlag::BttvEmote))
        {
            addPageLink("BTTV");
        }
        else if (creatorFlags.has(MessageElementFlag::FfzEmote))
        {
            addPageLink("FFZ");
        }
    }
}  // namespace

ChannelView::ChannelView(BaseWidget *parent)
    : BaseWidget(parent)
    , sourceChannel_(nullptr)
    , scrollBar_(new Scrollbar(this))
{
    this->setMouseTracking(true);

    this->initializeLayout();
    this->initializeScrollbar();
    this->initializeSignals();

    this->cursors_.neutral = QCursor(getResources().scrolling.neutralScroll);
    this->cursors_.up = QCursor(getResources().scrolling.upScroll);
    this->cursors_.down = QCursor(getResources().scrolling.downScroll);

    this->pauseTimer_.setSingleShot(true);
    QObject::connect(&this->pauseTimer_, &QTimer::timeout, this, [this] {
        /// remove elements that are finite
        for (auto it = this->pauses_.begin(); it != this->pauses_.end();)
            it = it->second ? this->pauses_.erase(it) : ++it;

        this->updatePauses();
    });

    auto shortcut = new QShortcut(QKeySequence("Ctrl+C"), this);
    QObject::connect(shortcut, &QShortcut::activated,
                     [this] { crossPlatformCopy(this->getSelectedText()); });

    this->clickTimer_ = new QTimer(this);
    this->clickTimer_->setSingleShot(true);
    this->clickTimer_->setInterval(500);

    this->scrollTimer_.setInterval(20);
    QObject::connect(&this->scrollTimer_, &QTimer::timeout, this,
                     &ChannelView::scrollUpdateRequested);

    this->setFocusPolicy(Qt::FocusPolicy::StrongFocus);
}

void ChannelView::initializeLayout()
{
    this->goToBottom_ = new EffectLabel(this, 0);
    this->goToBottom_->setStyleSheet(
        "background-color: rgba(0,0,0,0.66); color: #FFF;");
    this->goToBottom_->getLabel().setText("More messages below");
    this->goToBottom_->setVisible(false);

    QObject::connect(this->goToBottom_, &EffectLabel::leftClicked, this, [=] {
        QTimer::singleShot(180, [=] {
            this->scrollBar_->scrollToBottom(
                getSettings()->enableSmoothScrollingNewMessages.getValue());
        });
    });
}

void ChannelView::initializeScrollbar()
{
    this->scrollBar_->getCurrentValueChanged().connect([this] {
        this->performLayout(true);
        this->queueUpdate();
    });
}

void ChannelView::initializeSignals()
{
    this->connections_.push_back(
        getApp()->windows->wordFlagsChanged.connect([this] {
            this->queueLayout();
            this->update();
        }));

    getSettings()->showLastMessageIndicator.connect(
        [this](auto, auto) { this->update(); }, this->connections_);

    connections_.push_back(getApp()->windows->gifRepaintRequested.connect(
        [&] { this->queueUpdate(); }));

    connections_.push_back(
        getApp()->windows->layoutRequested.connect([&](Channel *channel) {
            if (this->isVisible() &&
                (channel == nullptr || this->channel_.get() == channel))
            {
                this->queueLayout();
            }
        }));

    connections_.push_back(
        getApp()->fonts->fontChanged.connect([this] { this->queueLayout(); }));
}

bool ChannelView::pausable() const
{
    return pausable_;
}

void ChannelView::setPausable(bool value)
{
    this->pausable_ = value;
}

bool ChannelView::paused() const
{
    /// No elements in the map -> not paused
    return this->pausable() && !this->pauses_.empty();
}

void ChannelView::pause(PauseReason reason, boost::optional<uint> msecs)
{
    if (msecs)
    {
        /// Msecs has a value
        auto timePoint =
            SteadyClock::now() + std::chrono::milliseconds(msecs.get());
        auto it = this->pauses_.find(reason);

        if (it == this->pauses_.end())
        {
            /// No value found so we insert a new one.
            this->pauses_[reason] = timePoint;
        }
        else
        {
            /// If the new time point is newer then we override.
            if (it->second && it->second.get() < timePoint)
                it->second = timePoint;
        }
    }
    else
    {
        /// Msecs is none -> pause is infinite.
        /// We just override the value.
        this->pauses_[reason] = boost::none;
    }

    this->updatePauses();
}

void ChannelView::unpause(PauseReason reason)
{
    /// Remove the value from the map
    this->pauses_.erase(reason);

    this->updatePauses();
}

void ChannelView::updatePauses()
{
    using namespace std::chrono;

    if (this->pauses_.empty())
    {
        this->unpaused();

        /// No pauses so we can stop the timer
        this->pauseEnd_ = boost::none;
        this->pauseTimer_.stop();

        this->scrollBar_->offset(this->pauseScrollOffset_);
        this->pauseScrollOffset_ = 0;

        this->queueLayout();
    }
    else if (std::any_of(this->pauses_.begin(), this->pauses_.end(),
                         [](auto &&value) { return !value.second; }))
    {
        /// Some of the pauses are infinite
        this->pauseEnd_ = boost::none;
        this->pauseTimer_.stop();
    }
    else
    {
        /// Get the maximum pause
        auto pauseEnd =
            std::max_element(
                this->pauses_.begin(), this->pauses_.end(),
                [](auto &&a, auto &&b) { return a.second > b.second; })
                ->second.get();

        if (pauseEnd != this->pauseEnd_)
        {
            /// Start the timer
            this->pauseEnd_ = pauseEnd;
            this->pauseTimer_.start(
                duration_cast<milliseconds>(pauseEnd - SteadyClock::now()));
        }
    }
}

void ChannelView::unpaused()
{
    /// Move selection
    this->selection_.selectionMin.messageIndex -= this->pauseSelectionOffset_;
    this->selection_.selectionMax.messageIndex -= this->pauseSelectionOffset_;
    this->selection_.start.messageIndex -= this->pauseSelectionOffset_;
    this->selection_.end.messageIndex -= this->pauseSelectionOffset_;

    this->pauseSelectionOffset_ = 0;
}

void ChannelView::themeChangedEvent()
{
    BaseWidget::themeChangedEvent();

    this->queueLayout();
}

void ChannelView::scaleChangedEvent(float scale)
{
    BaseWidget::scaleChangedEvent(scale);

    if (this->goToBottom_)
    {
        auto factor = this->qtFontScale();
#ifdef Q_OS_MACOS
        factor = scale * 80.f /
                 std::max<float>(
                     0.01, this->logicalDpiX() * this->devicePixelRatioF());
#endif
        this->goToBottom_->getLabel().setFont(
            getFonts()->getFont(FontStyle::UiMedium, factor));
    }
}

void ChannelView::queueUpdate()
{
    //    if (this->updateTimer.isActive()) {
    //        this->updateQueued = true;
    //        return;
    //    }

    //    this->repaint();

    this->update();

    //    this->updateTimer.start();
}

void ChannelView::queueLayout()
{
    //    if (!this->layoutCooldown->isActive()) {
    this->performLayout();

    //        this->layoutCooldown->start();
    //    } else {
    //        this->layoutQueued = true;
    //    }
}

void ChannelView::performLayout(bool causedByScrollbar)
{
    // BenchmarkGuard benchmark("layout");

    /// Get messages and check if there are at least 1
    auto messages = this->getMessagesSnapshot();

    this->showingLatestMessages_ =
        this->scrollBar_->isAtBottom() || !this->scrollBar_->isVisible();

    /// Layout visible messages
    this->layoutVisibleMessages(messages);

    /// Update scrollbar
    this->updateScrollbar(messages, causedByScrollbar);

    this->goToBottom_->setVisible(this->enableScrollingToBottom_ &&
                                  this->scrollBar_->isVisible() &&
                                  !this->scrollBar_->isAtBottom());
}

void ChannelView::layoutVisibleMessages(
    LimitedQueueSnapshot<MessageLayoutPtr> &messages)
{
    const auto start = size_t(this->scrollBar_->getCurrentValue());
    const auto layoutWidth = this->getLayoutWidth();
    const auto flags = this->getFlags();
    auto redrawRequired = false;

    if (messages.size() > start)
    {
        auto y = int(-(messages[start]->getHeight() *
                       (fmod(this->scrollBar_->getCurrentValue(), 1))));

        for (auto i = start; i < messages.size() && y <= this->height(); i++)
        {
            auto message = messages[i];

            redrawRequired |=
                message->layout(layoutWidth, this->scale(), flags);

            y += message->getHeight();
        }
    }

    if (redrawRequired)
        this->queueUpdate();
}

void ChannelView::updateScrollbar(
    LimitedQueueSnapshot<MessageLayoutPtr> &messages, bool causedByScrollbar)
{
    if (messages.size() == 0)
    {
        this->scrollBar_->setVisible(false);
        return;
    }

    /// Layout the messages at the bottom
    auto h = this->height() - 8;
    auto flags = this->getFlags();
    auto layoutWidth = this->getLayoutWidth();
    auto showScrollbar = false;

    // convert i to int since it checks >= 0
    for (auto i = int(messages.size()) - 1; i >= 0; i--)
    {
        auto *message = messages[i].get();

        message->layout(layoutWidth, this->scale(), flags);

        h -= message->getHeight();

        if (h < 0)  // break condition
        {
            this->scrollBar_->setLargeChange(
                (messages.size() - i) +
                qreal(h) / std::max<int>(1, message->getHeight()));

            showScrollbar = true;
            break;
        }
    }

    /// Update scrollbar values
    this->scrollBar_->setVisible(showScrollbar);

    if (!showScrollbar && !causedByScrollbar)
    {
        this->scrollBar_->setDesiredValue(0);
    }

    this->scrollBar_->setMaximum(messages.size());

    // If we were showing the latest messages and the scrollbar now wants to be
    // rendered, scroll to bottom
    if (this->enableScrollingToBottom_ && this->showingLatestMessages_ &&
        showScrollbar)
    {
        this->scrollBar_->scrollToBottom(
            // this->messageWasAdded &&
            getSettings()->enableSmoothScrollingNewMessages.getValue());
        this->messageWasAdded_ = false;
    }
}

void ChannelView::clearMessages()
{
    // Clear all stored messages in this chat widget
    this->messages_.clear();
    this->scrollBar_->clearHighlights();
    this->queueLayout();
}

Scrollbar &ChannelView::getScrollBar()
{
    return *this->scrollBar_;
}

QString ChannelView::getSelectedText()
{
    QString result = "";

    LimitedQueueSnapshot<MessageLayoutPtr> messagesSnapshot =
        this->getMessagesSnapshot();

    Selection _selection = this->selection_;

    if (_selection.isEmpty())
    {
        return result;
    }

    for (int msg = _selection.selectionMin.messageIndex;
         msg <= _selection.selectionMax.messageIndex; msg++)
    {
        MessageLayoutPtr layout = messagesSnapshot[msg];
        int from = msg == _selection.selectionMin.messageIndex
                       ? _selection.selectionMin.charIndex
                       : 0;
        int to = msg == _selection.selectionMax.messageIndex
                     ? _selection.selectionMax.charIndex
                     : layout->getLastCharacterIndex() + 1;

        layout->addSelectionText(result, from, to);
    }

    return result;
}

bool ChannelView::hasSelection()
{
    return !this->selection_.isEmpty();
}

void ChannelView::clearSelection()
{
    this->selection_ = Selection();
    queueLayout();
}

void ChannelView::setEnableScrollingToBottom(bool value)
{
    this->enableScrollingToBottom_ = value;
}

bool ChannelView::getEnableScrollingToBottom() const
{
    return this->enableScrollingToBottom_;
}

void ChannelView::setOverrideFlags(boost::optional<MessageElementFlags> value)
{
    this->overrideFlags_ = value;
}

const boost::optional<MessageElementFlags> &ChannelView::getOverrideFlags()
    const
{
    return this->overrideFlags_;
}

LimitedQueueSnapshot<MessageLayoutPtr> ChannelView::getMessagesSnapshot()
{
    if (!this->paused() /*|| this->scrollBar_->isVisible()*/)
    {
        this->snapshot_ = this->messages_.getSnapshot();
    }

    return this->snapshot_;
}

ChannelPtr ChannelView::channel()
{
    return this->channel_;
}

void ChannelView::setChannel(ChannelPtr channel)
{
    /// Clear connections from the last channel
    this->channelConnections_.clear();

    this->clearMessages();
    this->scrollBar_->clearHighlights();

    // on new message
    this->channelConnections_.push_back(channel->messageAppended.connect(
        [this](MessagePtr &message,
               boost::optional<MessageFlags> overridingFlags) {
            this->messageAppended(message, overridingFlags);
        }));

    this->channelConnections_.push_back(channel->messagesAddedAtStart.connect(
        [this](std::vector<MessagePtr> &messages) {
            this->messageAddedAtStart(messages);
        }));

    // on message removed
    this->channelConnections_.push_back(
        channel->messageRemovedFromStart.connect([this](MessagePtr &message) {
            this->messageRemoveFromStart(message);
        }));

    // on message replaced
    this->channelConnections_.push_back(channel->messageReplaced.connect(
        [this](size_t index, MessagePtr replacement) {
            this->messageReplaced(index, replacement);
        }));

    auto snapshot = channel->getMessageSnapshot();

    for (size_t i = 0; i < snapshot.size(); i++)
    {
        MessageLayoutPtr deleted;

        auto messageLayout = new MessageLayout(snapshot[i]);

        if (this->lastMessageHasAlternateBackground_)
        {
            messageLayout->flags.set(MessageLayoutFlag::AlternateBackground);
        }
        this->lastMessageHasAlternateBackground_ =
            !this->lastMessageHasAlternateBackground_;

        if (channel->shouldIgnoreHighlights())
        {
            messageLayout->flags.set(MessageLayoutFlag::IgnoreHighlights);
        }

        this->messages_.pushBack(MessageLayoutPtr(messageLayout), deleted);
        this->scrollBar_->addHighlight(snapshot[i]->getScrollBarHighlight());
    }

    this->channel_ = channel;

    this->queueLayout();
    this->queueUpdate();

    // Notifications
    if (auto tc = dynamic_cast<TwitchChannel *>(channel.get()))
    {
        this->connections_.push_back(tc->liveStatusChanged.connect([this]() {
            this->liveStatusChanged.invoke();  //
        }));
    }
}

<<<<<<< HEAD
void ChannelView::setFilters(const QList<QUuid> &ids)
{
    this->channelFilters_ = new FilterSet(ids);
}

const QList<QUuid> ChannelView::getFilters() const
{
    if (this->channelFilters_ == nullptr)
    {
        return QList<QUuid>();
    }

    return this->channelFilters_->filterIds();
}

bool ChannelView::filterMessage(const MessagePtr &m) const
{
    if (this->channelFilters_ != nullptr)
    {
        auto isNotCurrentUser = [loginName = m->loginName] {
            return getApp()
                       ->accounts->twitch.getCurrent()
                       ->getUserName()
                       .compare(loginName, Qt::CaseInsensitive) != 0;
        };

        if (!this->channelFilters_->filter(m) && isNotCurrentUser())
            return true;
    }

    return false;
=======
ChannelPtr ChannelView::sourceChannel() const
{
    return this->sourceChannel_;
}

void ChannelView::setSourceChannel(ChannelPtr sourceChannel)
{
    this->sourceChannel_ = sourceChannel;
}

bool ChannelView::hasSourceChannel() const
{
    return this->sourceChannel_ != nullptr;
>>>>>>> 8e202c37
}

void ChannelView::messageAppended(MessagePtr &message,
                                  boost::optional<MessageFlags> overridingFlags)
{
    if (this->filterMessage(message))
        return;

    MessageLayoutPtr deleted;

    auto *messageFlags = &message->flags;
    if (overridingFlags)
    {
        messageFlags = overridingFlags.get_ptr();
    }

    auto messageRef = new MessageLayout(message);

    if (this->lastMessageHasAlternateBackground_)
    {
        messageRef->flags.set(MessageLayoutFlag::AlternateBackground);
    }
    if (this->channel_->shouldIgnoreHighlights())
    {
        messageRef->flags.set(MessageLayoutFlag::IgnoreHighlights);
    }
    this->lastMessageHasAlternateBackground_ =
        !this->lastMessageHasAlternateBackground_;

    if (this->messages_.pushBack(MessageLayoutPtr(messageRef), deleted))
    {
        if (this->paused())
        {
            if (!this->scrollBar_->isAtBottom())
                this->pauseScrollOffset_--;
        }
        else
        {
            if (this->scrollBar_->isAtBottom())
                this->scrollBar_->scrollToBottom();
            else
                this->scrollBar_->offset(-1);
        }
    }

    if (!messageFlags->has(MessageFlag::DoNotTriggerNotification))
    {
        if (messageFlags->has(MessageFlag::Highlighted) &&
            !messageFlags->has(MessageFlag::Subscription))
        {
            this->tabHighlightRequested.invoke(HighlightState::Highlighted);
        }
        else
        {
            this->tabHighlightRequested.invoke(HighlightState::NewMessage);
        }
    }

    if (this->channel_->getType() != Channel::Type::TwitchMentions)
    {
        this->scrollBar_->addHighlight(message->getScrollBarHighlight());
    }

    this->messageWasAdded_ = true;
    this->queueLayout();
}

void ChannelView::messageAddedAtStart(std::vector<MessagePtr> &messages)
{
    std::vector<MessageLayoutPtr> messageRefs;
    messageRefs.resize(messages.size());

    /// Create message layouts
    for (size_t i = 0; i < messages.size(); i++)
    {
        auto layout = new MessageLayout(messages.at(i));

        // alternate color
        if (!this->lastMessageHasAlternateBackgroundReverse_)
            layout->flags.set(MessageLayoutFlag::AlternateBackground);
        this->lastMessageHasAlternateBackgroundReverse_ =
            !this->lastMessageHasAlternateBackgroundReverse_;

        messageRefs.at(i) = MessageLayoutPtr(layout);
    }

    /// Add the messages at the start
    if (this->messages_.pushFront(messageRefs).size() > 0)
    {
        if (this->scrollBar_->isAtBottom())
            this->scrollBar_->scrollToBottom();
        else
            this->scrollBar_->offset(qreal(messages.size()));
    }

    std::vector<ScrollbarHighlight> highlights;
    highlights.reserve(messages.size());
    for (size_t i = 0; i < messages.size(); i++)
    {
        highlights.push_back(messages.at(i)->getScrollBarHighlight());
    }

    this->scrollBar_->addHighlightsAtStart(highlights);

    this->messageWasAdded_ = true;
    this->queueLayout();
}

void ChannelView::messageRemoveFromStart(MessagePtr &message)
{
    if (this->paused())
    {
        this->pauseSelectionOffset_ += 1;
    }
    else
    {
        this->selection_.selectionMin.messageIndex--;
        this->selection_.selectionMax.messageIndex--;
        this->selection_.start.messageIndex--;
        this->selection_.end.messageIndex--;
    }

    this->queueLayout();
}

void ChannelView::messageReplaced(size_t index, MessagePtr &replacement)
{
    if (index >= this->messages_.getSnapshot().size())
    {
        return;
    }

    MessageLayoutPtr newItem(new MessageLayout(replacement));
    auto snapshot = this->messages_.getSnapshot();
    if (index >= snapshot.size())
    {
        qDebug() << "Tried to replace out of bounds message. Index:" << index
                 << ". Length:" << snapshot.size();
        return;
    }

    const auto &message = snapshot[index];
    if (message->flags.has(MessageLayoutFlag::AlternateBackground))
    {
        newItem->flags.set(MessageLayoutFlag::AlternateBackground);
    }

    this->scrollBar_->replaceHighlight(index,
                                       replacement->getScrollBarHighlight());

    this->messages_.replaceItem(message, newItem);
    this->queueLayout();
}

void ChannelView::updateLastReadMessage()
{
    auto _snapshot = this->getMessagesSnapshot();

    if (_snapshot.size() > 0)
    {
        this->lastReadMessage_ = _snapshot[_snapshot.size() - 1];
    }

    this->update();
}

void ChannelView::resizeEvent(QResizeEvent *)
{
    this->scrollBar_->setGeometry(this->width() - this->scrollBar_->width(), 0,
                                  this->scrollBar_->width(), this->height());

    this->goToBottom_->setGeometry(0, this->height() - int(this->scale() * 26),
                                   this->width(), int(this->scale() * 26));

    this->scrollBar_->raise();

    this->queueLayout();

    this->update();
}

void ChannelView::setSelection(const SelectionItem &start,
                               const SelectionItem &end)
{
    // selections
    if (!this->selecting_ && start != end)
    {
        // this->messagesAddedSinceSelectionPause_ = 0;

        this->selecting_ = true;
        // this->pausedBySelection_ = true;
    }

    this->selection_ = Selection(start, end);

    this->selectionChanged.invoke();
}

MessageElementFlags ChannelView::getFlags() const
{
    auto app = getApp();

    if (this->overrideFlags_)
    {
        return this->overrideFlags_.get();
    }

    MessageElementFlags flags = app->windows->getWordFlags();

    Split *split = dynamic_cast<Split *>(this->parentWidget());

    if (split != nullptr)
    {
        if (split->getModerationMode())
        {
            flags.set(MessageElementFlag::ModeratorTools);
        }
        if (this->channel_ == app->twitch.server->mentionsChannel)
        {
            flags.set(MessageElementFlag::ChannelName);
        }
    }

    return flags;
}

void ChannelView::paintEvent(QPaintEvent * /*event*/)
{
    //    BenchmarkGuard benchmark("paint");

    QPainter painter(this);

    painter.fillRect(rect(), this->theme->splits.background);

    // draw messages
    this->drawMessages(painter);

    // draw paused sign
    if (this->paused())
    {
        auto a = this->scale() * 20;
        auto brush = QBrush(QColor(127, 127, 127, 255));
        painter.fillRect(QRectF(5, a / 4, a / 4, a), brush);
        painter.fillRect(QRectF(15, a / 4, a / 4, a), brush);
    }
}

// if overlays is false then it draws the message, if true then it draws things
// such as the grey overlay when a message is disabled
void ChannelView::drawMessages(QPainter &painter)
{
    auto messagesSnapshot = this->getMessagesSnapshot();

    size_t start = size_t(this->scrollBar_->getCurrentValue());

    if (start >= messagesSnapshot.size())
    {
        return;
    }

    int y = int(-(messagesSnapshot[start].get()->getHeight() *
                  (fmod(this->scrollBar_->getCurrentValue(), 1))));

    MessageLayout *end = nullptr;
    bool windowFocused = this->window() == QApplication::activeWindow();

    for (size_t i = start; i < messagesSnapshot.size(); ++i)
    {
        MessageLayout *layout = messagesSnapshot[i].get();

        bool isLastMessage = false;
        if (getSettings()->showLastMessageIndicator)
        {
            isLastMessage = this->lastReadMessage_.get() == layout;
        }

        layout->paint(painter, DRAW_WIDTH, y, i, this->selection_,
                      isLastMessage, windowFocused);

        y += layout->getHeight();

        end = layout;
        if (y > this->height())
        {
            break;
        }
    }

    if (end == nullptr)
    {
        return;
    }

    // remove messages that are on screen
    // the messages that are left at the end get their buffers reset
    for (size_t i = start; i < messagesSnapshot.size(); ++i)
    {
        auto it = this->messagesOnScreen_.find(messagesSnapshot[i]);
        if (it != this->messagesOnScreen_.end())
        {
            this->messagesOnScreen_.erase(it);
        }
    }

    // delete the message buffers that aren't on screen
    for (const std::shared_ptr<MessageLayout> &item : this->messagesOnScreen_)
    {
        item->deleteBuffer();
    }

    this->messagesOnScreen_.clear();

    // add all messages on screen to the map
    for (size_t i = start; i < messagesSnapshot.size(); ++i)
    {
        std::shared_ptr<MessageLayout> layout = messagesSnapshot[i];

        this->messagesOnScreen_.insert(layout);

        if (layout.get() == end)
        {
            break;
        }
    }
}

void ChannelView::wheelEvent(QWheelEvent *event)
{
    if (event->orientation() != Qt::Vertical)
        return;

    if (event->modifiers() & Qt::ControlModifier)
    {
        event->ignore();
        return;
    }

    if (this->scrollBar_->isVisible())
    {
        float mouseMultiplier = getSettings()->mouseScrollMultiplier;

        qreal desired = this->scrollBar_->getDesiredValue();
        qreal delta = event->delta() * qreal(1.5) * mouseMultiplier;

        auto snapshot = this->getMessagesSnapshot();
        int snapshotLength = int(snapshot.size());
        int i = std::min<int>(int(desired), snapshotLength);

        if (delta > 0)
        {
            qreal scrollFactor = fmod(desired, 1);
            qreal currentScrollLeft = std::max<qreal>(
                0.01, int(scrollFactor * snapshot[i]->getHeight()));

            for (; i >= 0; i--)
            {
                if (delta < currentScrollLeft)
                {
                    desired -= scrollFactor * (delta / currentScrollLeft);
                    break;
                }
                else
                {
                    delta -= currentScrollLeft;
                    desired -= scrollFactor;
                }

                if (i == 0)
                {
                    desired = 0;
                }
                else
                {
                    snapshot[i - 1]->layout(this->getLayoutWidth(),
                                            this->scale(), this->getFlags());
                    scrollFactor = 1;
                    currentScrollLeft = snapshot[i - 1]->getHeight();
                }
            }
        }
        else
        {
            delta = -delta;
            qreal scrollFactor = 1 - fmod(desired, 1);
            qreal currentScrollLeft = std::max<qreal>(
                0.01, int(scrollFactor * snapshot[i]->getHeight()));

            for (; i < snapshotLength; i++)
            {
                if (delta < currentScrollLeft)
                {
                    desired +=
                        scrollFactor * (qreal(delta) / currentScrollLeft);
                    break;
                }
                else
                {
                    delta -= currentScrollLeft;
                    desired += scrollFactor;
                }

                if (i == snapshotLength - 1)
                {
                    desired = snapshot.size();
                }
                else
                {
                    snapshot[i + 1]->layout(this->getLayoutWidth(),
                                            this->scale(), this->getFlags());

                    scrollFactor = 1;
                    currentScrollLeft = snapshot[i + 1]->getHeight();
                }
            }
        }

        this->scrollBar_->setDesiredValue(desired, true);
    }
}

void ChannelView::enterEvent(QEvent *)
{
}

void ChannelView::leaveEvent(QEvent *)
{
    this->unpause(PauseReason::Mouse);

    this->queueLayout();
}

void ChannelView::mouseMoveEvent(QMouseEvent *event)
{
    /// Pause on hover
    if (float pauseTime = getSettings()->pauseOnHoverDuration;
        pauseTime > 0.001f)
    {
        this->pause(PauseReason::Mouse, uint(pauseTime * 1000.f));
    }
    else if (pauseTime < -0.5f)
    {
        this->pause(PauseReason::Mouse);
    }

    auto tooltipWidget = TooltipWidget::instance();
    std::shared_ptr<MessageLayout> layout;
    QPoint relativePos;
    int messageIndex;

    // no message under cursor
    if (!tryGetMessageAt(event->pos(), layout, relativePos, messageIndex))
    {
        this->setCursor(Qt::ArrowCursor);
        tooltipWidget->hide();
        return;
    }

    if (this->isScrolling_)
    {
        this->currentMousePosition_ = event->screenPos();
    }

    // is selecting
    if (this->isLeftMouseDown_)
    {
        // this->pause(PauseReason::Selecting, 300);
        int index = layout->getSelectionIndex(relativePos);

        this->setSelection(this->selection_.start,
                           SelectionItem(messageIndex, index));

        this->queueUpdate();
    }

    // message under cursor is collapsed
    if (layout->flags.has(MessageLayoutFlag::Collapsed))
    {
        this->setCursor(Qt::PointingHandCursor);
        tooltipWidget->hide();
        return;
    }

    // check if word underneath cursor
    const MessageLayoutElement *hoverLayoutElement =
        layout->getElementAt(relativePos);

    if (hoverLayoutElement == nullptr)
    {
        this->setCursor(Qt::ArrowCursor);
        tooltipWidget->hide();
        return;
    }

    if (this->isDoubleClick_)
    {
        int wordStart;
        int wordEnd;
        this->getWordBounds(layout.get(), hoverLayoutElement, relativePos,
                            wordStart, wordEnd);
        SelectionItem newStart(messageIndex, wordStart);
        SelectionItem newEnd(messageIndex, wordEnd);

        // Selection changed in same message
        if (messageIndex == this->doubleClickSelection_.origMessageIndex)
        {
            // Selecting to the left
            if (wordStart < this->selection_.start.charIndex &&
                !this->doubleClickSelection_.selectingRight)
            {
                this->doubleClickSelection_.selectingLeft = true;
                // Ensure that the original word stays selected(Edge case)
                if (wordStart > this->doubleClickSelection_.originalEnd)
                {
                    this->setSelection(
                        this->doubleClickSelection_.origStartItem, newEnd);
                }
                else
                {
                    this->setSelection(newStart, this->selection_.end);
                }
                // Selecting to the right
            }
            else if (wordEnd > this->selection_.end.charIndex &&
                     !this->doubleClickSelection_.selectingLeft)
            {
                this->doubleClickSelection_.selectingRight = true;
                // Ensure that the original word stays selected(Edge case)
                if (wordEnd < this->doubleClickSelection_.originalStart)
                {
                    this->setSelection(newStart,
                                       this->doubleClickSelection_.origEndItem);
                }
                else
                {
                    this->setSelection(this->selection_.start, newEnd);
                }
            }
            // Swapping from selecting left to selecting right
            if (wordStart > this->selection_.start.charIndex &&
                !this->doubleClickSelection_.selectingRight)
            {
                if (wordStart > this->doubleClickSelection_.originalEnd)
                {
                    this->doubleClickSelection_.selectingLeft = false;
                    this->doubleClickSelection_.selectingRight = true;
                    this->setSelection(
                        this->doubleClickSelection_.origStartItem, newEnd);
                }
                else
                {
                    this->setSelection(newStart, this->selection_.end);
                }
                // Swapping from selecting right to selecting left
            }
            else if (wordEnd < this->selection_.end.charIndex &&
                     !this->doubleClickSelection_.selectingLeft)
            {
                if (wordEnd < this->doubleClickSelection_.originalStart)
                {
                    this->doubleClickSelection_.selectingLeft = true;
                    this->doubleClickSelection_.selectingRight = false;
                    this->setSelection(newStart,
                                       this->doubleClickSelection_.origEndItem);
                }
                else
                {
                    this->setSelection(this->selection_.start, newEnd);
                }
            }
            // Selection changed in a different message
        }
        else
        {
            // Message over the original
            if (messageIndex < this->selection_.start.messageIndex)
            {
                // Swapping from left to right selecting
                if (!this->doubleClickSelection_.selectingLeft)
                {
                    this->doubleClickSelection_.selectingLeft = true;
                    this->doubleClickSelection_.selectingRight = false;
                }
                if (wordStart < this->selection_.start.charIndex &&
                    !this->doubleClickSelection_.selectingRight)
                {
                    this->doubleClickSelection_.selectingLeft = true;
                }
                this->setSelection(newStart,
                                   this->doubleClickSelection_.origEndItem);
                // Message under the original
            }
            else if (messageIndex > this->selection_.end.messageIndex)
            {
                // Swapping from right to left selecting
                if (!this->doubleClickSelection_.selectingRight)
                {
                    this->doubleClickSelection_.selectingLeft = false;
                    this->doubleClickSelection_.selectingRight = true;
                }
                if (wordEnd > this->selection_.end.charIndex &&
                    !this->doubleClickSelection_.selectingLeft)
                {
                    this->doubleClickSelection_.selectingRight = true;
                }
                this->setSelection(this->doubleClickSelection_.origStartItem,
                                   newEnd);
                // Selection changed in non original message
            }
            else
            {
                if (this->doubleClickSelection_.selectingLeft)
                {
                    this->setSelection(newStart, this->selection_.end);
                }
                else
                {
                    this->setSelection(this->selection_.start, newEnd);
                }
            }
        }
        // Reset direction of selection
        if (wordStart == this->doubleClickSelection_.originalStart &&
            wordEnd == this->doubleClickSelection_.originalEnd)
        {
            this->doubleClickSelection_.selectingLeft =
                this->doubleClickSelection_.selectingRight = false;
        }
    }

    const auto &tooltip = hoverLayoutElement->getCreator().getTooltip();
    bool isLinkValid = hoverLayoutElement->getLink().isValid();

    if (tooltip.isEmpty())
    {
        tooltipWidget->hide();
    }
    else if (isLinkValid && !getSettings()->linkInfoTooltip)
    {
        tooltipWidget->hide();
    }
    else
    {
        auto &tooltipPreviewImage = TooltipPreviewImage::instance();
        tooltipPreviewImage.setImageScale(0, 0);
        auto emoteElement = dynamic_cast<const EmoteElement *>(
            &hoverLayoutElement->getCreator());
        auto badgeElement = dynamic_cast<const BadgeElement *>(
            &hoverLayoutElement->getCreator());

        if ((badgeElement || emoteElement) &&
            getSettings()->emotesTooltipPreview.getValue())
        {
            if (event->modifiers() == Qt::ShiftModifier ||
                getSettings()->emotesTooltipPreview.getValue() == 1)
            {
                if (emoteElement)
                {
                    tooltipPreviewImage.setImage(
                        emoteElement->getEmote()->images.getImage(3.0));
                }
                else if (badgeElement)
                {
                    tooltipPreviewImage.setImage(
                        badgeElement->getEmote()->images.getImage(3.0));
                }
            }
            else
            {
                tooltipPreviewImage.setImage(nullptr);
            }
        }
        else
        {
            auto element = &hoverLayoutElement->getCreator();
            auto thumbnailSize = getSettings()->thumbnailSize;
            if (thumbnailSize == 0)
            {
                tooltipPreviewImage.setImage(nullptr);
            }
            else
            {
                tooltipPreviewImage.setImage(element->getThumbnail());
                if (element->getThumbnailType() ==
                    MessageElement::ThumbnailType::Link_Thumbnail)
                {
                    tooltipPreviewImage.setImageScale(thumbnailSize,
                                                      thumbnailSize);
                }
            }
        }

        tooltipWidget->moveTo(this, event->globalPos());
        tooltipWidget->setWordWrap(isLinkValid);
        tooltipWidget->setText(tooltip);
        tooltipWidget->adjustSize();
        tooltipWidget->show();
        tooltipWidget->raise();
    }

    // check if word has a link
    if (isLinkValid)
    {
        this->setCursor(Qt::PointingHandCursor);
    }
    else
    {
        this->setCursor(Qt::ArrowCursor);
    }
}

void ChannelView::mousePressEvent(QMouseEvent *event)
{
    this->mouseDown.invoke(event);

    std::shared_ptr<MessageLayout> layout;
    QPoint relativePos;
    int messageIndex;

    if (!tryGetMessageAt(event->pos(), layout, relativePos, messageIndex))
    {
        setCursor(Qt::ArrowCursor);
        auto messagesSnapshot = this->getMessagesSnapshot();
        if (messagesSnapshot.size() == 0)
        {
            return;
        }

        // Start selection at the last message at its last index
        if (event->button() == Qt::LeftButton)
        {
            auto lastMessageIndex = messagesSnapshot.size() - 1;
            auto lastMessage = messagesSnapshot[lastMessageIndex];
            auto lastCharacterIndex = lastMessage->getLastCharacterIndex();

            SelectionItem selectionItem(lastMessageIndex, lastCharacterIndex);
            this->setSelection(selectionItem, selectionItem);
        }
        return;
    }

    // check if message is collapsed
    switch (event->button())
    {
        case Qt::LeftButton: {
            if (this->isScrolling_)
                this->disableScrolling();

            this->lastLeftPressPosition_ = event->screenPos();
            this->isLeftMouseDown_ = true;

            if (layout->flags.has(MessageLayoutFlag::Collapsed))
                return;

            if (getSettings()->linksDoubleClickOnly.getValue())
            {
                this->pause(PauseReason::DoubleClick, 200);
            }

            int index = layout->getSelectionIndex(relativePos);
            auto selectionItem = SelectionItem(messageIndex, index);
            this->setSelection(selectionItem, selectionItem);
        }
        break;

        case Qt::RightButton: {
            if (this->isScrolling_)
                this->disableScrolling();

            this->lastRightPressPosition_ = event->screenPos();
            this->isRightMouseDown_ = true;
        }
        break;

        case Qt::MiddleButton: {
            const MessageLayoutElement *hoverLayoutElement =
                layout->getElementAt(relativePos);

            if (hoverLayoutElement != nullptr &&
                hoverLayoutElement->getLink().isUrl() &&
                this->isScrolling_ == false)
            {
                break;
            }
            else
            {
                if (this->isScrolling_)
                    this->disableScrolling();
                else if (hoverLayoutElement != nullptr &&
                         hoverLayoutElement->getFlags().has(
                             MessageElementFlag::Username))
                    break;
                else
                    this->enableScrolling(event->screenPos());
            }
        }
        break;

        default:;
    }

    this->update();
}

void ChannelView::mouseReleaseEvent(QMouseEvent *event)
{
    // find message
    this->queueLayout();

    std::shared_ptr<MessageLayout> layout;
    QPoint relativePos;
    int messageIndex;

    bool foundElement =
        tryGetMessageAt(event->pos(), layout, relativePos, messageIndex);

    // check if mouse was pressed
    if (event->button() == Qt::LeftButton)
    {
        this->doubleClickSelection_.selectingLeft =
            this->doubleClickSelection_.selectingRight = false;
        if (this->isDoubleClick_)
        {
            this->isDoubleClick_ = false;
            // Was actually not a wanted triple-click
            if (fabsf(distanceBetweenPoints(this->lastDClickPosition_,
                                            event->screenPos())) > 10.f)
            {
                this->clickTimer_->stop();
                return;
            }
        }
        else if (this->isLeftMouseDown_)
        {
            this->isLeftMouseDown_ = false;

            if (fabsf(distanceBetweenPoints(this->lastLeftPressPosition_,
                                            event->screenPos())) > 15.f)
            {
                return;
            }
        }
        else
        {
            return;
        }
    }
    else if (event->button() == Qt::RightButton)
    {
        if (this->isRightMouseDown_)
        {
            this->isRightMouseDown_ = false;

            if (fabsf(distanceBetweenPoints(this->lastRightPressPosition_,
                                            event->screenPos())) > 15.f)
            {
                return;
            }
        }
        else
        {
            return;
        }
    }
    else if (event->button() == Qt::MiddleButton)
    {
        if (this->isScrolling_)
        {
            if (event->screenPos() == this->lastMiddlePressPosition_)
                this->enableScrolling(event->screenPos());
            else
                this->disableScrolling();

            return;
        }
        else if (foundElement)
        {
            const MessageLayoutElement *hoverLayoutElement =
                layout->getElementAt(relativePos);

            if (hoverLayoutElement == nullptr)
            {
                return;
            }
            else if (hoverLayoutElement->getFlags().has(
                         MessageElementFlag::Username))
            {
                openTwitchUsercard(this->channel_->getName(),
                                   hoverLayoutElement->getLink().value);
                return;
            }
            else if (hoverLayoutElement->getLink().isUrl() == false)
            {
                return;
            }
        }
    }
    else
    {
        // not left or right button
        return;
    }

    // no message found
    if (!foundElement)
    {
        // No message at clicked position
        return;
    }

    // message under cursor is collapsed
    if (layout->flags.has(MessageLayoutFlag::Collapsed))
    {
        layout->flags.set(MessageLayoutFlag::Expanded);
        layout->flags.set(MessageLayoutFlag::RequiresLayout);

        this->queueLayout();
        return;
    }

    const MessageLayoutElement *hoverLayoutElement =
        layout->getElementAt(relativePos);
    // Triple-clicking a message selects the whole message
    if (this->clickTimer_->isActive() && this->selecting_)
    {
        if (fabsf(distanceBetweenPoints(this->lastDClickPosition_,
                                        event->screenPos())) < 10.f)
        {
            this->selectWholeMessage(layout.get(), messageIndex);
        }
    }

    if (hoverLayoutElement == nullptr)
    {
        return;
    }

    // handle the click
    this->handleMouseClick(event, hoverLayoutElement, layout.get());
}

void ChannelView::handleMouseClick(QMouseEvent *event,
                                   const MessageLayoutElement *hoveredElement,
                                   MessageLayout *layout)
{
    switch (event->button())
    {
        case Qt::LeftButton: {
            if (this->selecting_)
            {
                // this->pausedBySelection = false;
                this->selecting_ = false;
                // this->pauseTimeout.stop();
                // this->pausedTemporarily = false;

                this->queueLayout();
            }

            auto &link = hoveredElement->getLink();
            if (!getSettings()->linksDoubleClickOnly)
            {
                this->handleLinkClick(event, link, layout);
            }

            // Invoke to signal from EmotePopup.
            if (link.type == Link::InsertText)
            {
                this->linkClicked.invoke(link);
            }
        }
        break;
        case Qt::RightButton: {
            auto insertText = [=](QString text) {
                if (auto split = dynamic_cast<Split *>(this->parentWidget()))
                {
                    split->insertTextToInput(text);
                }
            };

            auto &link = hoveredElement->getLink();
            if (link.type == Link::UserInfo)
            {
                const bool commaMention = getSettings()->mentionUsersWithComma;
                insertText("@" + link.value + (commaMention ? ", " : " "));
            }
            else if (link.type == Link::UserWhisper)
            {
                insertText("/w " + link.value + " ");
            }
            else
            {
                this->addContextMenuItems(hoveredElement, layout);
            }
        }
        break;
        case Qt::MiddleButton: {
            auto &link = hoveredElement->getLink();
            if (!getSettings()->linksDoubleClickOnly)
            {
                this->handleLinkClick(event, link, layout);
            }
        }
        break;
        default:;
    }
}

void ChannelView::addContextMenuItems(
    const MessageLayoutElement *hoveredElement, MessageLayout *layout)
{
    const auto &creator = hoveredElement->getCreator();
    auto creatorFlags = creator.getFlags();

    static QMenu *menu = new QMenu;
    menu->clear();

    // Emote actions
    if (creatorFlags.hasAny(
            {MessageElementFlag::EmoteImages, MessageElementFlag::EmojiImage}))
    {
        const auto emoteElement = dynamic_cast<const EmoteElement *>(&creator);
        if (emoteElement)
            addEmoteContextMenuItems(*emoteElement->getEmote(), creatorFlags,
                                     *menu);
    }

    // add seperator
    if (!menu->actions().empty())
    {
        menu->addSeparator();
    }

    // Link copy
    if (hoveredElement->getLink().type == Link::Url)
    {
        QString url = hoveredElement->getLink().value;

        // open link
        menu->addAction("Open link",
                        [url] { QDesktopServices::openUrl(QUrl(url)); });
        // open link default
        if (supportsIncognitoLinks())
        {
            menu->addAction("Open link incognito",
                            [url] { openLinkIncognito(url); });
        }
        menu->addAction("Copy link", [url] { crossPlatformCopy(url); });

        menu->addSeparator();
    }

    // Copy actions
    if (!this->selection_.isEmpty())
    {
        menu->addAction("Copy selection",
                        [this] { crossPlatformCopy(this->getSelectedText()); });
    }

    menu->addAction("Copy message", [layout] {
        QString copyString;
        layout->addSelectionText(copyString, 0, INT_MAX,
                                 CopyMode::OnlyTextAndEmotes);

        crossPlatformCopy(copyString);
    });

    menu->addAction("Copy full message", [layout] {
        QString copyString;
        layout->addSelectionText(copyString);

        crossPlatformCopy(copyString);
    });

    // Open in new split.
    if (hoveredElement->getLink().type == Link::Url)
    {
        static QRegularExpression twitchChannelRegex(
            R"(^(?:https?:\/\/)?(?:www\.|go\.)?twitch\.tv\/(?<username>[a-z0-9_]{3,}))",
            QRegularExpression::CaseInsensitiveOption);
        static QSet<QString> ignoredUsernames{
            "videos",    "settings", "directory",     "jobs",     "friends",
            "inventory", "payments", "subscriptions", "messages",
        };

        auto twitchMatch =
            twitchChannelRegex.match(hoveredElement->getLink().value);
        auto twitchUsername = twitchMatch.captured("username");
        if (!twitchUsername.isEmpty() &&
            !ignoredUsernames.contains(twitchUsername))
        {
            menu->addSeparator();
            menu->addAction("Open in new split", [twitchUsername, this] {
                this->joinToChannel.invoke(twitchUsername);
            });
        }
    }

    menu->popup(QCursor::pos());
    menu->raise();

    return;
}

void ChannelView::mouseDoubleClickEvent(QMouseEvent *event)
{
    std::shared_ptr<MessageLayout> layout;
    QPoint relativePos;
    int messageIndex;

    if (!tryGetMessageAt(event->pos(), layout, relativePos, messageIndex))
    {
        return;
    }

    // message under cursor is collapsed
    if (layout->flags.has(MessageLayoutFlag::Collapsed))
    {
        return;
    }

    const MessageLayoutElement *hoverLayoutElement =
        layout->getElementAt(relativePos);
    this->lastDClickPosition_ = event->screenPos();

    if (hoverLayoutElement == nullptr)
    {
        // Possibility for triple click which doesn't have to be over an
        // existing layout element
        this->clickTimer_->start();
        return;
    }

    if (!this->isLeftMouseDown_)
    {
        this->isDoubleClick_ = true;

        int wordStart;
        int wordEnd;
        this->getWordBounds(layout.get(), hoverLayoutElement, relativePos,
                            wordStart, wordEnd);

        this->clickTimer_->start();

        SelectionItem wordMin(messageIndex, wordStart);
        SelectionItem wordMax(messageIndex, wordEnd);

        this->doubleClickSelection_.originalStart = wordStart;
        this->doubleClickSelection_.originalEnd = wordEnd;
        this->doubleClickSelection_.origMessageIndex = messageIndex;
        this->doubleClickSelection_.origStartItem = wordMin;
        this->doubleClickSelection_.origEndItem = wordMax;

        this->setSelection(wordMin, wordMax);
    }

    if (getSettings()->linksDoubleClickOnly)
    {
        auto &link = hoverLayoutElement->getLink();
        this->handleLinkClick(event, link, layout.get());
    }
}

void ChannelView::hideEvent(QHideEvent *)
{
    for (auto &layout : this->messagesOnScreen_)
    {
        layout->deleteBuffer();
    }

    this->messagesOnScreen_.clear();
}

void ChannelView::showUserInfoPopup(const QString &userName)
{
    auto *userPopup = new UserInfoPopup;
    userPopup->setData(userName, this->hasSourceChannel() ? this->sourceChannel_
                                                          : this->channel_);
    QPoint offset(int(150 * this->scale()), int(70 * this->scale()));
    userPopup->move(QCursor::pos() - offset);
    userPopup->show();
}

void ChannelView::handleLinkClick(QMouseEvent *event, const Link &link,
                                  MessageLayout *layout)
{
    if (event->button() != Qt::LeftButton &&
        event->button() != Qt::MiddleButton)
    {
        return;
    }

    switch (link.type)
    {
        case Link::UserWhisper:
        case Link::UserInfo: {
            auto user = link.value;
            this->showUserInfoPopup(user);
        }
        break;

        case Link::Url: {
            if (getSettings()->openLinksIncognito && supportsIncognitoLinks())
                openLinkIncognito(link.value);
            else
                QDesktopServices::openUrl(QUrl(link.value));
        }
        break;

        case Link::UserAction: {
            QString value = link.value;

            value.replace("{user}", layout->getMessage()->loginName)
                .replace("{channel}", this->channel_->getName())
                .replace("{msg-id}", layout->getMessage()->id)
                .replace("{message}", layout->getMessage()->messageText);

            value =
                getApp()->commands->execCommand(value, this->channel_, false);
            this->channel_->sendMessage(value);
        }
        break;

        case Link::AutoModAllow: {
            getApp()->accounts->twitch.getCurrent()->autoModAllow(link.value);
        }
        break;

        case Link::AutoModDeny: {
            getApp()->accounts->twitch.getCurrent()->autoModDeny(link.value);
        }

        default:;
    }
}

bool ChannelView::tryGetMessageAt(QPoint p,
                                  std::shared_ptr<MessageLayout> &_message,
                                  QPoint &relativePos, int &index)
{
    auto messagesSnapshot = this->getMessagesSnapshot();

    size_t start = this->scrollBar_->getCurrentValue();

    if (start >= messagesSnapshot.size())
    {
        return false;
    }

    int y = -(messagesSnapshot[start]->getHeight() *
              (fmod(this->scrollBar_->getCurrentValue(), 1)));

    for (size_t i = start; i < messagesSnapshot.size(); ++i)
    {
        auto message = messagesSnapshot[i];

        if (p.y() < y + message->getHeight())
        {
            relativePos = QPoint(p.x(), p.y() - y);
            _message = message;
            index = i;
            return true;
        }

        y += message->getHeight();
    }

    return false;
}

int ChannelView::getLayoutWidth() const
{
    if (this->scrollBar_->isVisible())
        return int(this->width() - scrollbarPadding * this->scale());

    return this->width();
}

void ChannelView::selectWholeMessage(MessageLayout *layout, int &messageIndex)
{
    SelectionItem msgStart(messageIndex,
                           layout->getFirstMessageCharacterIndex());
    SelectionItem msgEnd(messageIndex, layout->getLastCharacterIndex());
    this->setSelection(msgStart, msgEnd);
}

void ChannelView::getWordBounds(MessageLayout *layout,
                                const MessageLayoutElement *element,
                                const QPoint &relativePos, int &wordStart,
                                int &wordEnd)
{
    const int mouseInWordIndex = element->getMouseOverIndex(relativePos);
    wordStart = layout->getSelectionIndex(relativePos) - mouseInWordIndex;
    const int selectionLength = element->getSelectionIndexCount();
    const int length =
        element->hasTrailingSpace() ? selectionLength - 1 : selectionLength;
    wordEnd = wordStart + length;
}

void ChannelView::enableScrolling(const QPointF &scrollStart)
{
    this->isScrolling_ = true;
    this->lastMiddlePressPosition_ = scrollStart;
    // The line below prevents a sudden jerk at the beginning
    this->currentMousePosition_ = scrollStart;

    this->scrollTimer_.start();

    if (!QGuiApplication::overrideCursor())
        QGuiApplication::setOverrideCursor(this->cursors_.neutral);
}

void ChannelView::disableScrolling()
{
    this->isScrolling_ = false;
    this->scrollTimer_.stop();
    QGuiApplication::restoreOverrideCursor();
}

void ChannelView::scrollUpdateRequested()
{
    const qreal dpi =
        QGuiApplication::screenAt(this->pos())->devicePixelRatio();
    const qreal delta = dpi * (this->currentMousePosition_.y() -
                               this->lastMiddlePressPosition_.y());
    const int cursorHeight = this->cursors_.neutral.pixmap().height();

    if (fabs(delta) <= cursorHeight * dpi)
    {
        /*
         * If within an area close to the initial position, don't do any
         * scrolling at all.
         */
        QGuiApplication::changeOverrideCursor(this->cursors_.neutral);
        return;
    }

    qreal offset;
    if (delta > 0)
    {
        QGuiApplication::changeOverrideCursor(this->cursors_.down);
        offset = delta - cursorHeight;
    }
    else
    {
        QGuiApplication::changeOverrideCursor(this->cursors_.up);
        offset = delta + cursorHeight;
    }

    // "Good" feeling multiplier found by trial-and-error
    const qreal multiplier = qreal(0.02);
    this->scrollBar_->offset(multiplier * offset);
}

}  // namespace chatterino<|MERGE_RESOLUTION|>--- conflicted
+++ resolved
@@ -622,7 +622,6 @@
     }
 }
 
-<<<<<<< HEAD
 void ChannelView::setFilters(const QList<QUuid> &ids)
 {
     this->channelFilters_ = new FilterSet(ids);
@@ -654,7 +653,8 @@
     }
 
     return false;
-=======
+}
+
 ChannelPtr ChannelView::sourceChannel() const
 {
     return this->sourceChannel_;
@@ -668,7 +668,6 @@
 bool ChannelView::hasSourceChannel() const
 {
     return this->sourceChannel_ != nullptr;
->>>>>>> 8e202c37
 }
 
 void ChannelView::messageAppended(MessagePtr &message,
