#include "ChannelView.hpp"

#include "Application.hpp"
#include "common/Common.hpp"
#include "common/QLogging.hpp"
#include "controllers/accounts/AccountController.hpp"
#include "controllers/commands/Command.hpp"
#include "controllers/commands/CommandController.hpp"
#include "controllers/filters/FilterSet.hpp"
#include "debug/Benchmark.hpp"
#include "messages/Emote.hpp"
#include "messages/Image.hpp"
#include "messages/layouts/MessageLayout.hpp"
#include "messages/layouts/MessageLayoutContext.hpp"
#include "messages/layouts/MessageLayoutElement.hpp"
#include "messages/LimitedQueueSnapshot.hpp"
#include "messages/Message.hpp"
#include "messages/MessageBuilder.hpp"
#include "messages/MessageElement.hpp"
#include "messages/MessageThread.hpp"
#include "providers/colors/ColorProvider.hpp"
#include "providers/LinkResolver.hpp"
#include "providers/twitch/TwitchAccount.hpp"
#include "providers/twitch/TwitchChannel.hpp"
#include "providers/twitch/TwitchIrcServer.hpp"
#include "singletons/Resources.hpp"
#include "singletons/Settings.hpp"
#include "singletons/Theme.hpp"
#include "singletons/WindowManager.hpp"
#include "util/Clipboard.hpp"
#include "util/DistanceBetweenPoints.hpp"
#include "util/Helpers.hpp"
#include "util/IncognitoBrowser.hpp"
#include "util/StreamerMode.hpp"
#include "util/Twitch.hpp"
#include "widgets/dialogs/ReplyThreadPopup.hpp"
#include "widgets/dialogs/SettingsDialog.hpp"
#include "widgets/dialogs/UserInfoPopup.hpp"
#include "widgets/helper/EffectLabel.hpp"
#include "widgets/helper/ScrollbarHighlight.hpp"
#include "widgets/helper/SearchPopup.hpp"
#include "widgets/Scrollbar.hpp"
#include "widgets/splits/Split.hpp"
#include "widgets/splits/SplitInput.hpp"
#include "widgets/TooltipWidget.hpp"
#include "widgets/Window.hpp"

#include <QClipboard>
#include <QColor>
#include <QDate>
#include <QDebug>
#include <QDesktopServices>
#include <QEasingCurve>
#include <QGraphicsBlurEffect>
#include <QMessageBox>
#include <QPainter>
#include <QScreen>
#include <QVariantAnimation>

#include <algorithm>
#include <chrono>
#include <cmath>
#include <functional>
#include <memory>

#define DRAW_WIDTH (this->width())
#define SELECTION_RESUME_SCROLLING_MSG_THRESHOLD 3
#define CHAT_HOVER_PAUSE_DURATION 1000
#define TOOLTIP_EMOTE_ENTRIES_LIMIT 7

namespace chatterino {
namespace {
    void addEmoteContextMenuItems(const Emote &emote,
                                  MessageElementFlags creatorFlags, QMenu &menu)
    {
        auto *openAction = menu.addAction("&Open");
        auto openMenu = new QMenu;
        openAction->setMenu(openMenu);

        auto *copyAction = menu.addAction("&Copy");
        auto copyMenu = new QMenu;
        copyAction->setMenu(copyMenu);

        // see if the QMenu actually gets destroyed
        QObject::connect(openMenu, &QMenu::destroyed, [] {
            QMessageBox(QMessageBox::Information, "xD", "the menu got deleted")
                .exec();
        });

        // Add copy and open links for 1x, 2x, 3x
        auto addImageLink = [&](const ImagePtr &image, char scale) {
            if (!image->isEmpty())
            {
                copyMenu->addAction("&" + QString(scale) + "x link",
                                    [url = image->url()] {
                                        crossPlatformCopy(url.string);
                                    });
                openMenu->addAction(
                    "&" + QString(scale) + "x link", [url = image->url()] {
                        QDesktopServices::openUrl(QUrl(url.string));
                    });
            }
        };

        addImageLink(emote.images.getImage1(), '1');
        addImageLink(emote.images.getImage2(), '2');
        addImageLink(emote.images.getImage3(), '3');

        // Copy and open emote page link
        auto addPageLink = [&](const QString &name) {
            copyMenu->addSeparator();
            openMenu->addSeparator();

            copyMenu->addAction("Copy " + name + " &emote link",
                                [url = emote.homePage] {
                                    crossPlatformCopy(url.string);
                                });
            openMenu->addAction("Open " + name + " &emote link",
                                [url = emote.homePage] {
                                    QDesktopServices::openUrl(QUrl(url.string));
                                });
        };

        if (creatorFlags.has(MessageElementFlag::BttvEmote))
        {
            addPageLink("BTTV");
        }
        else if (creatorFlags.has(MessageElementFlag::FfzEmote))
        {
            addPageLink("FFZ");
        }
        else if (creatorFlags.has(MessageElementFlag::SevenTVEmote))
        {
            addPageLink("7TV");
        }
    }

    // Current function: https://www.desmos.com/calculator/vdyamchjwh
    qreal highlightEasingFunction(qreal progress)
    {
        if (progress <= 0.1)
        {
            return 1.0 - pow(10.0 * progress, 3.0);
        }
        return 1.0 + pow((20.0 / 9.0) * (0.5 * progress - 0.5), 3.0);
    }
}  // namespace

ChannelView::ChannelView(BaseWidget *parent, Split *split, Context context,
                         size_t messagesLimit)
    : BaseWidget(parent)
    , split_(split)
    , scrollBar_(new Scrollbar(messagesLimit, this))
    , highlightAnimation_(this)
    , context_(context)
    , messages_(messagesLimit)
{
    this->setMouseTracking(true);

    this->initializeLayout();
    this->initializeScrollbar();
    this->initializeSignals();

    this->cursors_.neutral = QCursor(getResources().scrolling.neutralScroll);
    this->cursors_.up = QCursor(getResources().scrolling.upScroll);
    this->cursors_.down = QCursor(getResources().scrolling.downScroll);

    this->pauseTimer_.setSingleShot(true);
    QObject::connect(&this->pauseTimer_, &QTimer::timeout, this, [this] {
        /// remove elements that are finite
        for (auto it = this->pauses_.begin(); it != this->pauses_.end();)
            it = it->second ? this->pauses_.erase(it) : ++it;

        this->updatePauses();
    });

    // This shortcut is not used in splits, it's used in views that
    // don't have a SplitInput like the SearchPopup or EmotePopup.
    // See SplitInput::installKeyPressedEvent for the copy event
    // from views with a SplitInput.
    auto shortcut = new QShortcut(QKeySequence::StandardKey::Copy, this);
    QObject::connect(shortcut, &QShortcut::activated, [this] {
        this->copySelectedText();
    });

    this->clickTimer_ = new QTimer(this);
    this->clickTimer_->setSingleShot(true);
    this->clickTimer_->setInterval(500);

    this->scrollTimer_.setInterval(20);
    QObject::connect(&this->scrollTimer_, &QTimer::timeout, this,
                     &ChannelView::scrollUpdateRequested);

    // TODO: Figure out if we need this, and if so, why
    // StrongFocus means we can focus this event through clicking it
    // and tabbing to it from another widget. I don't currently know
    // of any place where you can, or where it would make sense,
    // to tab to a ChannelVieChannelView
    this->setFocusPolicy(Qt::FocusPolicy::ClickFocus);

    this->setupHighlightAnimationColors();
    this->highlightAnimation_.setDuration(1500);
    auto curve = QEasingCurve();
    curve.setCustomType(highlightEasingFunction);
    this->highlightAnimation_.setEasingCurve(curve);

    this->messageColors_.applyTheme(getTheme());
    this->messagePreferences_.connectSettings(getSettings(),
                                              this->channelConnections_);
}

void ChannelView::initializeLayout()
{
    this->goToBottom_ = new EffectLabel(this, 0);
    this->goToBottom_->setStyleSheet(
        "background-color: rgba(0,0,0,0.66); color: #FFF;");
    this->goToBottom_->getLabel().setText("More messages below");
    this->goToBottom_->setVisible(false);

    QObject::connect(
        this->goToBottom_, &EffectLabel::leftClicked, this, [this] {
            QTimer::singleShot(180, [this] {
                this->scrollBar_->scrollToBottom(
                    getSettings()->enableSmoothScrollingNewMessages.getValue());
            });
        });
}

void ChannelView::initializeScrollbar()
{
    this->scrollBar_->getCurrentValueChanged().connect([this] {
        this->performLayout(true);
        this->queueUpdate();
    });
}

void ChannelView::initializeSignals()
{
    this->signalHolder_.managedConnect(getApp()->windows->wordFlagsChanged,
                                       [this] {
                                           this->queueLayout();
                                           this->update();
                                       });

    getSettings()->showLastMessageIndicator.connect(
        [this](auto, auto) {
            this->update();
        },
        this->signalHolder_);

    this->signalHolder_.managedConnect(getApp()->windows->gifRepaintRequested,
                                       [&] {
                                           this->queueUpdate();
                                       });

    this->signalHolder_.managedConnect(
        getApp()->windows->layoutRequested, [&](Channel *channel) {
            if (this->isVisible() &&
                (channel == nullptr || this->channel_.get() == channel))
            {
                this->queueLayout();
            }
        });

    this->signalHolder_.managedConnect(getApp()->fonts->fontChanged, [this] {
        this->queueLayout();
    });
}

bool ChannelView::pausable() const
{
    return pausable_;
}

void ChannelView::setPausable(bool value)
{
    this->pausable_ = value;
}

bool ChannelView::paused() const
{
    /// No elements in the map -> not paused
    return this->pausable() && !this->pauses_.empty();
}

void ChannelView::pause(PauseReason reason, boost::optional<uint> msecs)
{
    if (msecs)
    {
        /// Msecs has a value
        auto timePoint =
            SteadyClock::now() + std::chrono::milliseconds(msecs.get());
        auto it = this->pauses_.find(reason);

        if (it == this->pauses_.end())
        {
            /// No value found so we insert a new one.
            this->pauses_[reason] = timePoint;
        }
        else
        {
            /// If the new time point is newer then we override.
            if (it->second && it->second.get() < timePoint)
                it->second = timePoint;
        }
    }
    else
    {
        /// Msecs is none -> pause is infinite.
        /// We just override the value.
        this->pauses_[reason] = boost::none;
    }

    this->updatePauses();
}

void ChannelView::unpause(PauseReason reason)
{
    /// Remove the value from the map
    this->pauses_.erase(reason);

    this->updatePauses();
}

void ChannelView::updatePauses()
{
    using namespace std::chrono;

    if (this->pauses_.empty())
    {
        this->unpaused();

        /// No pauses so we can stop the timer
        this->pauseEnd_ = boost::none;
        this->pauseTimer_.stop();

        this->scrollBar_->offsetMaximum(this->pauseScrollMaximumOffset_);
        this->scrollBar_->offsetMinimum(this->pauseScrollMinimumOffset_);
        this->pauseScrollMinimumOffset_ = 0;
        this->pauseScrollMaximumOffset_ = 0;

        this->queueLayout();
    }
    else if (std::any_of(this->pauses_.begin(), this->pauses_.end(),
                         [](auto &&value) {
                             return !value.second;
                         }))
    {
        /// Some of the pauses are infinite
        this->pauseEnd_ = boost::none;
        this->pauseTimer_.stop();
    }
    else
    {
        /// Get the maximum pause
        auto pauseEnd =
            std::max_element(this->pauses_.begin(), this->pauses_.end(),
                             [](auto &&a, auto &&b) {
                                 return a.second > b.second;
                             })
                ->second.get();

        if (pauseEnd != this->pauseEnd_)
        {
            /// Start the timer
            this->pauseEnd_ = pauseEnd;
            this->pauseTimer_.start(
                duration_cast<milliseconds>(pauseEnd - SteadyClock::now()));
        }
    }
}

void ChannelView::unpaused()
{
    /// Move selection
    this->selection_.shiftMessageIndex(this->pauseSelectionOffset_);

    this->pauseSelectionOffset_ = 0;
}

void ChannelView::themeChangedEvent()
{
    BaseWidget::themeChangedEvent();

    this->setupHighlightAnimationColors();
    this->queueLayout();
    this->messageColors_.applyTheme(getTheme());
}

void ChannelView::setupHighlightAnimationColors()
{
    this->highlightAnimation_.setStartValue(
        this->theme->messages.highlightAnimationStart);
    this->highlightAnimation_.setEndValue(
        this->theme->messages.highlightAnimationEnd);
}

void ChannelView::scaleChangedEvent(float scale)
{
    BaseWidget::scaleChangedEvent(scale);

    if (this->goToBottom_)
    {
        auto factor = this->qtFontScale();
#ifdef Q_OS_MACOS
        factor = scale * 80.f /
                 std::max<float>(
                     0.01, this->logicalDpiX() * this->devicePixelRatioF());
#endif
        this->goToBottom_->getLabel().setFont(
            getFonts()->getFont(FontStyle::UiMedium, factor));
    }
}

void ChannelView::queueUpdate()
{
    //    if (this->updateTimer.isActive()) {
    //        this->updateQueued = true;
    //        return;
    //    }

    //    this->repaint();

    this->update();

    //    this->updateTimer.start();
}

void ChannelView::queueLayout()
{
    //    if (!this->layoutCooldown->isActive()) {
    this->performLayout();

    //        this->layoutCooldown->start();
    //    } else {
    //        this->layoutQueued = true;
    //    }
}

void ChannelView::performLayout(bool causedByScrollbar)
{
    // BenchmarkGuard benchmark("layout");

    /// Get messages and check if there are at least 1
    const auto &messages = this->getMessagesSnapshot();

    this->showingLatestMessages_ =
        this->scrollBar_->isAtBottom() ||
        (!this->scrollBar_->isVisible() && !causedByScrollbar);

    /// Layout visible messages
    this->layoutVisibleMessages(messages);

    /// Update scrollbar
    this->updateScrollbar(messages, causedByScrollbar);

    this->goToBottom_->setVisible(this->enableScrollingToBottom_ &&
                                  this->scrollBar_->isVisible() &&
                                  !this->scrollBar_->isAtBottom());
}

void ChannelView::layoutVisibleMessages(
    const LimitedQueueSnapshot<MessageLayoutPtr> &messages)
{
    const auto start = size_t(this->scrollBar_->getRelativeCurrentValue());
    const auto layoutWidth = this->getLayoutWidth();
    const auto flags = this->getFlags();
    auto redrawRequired = false;

    if (messages.size() > start)
    {
        auto y = int(-(messages[start]->getHeight() *
                       (fmod(this->scrollBar_->getRelativeCurrentValue(), 1))));

        for (auto i = start; i < messages.size() && y <= this->height(); i++)
        {
            const auto &message = messages[i];

            redrawRequired |=
                message->layout(layoutWidth, this->scale(), flags);

            y += message->getHeight();
        }
    }

    if (redrawRequired)
    {
        this->queueUpdate();
    }
}

void ChannelView::updateScrollbar(
    const LimitedQueueSnapshot<MessageLayoutPtr> &messages,
    bool causedByScrollbar)
{
    if (messages.size() == 0)
    {
        this->scrollBar_->setVisible(false);
        return;
    }

    /// Layout the messages at the bottom
    auto h = this->height() - 8;
    auto flags = this->getFlags();
    auto layoutWidth = this->getLayoutWidth();
    auto showScrollbar = false;

    // convert i to int since it checks >= 0
    for (auto i = int(messages.size()) - 1; i >= 0; i--)
    {
        auto *message = messages[i].get();

        message->layout(layoutWidth, this->scale(), flags);

        h -= message->getHeight();

        if (h < 0)  // break condition
        {
            this->scrollBar_->setLargeChange(
                (messages.size() - i) +
                qreal(h) / std::max<int>(1, message->getHeight()));

            showScrollbar = true;
            break;
        }
    }

    /// Update scrollbar values
    this->scrollBar_->setVisible(showScrollbar);

    if (!showScrollbar && !causedByScrollbar)
    {
        this->scrollBar_->scrollToTop();
    }
    this->showScrollBar_ = showScrollbar;

    // If we were showing the latest messages and the scrollbar now wants to be
    // rendered, scroll to bottom
    if (this->enableScrollingToBottom_ && this->showingLatestMessages_ &&
        showScrollbar && !causedByScrollbar)
    {
        this->scrollBar_->scrollToBottom(
            getSettings()->enableSmoothScrollingNewMessages.getValue());
    }
}

void ChannelView::clearMessages()
{
    // Clear all stored messages in this chat widget
    this->messages_.clear();
    this->scrollBar_->clearHighlights();
    this->scrollBar_->resetMaximum();
    this->scrollBar_->setMaximum(0);
    this->scrollBar_->setMinimum(0);
    this->queueLayout();

    this->lastMessageHasAlternateBackground_ = false;
    this->lastMessageHasAlternateBackgroundReverse_ = true;
}

Scrollbar &ChannelView::getScrollBar()
{
    return *this->scrollBar_;
}

QString ChannelView::getSelectedText()
{
    QString result = "";

    LimitedQueueSnapshot<MessageLayoutPtr> &messagesSnapshot =
        this->getMessagesSnapshot();

    Selection selection = this->selection_;

    if (selection.isEmpty())
    {
        return result;
    }

    const auto numMessages = messagesSnapshot.size();
    const auto indexStart = selection.selectionMin.messageIndex;
    const auto indexEnd = selection.selectionMax.messageIndex;

    if (indexEnd >= numMessages || indexStart >= numMessages)
    {
        // One of our messages is out of bounds
        return result;
    }

    for (auto msg = indexStart; msg <= indexEnd; msg++)
    {
        MessageLayoutPtr layout = messagesSnapshot[msg];
        auto from = msg == selection.selectionMin.messageIndex
                        ? selection.selectionMin.charIndex
                        : 0;
        auto to = msg == selection.selectionMax.messageIndex
                      ? selection.selectionMax.charIndex
                      : layout->getLastCharacterIndex() + 1;

        layout->addSelectionText(result, from, to);
    }

    return result;
}

bool ChannelView::hasSelection()
{
    return !this->selection_.isEmpty();
}

void ChannelView::clearSelection()
{
    this->selection_ = Selection();
    queueLayout();
}

void ChannelView::copySelectedText()
{
    crossPlatformCopy(this->getSelectedText());
}

void ChannelView::setEnableScrollingToBottom(bool value)
{
    this->enableScrollingToBottom_ = value;
}

bool ChannelView::getEnableScrollingToBottom() const
{
    return this->enableScrollingToBottom_;
}

void ChannelView::setOverrideFlags(boost::optional<MessageElementFlags> value)
{
    this->overrideFlags_ = std::move(value);
}

const boost::optional<MessageElementFlags> &ChannelView::getOverrideFlags()
    const
{
    return this->overrideFlags_;
}

LimitedQueueSnapshot<MessageLayoutPtr> &ChannelView::getMessagesSnapshot()
{
    this->snapshotGuard_.guard();
    if (!this->paused() /*|| this->scrollBar_->isVisible()*/)
    {
        this->snapshot_ = this->messages_.getSnapshot();
    }

    return this->snapshot_;
}

ChannelPtr ChannelView::channel()
{
    return this->channel_;
}

bool ChannelView::showScrollbarHighlights() const
{
    return this->channel_->getType() != Channel::Type::TwitchMentions;
}

void ChannelView::setChannel(ChannelPtr underlyingChannel)
{
    /// Clear connections from the last channel
    this->channelConnections_.clear();

    this->clearMessages();
    this->scrollBar_->clearHighlights();

    /// make copy of channel and expose
    this->channel_ = std::make_unique<Channel>(underlyingChannel->getName(),
                                               underlyingChannel->getType());

    //
    // Proxy channel connections
    // Use a proxy channel to keep filtered messages past the time they are removed from their origin channel
    //

    this->channelConnections_.managedConnect(
        underlyingChannel->messageAppended,
        [this](MessagePtr &message,
               boost::optional<MessageFlags> overridingFlags) {
            if (this->shouldIncludeMessage(message))
            {
                if (this->channel_->lastDate_ != QDate::currentDate())
                {
                    this->channel_->lastDate_ = QDate::currentDate();
                    auto msg = makeSystemMessage(
                        QLocale().toString(QDate::currentDate(),
                                           QLocale::LongFormat),
                        QTime(0, 0));
                    this->channel_->addMessage(msg);
                }
                // When the message was received in the underlyingChannel,
                // logging will be handled. Prevent duplications.
                if (overridingFlags)
                {
                    overridingFlags.get().set(MessageFlag::DoNotLog);
                }
                else
                {
                    overridingFlags = MessageFlags(message->flags);
                    overridingFlags.get().set(MessageFlag::DoNotLog);
                }

                this->channel_->addMessage(message, overridingFlags);
            }
        });

    this->channelConnections_.managedConnect(
        underlyingChannel->messagesAddedAtStart,
        [this](std::vector<MessagePtr> &messages) {
            std::vector<MessagePtr> filtered;
            std::copy_if(messages.begin(), messages.end(),
                         std::back_inserter(filtered), [this](MessagePtr msg) {
                             return this->shouldIncludeMessage(msg);
                         });

            if (!filtered.empty())
                this->channel_->addMessagesAtStart(filtered);
        });

    this->channelConnections_.managedConnect(
        underlyingChannel->messageReplaced,
        [this](size_t index, MessagePtr replacement) {
            if (this->shouldIncludeMessage(replacement))
                this->channel_->replaceMessage(index, replacement);
        });

    this->channelConnections_.managedConnect(
        underlyingChannel->filledInMessages, [this](const auto &messages) {
            std::vector<MessagePtr> filtered;
            filtered.reserve(messages.size());
            std::copy_if(messages.begin(), messages.end(),
                         std::back_inserter(filtered), [this](MessagePtr msg) {
                             return this->shouldIncludeMessage(msg);
                         });
            this->channel_->fillInMissingMessages(filtered);
        });

    //
    // Standard channel connections
    //

    // on new message
    this->channelConnections_.managedConnect(
        this->channel_->messageAppended,
        [this](MessagePtr &message,
               boost::optional<MessageFlags> overridingFlags) {
            this->messageAppended(message, std::move(overridingFlags));
        });

    this->channelConnections_.managedConnect(
        this->channel_->messagesAddedAtStart,
        [this](std::vector<MessagePtr> &messages) {
            this->messageAddedAtStart(messages);
        });

    // on message replaced
    this->channelConnections_.managedConnect(
        this->channel_->messageReplaced,
        [this](size_t index, MessagePtr replacement) {
            this->messageReplaced(index, replacement);
        });

    // on messages filled in
    this->channelConnections_.managedConnect(this->channel_->filledInMessages,
                                             [this](const auto &) {
                                                 this->messagesUpdated();
                                             });

    auto snapshot = underlyingChannel->getMessageSnapshot();

    this->scrollBar_->setMaximum(qreal(snapshot.size()));

    for (const auto &msg : snapshot)
    {
        auto messageLayout = std::make_shared<MessageLayout>(msg);

        if (this->lastMessageHasAlternateBackground_)
        {
            messageLayout->flags.set(MessageLayoutFlag::AlternateBackground);
        }
        this->lastMessageHasAlternateBackground_ =
            !this->lastMessageHasAlternateBackground_;

        if (underlyingChannel->shouldIgnoreHighlights())
        {
            messageLayout->flags.set(MessageLayoutFlag::IgnoreHighlights);
        }

        this->messages_.pushBack(messageLayout);
        if (this->showScrollbarHighlights())
        {
            this->scrollBar_->addHighlight(msg->getScrollBarHighlight());
        }
    }

    this->underlyingChannel_ = underlyingChannel;

    this->queueLayout();
    this->queueUpdate();

    // Notifications
    if (auto tc = dynamic_cast<TwitchChannel *>(underlyingChannel.get()))
    {
        this->channelConnections_.managedConnect(
            tc->streamStatusChanged, [this]() {
                this->liveStatusChanged.invoke();
            });
    }
}

void ChannelView::setFilters(const QList<QUuid> &ids)
{
    this->channelFilters_ = std::make_shared<FilterSet>(ids);
}

const QList<QUuid> ChannelView::getFilterIds() const
{
    if (!this->channelFilters_)
    {
        return QList<QUuid>();
    }

    return this->channelFilters_->filterIds();
}

FilterSetPtr ChannelView::getFilterSet() const
{
    return this->channelFilters_;
}

bool ChannelView::shouldIncludeMessage(const MessagePtr &m) const
{
    if (this->channelFilters_)
    {
        if (getSettings()->excludeUserMessagesFromFilter &&
            getApp()->accounts->twitch.getCurrent()->getUserName().compare(
                m->loginName, Qt::CaseInsensitive) == 0)
            return true;

        return this->channelFilters_->filter(m, this->underlyingChannel_);
    }

    return true;
}

ChannelPtr ChannelView::sourceChannel() const
{
    return this->sourceChannel_;
}

void ChannelView::setSourceChannel(ChannelPtr sourceChannel)
{
    this->sourceChannel_ = std::move(sourceChannel);
}

bool ChannelView::hasSourceChannel() const
{
    return this->sourceChannel_ != nullptr;
}

void ChannelView::messageAppended(MessagePtr &message,
                                  boost::optional<MessageFlags> overridingFlags)
{
    auto *messageFlags = &message->flags;
    if (overridingFlags)
    {
        messageFlags = overridingFlags.get_ptr();
    }

    auto messageRef = std::make_shared<MessageLayout>(message);

    if (this->lastMessageHasAlternateBackground_)
    {
        messageRef->flags.set(MessageLayoutFlag::AlternateBackground);
    }
    if (this->channel_->shouldIgnoreHighlights())
    {
        messageRef->flags.set(MessageLayoutFlag::IgnoreHighlights);
    }
    this->lastMessageHasAlternateBackground_ =
        !this->lastMessageHasAlternateBackground_;

    if (this->paused())
    {
        this->pauseScrollMaximumOffset_++;
    }
    else
    {
        this->scrollBar_->offsetMaximum(1);
    }

    if (this->messages_.pushBack(messageRef))
    {
        if (this->paused())
        {
            this->pauseScrollMinimumOffset_++;
            this->pauseSelectionOffset_++;
        }
        else
        {
            this->scrollBar_->offsetMinimum(1);
            this->selection_.shiftMessageIndex(1);
        }
    }

    if (!messageFlags->has(MessageFlag::DoNotTriggerNotification))
    {
        if (messageFlags->has(MessageFlag::Highlighted) &&
            messageFlags->has(MessageFlag::ShowInMentions) &&
            !messageFlags->has(MessageFlag::Subscription) &&
            (getSettings()->highlightMentions ||
             this->channel_->getType() != Channel::Type::TwitchMentions))

        {
            this->tabHighlightRequested.invoke(HighlightState::Highlighted);
        }
        else
        {
            this->tabHighlightRequested.invoke(HighlightState::NewMessage);
        }
    }

    if (this->showScrollbarHighlights())
    {
        this->scrollBar_->addHighlight(message->getScrollBarHighlight());
    }

    this->queueLayout();
}

void ChannelView::messageAddedAtStart(std::vector<MessagePtr> &messages)
{
    std::vector<MessageLayoutPtr> messageRefs;
    messageRefs.resize(messages.size());

    /// Create message layouts
    for (size_t i = 0; i < messages.size(); i++)
    {
        auto message = messages.at(i);
        auto layout = std::make_shared<MessageLayout>(message);

        // alternate color
        if (!this->lastMessageHasAlternateBackgroundReverse_)
            layout->flags.set(MessageLayoutFlag::AlternateBackground);
        this->lastMessageHasAlternateBackgroundReverse_ =
            !this->lastMessageHasAlternateBackgroundReverse_;

        messageRefs.at(i) = std::move(layout);
    }

    /// Add the messages at the start
    auto addedMessages = this->messages_.pushFront(messageRefs);
    if (!addedMessages.empty())
    {
        if (this->scrollBar_->isAtBottom())
            this->scrollBar_->scrollToBottom();
        else
            this->scrollBar_->offset(qreal(addedMessages.size()));
        this->scrollBar_->offsetMaximum(qreal(addedMessages.size()));
    }

    if (this->showScrollbarHighlights())
    {
        std::vector<ScrollbarHighlight> highlights;
        highlights.reserve(messages.size());
        for (const auto &message : messages)
        {
            highlights.push_back(message->getScrollBarHighlight());
        }

        this->scrollBar_->addHighlightsAtStart(highlights);
    }

    this->queueLayout();
}

void ChannelView::messageReplaced(size_t index, MessagePtr &replacement)
{
    auto oMessage = this->messages_.get(index);
    if (!oMessage)
    {
        return;
    }

    auto message = *oMessage;

    auto newItem = std::make_shared<MessageLayout>(replacement);

    if (message->flags.has(MessageLayoutFlag::AlternateBackground))
    {
        newItem->flags.set(MessageLayoutFlag::AlternateBackground);
    }

    this->scrollBar_->replaceHighlight(index,
                                       replacement->getScrollBarHighlight());

    this->messages_.replaceItem(message, newItem);
    this->queueLayout();
}

void ChannelView::messagesUpdated()
{
    auto snapshot = this->channel_->getMessageSnapshot();

    this->messages_.clear();
    this->scrollBar_->clearHighlights();
    this->scrollBar_->resetMaximum();
    this->scrollBar_->setMaximum(qreal(snapshot.size()));
    this->scrollBar_->setMinimum(0);
    this->lastMessageHasAlternateBackground_ = false;
    this->lastMessageHasAlternateBackgroundReverse_ = true;

    for (const auto &msg : snapshot)
    {
        auto messageLayout = std::make_shared<MessageLayout>(msg);

        if (this->lastMessageHasAlternateBackground_)
        {
            messageLayout->flags.set(MessageLayoutFlag::AlternateBackground);
        }
        this->lastMessageHasAlternateBackground_ =
            !this->lastMessageHasAlternateBackground_;

        if (this->channel_->shouldIgnoreHighlights())
        {
            messageLayout->flags.set(MessageLayoutFlag::IgnoreHighlights);
        }

        this->messages_.pushBack(messageLayout);
        if (this->showScrollbarHighlights())
        {
            this->scrollBar_->addHighlight(msg->getScrollBarHighlight());
        }
    }

    this->queueLayout();
}

void ChannelView::updateLastReadMessage()
{
    if (auto lastMessage = this->messages_.last())
    {
        this->lastReadMessage_ = *lastMessage;
    }

    this->update();
}

void ChannelView::resizeEvent(QResizeEvent *)
{
    this->scrollBar_->setGeometry(this->width() - this->scrollBar_->width(), 0,
                                  this->scrollBar_->width(), this->height());

    this->goToBottom_->setGeometry(0, this->height() - int(this->scale() * 26),
                                   this->width(), int(this->scale() * 26));

    this->scrollBar_->raise();

    this->queueLayout();

    this->update();
}

void ChannelView::setSelection(const SelectionItem &start,
                               const SelectionItem &end)
{
    // selections
    if (!this->selecting_ && start != end)
    {
        // this->messagesAddedSinceSelectionPause_ = 0;

        this->selecting_ = true;
        // this->pausedBySelection_ = true;
    }

    this->selection_ = Selection(start, end);

    this->selectionChanged.invoke();
}

MessageElementFlags ChannelView::getFlags() const
{
    auto app = getApp();

    if (this->overrideFlags_)
    {
        return this->overrideFlags_.get();
    }

    MessageElementFlags flags = app->windows->getWordFlags();

    Split *split = dynamic_cast<Split *>(this->parentWidget());

    if (split == nullptr)
    {
        SearchPopup *searchPopup =
            dynamic_cast<SearchPopup *>(this->parentWidget());
        if (searchPopup != nullptr)
        {
            split = dynamic_cast<Split *>(searchPopup->parentWidget());
        }
    }

    if (split != nullptr)
    {
        if (split->getModerationMode())
        {
            flags.set(MessageElementFlag::ModeratorTools);
        }
        if (this->underlyingChannel_ == app->twitch->mentionsChannel ||
            this->underlyingChannel_ == app->twitch->liveChannel)
        {
            flags.set(MessageElementFlag::ChannelName);
            flags.unset(MessageElementFlag::ChannelPointReward);
        }
    }

    if (this->sourceChannel_ == app->twitch->mentionsChannel)
        flags.set(MessageElementFlag::ChannelName);

    if (this->context_ == Context::ReplyThread ||
        getSettings()->hideReplyContext)
    {
        // Don't show inline replies within the ReplyThreadPopup
        // or if they're hidden
        flags.unset(MessageElementFlag::RepliedMessage);
    }

    if (!this->canReplyToMessages())
    {
        flags.unset(MessageElementFlag::ReplyButton);
    }

    return flags;
}

bool ChannelView::scrollToMessage(const MessagePtr &message)
{
    if (!this->mayContainMessage(message))
    {
        return false;
    }

    auto &messagesSnapshot = this->getMessagesSnapshot();
    if (messagesSnapshot.size() == 0)
    {
        return false;
    }

    // TODO: Figure out if we can somehow binary-search here.
    //       Currently, a message only sometimes stores a QDateTime,
    //       but always a QTime (inaccurate on midnight).
    //
    // We're searching from the bottom since it's more likely for a user
    // wanting to go to a message that recently scrolled out of view.
    size_t messageIdx = messagesSnapshot.size() - 1;
    for (; messageIdx < SIZE_MAX; messageIdx--)
    {
        if (messagesSnapshot[messageIdx]->getMessagePtr() == message)
        {
            break;
        }
    }

    if (messageIdx == SIZE_MAX)
    {
        return false;
    }

    this->scrollToMessageLayout(messagesSnapshot[messageIdx].get(), messageIdx);
    getApp()->windows->select(this->split_);
    return true;
}

bool ChannelView::scrollToMessageId(const QString &messageId)
{
    auto &messagesSnapshot = this->getMessagesSnapshot();
    if (messagesSnapshot.size() == 0)
    {
        return false;
    }

    // We're searching from the bottom since it's more likely for a user
    // wanting to go to a message that recently scrolled out of view.
    size_t messageIdx = messagesSnapshot.size() - 1;
    for (; messageIdx < SIZE_MAX; messageIdx--)
    {
        if (messagesSnapshot[messageIdx]->getMessagePtr()->id == messageId)
        {
            break;
        }
    }

    if (messageIdx == SIZE_MAX)
    {
        return false;
    }

    this->scrollToMessageLayout(messagesSnapshot[messageIdx].get(), messageIdx);
    getApp()->windows->select(this->split_);
    return true;
}

void ChannelView::scrollToMessageLayout(MessageLayout *layout,
                                        size_t messageIdx)
{
    this->highlightedMessage_ = layout;
    this->highlightAnimation_.setCurrentTime(0);
    this->highlightAnimation_.start(QAbstractAnimation::KeepWhenStopped);

    if (this->showScrollBar_)
    {
        this->getScrollBar().setDesiredValue(this->scrollBar_->getMinimum() +
                                             qreal(messageIdx));
    }
}

void ChannelView::paintEvent(QPaintEvent * /*event*/)
{
    //    BenchmarkGuard benchmark("paint");

    QPainter painter(this);

    painter.fillRect(rect(), this->theme->splits.background);

    // draw messages
    this->drawMessages(painter);

    // draw paused sign
    if (this->paused())
    {
        auto a = this->scale() * 20;
        auto brush = QBrush(QColor(127, 127, 127, 255));
        painter.fillRect(QRectF(5, a / 4, a / 4, a), brush);
        painter.fillRect(QRectF(15, a / 4, a / 4, a), brush);
    }
}

// if overlays is false then it draws the message, if true then it draws things
// such as the grey overlay when a message is disabled
void ChannelView::drawMessages(QPainter &painter)
{
    auto &messagesSnapshot = this->getMessagesSnapshot();

    const auto start = size_t(this->scrollBar_->getRelativeCurrentValue());

    if (start >= messagesSnapshot.size())
    {
        return;
    }

<<<<<<< HEAD
=======
    int y = int(-(messagesSnapshot[start].get()->getHeight() *
                  (fmod(this->scrollBar_->getRelativeCurrentValue(), 1))));

>>>>>>> c496a686
    MessageLayout *end = nullptr;

    MessagePaintContext ctx = {
        .painter = painter,
        .selection = this->selection_,
        .colorProvider = ColorProvider::instance(),
        .messageColors = this->messageColors_,
        .preferences = this->messagePreferences_,

        .width = DRAW_WIDTH,
        .y = int(-(messagesSnapshot[start]->getHeight() *
                   (fmod(this->scrollBar_->getCurrentValue(), 1)))),
        .isWindowFocused = this->window() == QApplication::activeWindow(),
        .isMentions =
            this->underlyingChannel_ == getApp()->twitch->mentionsChannel,
    };
    bool showLastMessageIndicator = getSettings()->showLastMessageIndicator;

    for (size_t i = start; i < messagesSnapshot.size(); ++i)
    {
        MessageLayout *layout = messagesSnapshot[i].get();

        ctx.isLastReadMessage = false;
        if (showLastMessageIndicator)
        {
            ctx.isLastReadMessage = this->lastReadMessage_.get() == layout;
        }
        ctx.messageIndex = int(i);

        layout->paint(ctx);

        if (this->highlightedMessage_ == layout)
        {
            painter.fillRect(
                0, ctx.y, layout->getWidth(), layout->getHeight(),
                this->highlightAnimation_.currentValue().value<QColor>());
            if (this->highlightAnimation_.state() == QVariantAnimation::Stopped)
            {
                this->highlightedMessage_ = nullptr;
            }
        }

        ctx.y += layout->getHeight();

        end = layout;
        if (ctx.y > this->height())
        {
            break;
        }
    }

    if (end == nullptr)
    {
        return;
    }

    // remove messages that are on screen
    // the messages that are left at the end get their buffers reset
    for (size_t i = start; i < messagesSnapshot.size(); ++i)
    {
        auto it = this->messagesOnScreen_.find(messagesSnapshot[i]);
        if (it != this->messagesOnScreen_.end())
        {
            this->messagesOnScreen_.erase(it);
        }
    }

    // delete the message buffers that aren't on screen
    for (const std::shared_ptr<MessageLayout> &item : this->messagesOnScreen_)
    {
        item->deleteBuffer();
    }

    this->messagesOnScreen_.clear();

    // add all messages on screen to the map
    for (size_t i = start; i < messagesSnapshot.size(); ++i)
    {
        const std::shared_ptr<MessageLayout> &layout = messagesSnapshot[i];

        this->messagesOnScreen_.insert(layout);

        if (layout.get() == end)
        {
            break;
        }
    }
}

void ChannelView::wheelEvent(QWheelEvent *event)
{
    if (!event->angleDelta().y())
    {
        return;
    }

    if (event->modifiers() & Qt::ControlModifier)
    {
        event->ignore();
        return;
    }

    if (this->scrollBar_->isVisible())
    {
        float mouseMultiplier = getSettings()->mouseScrollMultiplier;

        // This ensures snapshot won't be indexed out of bounds when scrolling really fast
        qreal desired = std::max<qreal>(0, this->scrollBar_->getDesiredValue());
        qreal delta = event->angleDelta().y() * qreal(1.5) * mouseMultiplier;

        auto &snapshot = this->getMessagesSnapshot();
        int snapshotLength = int(snapshot.size());
        int i = std::min<int>(int(desired - this->scrollBar_->getMinimum()),
                              snapshotLength - 1);

        if (delta > 0)
        {
            qreal scrollFactor = fmod(desired, 1);
            qreal currentScrollLeft = std::max<qreal>(
                0.01, int(scrollFactor * snapshot[i]->getHeight()));

            for (; i >= 0; i--)
            {
                if (delta < currentScrollLeft)
                {
                    desired -= scrollFactor * (delta / currentScrollLeft);
                    break;
                }
                else
                {
                    delta -= currentScrollLeft;
                    desired -= scrollFactor;
                }

                if (i == 0)
                {
                    desired = 0;
                }
                else
                {
                    snapshot[i - 1]->layout(this->getLayoutWidth(),
                                            this->scale(), this->getFlags());
                    scrollFactor = 1;
                    currentScrollLeft = snapshot[i - 1]->getHeight();
                }
            }
        }
        else
        {
            delta = -delta;
            qreal scrollFactor = 1 - fmod(desired, 1);
            qreal currentScrollLeft = std::max<qreal>(
                0.01, int(scrollFactor * snapshot[i]->getHeight()));

            for (; i < snapshotLength; i++)
            {
                if (delta < currentScrollLeft)
                {
                    desired +=
                        scrollFactor * (qreal(delta) / currentScrollLeft);
                    break;
                }
                else
                {
                    delta -= currentScrollLeft;
                    desired += scrollFactor;
                }

                if (i == snapshotLength - 1)
                {
                    desired = snapshot.size();
                }
                else
                {
                    snapshot[i + 1]->layout(this->getLayoutWidth(),
                                            this->scale(), this->getFlags());

                    scrollFactor = 1;
                    currentScrollLeft = snapshot[i + 1]->getHeight();
                }
            }
        }

        this->scrollBar_->setDesiredValue(desired, true);
    }
}

#if QT_VERSION >= QT_VERSION_CHECK(6, 0, 0)
void ChannelView::enterEvent(QEnterEvent * /*event*/)
#else
void ChannelView::enterEvent(QEvent * /*event*/)
#endif
{
}

void ChannelView::leaveEvent(QEvent *)
{
    TooltipWidget::instance()->hide();

    this->unpause(PauseReason::Mouse);

    this->queueLayout();
}

void ChannelView::mouseMoveEvent(QMouseEvent *event)
{
    /// Pause on hover
    if (float pauseTime = getSettings()->pauseOnHoverDuration;
        pauseTime > 0.001f)
    {
        this->pause(PauseReason::Mouse, uint(pauseTime * 1000.f));
    }
    else if (pauseTime < -0.5f)
    {
        this->pause(PauseReason::Mouse);
    }

    auto tooltipWidget = TooltipWidget::instance();
    std::shared_ptr<MessageLayout> layout;
    QPoint relativePos;
    int messageIndex;

    // no message under cursor
    if (!tryGetMessageAt(event->pos(), layout, relativePos, messageIndex))
    {
        this->setCursor(Qt::ArrowCursor);
        tooltipWidget->hide();
        return;
    }

    if (this->isScrolling_)
    {
        this->currentMousePosition_ = event->screenPos();
    }

    // is selecting
    if (this->isLeftMouseDown_)
    {
        // this->pause(PauseReason::Selecting, 300);
        int index = layout->getSelectionIndex(relativePos);

        this->setSelection(this->selection_.start,
                           SelectionItem(messageIndex, index));

        this->queueUpdate();
    }

    // message under cursor is collapsed
    if (layout->flags.has(MessageLayoutFlag::Collapsed))
    {
        this->setCursor(Qt::PointingHandCursor);
        tooltipWidget->hide();
        return;
    }

    // check if word underneath cursor
    const MessageLayoutElement *hoverLayoutElement =
        layout->getElementAt(relativePos);

    if (hoverLayoutElement == nullptr)
    {
        this->setCursor(Qt::ArrowCursor);
        tooltipWidget->hide();
        return;
    }

    if (this->isDoubleClick_)
    {
        int wordStart;
        int wordEnd;
        this->getWordBounds(layout.get(), hoverLayoutElement, relativePos,
                            wordStart, wordEnd);
        SelectionItem newStart(messageIndex, wordStart);
        SelectionItem newEnd(messageIndex, wordEnd);

        // Selection changed in same message
        if (messageIndex == this->doubleClickSelection_.origMessageIndex)
        {
            // Selecting to the left
            if (wordStart < this->selection_.start.charIndex &&
                !this->doubleClickSelection_.selectingRight)
            {
                this->doubleClickSelection_.selectingLeft = true;
                // Ensure that the original word stays selected(Edge case)
                if (wordStart > this->doubleClickSelection_.originalEnd)
                {
                    this->setSelection(
                        this->doubleClickSelection_.origStartItem, newEnd);
                }
                else
                {
                    this->setSelection(newStart, this->selection_.end);
                }
                // Selecting to the right
            }
            else if (wordEnd > this->selection_.end.charIndex &&
                     !this->doubleClickSelection_.selectingLeft)
            {
                this->doubleClickSelection_.selectingRight = true;
                // Ensure that the original word stays selected(Edge case)
                if (wordEnd < this->doubleClickSelection_.originalStart)
                {
                    this->setSelection(newStart,
                                       this->doubleClickSelection_.origEndItem);
                }
                else
                {
                    this->setSelection(this->selection_.start, newEnd);
                }
            }
            // Swapping from selecting left to selecting right
            if (wordStart > this->selection_.start.charIndex &&
                !this->doubleClickSelection_.selectingRight)
            {
                if (wordStart > this->doubleClickSelection_.originalEnd)
                {
                    this->doubleClickSelection_.selectingLeft = false;
                    this->doubleClickSelection_.selectingRight = true;
                    this->setSelection(
                        this->doubleClickSelection_.origStartItem, newEnd);
                }
                else
                {
                    this->setSelection(newStart, this->selection_.end);
                }
                // Swapping from selecting right to selecting left
            }
            else if (wordEnd < this->selection_.end.charIndex &&
                     !this->doubleClickSelection_.selectingLeft)
            {
                if (wordEnd < this->doubleClickSelection_.originalStart)
                {
                    this->doubleClickSelection_.selectingLeft = true;
                    this->doubleClickSelection_.selectingRight = false;
                    this->setSelection(newStart,
                                       this->doubleClickSelection_.origEndItem);
                }
                else
                {
                    this->setSelection(this->selection_.start, newEnd);
                }
            }
            // Selection changed in a different message
        }
        else
        {
            // Message over the original
            if (messageIndex < this->selection_.start.messageIndex)
            {
                // Swapping from left to right selecting
                if (!this->doubleClickSelection_.selectingLeft)
                {
                    this->doubleClickSelection_.selectingLeft = true;
                    this->doubleClickSelection_.selectingRight = false;
                }
                if (wordStart < this->selection_.start.charIndex &&
                    !this->doubleClickSelection_.selectingRight)
                {
                    this->doubleClickSelection_.selectingLeft = true;
                }
                this->setSelection(newStart,
                                   this->doubleClickSelection_.origEndItem);
                // Message under the original
            }
            else if (messageIndex > this->selection_.end.messageIndex)
            {
                // Swapping from right to left selecting
                if (!this->doubleClickSelection_.selectingRight)
                {
                    this->doubleClickSelection_.selectingLeft = false;
                    this->doubleClickSelection_.selectingRight = true;
                }
                if (wordEnd > this->selection_.end.charIndex &&
                    !this->doubleClickSelection_.selectingLeft)
                {
                    this->doubleClickSelection_.selectingRight = true;
                }
                this->setSelection(this->doubleClickSelection_.origStartItem,
                                   newEnd);
                // Selection changed in non original message
            }
            else
            {
                if (this->doubleClickSelection_.selectingLeft)
                {
                    this->setSelection(newStart, this->selection_.end);
                }
                else
                {
                    this->setSelection(this->selection_.start, newEnd);
                }
            }
        }
        // Reset direction of selection
        if (wordStart == this->doubleClickSelection_.originalStart &&
            wordEnd == this->doubleClickSelection_.originalEnd)
        {
            this->doubleClickSelection_.selectingLeft =
                this->doubleClickSelection_.selectingRight = false;
        }
    }

    auto element = &hoverLayoutElement->getCreator();
    bool isLinkValid = hoverLayoutElement->getLink().isValid();
    auto emoteElement = dynamic_cast<const EmoteElement *>(element);
    auto layeredEmoteElement =
        dynamic_cast<const LayeredEmoteElement *>(element);
    bool isNotEmote = emoteElement == nullptr && layeredEmoteElement == nullptr;

    if (element->getTooltip().isEmpty() ||
        (isLinkValid && isNotEmote && !getSettings()->linkInfoTooltip))
    {
        tooltipWidget->hide();
    }
    else
    {
        auto badgeElement = dynamic_cast<const BadgeElement *>(element);

        if (badgeElement || emoteElement || layeredEmoteElement)
        {
            auto showThumbnailSetting =
                getSettings()->emotesTooltipPreview.getValue();

            bool showThumbnail =
                showThumbnailSetting == ThumbnailPreviewMode::AlwaysShow ||
                (showThumbnailSetting == ThumbnailPreviewMode::ShowOnShift &&
                 event->modifiers() == Qt::ShiftModifier);

            if (emoteElement)
            {
                tooltipWidget->setOne({
                    showThumbnail
                        ? emoteElement->getEmote()->images.getImage(3.0)
                        : nullptr,
                    element->getTooltip(),
                });
            }
            else if (layeredEmoteElement)
            {
                auto &layeredEmotes = layeredEmoteElement->getEmotes();
                // Should never be empty but ensure it
                if (!layeredEmotes.empty())
                {
                    std::vector<TooltipEntry> entries;
                    entries.reserve(layeredEmotes.size());

                    auto &emoteTooltips =
                        layeredEmoteElement->getEmoteTooltips();

                    // Someone performing some tomfoolery could put an emote with tens,
                    // if not hundreds of zero-width emotes on a single emote. If the
                    // tooltip may take up more than three rows, truncate everything else.
                    bool truncating = false;
                    size_t upperLimit = layeredEmotes.size();
                    if (layeredEmotes.size() > TOOLTIP_EMOTE_ENTRIES_LIMIT)
                    {
                        upperLimit = TOOLTIP_EMOTE_ENTRIES_LIMIT - 1;
                        truncating = true;
                    }

                    for (size_t i = 0; i < upperLimit; ++i)
                    {
                        const auto &emote = layeredEmotes[i].ptr;
                        if (i == 0)
                        {
                            // First entry gets a large image and full description
                            entries.push_back({showThumbnail
                                                   ? emote->images.getImage(3.0)
                                                   : nullptr,
                                               emoteTooltips[i]});
                        }
                        else
                        {
                            // Every other entry gets a small image and just the emote name
                            entries.push_back({showThumbnail
                                                   ? emote->images.getImage(1.0)
                                                   : nullptr,
                                               emote->name.string});
                        }
                    }

                    if (truncating)
                    {
                        entries.push_back({nullptr, "..."});
                    }

                    auto style = layeredEmotes.size() > 2
                                     ? TooltipStyle::Grid
                                     : TooltipStyle::Vertical;
                    tooltipWidget->set(entries, style);
                }
            }
            else if (badgeElement)
            {
                tooltipWidget->setOne({
                    showThumbnail
                        ? badgeElement->getEmote()->images.getImage(3.0)
                        : nullptr,
                    element->getTooltip(),
                });
            }
        }
        else
        {
            if (element->getTooltip() == "No link info loaded")
            {
                std::weak_ptr<MessageLayout> weakLayout = layout;
                LinkResolver::getLinkInfo(
                    element->getLink().value, nullptr,
                    [weakLayout, element](QString tooltipText,
                                          Link originalLink,
                                          ImagePtr thumbnail) {
                        auto shared = weakLayout.lock();
                        if (!shared)
                            return;
                        element->setTooltip(tooltipText);
                        element->setThumbnail(thumbnail);
                    });
            }
            auto thumbnailSize = getSettings()->thumbnailSize;
            if (thumbnailSize == 0)
            {
                // "Show thumbnails" is set to "Off", show text only
                tooltipWidget->setOne({nullptr, element->getTooltip()});
            }
            else
            {
                const auto shouldHideThumbnail =
                    isInStreamerMode() &&
                    getSettings()->streamerModeHideLinkThumbnails &&
                    element->getThumbnail() != nullptr &&
                    !element->getThumbnail()->url().string.isEmpty();
                auto thumb =
                    shouldHideThumbnail
                        ? Image::fromResourcePixmap(getResources().streamerMode)
                        : element->getThumbnail();

                if (element->getThumbnailType() ==
                    MessageElement::ThumbnailType::Link_Thumbnail)
                {
                    tooltipWidget->setOne({std::move(thumb),
                                           element->getTooltip(), thumbnailSize,
                                           thumbnailSize});
                }
                else
                {
                    tooltipWidget->setOne({std::move(thumb), ""});
                }
            }
        }

        tooltipWidget->moveTo(this, event->globalPos());
        tooltipWidget->setWordWrap(isLinkValid);
        tooltipWidget->show();
    }

    // check if word has a link
    if (isLinkValid)
    {
        this->setCursor(Qt::PointingHandCursor);
    }
    else
    {
        this->setCursor(Qt::ArrowCursor);
    }
}

void ChannelView::mousePressEvent(QMouseEvent *event)
{
    this->mouseDown.invoke(event);

    std::shared_ptr<MessageLayout> layout;
    QPoint relativePos;
    int messageIndex;

    if (!tryGetMessageAt(event->pos(), layout, relativePos, messageIndex))
    {
        setCursor(Qt::ArrowCursor);
        auto &messagesSnapshot = this->getMessagesSnapshot();
        if (messagesSnapshot.size() == 0)
        {
            return;
        }

        // Start selection at the last message at its last index
        if (event->button() == Qt::LeftButton)
        {
            auto lastMessageIndex = messagesSnapshot.size() - 1;
            auto lastMessage = messagesSnapshot[lastMessageIndex];
            auto lastCharacterIndex = lastMessage->getLastCharacterIndex();

            SelectionItem selectionItem(lastMessageIndex, lastCharacterIndex);
            this->setSelection(selectionItem, selectionItem);
        }
        return;
    }

    // check if message is collapsed
    switch (event->button())
    {
        case Qt::LeftButton: {
            if (this->isScrolling_)
                this->disableScrolling();

            this->lastLeftPressPosition_ = event->screenPos();
            this->isLeftMouseDown_ = true;

            if (layout->flags.has(MessageLayoutFlag::Collapsed))
                return;

            if (getSettings()->linksDoubleClickOnly.getValue())
            {
                this->pause(PauseReason::DoubleClick, 200);
            }

            int index = layout->getSelectionIndex(relativePos);
            auto selectionItem = SelectionItem(messageIndex, index);
            this->setSelection(selectionItem, selectionItem);
        }
        break;

        case Qt::RightButton: {
            if (this->isScrolling_)
                this->disableScrolling();

            this->lastRightPressPosition_ = event->screenPos();
            this->isRightMouseDown_ = true;
        }
        break;

        case Qt::MiddleButton: {
            const MessageLayoutElement *hoverLayoutElement =
                layout->getElementAt(relativePos);

            if (hoverLayoutElement != nullptr &&
                hoverLayoutElement->getLink().isUrl() &&
                this->isScrolling_ == false)
            {
                break;
            }
            else
            {
                if (this->isScrolling_)
                    this->disableScrolling();
                else if (hoverLayoutElement != nullptr &&
                         hoverLayoutElement->getFlags().has(
                             MessageElementFlag::Username))
                    break;
                else if (this->scrollBar_->isVisible())
                    this->enableScrolling(event->screenPos());
            }
        }
        break;

        default:;
    }

    this->update();
}

void ChannelView::mouseReleaseEvent(QMouseEvent *event)
{
    // find message
    this->queueLayout();

    std::shared_ptr<MessageLayout> layout;
    QPoint relativePos;
    int messageIndex;

    bool foundElement =
        tryGetMessageAt(event->pos(), layout, relativePos, messageIndex);

    // check if mouse was pressed
    if (event->button() == Qt::LeftButton)
    {
        this->doubleClickSelection_.selectingLeft =
            this->doubleClickSelection_.selectingRight = false;
        if (this->isDoubleClick_)
        {
            this->isDoubleClick_ = false;
            // Was actually not a wanted triple-click
            if (fabsf(distanceBetweenPoints(this->lastDClickPosition_,
                                            event->screenPos())) > 10.f)
            {
                this->clickTimer_->stop();
                return;
            }
        }
        else if (this->isLeftMouseDown_)
        {
            this->isLeftMouseDown_ = false;

            if (fabsf(distanceBetweenPoints(this->lastLeftPressPosition_,
                                            event->screenPos())) > 15.f)
            {
                return;
            }
        }
        else
        {
            return;
        }
    }
    else if (event->button() == Qt::RightButton)
    {
        if (this->isRightMouseDown_)
        {
            this->isRightMouseDown_ = false;

            if (fabsf(distanceBetweenPoints(this->lastRightPressPosition_,
                                            event->screenPos())) > 15.f)
            {
                return;
            }
        }
        else
        {
            return;
        }
    }
    else if (event->button() == Qt::MiddleButton)
    {
        if (this->isScrolling_ && this->scrollBar_->isVisible())
        {
            if (event->screenPos() == this->lastMiddlePressPosition_)
                this->enableScrolling(event->screenPos());
            else
                this->disableScrolling();

            return;
        }
        else if (foundElement)
        {
            const MessageLayoutElement *hoverLayoutElement =
                layout->getElementAt(relativePos);

            if (hoverLayoutElement == nullptr)
            {
                return;
            }
            else if (hoverLayoutElement->getFlags().has(
                         MessageElementFlag::Username))
            {
                openTwitchUsercard(this->channel_->getName(),
                                   hoverLayoutElement->getLink().value);
                return;
            }
            else if (hoverLayoutElement->getLink().isUrl() == false)
            {
                return;
            }
        }
    }
    else
    {
        // not left or right button
        return;
    }

    // no message found
    if (!foundElement)
    {
        // No message at clicked position
        return;
    }

    // message under cursor is collapsed
    if (layout->flags.has(MessageLayoutFlag::Collapsed))
    {
        layout->flags.set(MessageLayoutFlag::Expanded);
        layout->flags.set(MessageLayoutFlag::RequiresLayout);

        this->queueLayout();
        return;
    }

    const MessageLayoutElement *hoverLayoutElement =
        layout->getElementAt(relativePos);
    // Triple-clicking a message selects the whole message
    if (this->clickTimer_->isActive() && this->selecting_)
    {
        if (fabsf(distanceBetweenPoints(this->lastDClickPosition_,
                                        event->screenPos())) < 10.f)
        {
            this->selectWholeMessage(layout.get(), messageIndex);
        }
    }

    // handle the click
    this->handleMouseClick(event, hoverLayoutElement, layout);

    this->update();
}

void ChannelView::handleMouseClick(QMouseEvent *event,
                                   const MessageLayoutElement *hoveredElement,
                                   MessageLayoutPtr layout)
{
    switch (event->button())
    {
        case Qt::LeftButton: {
            if (this->selecting_)
            {
                // this->pausedBySelection = false;
                this->selecting_ = false;
                // this->pauseTimeout.stop();
                // this->pausedTemporarily = false;

                this->queueLayout();
            }

            if (hoveredElement == nullptr)
            {
                return;
            }

            const auto &link = hoveredElement->getLink();
            if (!getSettings()->linksDoubleClickOnly)
            {
                this->handleLinkClick(event, link, layout.get());
            }

            // Invoke to signal from EmotePopup.
            if (link.type == Link::InsertText)
            {
                this->linkClicked.invoke(link);
            }
        }
        break;
        case Qt::RightButton: {
            // insert user mention to input, only in default context
            if ((this->context_ == Context::None) &&
                (hoveredElement != nullptr))
            {
                auto split = dynamic_cast<Split *>(this->parentWidget());
                auto insertText = [=](QString text) {
                    if (split)
                    {
                        split->insertTextToInput(text);
                    }
                };
                const auto &link = hoveredElement->getLink();

                if (link.type == Link::UserInfo)
                {
                    if (hoveredElement->getFlags().has(
                            MessageElementFlag::Username))
                    {
                        Qt::KeyboardModifier userSpecifiedModifier =
                            getSettings()->usernameRightClickModifier;

                        if (userSpecifiedModifier ==
                            Qt::KeyboardModifier::NoModifier)
                        {
                            qCWarning(chatterinoCommon)
                                << "sanity check failed: "
                                   "invalid settings detected "
                                   "Settings::usernameRightClickModifier is "
                                   "NoModifier, which should never happen";
                            return;
                        }

                        Qt::KeyboardModifiers modifiers{userSpecifiedModifier};
                        auto isModifierHeld = event->modifiers() == modifiers;

                        UsernameRightClickBehavior action{};
                        if (isModifierHeld)
                        {
                            action = getSettings()
                                         ->usernameRightClickModifierBehavior;
                        }
                        else
                        {
                            action = getSettings()->usernameRightClickBehavior;
                        }

                        switch (action)
                        {
                            case UsernameRightClickBehavior::Mention: {
                                if (split == nullptr)
                                {
                                    return;
                                }

                                // Insert @username into split input
                                const bool commaMention =
                                    getSettings()->mentionUsersWithComma;
                                const bool isFirstWord =
                                    split->getInput().isEditFirstWord();
                                auto userMention = formatUserMention(
                                    link.value, isFirstWord, commaMention);
                                insertText("@" + userMention + " ");
                            }
                            break;

                            case UsernameRightClickBehavior::Reply: {
                                // Start a new reply if matching user's settings
                                this->setInputReply(layout->getMessagePtr());
                            }
                            break;

                            case UsernameRightClickBehavior::Ignore:
                                break;

                            default: {
                                qCWarning(chatterinoCommon)
                                    << "unhandled or corrupted "
                                       "UsernameRightClickBehavior value in "
                                       "ChannelView::handleMouseClick:"
                                    << action;
                            }
                            break;  // unreachable
                        }
                    }

                    return;
                }

                if (link.type == Link::UserWhisper)
                {
                    insertText("/w " + link.value + " ");
                    return;
                }
            }

            this->addContextMenuItems(hoveredElement, layout, event);
        }
        break;
        case Qt::MiddleButton: {
            if (hoveredElement == nullptr)
            {
                return;
            }

            const auto &link = hoveredElement->getLink();
            if (!getSettings()->linksDoubleClickOnly)
            {
                this->handleLinkClick(event, link, layout.get());
            }
        }
        break;
        default:;
    }
}

void ChannelView::addContextMenuItems(
    const MessageLayoutElement *hoveredElement, MessageLayoutPtr layout,
    QMouseEvent *event)
{
    static QMenu *previousMenu = nullptr;
    if (previousMenu != nullptr)
    {
        previousMenu->deleteLater();
        previousMenu = nullptr;
    }

    auto menu = new QMenu;
    previousMenu = menu;

    // Add image options if the element clicked contains an image (e.g. a badge or an emote)
    this->addImageContextMenuItems(hoveredElement, layout, event, *menu);

    // Add link options if the element clicked contains a link
    this->addLinkContextMenuItems(hoveredElement, layout, event, *menu);

    // Add message options
    this->addMessageContextMenuItems(hoveredElement, layout, event, *menu);

    // Add Twitch-specific link options if the element clicked contains a link detected as a Twitch username
    this->addTwitchLinkContextMenuItems(hoveredElement, layout, event, *menu);

    // Add hidden options (e.g. copy message ID) if the user held down Shift
    this->addHiddenContextMenuItems(hoveredElement, layout, event, *menu);

    // Add executable command options
    this->addCommandExecutionContextMenuItems(hoveredElement, layout, event,
                                              *menu);

    menu->popup(QCursor::pos());
    menu->raise();
}

void ChannelView::addImageContextMenuItems(
    const MessageLayoutElement *hoveredElement, MessageLayoutPtr /*layout*/,
    QMouseEvent * /*event*/, QMenu &menu)
{
    if (hoveredElement == nullptr)
    {
        return;
    }

    const auto &creator = hoveredElement->getCreator();
    auto creatorFlags = creator.getFlags();

    // Badge actions
    if (creatorFlags.hasAny({MessageElementFlag::Badges}))
    {
        if (auto badgeElement = dynamic_cast<const BadgeElement *>(&creator))
        {
            addEmoteContextMenuItems(*badgeElement->getEmote(), creatorFlags,
                                     menu);
        }
    }

    // Emote actions
    if (creatorFlags.hasAny(
            {MessageElementFlag::EmoteImages, MessageElementFlag::EmojiImage}))
    {
        if (auto emoteElement = dynamic_cast<const EmoteElement *>(&creator))
        {
            addEmoteContextMenuItems(*emoteElement->getEmote(), creatorFlags,
                                     menu);
        }
        else if (auto layeredElement =
                     dynamic_cast<const LayeredEmoteElement *>(&creator))
        {
            // Give each emote its own submenu
            for (auto &emote : layeredElement->getUniqueEmotes())
            {
                auto emoteAction = menu.addAction(emote.ptr->name.string);
                auto emoteMenu = new QMenu(&menu);
                emoteAction->setMenu(emoteMenu);
                addEmoteContextMenuItems(*emote.ptr, emote.flags, *emoteMenu);
            }
        }
    }

    // add seperator
    if (!menu.actions().empty())
    {
        menu.addSeparator();
    }
}

void ChannelView::addLinkContextMenuItems(
    const MessageLayoutElement *hoveredElement, MessageLayoutPtr /*layout*/,
    QMouseEvent * /*event*/, QMenu &menu)
{
    if (hoveredElement == nullptr)
    {
        return;
    }

    const auto &link = hoveredElement->getLink();

    if (link.type != Link::Url)
    {
        return;
    }

    // Link copy
    QString url = link.value;

    // open link
    menu.addAction("&Open link", [url] {
        QDesktopServices::openUrl(QUrl(url));
    });
    // open link default
    if (supportsIncognitoLinks())
    {
        menu.addAction("Open link &incognito", [url] {
            openLinkIncognito(url);
        });
    }
    menu.addAction("&Copy link", [url] {
        crossPlatformCopy(url);
    });

    menu.addSeparator();
}
void ChannelView::addMessageContextMenuItems(
    const MessageLayoutElement * /*hoveredElement*/, MessageLayoutPtr layout,
    QMouseEvent * /*event*/, QMenu &menu)
{
    // Copy actions
    if (!this->selection_.isEmpty())
    {
        menu.addAction("&Copy selection", [this] {
            crossPlatformCopy(this->getSelectedText());
        });
    }

    menu.addAction("Copy &message", [layout] {
        QString copyString;
        layout->addSelectionText(copyString, 0, INT_MAX,
                                 CopyMode::OnlyTextAndEmotes);

        crossPlatformCopy(copyString);
    });

    menu.addAction("Copy &full message", [layout] {
        QString copyString;
        layout->addSelectionText(copyString, 0, INT_MAX,
                                 CopyMode::EverythingButReplies);

        crossPlatformCopy(copyString);
    });

    // Only display reply option where it makes sense
    if (this->canReplyToMessages() && layout->isReplyable())
    {
        const auto &messagePtr = layout->getMessagePtr();
        menu.addAction("&Reply to message", [this, &messagePtr] {
            this->setInputReply(messagePtr);
        });

        if (messagePtr->replyThread != nullptr)
        {
            menu.addAction("View &thread", [this, &messagePtr] {
                this->showReplyThreadPopup(messagePtr);
            });
        }
    }

    bool isSearch = this->context_ == Context::Search;
    bool isReplyOrUserCard = (this->context_ == Context::ReplyThread ||
                              this->context_ == Context::UserCard) &&
                             this->split_;
    bool isMentions =
        this->channel()->getType() == Channel::Type::TwitchMentions;
    if (isSearch || isMentions || isReplyOrUserCard)
    {
        const auto &messagePtr = layout->getMessagePtr();
        menu.addAction("&Go to message", [this, &messagePtr, isSearch,
                                          isMentions, isReplyOrUserCard] {
            if (isSearch)
            {
                if (const auto &search =
                        dynamic_cast<SearchPopup *>(this->parentWidget()))
                {
                    search->goToMessage(messagePtr);
                }
            }
            else if (isMentions)
            {
                getApp()->windows->scrollToMessage(messagePtr);
            }
            else if (isReplyOrUserCard)
            {
                // If the thread is in the mentions channel,
                // we need to find the original split.
                if (this->split_->getChannel()->getType() ==
                    Channel::Type::TwitchMentions)
                {
                    getApp()->windows->scrollToMessage(messagePtr);
                }
                else
                {
                    this->split_->getChannelView().scrollToMessage(messagePtr);
                }
            }
        });
    }
}

void ChannelView::addTwitchLinkContextMenuItems(
    const MessageLayoutElement *hoveredElement, MessageLayoutPtr /*layout*/,
    QMouseEvent * /*event*/, QMenu &menu)
{
    if (hoveredElement == nullptr)
    {
        return;
    }

    const auto &link = hoveredElement->getLink();

    if (link.type != Link::Url)
    {
        return;
    }

    static QRegularExpression twitchChannelRegex(
        R"(^(?:https?:\/\/)?(?:www\.|go\.)?twitch\.tv\/(?:popout\/)?(?<username>[a-z0-9_]{3,}))",
        QRegularExpression::CaseInsensitiveOption);
    static QSet<QString> ignoredUsernames{
        "directory",      //
        "downloads",      //
        "drops",          //
        "friends",        //
        "inventory",      //
        "jobs",           //
        "login",          //
        "messages",       //
        "payments",       //
        "profile",        //
        "security",       //
        "settings",       //
        "signup",         //
        "subscriptions",  //
        "turbo",          //
        "videos",         //
        "wallet",         //
    };

    auto twitchMatch = twitchChannelRegex.match(link.value);
    auto twitchUsername = twitchMatch.captured("username");
    if (!twitchUsername.isEmpty() && !ignoredUsernames.contains(twitchUsername))
    {
        menu.addSeparator();
        menu.addAction("&Open in new split", [twitchUsername, this] {
            this->openChannelIn.invoke(twitchUsername,
                                       FromTwitchLinkOpenChannelIn::Split);
        });
        menu.addAction("Open in new &tab", [twitchUsername, this] {
            this->openChannelIn.invoke(twitchUsername,
                                       FromTwitchLinkOpenChannelIn::Tab);
        });

        menu.addSeparator();
        menu.addAction("Open player in &browser", [twitchUsername, this] {
            this->openChannelIn.invoke(
                twitchUsername, FromTwitchLinkOpenChannelIn::BrowserPlayer);
        });
        menu.addAction("Open in &streamlink", [twitchUsername, this] {
            this->openChannelIn.invoke(twitchUsername,
                                       FromTwitchLinkOpenChannelIn::Streamlink);
        });
    }
}

void ChannelView::addHiddenContextMenuItems(
    const MessageLayoutElement * /*hoveredElement*/, MessageLayoutPtr layout,
    QMouseEvent *event, QMenu &menu)
{
    if (!layout)
    {
        return;
    }

    if (event->modifiers() != Qt::ShiftModifier)
    {
        // NOTE: We currently require the modifier to be ONLY shift - we might want to check if shift is among the modifiers instead
        return;
    }

    if (!layout->getMessage()->id.isEmpty())
    {
        menu.addAction("Copy message &ID",
                       [messageID = layout->getMessage()->id] {
                           crossPlatformCopy(messageID);
                       });
    }
}

void ChannelView::addCommandExecutionContextMenuItems(
    const MessageLayoutElement * /*hoveredElement*/, MessageLayoutPtr layout,
    QMouseEvent * /*event*/, QMenu &menu)
{
    /* Get commands to be displayed in context menu; 
     * only those that had the showInMsgContextMenu check box marked in the Commands page */
    std::vector<Command> cmds;
    for (auto &cmd : getApp()->commands->items)
    {
        if (cmd.showInMsgContextMenu)
        {
            cmds.push_back(cmd);
        }
    }

    if (cmds.empty())
    {
        return;
    }

    menu.addSeparator();
    auto *executeAction = menu.addAction("&Execute command");
    auto cmdMenu = new QMenu;
    executeAction->setMenu(cmdMenu);

    for (auto &cmd : cmds)
    {
        QString inputText = this->selection_.isEmpty()
                                ? layout->getMessage()->messageText
                                : this->getSelectedText();

        inputText.push_front(cmd.name + " ");

        cmdMenu->addAction(cmd.name, [this, layout, cmd, inputText] {
            ChannelPtr channel;

            /* Search popups and user message history's underlyingChannels aren't of type TwitchChannel, but
             * we would still like to execute commands from them. Use their source channel instead if applicable. */
            if (this->hasSourceChannel())
            {
                channel = this->sourceChannel();
            }
            else
            {
                channel = this->underlyingChannel_;
            }
            auto split = dynamic_cast<Split *>(this->parentWidget());
            QString userText;
            if (split)
            {
                userText = split->getInput().getInputText();
            }

            // Execute command through right-clicking a message -> Execute command
            QString value = getApp()->commands->execCustomCommand(
                inputText.split(' '), cmd, true, channel, layout->getMessage(),
                {
                    {"input.text", userText},
                });

            value = getApp()->commands->execCommand(value, channel, false);

            channel->sendMessage(value);
        });
    }
}

void ChannelView::mouseDoubleClickEvent(QMouseEvent *event)
{
    if (event->button() != Qt::LeftButton)
    {
        return;
    }

    std::shared_ptr<MessageLayout> layout;
    QPoint relativePos;
    int messageIndex;

    if (!tryGetMessageAt(event->pos(), layout, relativePos, messageIndex))
    {
        return;
    }

    // message under cursor is collapsed
    if (layout->flags.has(MessageLayoutFlag::Collapsed))
    {
        return;
    }

    const MessageLayoutElement *hoverLayoutElement =
        layout->getElementAt(relativePos);
    this->lastDClickPosition_ = event->screenPos();

    if (hoverLayoutElement == nullptr)
    {
        // Possibility for triple click which doesn't have to be over an
        // existing layout element
        this->clickTimer_->start();
        return;
    }

    if (!this->isLeftMouseDown_)
    {
        this->isDoubleClick_ = true;

        int wordStart;
        int wordEnd;
        this->getWordBounds(layout.get(), hoverLayoutElement, relativePos,
                            wordStart, wordEnd);

        this->clickTimer_->start();

        SelectionItem wordMin(messageIndex, wordStart);
        SelectionItem wordMax(messageIndex, wordEnd);

        this->doubleClickSelection_.originalStart = wordStart;
        this->doubleClickSelection_.originalEnd = wordEnd;
        this->doubleClickSelection_.origMessageIndex = messageIndex;
        this->doubleClickSelection_.origStartItem = wordMin;
        this->doubleClickSelection_.origEndItem = wordMax;

        this->setSelection(wordMin, wordMax);
    }

    if (getSettings()->linksDoubleClickOnly)
    {
        auto &link = hoverLayoutElement->getLink();
        this->handleLinkClick(event, link, layout.get());
    }
}

void ChannelView::hideEvent(QHideEvent *)
{
    for (auto &layout : this->messagesOnScreen_)
    {
        layout->deleteBuffer();
    }

    this->messagesOnScreen_.clear();
}

void ChannelView::showUserInfoPopup(const QString &userName,
                                    QString alternativePopoutChannel)
{
    auto *userCardParent =
        static_cast<QWidget *>(&(getApp()->windows->getMainWindow()));
    auto *userPopup = new UserInfoPopup(getSettings()->autoCloseUserPopup,
                                        userCardParent, this->split_);

    auto contextChannel =
        getApp()->twitch->getChannelOrEmpty(alternativePopoutChannel);
    auto openingChannel = this->hasSourceChannel() ? this->sourceChannel_
                                                   : this->underlyingChannel_;
    userPopup->setData(userName, contextChannel, openingChannel);

    QPoint offset(int(150 * this->scale()), int(70 * this->scale()));
    userPopup->move(QCursor::pos() - offset);
    userPopup->show();
}

bool ChannelView::mayContainMessage(const MessagePtr &message)
{
    switch (this->channel()->getType())
    {
        case Channel::Type::Direct:
        case Channel::Type::Twitch:
        case Channel::Type::TwitchWatching:
        case Channel::Type::Irc:
            return this->channel()->getName() == message->channelName;
        case Channel::Type::TwitchWhispers:
            return message->flags.has(MessageFlag::Whisper);
        case Channel::Type::TwitchMentions:
            return message->flags.has(MessageFlag::Highlighted);
        case Channel::Type::TwitchLive:
            return message->flags.has(MessageFlag::System);
        case Channel::Type::TwitchEnd:  // TODO: not used?
        case Channel::Type::None:       // Unspecific
        case Channel::Type::Misc:       // Unspecific
            return true;
        default:
            return true;  // unreachable
    }
}

void ChannelView::handleLinkClick(QMouseEvent *event, const Link &link,
                                  MessageLayout *layout)
{
    if (event->button() != Qt::LeftButton &&
        event->button() != Qt::MiddleButton)
    {
        return;
    }

    switch (link.type)
    {
        case Link::UserWhisper:
        case Link::UserInfo: {
            auto user = link.value;
            this->showUserInfoPopup(user, layout->getMessage()->channelName);
        }
        break;

        case Link::Url: {
            if (getSettings()->openLinksIncognito && supportsIncognitoLinks())
                openLinkIncognito(link.value);
            else
                QDesktopServices::openUrl(QUrl(link.value));
        }
        break;

        case Link::UserAction: {
            QString value = link.value;

            ChannelPtr channel = this->underlyingChannel_;
            SearchPopup *searchPopup =
                dynamic_cast<SearchPopup *>(this->parentWidget());
            if (searchPopup != nullptr)
            {
                Split *split =
                    dynamic_cast<Split *>(searchPopup->parentWidget());
                if (split != nullptr)
                {
                    channel = split->getChannel();
                }
            }

            // Execute command clicking a moderator button
            value = getApp()->commands->execCustomCommand(
                QStringList(), Command{"(modaction)", value}, true, channel,
                layout->getMessage());

            value = getApp()->commands->execCommand(value, channel, false);

            channel->sendMessage(value);
        }
        break;

        case Link::AutoModAllow: {
            getApp()->accounts->twitch.getCurrent()->autoModAllow(
                link.value, this->channel());
        }
        break;

        case Link::AutoModDeny: {
            getApp()->accounts->twitch.getCurrent()->autoModDeny(
                link.value, this->channel());
        }
        break;

        case Link::OpenAccountsPage: {
            SettingsDialog::showDialog(this,
                                       SettingsDialogPreference::Accounts);
        }
        break;
        case Link::JumpToChannel: {
            // Get all currently open pages
            QList<SplitContainer *> openPages;

            auto &nb = getApp()->windows->getMainWindow().getNotebook();
            for (int i = 0; i < nb.getPageCount(); ++i)
            {
                openPages.push_back(
                    static_cast<SplitContainer *>(nb.getPageAt(i)));
            }

            for (auto *page : openPages)
            {
                auto splits = page->getSplits();

                // Search for channel matching link in page/split container
                // TODO(zneix): Consider opening a channel if it's closed (?)
                auto it = std::find_if(
                    splits.begin(), splits.end(), [link](Split *split) {
                        return split->getChannel()->getName() == link.value;
                    });

                if (it != splits.end())
                {
                    // Select SplitContainer and Split itself where mention message was sent
                    // TODO(zneix): Try exploring ways of scrolling to a certain message as well
                    nb.select(page);

                    Split *split = *it;
                    page->setSelected(split);
                    break;
                }
            }
        }
        break;
        case Link::CopyToClipboard: {
            crossPlatformCopy(link.value);
        }
        break;
        case Link::Reconnect: {
            this->underlyingChannel_.get()->reconnect();
        }
        break;
        case Link::ReplyToMessage: {
            this->setInputReply(layout->getMessagePtr());
        }
        break;
        case Link::ViewThread: {
            this->showReplyThreadPopup(layout->getMessagePtr());
        }
        break;
        case Link::JumpToMessage: {
            if (this->context_ == Context::Search)
            {
                if (auto search =
                        dynamic_cast<SearchPopup *>(this->parentWidget()))
                {
                    search->goToMessageId(link.value);
                }
            }
            else
            {
                this->scrollToMessageId(link.value);
            }
        }
        break;

        default:;
    }
}

bool ChannelView::tryGetMessageAt(QPoint p,
                                  std::shared_ptr<MessageLayout> &_message,
                                  QPoint &relativePos, int &index)
{
    auto &messagesSnapshot = this->getMessagesSnapshot();

    const auto start = size_t(this->scrollBar_->getRelativeCurrentValue());

    if (start >= messagesSnapshot.size())
    {
        return false;
    }

    int y = -(messagesSnapshot[start]->getHeight() *
              (fmod(this->scrollBar_->getRelativeCurrentValue(), 1)));

    for (size_t i = start; i < messagesSnapshot.size(); ++i)
    {
        auto message = messagesSnapshot[i];

        if (p.y() < y + message->getHeight())
        {
            relativePos = QPoint(p.x(), p.y() - y);
            _message = message;
            index = i;
            return true;
        }

        y += message->getHeight();
    }

    return false;
}

int ChannelView::getLayoutWidth() const
{
    if (this->scrollBar_->isVisible())
        return int(this->width() - scrollbarPadding * this->scale());

    return this->width();
}

void ChannelView::selectWholeMessage(MessageLayout *layout, int &messageIndex)
{
    SelectionItem msgStart(messageIndex,
                           layout->getFirstMessageCharacterIndex());
    SelectionItem msgEnd(messageIndex, layout->getLastCharacterIndex());
    this->setSelection(msgStart, msgEnd);
}

void ChannelView::getWordBounds(MessageLayout *layout,
                                const MessageLayoutElement *element,
                                const QPoint &relativePos, int &wordStart,
                                int &wordEnd)
{
    const int mouseInWordIndex = element->getMouseOverIndex(relativePos);
    wordStart = layout->getSelectionIndex(relativePos) - mouseInWordIndex;
    const int selectionLength = element->getSelectionIndexCount();
    const int length =
        element->hasTrailingSpace() ? selectionLength - 1 : selectionLength;
    wordEnd = wordStart + length;
}

void ChannelView::enableScrolling(const QPointF &scrollStart)
{
    this->isScrolling_ = true;
    this->lastMiddlePressPosition_ = scrollStart;
    // The line below prevents a sudden jerk at the beginning
    this->currentMousePosition_ = scrollStart;

    this->scrollTimer_.start();

    if (!QGuiApplication::overrideCursor())
        QGuiApplication::setOverrideCursor(this->cursors_.neutral);
}

void ChannelView::disableScrolling()
{
    this->isScrolling_ = false;
    this->scrollTimer_.stop();
    QGuiApplication::restoreOverrideCursor();
}

void ChannelView::scrollUpdateRequested()
{
    const qreal dpi = this->devicePixelRatioF();
    const qreal delta = dpi * (this->currentMousePosition_.y() -
                               this->lastMiddlePressPosition_.y());
    const int cursorHeight = this->cursors_.neutral.pixmap().height();

    if (fabs(delta) <= cursorHeight * dpi)
    {
        /*
         * If within an area close to the initial position, don't do any
         * scrolling at all.
         */
        QGuiApplication::changeOverrideCursor(this->cursors_.neutral);
        return;
    }

    qreal offset;
    if (delta > 0)
    {
        QGuiApplication::changeOverrideCursor(this->cursors_.down);
        offset = delta - cursorHeight;
    }
    else
    {
        QGuiApplication::changeOverrideCursor(this->cursors_.up);
        offset = delta + cursorHeight;
    }

    // "Good" feeling multiplier found by trial-and-error
    const qreal multiplier = qreal(0.02);
    this->scrollBar_->offset(multiplier * offset);
}

void ChannelView::setInputReply(const MessagePtr &message)
{
    if (message == nullptr)
    {
        return;
    }

    std::shared_ptr<MessageThread> thread;

    if (message->replyThread == nullptr)
    {
        auto getThread = [&](TwitchChannel *tc) {
            auto threadIt = tc->threads().find(message->id);
            if (threadIt != tc->threads().end() && !threadIt->second.expired())
            {
                return threadIt->second.lock();
            }
            else
            {
                auto thread = std::make_shared<MessageThread>(message);
                tc->addReplyThread(thread);
                return thread;
            }
        };

        if (auto tc =
                dynamic_cast<TwitchChannel *>(this->underlyingChannel_.get()))
        {
            thread = getThread(tc);
        }
        else if (auto tc = dynamic_cast<TwitchChannel *>(this->channel_.get()))
        {
            thread = getThread(tc);
        }
        else
        {
            qCWarning(chatterinoCommon) << "Failed to create new reply thread";
            // Unable to create new reply thread.
            // TODO(dnsge): Should probably notify user?
            return;
        }
    }
    else
    {
        thread = message->replyThread;
    }

    this->split_->setInputReply(thread);
}

void ChannelView::showReplyThreadPopup(const MessagePtr &message)
{
    if (message == nullptr || message->replyThread == nullptr)
    {
        return;
    }

    auto popupParent =
        static_cast<QWidget *>(&(getApp()->windows->getMainWindow()));
    auto popup = new ReplyThreadPopup(getSettings()->autoCloseThreadPopup,
                                      popupParent, this->split_);

    popup->setThread(message->replyThread);

    QPoint offset(int(150 * this->scale()), int(70 * this->scale()));
    popup->move(QCursor::pos() - offset);
    popup->show();
    popup->giveFocus(Qt::MouseFocusReason);
}

ChannelView::Context ChannelView::getContext() const
{
    return this->context_;
}

bool ChannelView::canReplyToMessages() const
{
    if (this->context_ == ChannelView::Context::ReplyThread ||
        this->context_ == ChannelView::Context::Search)
    {
        return false;
    }

    if (this->channel_ == nullptr)
    {
        return false;
    }

    if (!this->channel_->isTwitchChannel())
    {
        return false;
    }

    if (this->channel_->getType() == Channel::Type::TwitchWhispers ||
        this->channel_->getType() == Channel::Type::TwitchLive)
    {
        return false;
    }

    return true;
}

}  // namespace chatterino<|MERGE_RESOLUTION|>--- conflicted
+++ resolved
@@ -1254,12 +1254,6 @@
         return;
     }
 
-<<<<<<< HEAD
-=======
-    int y = int(-(messagesSnapshot[start].get()->getHeight() *
-                  (fmod(this->scrollBar_->getRelativeCurrentValue(), 1))));
-
->>>>>>> c496a686
     MessageLayout *end = nullptr;
 
     MessagePaintContext ctx = {
@@ -1271,7 +1265,7 @@
 
         .width = DRAW_WIDTH,
         .y = int(-(messagesSnapshot[start]->getHeight() *
-                   (fmod(this->scrollBar_->getCurrentValue(), 1)))),
+                   (fmod(this->scrollBar_->getRelativeCurrentValue(), 1)))),
         .isWindowFocused = this->window() == QApplication::activeWindow(),
         .isMentions =
             this->underlyingChannel_ == getApp()->twitch->mentionsChannel,
