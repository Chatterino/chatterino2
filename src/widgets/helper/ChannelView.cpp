--- conflicted
+++ resolved
@@ -1681,17 +1681,8 @@
             {
                 if (emoteElement)
                 {
-<<<<<<< HEAD
-                    tooltipWidget->setImage(
-                        emoteElement->getEmote()->images.getImage(4.0));
-                }
-                else if (badgeElement)
-                {
-                    tooltipWidget->setImage(
-                        badgeElement->getEmote()->images.getImage(4.0));
-=======
                     tooltipWidget->setOne({
-                        emoteElement->getEmote()->images.getImage(3.0),
+                        emoteElement->getEmote()->images.getImage(4.0),
                         element->getTooltip(),
                     });
                 }
@@ -1724,7 +1715,7 @@
                             if (i == 0)
                             {
                                 // First entry gets a large image and full description
-                                entries.push_back({emote->images.getImage(3.0),
+                                entries.push_back({emote->images.getImage(4.0),
                                                    emoteTooltips[i]});
                             }
                             else
@@ -1749,10 +1740,9 @@
                 else if (badgeElement)
                 {
                     tooltipWidget->setOne({
-                        badgeElement->getEmote()->images.getImage(3.0),
+                        badgeElement->getEmote()->images.getImage(4.0),
                         element->getTooltip(),
                     });
->>>>>>> 0acbc0d2
                 }
             }
             else
