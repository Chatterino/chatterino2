--- conflicted
+++ resolved
@@ -275,9 +275,6 @@
 
 }  // namespace
 
-<<<<<<< HEAD
-ChannelView::ChannelView(BaseWidget *parent, QPointer<Split> split,
-=======
 namespace chatterino {
 
 ChannelView::ChannelView(QWidget *parent, Context context, size_t messagesLimit)
@@ -295,7 +292,6 @@
 }
 
 ChannelView::ChannelView(InternalCtor /*tag*/, QWidget *parent, Split *split,
->>>>>>> d105a68d
                          Context context, size_t messagesLimit)
     : BaseWidget(parent)
     , split_(std::move(split))
@@ -1377,11 +1373,7 @@
     }
 
     this->scrollToMessageLayout(messagesSnapshot[messageIdx].get(), messageIdx);
-<<<<<<< HEAD
-    if (!this->split_.isNull())
-=======
     if (this->split_)
->>>>>>> d105a68d
     {
         getApp()->windows->select(this->split_);
     }
@@ -1413,11 +1405,7 @@
     }
 
     this->scrollToMessageLayout(messagesSnapshot[messageIdx].get(), messageIdx);
-<<<<<<< HEAD
-    if (!this->split_.isNull())
-=======
     if (this->split_)
->>>>>>> d105a68d
     {
         getApp()->windows->select(this->split_);
     }
@@ -2393,11 +2381,7 @@
     bool isSearch = this->context_ == Context::Search;
     bool isReplyOrUserCard = (this->context_ == Context::ReplyThread ||
                               this->context_ == Context::UserCard) &&
-<<<<<<< HEAD
-                             !this->split_.isNull();
-=======
                              this->split_ != nullptr;
->>>>>>> d105a68d
     bool isMentions =
         this->channel()->getType() == Channel::Type::TwitchMentions;
     bool isAutomod = this->channel()->getType() == Channel::Type::TwitchAutomod;
@@ -2934,13 +2918,9 @@
 
 void ChannelView::setInputReply(const MessagePtr &message)
 {
-<<<<<<< HEAD
-    if (message == nullptr || this->split_.isNull())
-=======
     assertInGuiThread();
 
     if (message == nullptr || this->split_ == nullptr)
->>>>>>> d105a68d
     {
         return;
     }
@@ -2978,13 +2958,6 @@
         return;
     }
 
-<<<<<<< HEAD
-    auto popupParent =
-        static_cast<QWidget *>(&(getApp()->windows->getMainWindow()));
-    auto popup =
-        new ReplyThreadPopup(getSettings()->autoCloseThreadPopup, popupParent,
-                             this->underlyingChannel_, this->split_);
-=======
     if (!this->split_)
     {
         qCWarning(chatterinoCommon)
@@ -2995,7 +2968,6 @@
 
     auto *popup =
         new ReplyThreadPopup(getSettings()->autoCloseThreadPopup, this->split_);
->>>>>>> d105a68d
 
     popup->setThread(message->replyThread);
 
