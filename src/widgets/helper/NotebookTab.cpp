#include "widgets/helper/NotebookTab.hpp"

#include "Application.hpp"
#include "common/Common.hpp"
#include "controllers/hotkeys/HotkeyCategory.hpp"
#include "controllers/hotkeys/HotkeyController.hpp"
#include "singletons/Fonts.hpp"
#include "singletons/Settings.hpp"
#include "singletons/Theme.hpp"
#include "singletons/WindowManager.hpp"
#include "util/Helpers.hpp"
#include "widgets/dialogs/SettingsDialog.hpp"
#include "widgets/Notebook.hpp"
#include "widgets/splits/DraggedSplit.hpp"
#include "widgets/splits/SplitContainer.hpp"

#include <boost/bind/bind.hpp>
#include <QAbstractAnimation>
#include <QApplication>
#include <QDebug>
#include <QDialogButtonBox>
#include <QLabel>
#include <QLinearGradient>
#include <QLineEdit>
#include <QMimeData>
#include <QPainter>

#include <algorithm>

namespace chatterino {
namespace {
    // Translates the given rectangle by an amount in the direction to appear like the tab is selected.
    // For example, if location is Top, the rectangle will be translated in the negative Y direction,
    // or "up" on the screen, by amount.
    void translateRectForLocation(QRect &rect, NotebookTabLocation location,
                                  int amount)
    {
        switch (location)
        {
            case NotebookTabLocation::Top:
                rect.translate(0, -amount);
                break;
            case NotebookTabLocation::Left:
                rect.translate(-amount, 0);
                break;
            case NotebookTabLocation::Right:
                rect.translate(amount, 0);
                break;
            case NotebookTabLocation::Bottom:
                rect.translate(0, amount);
                break;
        }
    }
}  // namespace

NotebookTab::NotebookTab(Notebook *notebook)
    : Button(notebook)
    , positionChangedAnimation_(this, "pos")
    , notebook_(notebook)
    , menu_(this)
{
    this->setAcceptDrops(true);

    this->positionChangedAnimation_.setEasingCurve(
        QEasingCurve(QEasingCurve::InCubic));

    getSettings()->showTabCloseButton.connectSimple(
        boost::bind(&NotebookTab::hideTabXChanged, this),
        this->managedConnections_);
    getSettings()->showTabLive.connect(
        [this](auto, auto) {
            this->update();
        },
        this->managedConnections_);

    this->setMouseTracking(true);

    this->menu_.addAction("Rename Tab", [this]() {
        this->showRenameDialog();
    });

    // XXX: this doesn't update after changing hotkeys

    this->menu_.addAction(
        "Close Tab",
        [this]() {
            this->notebook_->removePage(this->page);
        },
        getApp()->getHotkeys()->getDisplaySequence(HotkeyCategory::Window,
                                                   "removeTab"));

    this->menu_.addAction(
        "Popup Tab",
        [this]() {
            if (auto *container = dynamic_cast<SplitContainer *>(this->page))
            {
                container->popup();
            }
        },
        getApp()->getHotkeys()->getDisplaySequence(HotkeyCategory::Window,
                                                   "popup", {{"window"}}));

    this->menu_.addAction("Duplicate Tab", [this]() {
        this->notebook_->duplicatePage(this->page);
    });

    highlightNewMessagesAction_ =
        new QAction("Mark Tab as Unread on New Messages", &this->menu_);
    highlightNewMessagesAction_->setCheckable(true);
    highlightNewMessagesAction_->setChecked(highlightEnabled_);
    QObject::connect(highlightNewMessagesAction_, &QAction::triggered,
                     [this](bool checked) {
                         this->highlightEnabled_ = checked;
                     });
    this->menu_.addAction(highlightNewMessagesAction_);

    this->menu_.addSeparator();

    this->notebook_->addNotebookActionsToMenu(&this->menu_);
}

void NotebookTab::showRenameDialog()
{
    auto *dialog = new QDialog(this);

    auto *vbox = new QVBoxLayout;

    auto *lineEdit = new QLineEdit;
    lineEdit->setText(this->getCustomTitle());
    lineEdit->setPlaceholderText(this->getDefaultTitle());
    lineEdit->selectAll();

    vbox->addWidget(new QLabel("Name:"));
    vbox->addWidget(lineEdit);
    vbox->addStretch(1);

    auto *buttonBox =
        new QDialogButtonBox(QDialogButtonBox::Ok | QDialogButtonBox::Cancel);

    vbox->addWidget(buttonBox);
    dialog->setLayout(vbox);

    QObject::connect(buttonBox, &QDialogButtonBox::accepted, [dialog] {
        dialog->accept();
        dialog->close();
    });

    QObject::connect(buttonBox, &QDialogButtonBox::rejected, [dialog] {
        dialog->reject();
        dialog->close();
    });

    dialog->setSizePolicy(QSizePolicy::Fixed, QSizePolicy::Fixed);
    dialog->setMinimumSize(dialog->minimumSizeHint().width() + 50,
                           dialog->minimumSizeHint().height() + 10);

    dialog->setWindowFlags(
        (dialog->windowFlags() & ~(Qt::WindowContextHelpButtonHint)) |
        Qt::Dialog | Qt::MSWindowsFixedSizeDialogHint);

    dialog->setWindowTitle("Rename Tab");

    if (dialog->exec() == QDialog::Accepted)
    {
        QString newTitle = lineEdit->text();
        this->setCustomTitle(newTitle);
    }
}

void NotebookTab::themeChangedEvent()
{
    this->update();

    //    this->setMouseEffectColor(QColor("#999"));
    this->setMouseEffectColor(this->theme->tabs.regular.text);
}

void NotebookTab::growWidth(int width)
{
    if (this->growWidth_ != width)
    {
        this->growWidth_ = width;
        this->updateSize();
    }
    else
    {
        this->growWidth_ = width;
    }
}

int NotebookTab::normalTabWidth() const
{
    return this->normalTabWidthForHeight(this->height());
}

int NotebookTab::normalTabWidthForHeight(int height) const
{
    float scale = this->scale();
    int width = 0;

    QFontMetrics metrics =
        getApp()->getFonts()->getFontMetrics(FontStyle::UiTabs, scale);

    if (this->hasXButton())
    {
        width = (metrics.horizontalAdvance(this->getTitle()) + int(32 * scale));
    }
    else
    {
        width = (metrics.horizontalAdvance(this->getTitle()) + int(16 * scale));
    }

    if (static_cast<float>(height) > 150 * scale)
    {
        width = height;
    }
    else
    {
        width = std::clamp(width, height, static_cast<int>(150 * scale));
    }

    return width;
}

void NotebookTab::updateSize()
{
    float scale = this->scale();
    auto height = static_cast<int>(NOTEBOOK_TAB_HEIGHT * scale);
    int width = this->normalTabWidthForHeight(height);

    if (width < this->growWidth_)
    {
        width = this->growWidth_;
    }

    if (this->width() != width || this->height() != height)
    {
        this->resize(width, height);
        this->notebook_->refresh();
    }
}

const QString &NotebookTab::getCustomTitle() const
{
    return this->customTitle_;
}

void NotebookTab::setCustomTitle(const QString &newTitle)
{
    if (this->customTitle_ != newTitle)
    {
        this->customTitle_ = newTitle;
        this->titleUpdated();
    }
}

void NotebookTab::resetCustomTitle()
{
    this->setCustomTitle(QString());
}

bool NotebookTab::hasCustomTitle() const
{
    return !this->customTitle_.isEmpty();
}

void NotebookTab::setDefaultTitle(const QString &title)
{
    if (this->defaultTitle_ != title)
    {
        this->defaultTitle_ = title;

        if (this->customTitle_.isEmpty())
        {
            this->titleUpdated();
        }
    }
}

const QString &NotebookTab::getDefaultTitle() const
{
    return this->defaultTitle_;
}

const QString &NotebookTab::getTitle() const
{
    return this->customTitle_.isEmpty() ? this->defaultTitle_
                                        : this->customTitle_;
}

void NotebookTab::titleUpdated()
{
    // Queue up save because: Tab title changed
    getApp()->getWindows()->queueSave();
    this->notebook_->refresh();
    this->updateSize();
    this->update();
}

bool NotebookTab::isSelected() const
{
    return this->selected_;
}

void NotebookTab::setSelected(bool value)
{
    this->selected_ = value;

    this->highlightState_ = HighlightState::None;
    this->highlightColor_ = nullptr;

    this->update();
}

void NotebookTab::setInLastRow(bool value)
{
    if (this->isInLastRow_ != value)
    {
        this->isInLastRow_ = value;
        this->update();
    }
}

void NotebookTab::setTabLocation(NotebookTabLocation location)
{
    if (this->tabLocation_ != location)
    {
        this->tabLocation_ = location;
        this->update();
    }
}

bool NotebookTab::setRerun(bool isRerun)
{
    if (this->isRerun_ != isRerun)
    {
        this->isRerun_ = isRerun;
        this->update();
        return true;
    }

    return false;
}

bool NotebookTab::setLive(bool isLive)
{
    if (this->isLive_ != isLive)
    {
        this->isLive_ = isLive;
        this->update();
        return true;
    }

    return false;
}

bool NotebookTab::isLive() const
{
    return this->isLive_;
}

void NotebookTab::setHighlightState(HighlightState newHighlightStyle)
{
    if (this->isSelected())
    {
        return;
    }

    if (!this->highlightEnabled_ &&
        newHighlightStyle == HighlightState::NewMessage)
    {
        return;
    }

    if (this->highlightState_ == newHighlightStyle ||
        this->highlightState_ == HighlightState::Highlighted)
    {
        return;
    }

    this->highlightState_ = newHighlightStyle;
    this->update();
}

HighlightState NotebookTab::highlightState() const
{
    return this->highlightState_;
}

void NotebookTab::setHighlightsEnabled(const bool &newVal)
{
    this->highlightNewMessagesAction_->setChecked(newVal);
    this->highlightEnabled_ = newVal;
}

bool NotebookTab::hasHighlightsEnabled() const
{
    return this->highlightEnabled_;
}

void NotebookTab::setHighlightColor(std::shared_ptr<QColor> color)
{
    if (this->highlightColor_ != color)
    {
        this->highlightColor_ = color;
        this->update();
    }
}

QRect NotebookTab::getDesiredRect() const
{
    return QRect(this->positionAnimationDesiredPoint_, size());
}

void NotebookTab::hideTabXChanged()
{
    this->updateSize();
    this->update();
}

void NotebookTab::moveAnimated(QPoint targetPos, bool animated)
{
    this->positionAnimationDesiredPoint_ = targetPos;

    if (this->pos() == targetPos)
    {
        return;
    }

    if (!animated || !this->notebook_->isVisible())
    {
        this->move(targetPos);
        return;
    }

    if (this->positionChangedAnimation_.state() ==
            QAbstractAnimation::Running &&
        this->positionChangedAnimation_.endValue() == targetPos)
    {
        return;
    }

    this->positionChangedAnimation_.stop();
    this->positionChangedAnimation_.setDuration(75);
    this->positionChangedAnimation_.setStartValue(this->pos());
    this->positionChangedAnimation_.setEndValue(targetPos);
    this->positionChangedAnimation_.start();
}

void NotebookTab::paintEvent(QPaintEvent *)
{
    auto *app = getApp();
    QPainter painter(this);
    float scale = this->scale();

    painter.setFont(app->getFonts()->getFont(FontStyle::UiTabs, scale));
    QFontMetrics metrics =
        app->getFonts()->getFontMetrics(FontStyle::UiTabs, scale);

    int height = int(scale * NOTEBOOK_TAB_HEIGHT);

    // select the right tab colors
    Theme::TabColors colors;

    if (this->selected_)
    {
        colors = this->theme->tabs.selected;
    }
    else if (this->highlightState_ == HighlightState::Highlighted)
    {
        colors = this->theme->tabs.highlighted;
    }
    else if (this->highlightState_ == HighlightState::NewMessage)
    {
        colors = this->theme->tabs.newMessage;
    }
    else
    {
        colors = this->theme->tabs.regular;
    }

    bool windowFocused = this->window() == QApplication::activeWindow();

    QBrush tabBackground = /*this->mouseOver_ ? colors.backgrounds.hover
                                 :*/
        (windowFocused ? colors.backgrounds.regular
                       : colors.backgrounds.unfocused);

    auto selectionOffset = ceil((this->selected_ ? 0.f : 1.f) * scale);

    // fill the tab background
    auto bgRect = this->rect();
    switch (this->tabLocation_)
    {
        case NotebookTabLocation::Top:
            bgRect.setTop(selectionOffset);
            break;
        case NotebookTabLocation::Left:
            bgRect.setLeft(selectionOffset);
            break;
        case NotebookTabLocation::Right:
            bgRect.setRight(bgRect.width() - selectionOffset);
            break;
        case NotebookTabLocation::Bottom:
            bgRect.setBottom(bgRect.height() - selectionOffset);
            break;
    }

    painter.fillRect(bgRect, tabBackground);

<<<<<<< HEAD
    if (this->highlightState_ == HighlightState::Highlighted &&
        this->highlightColor_ != nullptr)
    {
        QColor col = *this->highlightColor_;
        col.setAlpha(255);
        colors.line = {col, col, col};
    }

    // top line
    painter.fillRect(
        QRectF(0, ceil((this->selected_ ? 0.f : 1.f) * scale), this->width(),
               ceil((this->selected_ ? 2.f : 1.f) * scale)),
        this->mouseOver_
            ? colors.line.hover
            : (windowFocused ? colors.line.regular : colors.line.unfocused));
=======
    // draw color indicator line
    auto lineThickness = ceil((this->selected_ ? 2.f : 1.f) * scale);
    auto lineColor = this->mouseOver_ ? colors.line.hover
                                      : (windowFocused ? colors.line.regular
                                                       : colors.line.unfocused);

    QRect lineRect;
    switch (this->tabLocation_)
    {
        case NotebookTabLocation::Top:
            lineRect =
                QRect(bgRect.left(), bgRect.y(), bgRect.width(), lineThickness);
            break;
        case NotebookTabLocation::Left:
            lineRect =
                QRect(bgRect.x(), bgRect.top(), lineThickness, bgRect.height());
            break;
        case NotebookTabLocation::Right:
            lineRect = QRect(bgRect.right() - lineThickness, bgRect.top(),
                             lineThickness, bgRect.height());
            break;
        case NotebookTabLocation::Bottom:
            lineRect = QRect(bgRect.left(), bgRect.bottom() - lineThickness,
                             bgRect.width(), lineThickness);
            break;
    }

    painter.fillRect(lineRect, lineColor);
>>>>>>> 03b0e488

    // draw live indicator
    if ((this->isLive_ || this->isRerun_) && getSettings()->showTabLive)
    {
        // Live overrides rerun
        QBrush b;
        if (this->isLive_)
        {
            painter.setPen(this->theme->tabs.liveIndicator);
            b.setColor(this->theme->tabs.liveIndicator);
        }
        else
        {
            painter.setPen(this->theme->tabs.rerunIndicator);
            b.setColor(this->theme->tabs.rerunIndicator);
        }

        painter.setRenderHint(QPainter::Antialiasing);
        b.setStyle(Qt::SolidPattern);
        painter.setBrush(b);

        auto x = this->width() - (7 * scale);
        auto y = 4 * scale;
        auto diameter = 4 * scale;
        QRect liveIndicatorRect(x, y, diameter, diameter);
        translateRectForLocation(liveIndicatorRect, this->tabLocation_,
                                 this->selected_ ? 0 : -1);
        painter.drawEllipse(liveIndicatorRect);
    }

    // set the pen color
    painter.setPen(colors.text);

    // set area for text
    int rectW = (!getSettings()->showTabCloseButton ? 0 : int(16 * scale));
    QRect rect(0, 0, this->width() - rectW, height);

    // draw text
    int offset = int(scale * 8);
    QRect textRect(offset, 0, this->width() - offset - offset, height);
    translateRectForLocation(textRect, this->tabLocation_,
                             this->selected_ ? -1 : -2);

    if (this->shouldDrawXButton())
    {
        textRect.setRight(textRect.right() - this->height() / 2);
    }

    int width = metrics.horizontalAdvance(this->getTitle());
    Qt::Alignment alignment = width > textRect.width()
                                  ? Qt::AlignLeft | Qt::AlignVCenter
                                  : Qt::AlignHCenter | Qt::AlignVCenter;

    QTextOption option(alignment);
    option.setWrapMode(QTextOption::NoWrap);
    painter.drawText(textRect, this->getTitle(), option);

    // draw close x
    if (this->shouldDrawXButton())
    {
        painter.setRenderHint(QPainter::Antialiasing, false);

        QRect xRect = this->getXRect();
        if (!xRect.isNull())
        {
            painter.setBrush(QColor("#fff"));

            if (this->mouseOverX_)
            {
                painter.fillRect(xRect, QColor(0, 0, 0, 64));

                if (this->mouseDownX_)
                {
                    painter.fillRect(xRect, QColor(0, 0, 0, 64));
                }
            }

            int a = static_cast<int>(scale * 4);

            painter.drawLine(xRect.topLeft() + QPoint(a, a),
                             xRect.bottomRight() + QPoint(-a, -a));
            painter.drawLine(xRect.topRight() + QPoint(-a, a),
                             xRect.bottomLeft() + QPoint(a, -a));
        }
    }

    // draw mouse over effect
    if (!this->selected_)
    {
        this->fancyPaint(painter);
    }

    // draw line at border
    if (!this->selected_ && this->isInLastRow_)
    {
        QRect borderRect;
        switch (this->tabLocation_)
        {
            case NotebookTabLocation::Top:
                borderRect = QRect(0, this->height() - 1, this->width(), 1);
                break;
            case NotebookTabLocation::Left:
                borderRect = QRect(this->width() - 1, 0, 1, this->height());
                break;
            case NotebookTabLocation::Right:
                borderRect = QRect(0, 0, 1, this->height());
                break;
            case NotebookTabLocation::Bottom:
                borderRect = QRect(0, 0, this->width(), 1);
                break;
        }
        painter.fillRect(borderRect, app->getThemes()->window.background);
    }
}

bool NotebookTab::hasXButton() const
{
    return getSettings()->showTabCloseButton &&
           this->notebook_->getAllowUserTabManagement();
}

bool NotebookTab::shouldDrawXButton() const
{
    return this->hasXButton() && (this->mouseOver_ || this->selected_);
}

void NotebookTab::mousePressEvent(QMouseEvent *event)
{
    if (event->button() == Qt::LeftButton)
    {
        this->mouseDown_ = true;
        this->mouseDownX_ = this->getXRect().contains(event->pos());

        this->notebook_->select(page);
    }

    this->update();

    if (this->notebook_->getAllowUserTabManagement())
    {
        switch (event->button())
        {
            case Qt::RightButton: {
                this->menu_.popup(event->globalPos() + QPoint(0, 8));
            }
            break;
            default:;
        }
    }
}

void NotebookTab::mouseReleaseEvent(QMouseEvent *event)
{
    this->mouseDown_ = false;

    auto removeThisPage = [this] {
        auto reply = QMessageBox::question(
            this, "Remove this tab",
            "Are you sure that you want to remove this tab?",
            QMessageBox::Yes | QMessageBox::Cancel);

        if (reply == QMessageBox::Yes)
        {
            this->notebook_->removePage(this->page);
        }
    };

    if (event->button() == Qt::MiddleButton &&
        this->notebook_->getAllowUserTabManagement())
    {
        if (this->rect().contains(event->pos()))
        {
            removeThisPage();
        }
    }
    else
    {
        if (this->hasXButton() && this->mouseDownX_ &&
            this->getXRect().contains(event->pos()))
        {
            this->mouseDownX_ = false;

            removeThisPage();
        }
        else
        {
            this->update();
        }
    }
}

void NotebookTab::mouseDoubleClickEvent(QMouseEvent *event)
{
    if (event->button() == Qt::LeftButton &&
        this->notebook_->getAllowUserTabManagement())
    {
        this->showRenameDialog();
    }
}

#if QT_VERSION >= QT_VERSION_CHECK(6, 0, 0)
void NotebookTab::enterEvent(QEnterEvent *event)
#else
void NotebookTab::enterEvent(QEvent *event)
#endif
{
    this->mouseOver_ = true;

    this->update();

    Button::enterEvent(event);
}

void NotebookTab::leaveEvent(QEvent *event)
{
    this->mouseOverX_ = false;
    this->mouseOver_ = false;

    this->update();

    Button::leaveEvent(event);
}

void NotebookTab::dragEnterEvent(QDragEnterEvent *event)
{
    if (!event->mimeData()->hasFormat("chatterino/split"))
    {
        return;
    }

    if (!isDraggingSplit())
    {
        // Ensure dragging a split from a different Chatterino instance doesn't switch tabs around
        return;
    }

    if (this->notebook_->getAllowUserTabManagement())
    {
        this->notebook_->select(this->page);
    }
}

void NotebookTab::mouseMoveEvent(QMouseEvent *event)
{
    if (getSettings()->showTabCloseButton &&
        this->notebook_->getAllowUserTabManagement())
    {
        bool overX = this->getXRect().contains(event->pos());

        if (overX != this->mouseOverX_)
        {
            // Over X state has been changed (we either left or entered it;
            this->mouseOverX_ = overX;

            this->update();
        }
    }

    QPoint relPoint = this->mapToParent(event->pos());

    if (this->mouseDown_ && !this->getDesiredRect().contains(relPoint) &&
        this->notebook_->getAllowUserTabManagement())
    {
        int index;
        QWidget *clickedPage =
            this->notebook_->tabAt(relPoint, index, this->width());

        if (clickedPage != nullptr && clickedPage != this->page)
        {
            this->notebook_->rearrangePage(this->page, index);
        }
    }

    Button::mouseMoveEvent(event);
}

void NotebookTab::wheelEvent(QWheelEvent *event)
{
    const auto defaultMouseDelta = 120;
    const auto verticalDelta = event->angleDelta().y();
    const auto selectTab = [this](int delta) {
        delta > 0 ? this->notebook_->selectPreviousTab()
                  : this->notebook_->selectNextTab();
    };
    // If it's true
    // Then the user uses the trackpad or perhaps the most accurate mouse
    // Which has small delta.
    if (std::abs(verticalDelta) < defaultMouseDelta)
    {
        this->mouseWheelDelta_ += verticalDelta;
        if (std::abs(this->mouseWheelDelta_) >= defaultMouseDelta)
        {
            selectTab(this->mouseWheelDelta_);
            this->mouseWheelDelta_ = 0;
        }
    }
    else
    {
        selectTab(verticalDelta);
    }
}

void NotebookTab::update()
{
    Button::update();
}

QRect NotebookTab::getXRect() const
{
    QRect rect = this->rect();
    float s = this->scale();
    int size = static_cast<int>(16 * s);

    int centerAdjustment = this->tabLocation_ == NotebookTabLocation::Top
                               ? (size / 3)   // slightly off true center
                               : (size / 2);  // true center

    QRect xRect(rect.right() - static_cast<int>(20 * s),
                rect.center().y() - centerAdjustment, size, size);

    if (this->selected_)
    {
        translateRectForLocation(xRect, this->tabLocation_, 1);
    }

    return xRect;
}

}  // namespace chatterino<|MERGE_RESOLUTION|>--- conflicted
+++ resolved
@@ -508,28 +508,19 @@
 
     painter.fillRect(bgRect, tabBackground);
 
-<<<<<<< HEAD
-    if (this->highlightState_ == HighlightState::Highlighted &&
-        this->highlightColor_ != nullptr)
-    {
-        QColor col = *this->highlightColor_;
-        col.setAlpha(255);
-        colors.line = {col, col, col};
-    }
-
-    // top line
-    painter.fillRect(
-        QRectF(0, ceil((this->selected_ ? 0.f : 1.f) * scale), this->width(),
-               ceil((this->selected_ ? 2.f : 1.f) * scale)),
-        this->mouseOver_
-            ? colors.line.hover
-            : (windowFocused ? colors.line.regular : colors.line.unfocused));
-=======
     // draw color indicator line
     auto lineThickness = ceil((this->selected_ ? 2.f : 1.f) * scale);
     auto lineColor = this->mouseOver_ ? colors.line.hover
                                       : (windowFocused ? colors.line.regular
                                                        : colors.line.unfocused);
+
+    if (this->highlightState_ == HighlightState::Highlighted &&
+        this->highlightColor_ != nullptr)
+    {
+        QColor col = *this->highlightColor_;
+        col.setAlpha(255);
+        lineColor = col;
+    }
 
     QRect lineRect;
     switch (this->tabLocation_)
@@ -553,7 +544,6 @@
     }
 
     painter.fillRect(lineRect, lineColor);
->>>>>>> 03b0e488
 
     // draw live indicator
     if ((this->isLive_ || this->isRerun_) && getSettings()->showTabLive)
