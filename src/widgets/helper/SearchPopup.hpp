#pragma once

#include "ForwardDecl.hpp"
#include "messages/LimitedQueueSnapshot.hpp"
#include "messages/predicates/MessagePredicate.hpp"
#include "widgets/BaseWindow.hpp"

#include <memory>

class QLineEdit;

namespace chatterino {

class SearchPopup : public BaseWindow
{
public:
    SearchPopup();

    virtual void setChannel(const ChannelPtr &channel);

protected:
    void keyPressEvent(QKeyEvent *e) override;

    virtual void updateWindowTitle();

private:
    void initLayout();
    void search();

    /**
     * @brief Checks the input for tags and registers their corresponding
     *        predicates.
     *
     * @param input the string to check for tags
     */
    void parsePredicates(const QString& input);

    /**
     * @brief Removes every occurence of a tag from the passed string.
     *
     * @param tag the tag prefix to search for
     * @param text the text to remove the tags from
     */
    static void removeTagFromText(const QString& tag, QString& text);

    /**
     * @brief Parses a comma-seperated list of user names given by "from:"
     *        tags.
     *
     * Users can be searched for by specifying them like so:
     * "from:user1,user2,user3" or "from:user1 from:user2 from:user3".
     *
     * @param input the message to search for "from:" tags in
     * @return a list of user names passed after "from:" tags
     */
    static QStringList parseSearchedUsers(const QString& input);

    LimitedQueueSnapshot<MessagePtr> snapshot_;
<<<<<<< HEAD
    QLineEdit *searchInput_;
    ChannelView *channelView_;
    QString channelName_;
    std::vector<MessagePredicatePtr> predicates_;
=======
    QLineEdit *searchInput_{};
    ChannelView *channelView_{};
    QString channelName_{};
>>>>>>> dd996d1b
};

}  // namespace chatterino
<|MERGE_RESOLUTION|>--- conflicted
+++ resolved
@@ -1,71 +1,66 @@
-#pragma once
-
-#include "ForwardDecl.hpp"
-#include "messages/LimitedQueueSnapshot.hpp"
-#include "messages/predicates/MessagePredicate.hpp"
-#include "widgets/BaseWindow.hpp"
-
-#include <memory>
-
-class QLineEdit;
-
-namespace chatterino {
-
-class SearchPopup : public BaseWindow
-{
-public:
-    SearchPopup();
-
-    virtual void setChannel(const ChannelPtr &channel);
-
-protected:
-    void keyPressEvent(QKeyEvent *e) override;
-
-    virtual void updateWindowTitle();
-
-private:
-    void initLayout();
-    void search();
-
-    /**
-     * @brief Checks the input for tags and registers their corresponding
-     *        predicates.
-     *
-     * @param input the string to check for tags
-     */
-    void parsePredicates(const QString& input);
-
-    /**
-     * @brief Removes every occurence of a tag from the passed string.
-     *
-     * @param tag the tag prefix to search for
-     * @param text the text to remove the tags from
-     */
-    static void removeTagFromText(const QString& tag, QString& text);
-
-    /**
-     * @brief Parses a comma-seperated list of user names given by "from:"
-     *        tags.
-     *
-     * Users can be searched for by specifying them like so:
-     * "from:user1,user2,user3" or "from:user1 from:user2 from:user3".
-     *
-     * @param input the message to search for "from:" tags in
-     * @return a list of user names passed after "from:" tags
-     */
-    static QStringList parseSearchedUsers(const QString& input);
-
-    LimitedQueueSnapshot<MessagePtr> snapshot_;
-<<<<<<< HEAD
-    QLineEdit *searchInput_;
-    ChannelView *channelView_;
-    QString channelName_;
-    std::vector<MessagePredicatePtr> predicates_;
-=======
-    QLineEdit *searchInput_{};
-    ChannelView *channelView_{};
-    QString channelName_{};
->>>>>>> dd996d1b
-};
-
-}  // namespace chatterino
+#pragma once
+
+#include "ForwardDecl.hpp"
+#include "messages/LimitedQueueSnapshot.hpp"
+#include "messages/predicates/MessagePredicate.hpp"
+#include "widgets/BaseWindow.hpp"
+
+#include <memory>
+
+class QLineEdit;
+
+namespace chatterino {
+
+class SearchPopup : public BaseWindow
+{
+public:
+    SearchPopup();
+
+    virtual void setChannel(const ChannelPtr &channel);
+
+protected:
+    void keyPressEvent(QKeyEvent *e) override;
+
+    virtual void updateWindowTitle();
+
+private:
+    void initLayout();
+    void search();
+
+    static ChannelPtr filter(const QString &text, const QString &channelName, const LimitedQueueSnapshot<MessagePtr> &snapshot);
+
+    /**
+     * @brief Checks the input for tags and registers their corresponding
+     *        predicates.
+     *
+     * @param input the string to check for tags
+     */
+    static std::vector<MessagePredicatePtr> parsePredicates(const QString& input);
+
+    /**
+     * @brief Removes every occurence of a tag from the passed string.
+     *
+     * @param tag the tag prefix to search for
+     * @param text the text to remove the tags from
+     */
+    static void removeTagFromText(const QString& tag, QString& text);
+
+    /**
+     * @brief Parses a comma-seperated list of user names given by "from:"
+     *        tags.
+     *
+     * Users can be searched for by specifying them like so:
+     * "from:user1,user2,user3" or "from:user1 from:user2 from:user3".
+     *
+     * @param input the message to search for "from:" tags in
+     * @return a list of user names passed after "from:" tags
+     */
+    static QStringList parseSearchedUsers(const QString& input);
+
+    LimitedQueueSnapshot<MessagePtr> snapshot_;
+    QLineEdit *searchInput_;
+    ChannelView *channelView_;
+    QString channelName_;
+};
+
+}  // namespace chatterino