<<<<<<< HEAD
#pragma once

#include "ForwardDecl.hpp"
#include "messages/LimitedQueueSnapshot.hpp"
#include "messages/search/MessagePredicate.hpp"
#include "widgets/BaseWindow.hpp"

#include <memory>

class QLineEdit;

namespace chatterino {

class SearchPopup : public BaseWindow
{
public:
    SearchPopup();

    virtual void setChannel(const ChannelPtr &channel);

protected:
    void keyPressEvent(QKeyEvent *e) override;

    virtual void updateWindowTitle();

private:
    void initLayout();
    void search();

    static ChannelPtr filter(const QString &text, const QString &channelName,
                             const LimitedQueueSnapshot<MessagePtr> &snapshot);

    /**
     * @brief Checks the input for tags and registers their corresponding
     *        predicates.
     *
     * @param input the string to check for tags
     */
    static std::vector<std::unique_ptr<MessagePredicate>> parsePredicates(
        const QString &input);

    /**
     * @brief Removes every occurence of a tag from the passed string.
     *
     * @param tag the tag prefix to search for
     * @param text the text to remove the tags from
     */
    static void removeTagFromText(const QString &tag, QString &text);

    /**
     * @brief Parses a comma-seperated list of user names given by "from:"
     *        tags.
     *
     * Users can be searched for by specifying them like so:
     * "from:user1,user2,user3" or "from:user1 from:user2 from:user3".
     *
     * @param input the message to search for "from:" tags in
     * @return a list of user names passed after "from:" tags
     */
    static QStringList parseSearchedUsers(const QString &input);

    LimitedQueueSnapshot<MessagePtr> snapshot_;
    QLineEdit *searchInput_{};
    ChannelView *channelView_{};
    QString channelName_{};
};

}  // namespace chatterino
=======
#pragma once

#include "ForwardDecl.hpp"
#include "messages/LimitedQueueSnapshot.hpp"
#include "widgets/BaseWindow.hpp"

#include <memory>

class QLineEdit;

namespace chatterino {

class SearchPopup : public BaseWindow
{
public:
    SearchPopup();

    virtual void setChannel(const ChannelPtr &channel);

protected:
    void keyPressEvent(QKeyEvent *e) override;

    virtual void updateWindowTitle();

private:
    void initLayout();
    void search();

    LimitedQueueSnapshot<MessagePtr> snapshot_;
    QLineEdit *searchInput_{};
    ChannelView *channelView_{};
    QString channelName_{};
};

}  // namespace chatterino
>>>>>>> 6cd3cfe7
<|MERGE_RESOLUTION|>--- conflicted
+++ resolved
@@ -1,4 +1,3 @@
-<<<<<<< HEAD
 #pragma once
 
 #include "ForwardDecl.hpp"
@@ -66,41 +65,4 @@
     QString channelName_{};
 };
 
-}  // namespace chatterino
-=======
-#pragma once
-
-#include "ForwardDecl.hpp"
-#include "messages/LimitedQueueSnapshot.hpp"
-#include "widgets/BaseWindow.hpp"
-
-#include <memory>
-
-class QLineEdit;
-
-namespace chatterino {
-
-class SearchPopup : public BaseWindow
-{
-public:
-    SearchPopup();
-
-    virtual void setChannel(const ChannelPtr &channel);
-
-protected:
-    void keyPressEvent(QKeyEvent *e) override;
-
-    virtual void updateWindowTitle();
-
-private:
-    void initLayout();
-    void search();
-
-    LimitedQueueSnapshot<MessagePtr> snapshot_;
-    QLineEdit *searchInput_{};
-    ChannelView *channelView_{};
-    QString channelName_{};
-};
-
-}  // namespace chatterino
->>>>>>> 6cd3cfe7
+}  // namespace chatterino