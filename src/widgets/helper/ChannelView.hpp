#pragma once

#include <QPaintEvent>
#include <QScroller>
#include <QTimer>
#include <QWheelEvent>
#include <QWidget>
#include <pajlada/signals/signal.hpp>
#include <unordered_map>
#include <unordered_set>

#include "common/FlagsEnum.hpp"
#include "controllers/filters/FilterSet.hpp"
#include "messages/Image.hpp"
#include "messages/LimitedQueue.hpp"
#include "messages/LimitedQueueSnapshot.hpp"
#include "messages/Selection.hpp"
#include "widgets/BaseWidget.hpp"

namespace chatterino {
enum class HighlightState;

class Channel;
using ChannelPtr = std::shared_ptr<Channel>;

struct Message;
using MessagePtr = std::shared_ptr<const Message>;

enum class MessageFlag : uint32_t;
using MessageFlags = FlagsEnum<MessageFlag>;

class MessageLayout;
using MessageLayoutPtr = std::shared_ptr<MessageLayout>;

enum class MessageElementFlag;
using MessageElementFlags = FlagsEnum<MessageElementFlag>;

class Scrollbar;
class EffectLabel;
struct Link;
class MessageLayoutElement;

enum class PauseReason {
    Mouse,
    Selection,
    DoubleClick,
    KeyboardModifier,
};

using SteadyClock = std::chrono::steady_clock;

class ChannelView final : public BaseWidget
{
    Q_OBJECT

public:
    explicit ChannelView(BaseWidget *parent = nullptr);

    void queueUpdate();
    Scrollbar &getScrollBar();
    QString getSelectedText();
    bool hasSelection();
    void clearSelection();
    void setEnableScrollingToBottom(bool);
    bool getEnableScrollingToBottom() const;
    void setOverrideFlags(boost::optional<MessageElementFlags> value);
    const boost::optional<MessageElementFlags> &getOverrideFlags() const;
    void updateLastReadMessage();

    /// Pausing
    bool pausable() const;
    void setPausable(bool value);
    bool paused() const;
    void pause(PauseReason reason, boost::optional<uint> msecs = boost::none);
    void unpause(PauseReason reason);

    ChannelPtr channel();
    void setChannel(ChannelPtr channel_);

<<<<<<< HEAD
    void setFilters(const QList<QUuid> &ids);
    const QList<QUuid> getFilters() const;
=======
    ChannelPtr sourceChannel() const;
    void setSourceChannel(ChannelPtr sourceChannel);
    bool hasSourceChannel() const;
>>>>>>> 8e202c37

    LimitedQueueSnapshot<MessageLayoutPtr> getMessagesSnapshot();
    void queueLayout();

    void clearMessages();
    void showUserInfoPopup(const QString &userName);

    pajlada::Signals::Signal<QMouseEvent *> mouseDown;
    pajlada::Signals::NoArgSignal selectionChanged;
    pajlada::Signals::Signal<HighlightState> tabHighlightRequested;
    pajlada::Signals::NoArgSignal liveStatusChanged;
    pajlada::Signals::Signal<const Link &> linkClicked;
    pajlada::Signals::Signal<QString> joinToChannel;

protected:
    void themeChangedEvent() override;
    void scaleChangedEvent(float scale) override;

    void resizeEvent(QResizeEvent *) override;

    void paintEvent(QPaintEvent *) override;
    void wheelEvent(QWheelEvent *event) override;

    void enterEvent(QEvent *) override;
    void leaveEvent(QEvent *) override;

    void mouseMoveEvent(QMouseEvent *event) override;
    void mousePressEvent(QMouseEvent *event) override;
    void mouseReleaseEvent(QMouseEvent *event) override;
    void mouseDoubleClickEvent(QMouseEvent *event) override;

    void hideEvent(QHideEvent *) override;

    void handleLinkClick(QMouseEvent *event, const Link &link,
                         MessageLayout *layout);

    bool tryGetMessageAt(QPoint p, std::shared_ptr<MessageLayout> &message,
                         QPoint &relativePos, int &index);

private:
    void initializeLayout();
    void initializeScrollbar();
    void initializeSignals();

    void messageAppended(MessagePtr &message,
                         boost::optional<MessageFlags> overridingFlags);
    void messageAddedAtStart(std::vector<MessagePtr> &messages);
    void messageRemoveFromStart(MessagePtr &message);
    void messageReplaced(size_t index, MessagePtr &replacement);

    void performLayout(bool causedByScollbar = false);
    void layoutVisibleMessages(
        LimitedQueueSnapshot<MessageLayoutPtr> &messages);
    void updateScrollbar(LimitedQueueSnapshot<MessageLayoutPtr> &messages,
                         bool causedByScrollbar);

    void drawMessages(QPainter &painter);
    void setSelection(const SelectionItem &start, const SelectionItem &end);
    MessageElementFlags getFlags() const;
    void selectWholeMessage(MessageLayout *layout, int &messageIndex);
    void getWordBounds(MessageLayout *layout,
                       const MessageLayoutElement *element,
                       const QPoint &relativePos, int &wordStart, int &wordEnd);

    void handleMouseClick(QMouseEvent *event,
                          const MessageLayoutElement *hoverLayoutElement,
                          MessageLayout *layout);
    void addContextMenuItems(const MessageLayoutElement *hoveredElement,
                             MessageLayout *layout);
    int getLayoutWidth() const;
    void updatePauses();
    void unpaused();

    void enableScrolling(const QPointF &scrollStart);
    void disableScrolling();

    QTimer *layoutCooldown_;
    bool layoutQueued_;

    QTimer updateTimer_;
    bool updateQueued_ = false;
    bool messageWasAdded_ = false;
    bool lastMessageHasAlternateBackground_ = false;
    bool lastMessageHasAlternateBackgroundReverse_ = true;

    bool pausable_ = false;
    QTimer pauseTimer_;
    std::unordered_map<PauseReason, boost::optional<SteadyClock::time_point>>
        pauses_;
    boost::optional<SteadyClock::time_point> pauseEnd_;
    int pauseScrollOffset_ = 0;
    int pauseSelectionOffset_ = 0;

    boost::optional<MessageElementFlags> overrideFlags_;
    MessageLayoutPtr lastReadMessage_;

    LimitedQueueSnapshot<MessageLayoutPtr> snapshot_;

    ChannelPtr channel_;
    ChannelPtr sourceChannel_;

    Scrollbar *scrollBar_;
    EffectLabel *goToBottom_;

    FilterSet *channelFilters_ = nullptr;
    bool filterMessage(const MessagePtr &m) const;

    // This variable can be used to decide whether or not we should render the
    // "Show latest messages" button
    bool showingLatestMessages_ = true;
    bool enableScrollingToBottom_ = true;

    bool onlyUpdateEmotes_ = false;

    // Mouse event variables
    bool isLeftMouseDown_ = false;
    bool isRightMouseDown_ = false;
    bool isDoubleClick_ = false;
    DoubleClickSelection doubleClickSelection_;
    QPointF lastLeftPressPosition_;
    QPointF lastRightPressPosition_;
    QPointF lastDClickPosition_;
    QTimer *clickTimer_;

    bool isScrolling_ = false;
    QPointF lastMiddlePressPosition_;
    QPointF currentMousePosition_;
    QTimer scrollTimer_;

    struct {
        QCursor neutral;
        QCursor up;
        QCursor down;
    } cursors_;

    Selection selection_;
    bool selecting_ = false;

    LimitedQueue<MessageLayoutPtr> messages_;

    std::vector<pajlada::Signals::ScopedConnection> connections_;
    std::vector<pajlada::Signals::ScopedConnection> channelConnections_;

    std::unordered_set<std::shared_ptr<MessageLayout>> messagesOnScreen_;

    static constexpr int leftPadding = 8;
    static constexpr int scrollbarPadding = 8;

private slots:
    void wordFlagsChanged()
    {
        queueLayout();
        update();
    }

    void scrollUpdateRequested();
};

}  // namespace chatterino<|MERGE_RESOLUTION|>--- conflicted
+++ resolved
@@ -77,14 +77,12 @@
     ChannelPtr channel();
     void setChannel(ChannelPtr channel_);
 
-<<<<<<< HEAD
     void setFilters(const QList<QUuid> &ids);
     const QList<QUuid> getFilters() const;
-=======
+
     ChannelPtr sourceChannel() const;
     void setSourceChannel(ChannelPtr sourceChannel);
     bool hasSourceChannel() const;
->>>>>>> 8e202c37
 
     LimitedQueueSnapshot<MessageLayoutPtr> getMessagesSnapshot();
     void queueLayout();
