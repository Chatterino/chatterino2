--- conflicted
+++ resolved
@@ -673,25 +673,14 @@
 
 void BaseWindow::appendTitlebarButton(Button *button)
 {
-<<<<<<< HEAD
-=======
-    TitleBarButton *button = new TitleBarButton;
-    button->setScaleIndependentSize(30, 30);
-
->>>>>>> 6b968a19
     this->ui_.buttons.push_back(button);
     this->ui_.titlebarBox->insertWidget(1, button);
 }
 
 LabelButton *BaseWindow::addTitleBarLabel(std::function<void()> onClicked)
 {
-<<<<<<< HEAD
     auto *button = new LabelButton;
-    button->setScaleIndependantHeight(30);
-=======
-    EffectLabel *button = new EffectLabel;
     button->setScaleIndependentHeight(30);
->>>>>>> 6b968a19
 
     this->appendTitlebarButton(button);
 
