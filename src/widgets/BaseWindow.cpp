#include "widgets/BaseWindow.hpp"

#include "Application.hpp"
#include "common/QLogging.hpp"
#include "singletons/Settings.hpp"
#include "singletons/Theme.hpp"
#include "singletons/WindowManager.hpp"
#include "util/DebugCount.hpp"
#include "util/PostToThread.hpp"
#include "util/WindowsHelper.hpp"
#include "widgets/helper/EffectLabel.hpp"
#include "widgets/helper/TitlebarButtons.hpp"
#include "widgets/Label.hpp"
#include "widgets/Window.hpp"

#include <QApplication>
#include <QFont>
#include <QIcon>
#include <QScreen>

#include <functional>

#ifdef USEWINSDK
#    include <dwmapi.h>
#    include <VersionHelpers.h>
#    include <Windows.h>
#    include <windowsx.h>

#    pragma comment(lib, "Dwmapi.lib")

#    include <QHBoxLayout>

#    define WM_DPICHANGED 0x02E0
#endif

#include "widgets/helper/TitlebarButton.hpp"

namespace chatterino {

BaseWindow::BaseWindow(FlagsEnum<Flags> _flags, QWidget *parent)
    : BaseWidget(parent, (_flags.has(Dialog) ? Qt::Dialog : Qt::Window) |
                             (_flags.has(TopMost) ? Qt::WindowStaysOnTopHint
                                                  : Qt::WindowFlags()))
    , enableCustomFrame_(_flags.has(EnableCustomFrame))
    , frameless_(_flags.has(Frameless))
    , flags_(_flags)
{
    if (this->frameless_)
    {
        this->enableCustomFrame_ = false;
        this->setWindowFlag(Qt::FramelessWindowHint);
    }

    if (_flags.has(DontFocus))
    {
        this->setAttribute(Qt::WA_ShowWithoutActivating);
#ifdef Q_OS_LINUX
        this->setWindowFlags(Qt::ToolTip);
#else
        this->setWindowFlags(Qt::Tool | Qt::FramelessWindowHint |
                             Qt::WindowDoesNotAcceptFocus |
                             Qt::BypassWindowManagerHint);
#endif
    }

    this->init();

    getSettings()->uiScale.connect(
        [this]() {
            postToThread([this] {
                this->updateScale();
                this->updateScale();
            });
        },
        this->connections_, false);

    this->updateScale();

    this->resize(300, 150);

#ifdef USEWINSDK
    this->useNextBounds_.setSingleShot(true);
    QObject::connect(&this->useNextBounds_, &QTimer::timeout, this, [this]() {
        this->currentBounds_ = this->nextBounds_;
    });
#endif

    this->themeChangedEvent();
    DebugCount::increase("BaseWindow");
}

BaseWindow::~BaseWindow()
{
    DebugCount::decrease("BaseWindow");
}

void BaseWindow::setInitialBounds(const QRect &bounds)
{
#ifdef USEWINSDK
    this->initalBounds_ = bounds;
#else
    this->setGeometry(bounds);
#endif
}

QRect BaseWindow::getBounds()
{
#ifdef USEWINSDK
    return this->currentBounds_;
#else
    return this->geometry();
#endif
}

float BaseWindow::scale() const
{
    return std::max<float>(0.01f, this->overrideScale().value_or(this->scale_));
}

float BaseWindow::qtFontScale() const
{
    return this->scale() / std::max<float>(0.01F, this->nativeScale_);
}

void BaseWindow::init()
{
#ifdef USEWINSDK
    if (this->hasCustomWindowFrame())
    {
        // CUSTOM WINDOW FRAME
        QVBoxLayout *layout = new QVBoxLayout();
        this->ui_.windowLayout = layout;
        layout->setContentsMargins(1, 1, 1, 1);
        layout->setSpacing(0);
        this->setLayout(layout);
        {
            if (!this->frameless_)
            {
                QHBoxLayout *buttonLayout = this->ui_.titlebarBox =
                    new QHBoxLayout();
                buttonLayout->setContentsMargins(0, 0, 0, 0);
                layout->addLayout(buttonLayout);

                // title
                Label *title = new Label;
                QObject::connect(this, &QWidget::windowTitleChanged,
                                 [title](const QString &text) {
                                     title->setText(text);
                                 });

                QSizePolicy policy(QSizePolicy::Ignored,
                                   QSizePolicy::Preferred);
                policy.setHorizontalStretch(1);
                title->setSizePolicy(policy);
                buttonLayout->addWidget(title);
                this->ui_.titleLabel = title;

                // buttons
                TitleBarButton *_minButton = new TitleBarButton;
                _minButton->setButtonStyle(TitleBarButtonStyle::Minimize);
                TitleBarButton *_maxButton = new TitleBarButton;
                _maxButton->setButtonStyle(TitleBarButtonStyle::Maximize);
                TitleBarButton *_exitButton = new TitleBarButton;
                _exitButton->setButtonStyle(TitleBarButtonStyle::Close);

                QObject::connect(_minButton, &TitleBarButton::leftClicked, this,
                                 [this] {
                                     this->setWindowState(Qt::WindowMinimized |
                                                          this->windowState());
                                 });
                QObject::connect(_maxButton, &TitleBarButton::leftClicked, this,
                                 [this, _maxButton] {
                                     this->setWindowState(
                                         _maxButton->getButtonStyle() !=
                                                 TitleBarButtonStyle::Maximize
                                             ? Qt::WindowActive
                                             : Qt::WindowMaximized);
                                 });
                QObject::connect(_exitButton, &TitleBarButton::leftClicked,
                                 this, [this] {
                                     this->close();
                                 });

                this->ui_.titlebarButtons = new TitleBarButtons(
                    this, _minButton, _maxButton, _exitButton);

                this->ui_.buttons.push_back(_minButton);
                this->ui_.buttons.push_back(_maxButton);
                this->ui_.buttons.push_back(_exitButton);

                //            buttonLayout->addStretch(1);
                buttonLayout->addWidget(_minButton);
                buttonLayout->addWidget(_maxButton);
                buttonLayout->addWidget(_exitButton);
                buttonLayout->setSpacing(0);
            }
        }
        this->ui_.layoutBase = new BaseWidget(this);
        this->ui_.layoutBase->setContentsMargins(1, 0, 1, 1);
        layout->addWidget(this->ui_.layoutBase);
    }

// DPI
//    auto dpi = getWindowDpi(this->safeHWND());

//    if (dpi) {
//        this->scale = dpi.value() / 96.f;
//    }
#endif

    // TopMost flag overrides setting
    if (!this->flags_.has(TopMost))
    {
        getSettings()->windowTopMost.connect(
            [this](bool topMost) {
                this->setTopMost(topMost);
            },
            this->connections_);
    }
}

void BaseWindow::setTopMost(bool topMost)
{
    if (this->flags_.has(TopMost))
    {
        qCWarning(chatterinoWidget)
            << "Called setTopMost on a window with the `TopMost` flag set.";
        return;
    }

    if (this->isTopMost_ == topMost)
    {
        return;
    }
    this->isTopMost_ = topMost;

#ifdef USEWINSDK
    if (!this->waitingForTopMost_)
    {
        this->tryApplyTopMost();
    }
#else
    auto isVisible = this->isVisible();
    this->setWindowFlag(Qt::WindowStaysOnTopHint, topMost);
    if (isVisible)
    {
        this->show();
    }
#endif

    this->topMostChanged(this->isTopMost_);
}

#ifdef USEWINSDK
void BaseWindow::tryApplyTopMost()
{
    auto hwnd = this->safeHWND();
    if (!hwnd)
    {
        this->waitingForTopMost_ = true;
        QTimer::singleShot(50, this, &BaseWindow::tryApplyTopMost);
        return;
    }
    this->waitingForTopMost_ = false;

    ::SetWindowPos(*hwnd, this->isTopMost_ ? HWND_TOPMOST : HWND_NOTOPMOST, 0,
                   0, 0, 0, SWP_NOMOVE | SWP_NOSIZE | SWP_NOACTIVATE);
}
#endif

bool BaseWindow::isTopMost() const
{
    return this->isTopMost_ || this->flags_.has(TopMost);
}

void BaseWindow::setActionOnFocusLoss(ActionOnFocusLoss value)
{
    this->actionOnFocusLoss_ = value;
}

BaseWindow::ActionOnFocusLoss BaseWindow::getActionOnFocusLoss() const
{
    return this->actionOnFocusLoss_;
}

QWidget *BaseWindow::getLayoutContainer()
{
    if (this->hasCustomWindowFrame())
    {
        return this->ui_.layoutBase;
    }
    else
    {
        return this;
    }
}

bool BaseWindow::hasCustomWindowFrame()
{
    return BaseWindow::supportsCustomWindowFrame() && this->enableCustomFrame_;
}

bool BaseWindow::supportsCustomWindowFrame()
{
#ifdef USEWINSDK
    static bool isWin8 = IsWindows8OrGreater();

    return isWin8;
#else
    return false;
#endif
}

void BaseWindow::themeChangedEvent()
{
    if (this->hasCustomWindowFrame())
    {
        QPalette palette;
        palette.setColor(QPalette::Window, QColor(80, 80, 80, 255));
        palette.setColor(QPalette::WindowText, this->theme->window.text);
        this->setPalette(palette);

        if (this->ui_.titleLabel)
        {
            QPalette palette_title;
            palette_title.setColor(
                QPalette::WindowText,
                this->theme->isLightTheme() ? "#333" : "#ccc");
            this->ui_.titleLabel->setPalette(palette_title);
        }

        for (Button *button : this->ui_.buttons)
        {
            button->setMouseEffectColor(this->theme->window.text);
        }
    }
    else
    {
        QPalette palette;
        palette.setColor(QPalette::Window, this->theme->window.background);
        palette.setColor(QPalette::WindowText, this->theme->window.text);
        this->setPalette(palette);
    }
}

bool BaseWindow::event(QEvent *event)
{
    if (event->type() ==
        QEvent::WindowDeactivate /*|| event->type() == QEvent::FocusOut*/)
    {
        this->onFocusLost();
    }

    return QWidget::event(event);
}

void BaseWindow::wheelEvent(QWheelEvent *event)
{
    // ignore horizontal mouse wheels
    if (event->angleDelta().x() != 0)
    {
        return;
    }

    if (event->modifiers() & Qt::ControlModifier)
    {
        if (event->angleDelta().y() > 0)
        {
            getSettings()->setClampedUiScale(
                getSettings()->getClampedUiScale() + 0.1);
        }
        else
        {
            getSettings()->setClampedUiScale(
                getSettings()->getClampedUiScale() - 0.1);
        }
    }
}

void BaseWindow::onFocusLost()
{
    switch (this->getActionOnFocusLoss())
    {
        case Delete: {
            this->deleteLater();
        }
        break;

        case Close: {
            this->close();
        }
        break;

        case Hide: {
            this->hide();
        }
        break;

        default:;
    }
}

void BaseWindow::mousePressEvent(QMouseEvent *event)
{
#ifndef Q_OS_WIN
    if (this->flags_.has(FramelessDraggable))
    {
        this->movingRelativePos = event->localPos();
        if (auto *widget =
                this->childAt(event->localPos().x(), event->localPos().y()))
        {
            std::function<bool(QWidget *)> recursiveCheckMouseTracking;
            recursiveCheckMouseTracking = [&](QWidget *widget) {
                if (widget == nullptr || widget->isHidden())
                {
                    return false;
                }

                if (widget->hasMouseTracking())
                {
                    return true;
                }

                return recursiveCheckMouseTracking(widget->parentWidget());
            };

            if (!recursiveCheckMouseTracking(widget))
            {
                this->moving = true;
            }
        }
    }
#endif

    BaseWidget::mousePressEvent(event);
}

void BaseWindow::mouseReleaseEvent(QMouseEvent *event)
{
#ifndef Q_OS_WIN
    if (this->flags_.has(FramelessDraggable))
    {
        if (this->moving)
        {
            this->moving = false;
        }
    }
#endif

    BaseWidget::mouseReleaseEvent(event);
}

void BaseWindow::mouseMoveEvent(QMouseEvent *event)
{
#ifndef Q_OS_WIN
    if (this->flags_.has(FramelessDraggable))
    {
        if (this->moving)
        {
            const auto &newPos = event->screenPos() - this->movingRelativePos;
            this->move(newPos.x(), newPos.y());
        }
    }
#endif

    BaseWidget::mouseMoveEvent(event);
}

TitleBarButton *BaseWindow::addTitleBarButton(const TitleBarButtonStyle &style,
                                              std::function<void()> onClicked)
{
    TitleBarButton *button = new TitleBarButton;
    button->setScaleIndependantSize(30, 30);

    this->ui_.buttons.push_back(button);
    this->ui_.titlebarBox->insertWidget(1, button);
    button->setButtonStyle(style);

    QObject::connect(button, &TitleBarButton::leftClicked, this, [onClicked] {
        onClicked();
    });

    return button;
}

EffectLabel *BaseWindow::addTitleBarLabel(std::function<void()> onClicked)
{
    EffectLabel *button = new EffectLabel;
    button->setScaleIndependantHeight(30);

    this->ui_.buttons.push_back(button);
    this->ui_.titlebarBox->insertWidget(1, button);

    QObject::connect(button, &EffectLabel::leftClicked, this, [onClicked] {
        onClicked();
    });

    return button;
}

void BaseWindow::changeEvent(QEvent *)
{
#ifdef USEWINSDK
    if (this->ui_.titlebarButtons)
    {
        this->ui_.titlebarButtons->updateMaxButton();
    }

    if (this->isVisible() && this->hasCustomWindowFrame())
    {
        auto hwnd = this->safeHWND();
        if (hwnd)
        {
            auto palette = this->palette();
            palette.setColor(QPalette::Window, GetForegroundWindow() == *hwnd
                                                   ? QColor(90, 90, 90)
                                                   : QColor(50, 50, 50));
            this->setPalette(palette);
        }
    }
#endif

#ifndef Q_OS_WIN
    this->update();
#endif
}

void BaseWindow::leaveEvent(QEvent *)
{
}

void BaseWindow::moveTo(QPoint point, widgets::BoundsChecking mode)
{
    this->lastBoundsCheckPosition_ = point;
    this->lastBoundsCheckMode_ = mode;
    widgets::moveWindowTo(this, point, mode);
}

void BaseWindow::showAndMoveTo(QPoint point, widgets::BoundsChecking mode)
{
    this->lastBoundsCheckPosition_ = point;
    this->lastBoundsCheckMode_ = mode;
    widgets::showAndMoveWindowTo(this, point, mode);
}

bool BaseWindow::applyLastBoundsCheck()
{
    if (this->lastBoundsCheckMode_ == widgets::BoundsChecking::Off)
    {
        return false;
    }

    this->moveTo(this->lastBoundsCheckPosition_, this->lastBoundsCheckMode_);
    return true;
}

void BaseWindow::resizeEvent(QResizeEvent *)
{
    // Queue up save because: Window resized
    if (!flags_.has(DisableLayoutSave))
    {
        getIApp()->getWindows()->queueSave();
    }

#ifdef USEWINSDK
    if (this->hasCustomWindowFrame() && !this->isResizeFixing_)
    {
        this->isResizeFixing_ = true;
        QTimer::singleShot(50, this, [this] {
            auto hwnd = this->safeHWND();
            if (!hwnd)
            {
                this->isResizeFixing_ = false;
                return;
            }
            RECT rect;
            ::GetWindowRect(*hwnd, &rect);
            ::SetWindowPos(*hwnd, nullptr, 0, 0, rect.right - rect.left + 1,
                           rect.bottom - rect.top, SWP_NOMOVE | SWP_NOZORDER);
            ::SetWindowPos(*hwnd, nullptr, 0, 0, rect.right - rect.left,
                           rect.bottom - rect.top, SWP_NOMOVE | SWP_NOZORDER);
            QTimer::singleShot(10, this, [this] {
                this->isResizeFixing_ = false;
            });
        });
    }

    this->calcButtonsSizes();
#endif
}

void BaseWindow::moveEvent(QMoveEvent *event)
{
    // Queue up save because: Window position changed
#ifdef CHATTERINO
    if (!flags_.has(DisableLayoutSave))
    {
        getIApp()->getWindows()->queueSave();
    }
#endif

    BaseWidget::moveEvent(event);
}

void BaseWindow::closeEvent(QCloseEvent *)
{
    this->closing.invoke();
}

void BaseWindow::showEvent(QShowEvent *)
{
#ifdef Q_OS_WIN
    if (this->flags_.has(BoundsCheckOnShow))
    {
        this->moveTo(this->pos(), widgets::BoundsChecking::CursorPosition);
    }

    if (!this->flags_.has(TopMost))
    {
        QTimer::singleShot(1, this, [this] {
            if (!this->waitingForTopMost_)
            {
                this->tryApplyTopMost();
            }
        });
    }
#endif
}

#if QT_VERSION >= QT_VERSION_CHECK(6, 0, 0)
bool BaseWindow::nativeEvent(const QByteArray &eventType, void *message,
                             qintptr *result)
#else
bool BaseWindow::nativeEvent(const QByteArray &eventType, void *message,
                             long *result)
#endif
{
#ifdef USEWINSDK
    MSG *msg = reinterpret_cast<MSG *>(message);

    bool returnValue = false;

    auto isHoveringTitlebarButton = [&]() {
        auto ht = msg->wParam;
        return ht == HTMAXBUTTON || ht == HTMINBUTTON || ht == HTCLOSE;
    };

    switch (msg->message)
    {
        case WM_DPICHANGED:
            returnValue = this->handleDPICHANGED(msg);
            break;

        case WM_SHOWWINDOW:
            returnValue = this->handleSHOWWINDOW(msg);
            break;

        case WM_NCCALCSIZE:
            returnValue = this->handleNCCALCSIZE(msg, result);
            break;

        case WM_SIZE:
            returnValue = this->handleSIZE(msg);
            break;

        case WM_MOVE:
            returnValue = this->handleMOVE(msg);
            *result = 0;
            break;

        case WM_NCHITTEST:
            returnValue = this->handleNCHITTEST(msg, result);
            break;

        case WM_NCMOUSEHOVER:
        case WM_NCMOUSEMOVE: {
            // WM_NCMOUSEMOVE/WM_NCMOUSEHOVER gets sent when the mouse is
            // moving/hovering in the non-client area
            // - (mostly) the edges and the titlebar.
            // We only need to handle the event for the titlebar buttons,
            // as Qt doesn't create mouse events for these events.
            if (!this->ui_.titlebarButtons)
            {
                // we don't consume the event if we don't have custom buttons
                break;
            }

            if (isHoveringTitlebarButton())
            {
                *result = 0;
                returnValue = true;
                long x = GET_X_LPARAM(msg->lParam);
                long y = GET_Y_LPARAM(msg->lParam);

                RECT winrect;
                GetWindowRect(msg->hwnd, &winrect);
                QPoint globalPos(x, y);
                this->ui_.titlebarButtons->hover(msg->wParam, globalPos);
                this->lastEventWasNcMouseMove_ = true;
            }
            else
            {
                this->ui_.titlebarButtons->leave();
            }
        }
        break;

        case WM_MOUSEMOVE: {
            if (!this->lastEventWasNcMouseMove_)
            {
                break;
            }
            this->lastEventWasNcMouseMove_ = false;
            // Windows doesn't send WM_NCMOUSELEAVE in some cases,
            // so the buttons show as hovered even though they're not hovered.
            [[fallthrough]];
        }
        case WM_NCMOUSELEAVE: {
            // WM_NCMOUSELEAVE gets sent when the mouse leaves any
            // non-client area. In case we have titlebar buttons,
            // we want to ensure they're deselected.
            if (this->ui_.titlebarButtons)
            {
                this->ui_.titlebarButtons->leave();
            }
        }
        break;

        case WM_NCLBUTTONDOWN:
        case WM_NCLBUTTONUP: {
            // WM_NCLBUTTON{DOWN, UP} gets called when the left mouse button
            // was pressed in a non-client area.
            // We simulate a mouse down/up event for the titlebar buttons
            // as Qt doesn't create an event in that case.
            if (!this->ui_.titlebarButtons || !isHoveringTitlebarButton())
            {
                break;
            }
            returnValue = true;
            *result = 0;

            auto ht = msg->wParam;
            long x = GET_X_LPARAM(msg->lParam);
            long y = GET_Y_LPARAM(msg->lParam);

            RECT winrect;
            GetWindowRect(msg->hwnd, &winrect);
            QPoint globalPos(x, y);
            if (msg->message == WM_NCLBUTTONDOWN)
            {
                this->ui_.titlebarButtons->mousePress(ht, globalPos);
            }
            else
            {
                this->ui_.titlebarButtons->mouseRelease(ht, globalPos);
            }
        }
        break;

        default:
            return QWidget::nativeEvent(eventType, message, result);
    }

    QWidget::nativeEvent(eventType, message, result);

    return returnValue;
#else
    return QWidget::nativeEvent(eventType, message, result);
#endif
}

void BaseWindow::scaleChangedEvent(float scale)
{
#ifdef USEWINSDK
    this->calcButtonsSizes();
#endif

<<<<<<< HEAD
    this->setFont(getFonts()->getFont(FontStyle::UiTabs, this->scale(), this));
=======
    this->setFont(
        getIApp()->getFonts()->getFont(FontStyle::UiTabs, this->qtFontScale()));
>>>>>>> 044d457d
}

void BaseWindow::paintEvent(QPaintEvent *)
{
    QPainter painter(this);

    if (this->frameless_)
    {
        painter.setPen(QColor("#999"));
        painter.drawRect(0, 0, this->width() - 1, this->height() - 1);
    }

    this->drawCustomWindowFrame(painter);
}

void BaseWindow::updateScale()
{
    auto scale =
        this->nativeScale_ * (this->flags_.has(DisableCustomScaling)
                                  ? 1
                                  : getSettings()->getClampedUiScale());

    this->setScale(scale);

    for (auto *child : this->findChildren<BaseWidget *>())
    {
        child->setScale(scale);
    }
}

void BaseWindow::calcButtonsSizes()
{
    if (!this->shown_)
    {
        return;
    }

    if (this->frameless_ || !this->ui_.titlebarButtons)
    {
        return;
    }

#ifdef USEWINSDK
    if ((static_cast<float>(this->width()) / this->scale()) < 300)
    {
        this->ui_.titlebarButtons->setSmallSize();
    }
    else
    {
        this->ui_.titlebarButtons->setRegularSize();
    }
#endif
}

void BaseWindow::drawCustomWindowFrame(QPainter &painter)
{
#ifdef USEWINSDK
    if (this->hasCustomWindowFrame())
    {
        QColor bg = this->overrideBackgroundColor_.value_or(
            this->theme->window.background);
        painter.fillRect(QRect(1, 2, this->width() - 2, this->height() - 3),
                         bg);
    }
#endif
}

bool BaseWindow::handleDPICHANGED(MSG *msg)
{
#ifdef USEWINSDK
    int dpi = HIWORD(msg->wParam);

    float _scale = dpi / 96.f;

    auto *prcNewWindow = reinterpret_cast<RECT *>(msg->lParam);
    SetWindowPos(msg->hwnd, nullptr, prcNewWindow->left, prcNewWindow->top,
                 prcNewWindow->right - prcNewWindow->left,
                 prcNewWindow->bottom - prcNewWindow->top,
                 SWP_NOZORDER | SWP_NOACTIVATE);

    this->nativeScale_ = _scale;
    this->updateScale();

    return true;
#else
    return false;
#endif
}

bool BaseWindow::handleSHOWWINDOW(MSG *msg)
{
#ifdef USEWINSDK
    // ignore window hide event
    if (!msg->wParam)
    {
        return true;
    }

    if (auto dpi = getWindowDpi(msg->hwnd))
    {
        float currentScale = (float)dpi.value() / 96.F;
        if (currentScale != this->nativeScale_)
        {
            this->nativeScale_ = currentScale;
            this->updateScale();
        }
    }

    if (!this->shown_)
    {
        this->shown_ = true;

        if (this->hasCustomWindowFrame())
        {
            // disable OS window border
            const MARGINS margins = {-1};
            DwmExtendFrameIntoClientArea(msg->hwnd, &margins);
        }

        if (!this->initalBounds_.isNull())
        {
            ::SetWindowPos(msg->hwnd, nullptr, this->initalBounds_.x(),
                           this->initalBounds_.y(), this->initalBounds_.width(),
                           this->initalBounds_.height(),
                           SWP_NOZORDER | SWP_NOACTIVATE);
            this->currentBounds_ = this->initalBounds_;
        }

        this->calcButtonsSizes();
    }

    return true;
#else
    return false;
#endif
}

#if QT_VERSION >= QT_VERSION_CHECK(6, 0, 0)
bool BaseWindow::handleNCCALCSIZE(MSG *msg, qintptr *result)
#else
bool BaseWindow::handleNCCALCSIZE(MSG *msg, long *result)
#endif
{
#ifdef USEWINSDK
    if (this->hasCustomWindowFrame())
    {
        if (msg->wParam == TRUE)
        {
            // remove 1 extra pixel on top of custom frame
            auto *ncp = reinterpret_cast<NCCALCSIZE_PARAMS *>(msg->lParam);
            if (ncp)
            {
                ncp->lppos->flags |= SWP_NOREDRAW;
                ncp->rgrc[0].top -= 1;
            }
        }

        *result = 0;
        return true;
    }
    return false;
#else
    return false;
#endif
}

bool BaseWindow::handleSIZE(MSG *msg)
{
#ifdef USEWINSDK
    if (this->ui_.windowLayout)
    {
        if (this->frameless_)
        {
            //
        }
        else if (this->hasCustomWindowFrame())
        {
            if (msg->wParam == SIZE_MAXIMIZED)
            {
                auto offset =
                    int(getWindowDpi(msg->hwnd).value_or(96) * 8 / 96);

                this->ui_.windowLayout->setContentsMargins(offset, offset,
                                                           offset, offset);
            }
            else
            {
                this->ui_.windowLayout->setContentsMargins(0, 1, 0, 0);
            }

            this->isNotMinimizedOrMaximized_ = msg->wParam == SIZE_RESTORED;

            if (this->isNotMinimizedOrMaximized_)
            {
                RECT rect;
                ::GetWindowRect(msg->hwnd, &rect);
                this->currentBounds_ =
                    QRect(QPoint(rect.left, rect.top),
                          QPoint(rect.right - 1, rect.bottom - 1));
            }
            this->useNextBounds_.stop();

            if (msg->wParam == SIZE_MINIMIZED && this->ui_.titlebarButtons)
            {
                // Windows doesn't send a WM_NCMOUSELEAVE event when clicking
                // the minimize button, so we have to emulate it.
                this->ui_.titlebarButtons->leave();
            }
        }
    }
    return false;
#else
    return false;
#endif
}

bool BaseWindow::handleMOVE(MSG *msg)
{
#ifdef USEWINSDK
    if (this->isNotMinimizedOrMaximized_)
    {
        RECT rect;
        ::GetWindowRect(msg->hwnd, &rect);
        this->nextBounds_ = QRect(QPoint(rect.left, rect.top),
                                  QPoint(rect.right - 1, rect.bottom - 1));

        this->useNextBounds_.start(10);
    }
#endif
    return false;
}

#if QT_VERSION >= QT_VERSION_CHECK(6, 0, 0)
bool BaseWindow::handleNCHITTEST(MSG *msg, qintptr *result)
#else
bool BaseWindow::handleNCHITTEST(MSG *msg, long *result)
#endif
{
#ifdef USEWINSDK
    const LONG border_width = 8;  // in pixels
    RECT winrect;
    GetWindowRect(msg->hwnd, &winrect);

    long x = GET_X_LPARAM(msg->lParam);
    long y = GET_Y_LPARAM(msg->lParam);

    QPoint point(x - winrect.left, y - winrect.top);

    if (this->hasCustomWindowFrame())
    {
        *result = 0;

        bool resizeWidth = minimumWidth() != maximumWidth();
        bool resizeHeight = minimumHeight() != maximumHeight();

        if (resizeWidth)
        {
            // left border
            if (x < winrect.left + border_width)
            {
                *result = HTLEFT;
            }
            // right border
            if (x >= winrect.right - border_width)
            {
                *result = HTRIGHT;
            }
        }
        if (resizeHeight)
        {
            // bottom border
            if (y >= winrect.bottom - border_width)
            {
                *result = HTBOTTOM;
            }
            // top border
            if (y < winrect.top + border_width)
            {
                *result = HTTOP;
            }
        }
        if (resizeWidth && resizeHeight)
        {
            // bottom left corner
            if (x >= winrect.left && x < winrect.left + border_width &&
                y < winrect.bottom && y >= winrect.bottom - border_width)
            {
                *result = HTBOTTOMLEFT;
            }
            // bottom right corner
            if (x < winrect.right && x >= winrect.right - border_width &&
                y < winrect.bottom && y >= winrect.bottom - border_width)
            {
                *result = HTBOTTOMRIGHT;
            }
            // top left corner
            if (x >= winrect.left && x < winrect.left + border_width &&
                y >= winrect.top && y < winrect.top + border_width)
            {
                *result = HTTOPLEFT;
            }
            // top right corner
            if (x < winrect.right && x >= winrect.right - border_width &&
                y >= winrect.top && y < winrect.top + border_width)
            {
                *result = HTTOPRIGHT;
            }
        }

        if (*result == 0)
        {
            // Check the main layout first, as it's the largest area
            if (this->ui_.layoutBase->geometry().contains(point))
            {
                *result = HTCLIENT;
            }

            // Check the titlebar buttons
            if (*result == 0 &&
                this->ui_.titlebarBox->geometry().contains(point))
            {
                for (const auto *widget : this->ui_.buttons)
                {
                    if (!widget->isVisible() ||
                        !widget->geometry().contains(point))
                    {
                        continue;
                    }

                    if (const auto *btn =
                            dynamic_cast<const TitleBarButton *>(widget))
                    {
                        switch (btn->getButtonStyle())
                        {
                            case TitleBarButtonStyle::Minimize: {
                                *result = HTMINBUTTON;
                                break;
                            }
                            case TitleBarButtonStyle::Unmaximize:
                            case TitleBarButtonStyle::Maximize: {
                                *result = HTMAXBUTTON;
                                break;
                            }
                            case TitleBarButtonStyle::Close: {
                                *result = HTCLOSE;
                                break;
                            }
                            default: {
                                *result = HTCLIENT;
                                break;
                            }
                        }
                        break;
                    }
                    *result = HTCLIENT;
                    break;
                }
            }

            if (*result == 0)
            {
                *result = HTCAPTION;
            }
        }

        return true;
    }

    if (this->flags_.has(FramelessDraggable))
    {
        *result = 0;
        bool client = false;

        if (auto *widget = this->childAt(point))
        {
            std::function<bool(QWidget *)> recursiveCheckMouseTracking;
            recursiveCheckMouseTracking = [&](QWidget *widget) {
                if (widget == nullptr || widget->isHidden())
                {
                    return false;
                }

                if (widget->hasMouseTracking())
                {
                    return true;
                }

                if (widget == this)
                {
                    return false;
                }

                return recursiveCheckMouseTracking(widget->parentWidget());
            };

            if (recursiveCheckMouseTracking(widget))
            {
                client = true;
            }
        }

        if (client)
        {
            *result = HTCLIENT;
        }
        else
        {
            *result = HTCAPTION;
        }

        return true;
    }

    // don't handle the message
    return false;
#else
    return false;
#endif
}

#ifdef USEWINSDK
std::optional<HWND> BaseWindow::safeHWND() const
{
    if (!this->testAttribute(Qt::WA_WState_Created))
    {
        return std::nullopt;
    }
    return reinterpret_cast<HWND>(this->winId());
}
#endif

}  // namespace chatterino<|MERGE_RESOLUTION|>--- conflicted
+++ resolved
@@ -775,12 +775,7 @@
     this->calcButtonsSizes();
 #endif
 
-<<<<<<< HEAD
     this->setFont(getFonts()->getFont(FontStyle::UiTabs, this->scale(), this));
-=======
-    this->setFont(
-        getIApp()->getFonts()->getFont(FontStyle::UiTabs, this->qtFontScale()));
->>>>>>> 044d457d
 }
 
 void BaseWindow::paintEvent(QPaintEvent *)
