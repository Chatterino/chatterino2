--- conflicted
+++ resolved
@@ -285,25 +285,12 @@
     bool enableElevatedMessageHighlights =
         getSettings()->enableElevatedMessageHighlight;
 
-<<<<<<< HEAD
-    //    painter.fillRect(QRect(xOffset, 0, width(), this->buttonHeight),
-    //                     this->themeManager->ScrollbarArrow);
-    //    painter.fillRect(QRect(xOffset, height() - this->buttonHeight,
-    //    width(), this->buttonHeight),
-    //                     this->themeManager->ScrollbarArrow);
-
     if (this->showThumb_)
-=======
-    this->thumbRect_.setX(xOffset);
-
-    // mouse over thumb
-    if (this->mouseDownLocation_ == MouseLocation::InsideThumb)
->>>>>>> 7bfb5ac0
     {
         this->thumbRect_.setX(xOffset);
 
         // mouse over thumb
-        if (this->mouseDownIndex_ == 2)
+        if (this->mouseDownLocation_ == MouseLocation::InsideThumb)
         {
             painter.fillRect(this->thumbRect_,
                              this->theme->scrollbars.thumbSelected);
@@ -465,7 +452,6 @@
     this->update();
 }
 
-<<<<<<< HEAD
 void Scrollbar::setShowThumb(bool showThumb)
 {
     if (this->showThumb_ == showThumb)
@@ -475,7 +461,8 @@
 
     this->showThumb_ = showThumb;
     this->update();
-=======
+}
+
 Scrollbar::MouseLocation Scrollbar::locationOfMouseEvent(
     QMouseEvent *event) const
 {
@@ -492,7 +479,6 @@
     }
 
     return MouseLocation::BelowThumb;
->>>>>>> 7bfb5ac0
 }
 
 }  // namespace chatterino