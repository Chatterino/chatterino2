#include "widgets/dialogs/ReplyThreadPopup.hpp"

#include "Application.hpp"
#include "common/Channel.hpp"
#include "common/QLogging.hpp"
#include "controllers/accounts/AccountController.hpp"
#include "controllers/hotkeys/HotkeyController.hpp"
#include "messages/Message.hpp"
#include "messages/MessageThread.hpp"
#include "providers/twitch/TwitchAccount.hpp"
#include "providers/twitch/TwitchChannel.hpp"
#include "singletons/Settings.hpp"
#include "util/LayoutCreator.hpp"
#include "widgets/helper/Button.hpp"
#include "widgets/helper/ChannelView.hpp"
#include "widgets/helper/InvisibleSizeGrip.hpp"
#include "widgets/Scrollbar.hpp"
#include "widgets/splits/Split.hpp"
#include "widgets/splits/SplitInput.hpp"

#include <QCheckBox>

#include <utility>

const QString TEXT_TITLE("Reply Thread - @%1 in #%2");

namespace chatterino {

<<<<<<< HEAD
ReplyThreadPopup::ReplyThreadPopup(bool closeAutomatically, QWidget *parent,
                                   ChannelPtr channel, QPointer<Split> split)
    : DraggablePopup(closeAutomatically, parent)
    , channel_(std::move(channel))
    , split_(std::move(split))
{
    assert(this->channel_ != nullptr &&
           "A reply thread popup must have a source channel");
=======
ReplyThreadPopup::ReplyThreadPopup(bool closeAutomatically, Split *split)
    : DraggablePopup(closeAutomatically, split)
    , split_(split)
{
    assert(split != nullptr);
>>>>>>> 269e7a07

    this->setWindowTitle(QStringLiteral("Reply Thread"));

    HotkeyController::HotkeyMap actions{
        {"delete",
         [this](std::vector<QString>) -> QString {
             this->deleteLater();
             return "";
         }},
        {"scrollPage",
         [this](std::vector<QString> arguments) -> QString {
             if (arguments.empty())
             {
                 qCWarning(chatterinoHotkeys)
                     << "scrollPage hotkey called without arguments!";
                 return "scrollPage hotkey called without arguments!";
             }
             auto direction = arguments.at(0);

             auto &scrollbar = this->ui_.threadView->getScrollBar();
             if (direction == "up")
             {
                 scrollbar.offset(-scrollbar.getLargeChange());
             }
             else if (direction == "down")
             {
                 scrollbar.offset(scrollbar.getLargeChange());
             }
             else
             {
                 qCWarning(chatterinoHotkeys) << "Unknown scroll direction";
             }
             return "";
         }},
        {"pin",
         [this](std::vector<QString> /*arguments*/) -> QString {
             this->togglePinned();
             return "";
         }},

        // these actions make no sense in the context of a reply thread, so they aren't implemented
        {"execModeratorAction", nullptr},
        {"reject", nullptr},
        {"accept", nullptr},
        {"openTab", nullptr},
        {"search", nullptr},
    };

    this->shortcuts_ = getApp()->hotkeys->shortcutsForCategory(
        HotkeyCategory::PopupWindow, actions, this);

    // initialize UI
    this->ui_.threadView =
        new ChannelView(this, this->split_, ChannelView::Context::ReplyThread);
    this->ui_.threadView->setMinimumSize(400, 100);
    this->ui_.threadView->setSizePolicy(QSizePolicy::Expanding,
                                        QSizePolicy::Expanding);
    // We can safely ignore this signal's connection since threadView will always be deleted before
    // the ReplyThreadPopup
    std::ignore =
        this->ui_.threadView->mouseDown.connect([this](QMouseEvent *) {
            this->giveFocus(Qt::MouseFocusReason);
        });

    // Create SplitInput with inline replying disabled
    if (this->split_)
    {
        this->ui_.replyInput =
            new SplitInput(this, this->split_, this->ui_.threadView, false);
        // remove the input when the split is removed
        connect(this->split_, &QObject::destroyed, this, [this]() {
            if (this->ui_.replyInput != nullptr)
            {
                this->ui_.replyInput->deleteLater();
                this->ui_.replyInput = nullptr;
            }
        });
        // clear ChannelView selection when selecting in SplitInput
        // We can safely ignore this signal's connection since replyInput will always be deleted before
        // the ReplyThreadPopup
        std::ignore = this->ui_.replyInput->selectionChanged.connect([this]() {
            if (this->ui_.threadView->hasSelection())
            {
                this->ui_.threadView->clearSelection();
            }
        });
    }

    this->bSignals_.emplace_back(
        getApp()->accounts->twitch.currentUserChanged.connect([this] {
            this->updateInputUI();
        }));

    // We can safely ignore this signal's connection since threadView will always be deleted before
    // the ReplyThreadPopup
    std::ignore = this->ui_.threadView->selectionChanged.connect([this]() {
        // clear SplitInput selection when selecting in ChannelView
        if (this->ui_.replyInput != nullptr &&
            this->ui_.replyInput->hasSelection())
        {
            this->ui_.replyInput->clearSelection();
        }
    });

    auto layers = LayoutCreator<QWidget>(this->getLayoutContainer())
                      .setLayoutType<QGridLayout>()
                      .withoutMargin();
    auto layout = layers.emplace<QVBoxLayout>();

    layout->setSpacing(0);
    // provide draggable margin if frameless
    auto marginPx = closeAutomatically ? 15 : 1;
    layout->setContentsMargins(marginPx, marginPx, marginPx, marginPx);

    // Top Row
    bool addCheckbox = getSettings()->enableThreadHighlight;
    if (addCheckbox || closeAutomatically)
    {
        auto *hbox = new QHBoxLayout();

        if (addCheckbox)
        {
            this->ui_.notificationCheckbox =
                new QCheckBox("Subscribe to thread", this);
            QObject::connect(this->ui_.notificationCheckbox,
                             &QCheckBox::toggled, [this](bool checked) {
                                 if (!this->thread_ ||
                                     this->thread_->subscribed() == checked)
                                 {
                                     return;
                                 }

                                 if (checked)
                                 {
                                     this->thread_->markSubscribed();
                                 }
                                 else
                                 {
                                     this->thread_->markUnsubscribed();
                                 }
                             });
            hbox->addWidget(this->ui_.notificationCheckbox, 1);
            this->ui_.notificationCheckbox->setFocusPolicy(Qt::NoFocus);
        }

        if (closeAutomatically)
        {
            hbox->addWidget(this->createPinButton(), 0, Qt::AlignRight);
            hbox->setContentsMargins(0, 0, 0, 5);
        }
        else
        {
            hbox->setContentsMargins(10, 0, 0, 4);
        }

        layout->addLayout(hbox, 1);
    }

    layout->addWidget(this->ui_.threadView, 1);
    if (this->ui_.replyInput != nullptr)
    {
        layout->addWidget(this->ui_.replyInput);
    }

    // size grip
    if (closeAutomatically)
    {
        layers->addWidget(new InvisibleSizeGrip(this), 0, 0,
                          Qt::AlignRight | Qt::AlignBottom);
    }
}

void ReplyThreadPopup::setThread(std::shared_ptr<MessageThread> thread)
{
    this->thread_ = std::move(thread);
    if (this->ui_.replyInput != nullptr)
    {
        this->ui_.replyInput->setReply(this->thread_->root());
    }
    this->addMessagesFromThread();
    this->updateInputUI();

    if (!this->thread_) [[unlikely]]
    {
        this->replySubscriptionSignal_ = boost::signals2::scoped_connection{};
        return;
    }

    auto updateCheckbox = [this]() {
        if (this->ui_.notificationCheckbox)
        {
            this->ui_.notificationCheckbox->setChecked(
                this->thread_->subscribed());
        }
    };
    updateCheckbox();

    this->replySubscriptionSignal_ =
        this->thread_->subscriptionUpdated.connect(updateCheckbox);
}

void ReplyThreadPopup::addMessagesFromThread()
{
    this->ui_.threadView->clearMessages();
    if (!this->thread_)
    {
        return;
    }

    this->setWindowTitle(TEXT_TITLE.arg(this->thread_->root()->loginName,
                                        this->channel_->getName()));

    if (this->channel_->isTwitchChannel())
    {
        this->virtualChannel_ =
            std::make_shared<TwitchChannel>(this->channel_->getName());
    }
    else
    {
        this->virtualChannel_ = std::make_shared<Channel>(
            this->channel_->getName(), Channel::Type::None);
    }

    this->ui_.threadView->setChannel(this->virtualChannel_);
    this->ui_.threadView->setSourceChannel(this->channel_);

    auto rootOverrideFlags =
        std::optional<MessageFlags>(this->thread_->root()->flags);
    rootOverrideFlags->set(MessageFlag::DoNotLog);

    this->virtualChannel_->addMessage(this->thread_->root(), rootOverrideFlags);
    for (const auto &msgRef : this->thread_->replies())
    {
        if (auto msg = msgRef.lock())
        {
            auto overrideFlags = std::optional<MessageFlags>(msg->flags);
            overrideFlags->set(MessageFlag::DoNotLog);

            this->virtualChannel_->addMessage(msg, overrideFlags);
        }
    }

    this->messageConnection_ =
        std::make_unique<pajlada::Signals::ScopedConnection>(
            this->channel_->messageAppended.connect([this](MessagePtr &message,
                                                           auto) {
                if (message->replyThread == this->thread_)
                {
                    auto overrideFlags =
                        std::optional<MessageFlags>(message->flags);
                    overrideFlags->set(MessageFlag::DoNotLog);

                    // same reply thread, add message
                    this->virtualChannel_->addMessage(message, overrideFlags);
                }
            }));
}

void ReplyThreadPopup::updateInputUI()
{
    // Bail out if not a twitch channel.
    // Special twitch channels will hide their reply input box.
    if (!this->channel_->isTwitchChannel() || this->ui_.replyInput == nullptr)
    {
        return;
    }

    this->ui_.replyInput->setVisible(this->channel_->isWritable());

    auto user = getApp()->accounts->twitch.getCurrent();
    QString placeholderText;

    if (user->isAnon())
    {
        placeholderText = QStringLiteral("Log in to send messages...");
    }
    else
    {
        placeholderText =
            QStringLiteral("Reply as %1...")
                .arg(getApp()->accounts->twitch.getCurrent()->getUserName());
    }

    this->ui_.replyInput->setPlaceholderText(placeholderText);
}

void ReplyThreadPopup::giveFocus(Qt::FocusReason reason)
{
    if (this->ui_.replyInput != nullptr)
    {
        this->ui_.replyInput->giveFocus(reason);
    }
}

void ReplyThreadPopup::focusInEvent(QFocusEvent *event)
{
    this->giveFocus(event->reason());
}

}  // namespace chatterino<|MERGE_RESOLUTION|>--- conflicted
+++ resolved
@@ -26,22 +26,11 @@
 
 namespace chatterino {
 
-<<<<<<< HEAD
-ReplyThreadPopup::ReplyThreadPopup(bool closeAutomatically, QWidget *parent,
-                                   ChannelPtr channel, QPointer<Split> split)
-    : DraggablePopup(closeAutomatically, parent)
-    , channel_(std::move(channel))
-    , split_(std::move(split))
-{
-    assert(this->channel_ != nullptr &&
-           "A reply thread popup must have a source channel");
-=======
 ReplyThreadPopup::ReplyThreadPopup(bool closeAutomatically, Split *split)
     : DraggablePopup(closeAutomatically, split)
     , split_(split)
 {
     assert(split != nullptr);
->>>>>>> 269e7a07
 
     this->setWindowTitle(QStringLiteral("Reply Thread"));
 
