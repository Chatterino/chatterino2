--- conflicted
+++ resolved
@@ -26,22 +26,11 @@
 
 namespace chatterino {
 
-<<<<<<< HEAD
-ReplyThreadPopup::ReplyThreadPopup(bool closeAutomatically, QWidget *parent,
-                                   ChannelPtr channel, QPointer<Split> split)
-    : DraggablePopup(closeAutomatically, parent)
-    , channel_(std::move(channel))
-    , split_(std::move(split))
-{
-    Q_ASSERT_X(this->channel_ != nullptr, "ReplyThreadPopup",
-               "A reply thread popup must have a source channel");
-=======
 ReplyThreadPopup::ReplyThreadPopup(bool closeAutomatically, Split *split)
     : DraggablePopup(closeAutomatically, split)
     , split_(split)
 {
     assert(split != nullptr);
->>>>>>> d105a68d
 
     this->setWindowTitle(QStringLiteral("Reply Thread"));
 
@@ -133,26 +122,16 @@
             this->updateInputUI();
         }));
 
-<<<<<<< HEAD
-    // clear SplitInput selection when selecting in ChannelView
-    this->ui_.threadView->selectionChanged.connect([this]() {
-        if (this->ui_.replyInput && this->ui_.replyInput->hasSelection())
-=======
     // We can safely ignore this signal's connection since threadView will always be deleted before
     // the ReplyThreadPopup
     std::ignore = this->ui_.threadView->selectionChanged.connect([this]() {
         // clear SplitInput selection when selecting in ChannelView
         if (this->ui_.replyInput->hasSelection())
->>>>>>> d105a68d
         {
             this->ui_.replyInput->clearSelection();
         }
     });
 
-<<<<<<< HEAD
-    auto layout = LayoutCreator<QWidget>(this->getLayoutContainer())
-                      .setLayoutType<QVBoxLayout>();
-=======
     // clear ChannelView selection when selecting in SplitInput
     // We can safely ignore this signal's connection since replyInput will always be deleted before
     // the ReplyThreadPopup
@@ -167,7 +146,6 @@
                       .setLayoutType<QGridLayout>()
                       .withoutMargin();
     auto layout = layers.emplace<QVBoxLayout>();
->>>>>>> d105a68d
 
     layout->setSpacing(0);
     // provide draggable margin if frameless
@@ -219,11 +197,6 @@
     }
 
     layout->addWidget(this->ui_.threadView, 1);
-<<<<<<< HEAD
-    if (this->ui_.replyInput)
-    {
-        layout->addWidget(this->ui_.replyInput);
-=======
     layout->addWidget(this->ui_.replyInput);
 
     // size grip
@@ -231,21 +204,13 @@
     {
         layers->addWidget(new InvisibleSizeGrip(this), 0, 0,
                           Qt::AlignRight | Qt::AlignBottom);
->>>>>>> d105a68d
     }
 }
 
 void ReplyThreadPopup::setThread(std::shared_ptr<MessageThread> thread)
 {
     this->thread_ = std::move(thread);
-<<<<<<< HEAD
-    if (this->ui_.replyInput)
-    {
-        this->ui_.replyInput->setReply(this->thread_);
-    }
-=======
     this->ui_.replyInput->setReply(this->thread_->root());
->>>>>>> d105a68d
     this->addMessagesFromThread();
     this->updateInputUI();
 
