#include "widgets/dialogs/ReplyThreadPopup.hpp"

#include "Application.hpp"
#include "common/Channel.hpp"
#include "common/QLogging.hpp"
#include "controllers/accounts/AccountController.hpp"
#include "controllers/hotkeys/HotkeyController.hpp"
#include "messages/Message.hpp"
#include "messages/MessageThread.hpp"
#include "providers/twitch/TwitchAccount.hpp"
#include "providers/twitch/TwitchChannel.hpp"
#include "singletons/Settings.hpp"
#include "util/LayoutCreator.hpp"
#include "widgets/helper/Button.hpp"
#include "widgets/helper/ChannelView.hpp"
#include "widgets/helper/InvisibleSizeGrip.hpp"
#include "widgets/Scrollbar.hpp"
#include "widgets/splits/Split.hpp"
#include "widgets/splits/SplitInput.hpp"

#include <QCheckBox>

#include <utility>

const QString TEXT_TITLE("Reply Thread - @%1 in #%2");

namespace chatterino {

ReplyThreadPopup::ReplyThreadPopup(bool closeAutomatically, QWidget *parent,
                                   ChannelPtr channel, QPointer<Split> split)
    : DraggablePopup(closeAutomatically, parent)
    , channel_(std::move(channel))
    , split_(std::move(split))
{
    Q_ASSERT_X(this->channel_ != nullptr, "ReplyThreadPopup",
               "A reply thread popup must have a source channel");

    this->setWindowTitle(QStringLiteral("Reply Thread"));

    HotkeyController::HotkeyMap actions{
        {"delete",
         [this](std::vector<QString>) -> QString {
             this->deleteLater();
             return "";
         }},
        {"scrollPage",
         [this](std::vector<QString> arguments) -> QString {
             if (arguments.empty())
             {
                 qCWarning(chatterinoHotkeys)
                     << "scrollPage hotkey called without arguments!";
                 return "scrollPage hotkey called without arguments!";
             }
             auto direction = arguments.at(0);

             auto &scrollbar = this->ui_.threadView->getScrollBar();
             if (direction == "up")
             {
                 scrollbar.offset(-scrollbar.getLargeChange());
             }
             else if (direction == "down")
             {
                 scrollbar.offset(scrollbar.getLargeChange());
             }
             else
             {
                 qCWarning(chatterinoHotkeys) << "Unknown scroll direction";
             }
             return "";
         }},
        {"pin",
         [this](std::vector<QString> /*arguments*/) -> QString {
             this->togglePinned();
             return "";
         }},

        // these actions make no sense in the context of a reply thread, so they aren't implemented
        {"execModeratorAction", nullptr},
        {"reject", nullptr},
        {"accept", nullptr},
        {"openTab", nullptr},
        {"search", nullptr},
    };

    this->shortcuts_ = getApp()->hotkeys->shortcutsForCategory(
        HotkeyCategory::PopupWindow, actions, this);

    // initialize UI
    this->ui_.threadView =
        new ChannelView(this, this->split_, ChannelView::Context::ReplyThread);
    this->ui_.threadView->setMinimumSize(400, 100);
    this->ui_.threadView->setSizePolicy(QSizePolicy::Expanding,
                                        QSizePolicy::Expanding);
    // We can safely ignore this signal's connection since threadView will always be deleted before
    // the ReplyThreadPopup
    std::ignore =
        this->ui_.threadView->mouseDown.connect([this](QMouseEvent *) {
            this->giveFocus(Qt::MouseFocusReason);
        });

    // Create SplitInput with inline replying disabled
    if (this->split_)
    {
        this->ui_.replyInput =
            new SplitInput(this, this->split_, this->ui_.threadView, false);
        // remove the input when the split is removed
        connect(this->split_, &QObject::destroyed, this, [this]() {
            if (this->ui_.replyInput)
            {
                this->ui_.replyInput->deleteLater();
                this->ui_.replyInput = nullptr;
            }
        });
        // clear ChannelView selection when selecting in SplitInput
        this->ui_.replyInput->selectionChanged.connect([this]() {
            if (this->ui_.replyInput && this->ui_.threadView->hasSelection())
            {
                this->ui_.threadView->clearSelection();
            }
        });
    }

    this->bSignals_.emplace_back(
        getApp()->accounts->twitch.currentUserChanged.connect([this] {
            this->updateInputUI();
        }));

<<<<<<< HEAD
    // clear SplitInput selection when selecting in ChannelView
    this->ui_.threadView->selectionChanged.connect([this]() {
        if (this->ui_.replyInput && this->ui_.replyInput->hasSelection())
=======
    // We can safely ignore this signal's connection since threadView will always be deleted before
    // the ReplyThreadPopup
    std::ignore = this->ui_.threadView->selectionChanged.connect([this]() {
        // clear SplitInput selection when selecting in ChannelView
        if (this->ui_.replyInput->hasSelection())
>>>>>>> 12808d31
        {
            this->ui_.replyInput->clearSelection();
        }
    });

<<<<<<< HEAD
    auto layout = LayoutCreator<QWidget>(this->getLayoutContainer())
                      .setLayoutType<QVBoxLayout>();
=======
    // clear ChannelView selection when selecting in SplitInput
    // We can safely ignore this signal's connection since replyInput will always be deleted before
    // the ReplyThreadPopup
    std::ignore = this->ui_.replyInput->selectionChanged.connect([this]() {
        if (this->ui_.threadView->hasSelection())
        {
            this->ui_.threadView->clearSelection();
        }
    });

    auto layers = LayoutCreator<QWidget>(this->getLayoutContainer())
                      .setLayoutType<QGridLayout>()
                      .withoutMargin();
    auto layout = layers.emplace<QVBoxLayout>();
>>>>>>> 12808d31

    layout->setSpacing(0);
    // provide draggable margin if frameless
    auto marginPx = closeAutomatically ? 15 : 1;
    layout->setContentsMargins(marginPx, marginPx, marginPx, marginPx);

    // Top Row
    bool addCheckbox = getSettings()->enableThreadHighlight;
    if (addCheckbox || closeAutomatically)
    {
        auto *hbox = new QHBoxLayout();

        if (addCheckbox)
        {
            this->ui_.notificationCheckbox =
                new QCheckBox("Subscribe to thread", this);
            QObject::connect(this->ui_.notificationCheckbox,
                             &QCheckBox::toggled, [this](bool checked) {
                                 if (!this->thread_ ||
                                     this->thread_->subscribed() == checked)
                                 {
                                     return;
                                 }

                                 if (checked)
                                 {
                                     this->thread_->markSubscribed();
                                 }
                                 else
                                 {
                                     this->thread_->markUnsubscribed();
                                 }
                             });
            hbox->addWidget(this->ui_.notificationCheckbox, 1);
            this->ui_.notificationCheckbox->setFocusPolicy(Qt::NoFocus);
        }

        if (closeAutomatically)
        {
            hbox->addWidget(this->createPinButton(), 0, Qt::AlignRight);
            hbox->setContentsMargins(0, 0, 0, 5);
        }
        else
        {
            hbox->setContentsMargins(10, 0, 0, 4);
        }

        layout->addLayout(hbox, 1);
    }

    layout->addWidget(this->ui_.threadView, 1);
<<<<<<< HEAD
    if (this->ui_.replyInput)
    {
        layout->addWidget(this->ui_.replyInput);
=======
    layout->addWidget(this->ui_.replyInput);

    // size grip
    if (closeAutomatically)
    {
        layers->addWidget(new InvisibleSizeGrip(this), 0, 0,
                          Qt::AlignRight | Qt::AlignBottom);
>>>>>>> 12808d31
    }
}

void ReplyThreadPopup::setThread(std::shared_ptr<MessageThread> thread)
{
    this->thread_ = std::move(thread);
    if (this->ui_.replyInput)
    {
        this->ui_.replyInput->setReply(this->thread_);
    }
    this->addMessagesFromThread();
    this->updateInputUI();

    if (!this->thread_) [[unlikely]]
    {
        this->replySubscriptionSignal_ = boost::signals2::scoped_connection{};
        return;
    }

    auto updateCheckbox = [this]() {
        if (this->ui_.notificationCheckbox)
        {
            this->ui_.notificationCheckbox->setChecked(
                this->thread_->subscribed());
        }
    };
    updateCheckbox();

    this->replySubscriptionSignal_ =
        this->thread_->subscriptionUpdated.connect(updateCheckbox);
}

void ReplyThreadPopup::addMessagesFromThread()
{
    this->ui_.threadView->clearMessages();
    if (!this->thread_)
    {
        return;
    }

    this->setWindowTitle(TEXT_TITLE.arg(this->thread_->root()->loginName,
                                        this->channel_->getName()));

    if (this->channel_->isTwitchChannel())
    {
        this->virtualChannel_ =
            std::make_shared<TwitchChannel>(this->channel_->getName());
    }
    else
    {
        this->virtualChannel_ = std::make_shared<Channel>(
            this->channel_->getName(), Channel::Type::None);
    }

    this->ui_.threadView->setChannel(this->virtualChannel_);
    this->ui_.threadView->setSourceChannel(this->channel_);

    auto overrideFlags =
        std::optional<MessageFlags>(this->thread_->root()->flags);
    overrideFlags->set(MessageFlag::DoNotLog);

    this->virtualChannel_->addMessage(this->thread_->root(), overrideFlags);
    for (const auto &msgRef : this->thread_->replies())
    {
        if (auto msg = msgRef.lock())
        {
            auto overrideFlags = std::optional<MessageFlags>(msg->flags);
            overrideFlags->set(MessageFlag::DoNotLog);

            this->virtualChannel_->addMessage(msg, overrideFlags);
        }
    }

    this->messageConnection_ =
        std::make_unique<pajlada::Signals::ScopedConnection>(
            this->channel_->messageAppended.connect([this](MessagePtr &message,
                                                           auto) {
                if (message->replyThread == this->thread_)
                {
                    auto overrideFlags =
                        std::optional<MessageFlags>(message->flags);
                    overrideFlags->set(MessageFlag::DoNotLog);

                    // same reply thread, add message
                    this->virtualChannel_->addMessage(message, overrideFlags);
                }
            }));
}

void ReplyThreadPopup::updateInputUI()
{
    // Bail out if not a twitch channel.
    // Special twitch channels will hide their reply input box.
    if (!this->channel_->isTwitchChannel() || !this->ui_.replyInput)
    {
        return;
    }

    this->ui_.replyInput->setVisible(this->channel_->isWritable());

    auto user = getApp()->accounts->twitch.getCurrent();
    QString placeholderText;

    if (user->isAnon())
    {
        placeholderText = QStringLiteral("Log in to send messages...");
    }
    else
    {
        placeholderText =
            QStringLiteral("Reply as %1...")
                .arg(getApp()->accounts->twitch.getCurrent()->getUserName());
    }

    this->ui_.replyInput->setPlaceholderText(placeholderText);
}

void ReplyThreadPopup::giveFocus(Qt::FocusReason reason)
{
    if (this->ui_.replyInput)
    {
        this->ui_.replyInput->giveFocus(reason);
    }
}

void ReplyThreadPopup::focusInEvent(QFocusEvent *event)
{
    this->giveFocus(event->reason());
}

}  // namespace chatterino<|MERGE_RESOLUTION|>--- conflicted
+++ resolved
@@ -125,26 +125,16 @@
             this->updateInputUI();
         }));
 
-<<<<<<< HEAD
-    // clear SplitInput selection when selecting in ChannelView
-    this->ui_.threadView->selectionChanged.connect([this]() {
-        if (this->ui_.replyInput && this->ui_.replyInput->hasSelection())
-=======
     // We can safely ignore this signal's connection since threadView will always be deleted before
     // the ReplyThreadPopup
     std::ignore = this->ui_.threadView->selectionChanged.connect([this]() {
         // clear SplitInput selection when selecting in ChannelView
-        if (this->ui_.replyInput->hasSelection())
->>>>>>> 12808d31
+        if (this->ui_.replyInput && this->ui_.replyInput->hasSelection())
         {
             this->ui_.replyInput->clearSelection();
         }
     });
 
-<<<<<<< HEAD
-    auto layout = LayoutCreator<QWidget>(this->getLayoutContainer())
-                      .setLayoutType<QVBoxLayout>();
-=======
     // clear ChannelView selection when selecting in SplitInput
     // We can safely ignore this signal's connection since replyInput will always be deleted before
     // the ReplyThreadPopup
@@ -159,7 +149,6 @@
                       .setLayoutType<QGridLayout>()
                       .withoutMargin();
     auto layout = layers.emplace<QVBoxLayout>();
->>>>>>> 12808d31
 
     layout->setSpacing(0);
     // provide draggable margin if frameless
@@ -211,19 +200,16 @@
     }
 
     layout->addWidget(this->ui_.threadView, 1);
-<<<<<<< HEAD
     if (this->ui_.replyInput)
     {
         layout->addWidget(this->ui_.replyInput);
-=======
-    layout->addWidget(this->ui_.replyInput);
+    }
 
     // size grip
     if (closeAutomatically)
     {
         layers->addWidget(new InvisibleSizeGrip(this), 0, 0,
                           Qt::AlignRight | Qt::AlignBottom);
->>>>>>> 12808d31
     }
 }
 
