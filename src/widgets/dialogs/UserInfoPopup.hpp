#pragma once

#include "widgets/DraggablePopup.hpp"
#include "widgets/helper/EffectLabel.hpp"

#include <pajlada/signals/scoped-connection.hpp>
#include <pajlada/signals/signal.hpp>
#include <QPointer>

#include <chrono>

class QCheckBox;

namespace chatterino {

class Channel;
using ChannelPtr = std::shared_ptr<Channel>;
class Label;
class ChannelView;
class Split;

class UserInfoPopup final : public DraggablePopup
{
    Q_OBJECT

public:
<<<<<<< HEAD
    UserInfoPopup(bool closeAutomatically, QWidget *parent,
                  QPointer<Split> split = {});
=======
    /**
     * @param closeAutomatically Decides whether the popup should close when it loses focus
     * @param split Will be used as the popup's parent. Must not be null
     */
    UserInfoPopup(bool closeAutomatically, Split *split);
>>>>>>> d105a68d

    void setData(const QString &name, const ChannelPtr &channel);
    void setData(const QString &name, const ChannelPtr &contextChannel,
                 const ChannelPtr &openingChannel);

protected:
    void themeChangedEvent() override;
    void scaleChangedEvent(float scale) override;

private:
    void installEvents();
    void updateUserData();
    void updateLatestMessages();

    void loadAvatar(const QUrl &url);
    bool isMod_{};
    bool isBroadcaster_{};

    QPointer<Split> split_;

    QString userName_;
    QString userId_;
    QString avatarUrl_;

    // The channel the popup was opened from (e.g. /mentions or #forsen). Can be a special channel.
    ChannelPtr channel_;

    // The channel the messages are rendered from (e.g. #forsen). Can be a special channel, but will try to not be where possible.
    ChannelPtr underlyingChannel_;

    pajlada::Signals::NoArgSignal userStateChanged_;

    std::unique_ptr<pajlada::Signals::ScopedConnection> refreshConnection_;

    // If we should close the dialog automatically if the user clicks out
    // Set based on the "Automatically close usercard when it loses focus" setting
    // Pinned status is tracked in DraggablePopup::isPinned_.
    const bool closeAutomatically_;

    struct {
        Button *avatarButton = nullptr;
        Button *localizedNameCopyButton = nullptr;

        Label *nameLabel = nullptr;
        Label *localizedNameLabel = nullptr;
        Label *followerCountLabel = nullptr;
        Label *createdDateLabel = nullptr;
        Label *userIDLabel = nullptr;
        Label *followageLabel = nullptr;
        Label *subageLabel = nullptr;

        QCheckBox *block = nullptr;
        QCheckBox *ignoreHighlights = nullptr;

        Label *noMessagesLabel = nullptr;
        ChannelView *latestMessages = nullptr;

        EffectLabel2 *usercardLabel = nullptr;
    } ui_;

    class TimeoutWidget : public BaseWidget
    {
    public:
        enum Action { Ban, Unban, Timeout };

        TimeoutWidget();

        pajlada::Signals::Signal<std::pair<Action, int>> buttonClicked;

    protected:
        void paintEvent(QPaintEvent *event) override;
    };
};

}  // namespace chatterino<|MERGE_RESOLUTION|>--- conflicted
+++ resolved
@@ -5,7 +5,6 @@
 
 #include <pajlada/signals/scoped-connection.hpp>
 #include <pajlada/signals/signal.hpp>
-#include <QPointer>
 
 #include <chrono>
 
@@ -24,16 +23,11 @@
     Q_OBJECT
 
 public:
-<<<<<<< HEAD
-    UserInfoPopup(bool closeAutomatically, QWidget *parent,
-                  QPointer<Split> split = {});
-=======
     /**
      * @param closeAutomatically Decides whether the popup should close when it loses focus
      * @param split Will be used as the popup's parent. Must not be null
      */
     UserInfoPopup(bool closeAutomatically, Split *split);
->>>>>>> d105a68d
 
     void setData(const QString &name, const ChannelPtr &channel);
     void setData(const QString &name, const ChannelPtr &contextChannel,
@@ -52,7 +46,7 @@
     bool isMod_{};
     bool isBroadcaster_{};
 
-    QPointer<Split> split_;
+    Split *split_;
 
     QString userName_;
     QString userId_;
