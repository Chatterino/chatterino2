#pragma once

#include "singletons/Paths.hpp"
#include "widgets/DraggablePopup.hpp"
#include "widgets/helper/ChannelView.hpp"

#include <pajlada/signals/scoped-connection.hpp>
#include <pajlada/signals/signal.hpp>

#include <QMovie>
#include <chrono>

class QCheckBox;

namespace chatterino {

inline static const QString SEVENTV_USER_API =
    "https://api.7tv.app/v2/users/%1";
inline static const QString SEVENTV_CDR_PP = "https://cdn.7tv.app/pp/%1/%2";

class Channel;
using ChannelPtr = std::shared_ptr<Channel>;
class Label;

class UserInfoPopup final : public DraggablePopup
{
    Q_OBJECT

public:
    UserInfoPopup(bool closeAutomatically, QWidget *parent,
                  Split *split = nullptr);

    void setData(const QString &name, const ChannelPtr &channel);
    void setData(const QString &name, const ChannelPtr &contextChannel,
                 const ChannelPtr &openingChannel);

protected:
    virtual void themeChangedEvent() override;
    virtual void scaleChangedEvent(float scale) override;

private:
    void installEvents();
    void updateUserData();
    void updateLatestMessages();
    void updateFocusLoss();

    void loadAvatar(const HelixUser &user);
    void fetchSevenTVAvatar(const HelixUser &user);
    void setSevenTVAvatar(const QString &filename);
    void saveCacheAvatar(const QByteArray &avatar, const QString &filename);
    QString getFilename(const QString &url);

    bool isMod_;
    bool isBroadcaster_;

    Split *split_;

    QString userName_;
    QString userId_;
    QString avatarUrl_;

    // The channel the popup was opened from (e.g. /mentions or #forsen). Can be a special channel.
    ChannelPtr channel_;

    // The channel the messages are rendered from (e.g. #forsen). Can be a special channel, but will try to not be where possible.
    ChannelPtr underlyingChannel_;

    pajlada::Signals::NoArgSignal userStateChanged_;

    std::unique_ptr<pajlada::Signals::ScopedConnection> refreshConnection_;

<<<<<<< HEAD
    std::mutex checkAfkRateLimiter_;
=======
    // If we should close the dialog automatically if the user clicks out
    // Initially set based on the "Automatically close usercard when it loses focus" setting
    // If that setting is enabled, this can be toggled on and off using the pin in the top-right corner
    bool closeAutomatically_;
>>>>>>> 1eabda86

    struct {
        Button *avatarButton = nullptr;
        Button *localizedNameCopyButton = nullptr;

        Label *nameLabel = nullptr;
        Label *localizedNameLabel = nullptr;
        Label *followerCountLabel = nullptr;
        Label *createdDateLabel = nullptr;
        Label *userIDLabel = nullptr;
        // Can be uninitialized if usercard is not configured to close on focus loss
        Button *pinButton = nullptr;
        Label *followageLabel = nullptr;
        Label *subageLabel = nullptr;

        QCheckBox *block = nullptr;
        QCheckBox *ignoreHighlights = nullptr;

        Label *noMessagesLabel = nullptr;
        ChannelView *latestMessages = nullptr;
    } ui_;

    class TimeoutWidget : public BaseWidget
    {
    public:
        enum Action { Ban, Unban, Timeout };

        TimeoutWidget();

        pajlada::Signals::Signal<std::pair<Action, int>> buttonClicked;

    protected:
        void paintEvent(QPaintEvent *event) override;
    };
};

}  // namespace chatterino<|MERGE_RESOLUTION|>--- conflicted
+++ resolved
@@ -69,14 +69,12 @@
 
     std::unique_ptr<pajlada::Signals::ScopedConnection> refreshConnection_;
 
-<<<<<<< HEAD
     std::mutex checkAfkRateLimiter_;
-=======
+
     // If we should close the dialog automatically if the user clicks out
     // Initially set based on the "Automatically close usercard when it loses focus" setting
     // If that setting is enabled, this can be toggled on and off using the pin in the top-right corner
     bool closeAutomatically_;
->>>>>>> 1eabda86
 
     struct {
         Button *avatarButton = nullptr;
