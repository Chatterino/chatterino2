#pragma once

#include "widgets/DraggablePopup.hpp"
#include "widgets/helper/ChannelView.hpp"

#include <pajlada/signals/scoped-connection.hpp>
#include <pajlada/signals/signal.hpp>

#include <chrono>

class QCheckBox;

namespace chatterino {

class Channel;
using ChannelPtr = std::shared_ptr<Channel>;
class Label;

class UserInfoPopup final : public DraggablePopup
{
    Q_OBJECT

public:
    UserInfoPopup(bool closeAutomatically, QWidget *parent,
                  Split *split = nullptr);

    void setData(const QString &name, const ChannelPtr &channel);
    void setData(const QString &name, const ChannelPtr &contextChannel,
                 const ChannelPtr &openingChannel);

protected:
    virtual void themeChangedEvent() override;
    virtual void scaleChangedEvent(float scale) override;

private:
    void installEvents();
    void updateUserData();
    void updateLatestMessages();
    void updateFocusLoss();

    void loadAvatar(const QUrl &url);
    bool isMod_;
    bool isBroadcaster_;

    Split *split_;

    QString userName_;
    QString userId_;
    QString avatarUrl_;

    // The channel the popup was opened from (e.g. /mentions or #forsen). Can be a special channel.
    ChannelPtr channel_;

    // The channel the messages are rendered from (e.g. #forsen). Can be a special channel, but will try to not be where possible.
    ChannelPtr underlyingChannel_;

    pajlada::Signals::NoArgSignal userStateChanged_;

    std::unique_ptr<pajlada::Signals::ScopedConnection> refreshConnection_;

<<<<<<< HEAD
    // If we should close the dialog automatically if the user clicks out
    bool closeAutomatically_;

    std::shared_ptr<bool> hack_;

=======
>>>>>>> ebc7852f
    struct {
        Button *avatarButton = nullptr;
        Button *localizedNameCopyButton = nullptr;

        Label *nameLabel = nullptr;
        Label *localizedNameLabel = nullptr;
        Label *followerCountLabel = nullptr;
        Label *createdDateLabel = nullptr;
        Label *userIDLabel = nullptr;
        Button *pinButton = nullptr;
        Label *followageLabel = nullptr;
        Label *subageLabel = nullptr;

        QCheckBox *block = nullptr;
        QCheckBox *ignoreHighlights = nullptr;

        Label *noMessagesLabel = nullptr;
        ChannelView *latestMessages = nullptr;
    } ui_;

    class TimeoutWidget : public BaseWidget
    {
    public:
        enum Action { Ban, Unban, Timeout };

        TimeoutWidget();

        pajlada::Signals::Signal<std::pair<Action, int>> buttonClicked;

    protected:
        void paintEvent(QPaintEvent *event) override;
    };
};

}  // namespace chatterino<|MERGE_RESOLUTION|>--- conflicted
+++ resolved
@@ -58,14 +58,9 @@
 
     std::unique_ptr<pajlada::Signals::ScopedConnection> refreshConnection_;
 
-<<<<<<< HEAD
     // If we should close the dialog automatically if the user clicks out
     bool closeAutomatically_;
 
-    std::shared_ptr<bool> hack_;
-
-=======
->>>>>>> ebc7852f
     struct {
         Button *avatarButton = nullptr;
         Button *localizedNameCopyButton = nullptr;
