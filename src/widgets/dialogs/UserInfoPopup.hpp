#pragma once

<<<<<<< HEAD
#include <QMovie>

#include "singletons/Paths.hpp"
#include "widgets/BaseWindow.hpp"
=======
#include "widgets/DraggablePopup.hpp"
>>>>>>> ebc7852f
#include "widgets/helper/ChannelView.hpp"

#include <pajlada/signals/scoped-connection.hpp>
#include <pajlada/signals/signal.hpp>

#include <chrono>

class QCheckBox;

namespace chatterino {

inline static const QString SEVENTV_USER_API =
    "https://api.7tv.app/v2/users/%1";
inline static const QString SEVENTV_CDR_PP = "https://cdn.7tv.app/pp/%1/%2";

class Channel;
using ChannelPtr = std::shared_ptr<Channel>;
class Label;

class UserInfoPopup final : public DraggablePopup
{
    Q_OBJECT

public:
    UserInfoPopup(bool closeAutomatically, QWidget *parent,
                  Split *split = nullptr);

    void setData(const QString &name, const ChannelPtr &channel);
    void setData(const QString &name, const ChannelPtr &contextChannel,
                 const ChannelPtr &openingChannel);

protected:
    virtual void themeChangedEvent() override;
    virtual void scaleChangedEvent(float scale) override;

private:
    void installEvents();
    void updateUserData();
    void updateLatestMessages();

    void loadAvatar(const HelixUser &user);
    void fetchSevenTVAvatar(const HelixUser &user);
    void setSevenTVAvatar(const QString &filename);
    void saveCacheAvatar(const QByteArray &avatar, const QString &filename);
    QString getFilename(const QString &url);

    bool isMod_;
    bool isBroadcaster_;

    Split *split_;

    QString userName_;
    QString userId_;
    QString avatarUrl_;
    // The channel the popup was opened from (e.g. /mentions or #forsen). Can be a special channel.
    ChannelPtr channel_;
    // The channel the messages are rendered from (e.g. #forsen). Can be a special channel, but will try to not be where possible.
    ChannelPtr underlyingChannel_;

    pajlada::Signals::NoArgSignal userStateChanged_;

    std::unique_ptr<pajlada::Signals::ScopedConnection> refreshConnection_;

<<<<<<< HEAD
    std::shared_ptr<bool> hack_;
    std::mutex checkAfkRateLimiter_;

=======
>>>>>>> ebc7852f
    struct {
        Button *avatarButton = nullptr;
        Button *localizedNameCopyButton = nullptr;

        Label *nameLabel = nullptr;
        Label *localizedNameLabel = nullptr;
        Label *followerCountLabel = nullptr;
        Label *createdDateLabel = nullptr;
        Label *userIDLabel = nullptr;
        Label *followageLabel = nullptr;
        Label *subageLabel = nullptr;

        QCheckBox *block = nullptr;
        QCheckBox *ignoreHighlights = nullptr;

        Label *noMessagesLabel = nullptr;
        ChannelView *latestMessages = nullptr;
    } ui_;

    class TimeoutWidget : public BaseWidget
    {
    public:
        enum Action { Ban, Unban, Timeout };

        TimeoutWidget();

        pajlada::Signals::Signal<std::pair<Action, int>> buttonClicked;

    protected:
        void paintEvent(QPaintEvent *event) override;
    };
};

}  // namespace chatterino<|MERGE_RESOLUTION|>--- conflicted
+++ resolved
@@ -1,18 +1,13 @@
 #pragma once
 
-<<<<<<< HEAD
-#include <QMovie>
-
 #include "singletons/Paths.hpp"
-#include "widgets/BaseWindow.hpp"
-=======
 #include "widgets/DraggablePopup.hpp"
->>>>>>> ebc7852f
 #include "widgets/helper/ChannelView.hpp"
 
 #include <pajlada/signals/scoped-connection.hpp>
 #include <pajlada/signals/signal.hpp>
 
+#include <QMovie>
 #include <chrono>
 
 class QCheckBox;
@@ -71,12 +66,8 @@
 
     std::unique_ptr<pajlada::Signals::ScopedConnection> refreshConnection_;
 
-<<<<<<< HEAD
-    std::shared_ptr<bool> hack_;
     std::mutex checkAfkRateLimiter_;
 
-=======
->>>>>>> ebc7852f
     struct {
         Button *avatarButton = nullptr;
         Button *localizedNameCopyButton = nullptr;
