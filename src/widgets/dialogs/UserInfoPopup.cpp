--- conflicted
+++ resolved
@@ -3,6 +3,7 @@
 #include "Application.hpp"
 #include "common/Channel.hpp"
 #include "common/NetworkRequest.hpp"
+#include "common/NetworkResult.hpp"
 #include "common/QLogging.hpp"
 #include "controllers/accounts/AccountController.hpp"
 #include "controllers/highlights/HighlightBlacklistUser.hpp"
@@ -951,7 +952,7 @@
         static auto manager = new QNetworkAccessManager();
         auto *reply = manager->get(req);
 
-        QObject::connect(reply, &QNetworkReply::finished, this, [=] {
+        QObject::connect(reply, &QNetworkReply::finished, this, [=, this] {
             if (reply->error() == QNetworkReply::NoError)
             {
                 const auto data = reply->readAll();
@@ -990,7 +991,6 @@
             auto root = result.parseJson();
             auto url = root["user"].toObject()["avatar_url"].toString();
 
-<<<<<<< HEAD
             if (url.isEmpty())
             {
                 return Success;
@@ -1057,10 +1057,6 @@
         auto destroyed = this->avatarDestroyed || !hack.lock();
 
         if (destroyed)
-=======
-    QObject::connect(reply, &QNetworkReply::finished, this, [=, this] {
-        if (reply->error() == QNetworkReply::NoError)
->>>>>>> 604761a5
         {
             movie->disconnect();
             movie->stop();
