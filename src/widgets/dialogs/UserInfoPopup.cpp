#include "UserInfoPopup.hpp"

#include "Application.hpp"
#include "common/Channel.hpp"
#include "common/NetworkRequest.hpp"
#include "common/NetworkResult.hpp"
#include "common/QLogging.hpp"
#include "controllers/accounts/AccountController.hpp"
#include "controllers/commands/CommandController.hpp"
#include "controllers/highlights/HighlightBlacklistUser.hpp"
#include "controllers/hotkeys/HotkeyController.hpp"
#include "messages/Message.hpp"
#include "messages/MessageBuilder.hpp"
#include "providers/IvrApi.hpp"
#include "providers/twitch/api/Helix.hpp"
#include "providers/twitch/ChannelPointReward.hpp"
#include "providers/twitch/TwitchAccount.hpp"
#include "providers/twitch/TwitchChannel.hpp"
#include "providers/twitch/TwitchIrcServer.hpp"
#include "singletons/Resources.hpp"
#include "singletons/Settings.hpp"
#include "singletons/Theme.hpp"
#include "singletons/WindowManager.hpp"
#include "util/Clipboard.hpp"
#include "util/Helpers.hpp"
#include "util/LayoutCreator.hpp"
#include "util/StreamerMode.hpp"
#include "widgets/helper/ChannelView.hpp"
#include "widgets/helper/EffectLabel.hpp"
#include "widgets/helper/Line.hpp"
#include "widgets/Label.hpp"
#include "widgets/Scrollbar.hpp"
#include "widgets/splits/Split.hpp"
#include "widgets/Window.hpp"

#include <QCheckBox>
#include <QDesktopServices>
#include <QFile>
#include <QNetworkAccessManager>
#include <QNetworkReply>

const QString TEXT_FOLLOWERS("Followers: %1");
const QString TEXT_CREATED("Created: %1");
const QString TEXT_TITLE("%1's Usercard - #%2");
#define TEXT_USER_ID "ID: "
#define TEXT_UNAVAILABLE "(not available)"

namespace chatterino {
namespace {
    Label *addCopyableLabel(LayoutCreator<QHBoxLayout> box, const char *tooltip,
                            Button **copyButton = nullptr)
    {
        auto label = box.emplace<Label>();
        auto button = box.emplace<Button>();
        if (copyButton != nullptr)
        {
            button.assign(copyButton);
        }
        button->setPixmap(getApp()->themes->buttons.copy);
        button->setScaleIndependantSize(18, 18);
        button->setDim(Button::Dim::Lots);
        button->setToolTip(tooltip);
        QObject::connect(
            button.getElement(), &Button::leftClicked,
            [label = label.getElement()] {
                auto copyText = label->property("copy-text").toString();

                crossPlatformCopy(copyText.isEmpty() ? label->getText()
                                                     : copyText);
            });

        return label.getElement();
    };

    bool checkMessageUserName(const QString &userName, MessagePtr message)
    {
        if (message->flags.has(MessageFlag::Whisper))
            return false;

        bool isSubscription = message->flags.has(MessageFlag::Subscription) &&
                              message->loginName.isEmpty() &&
                              message->messageText.split(" ").at(0).compare(
                                  userName, Qt::CaseInsensitive) == 0;

        bool isModAction =
            message->timeoutUser.compare(userName, Qt::CaseInsensitive) == 0;
        bool isSelectedUser =
            message->loginName.compare(userName, Qt::CaseInsensitive) == 0;

        return (isSubscription || isModAction || isSelectedUser);
    }

    ChannelPtr filterMessages(const QString &userName, ChannelPtr channel)
    {
        LimitedQueueSnapshot<MessagePtr> snapshot =
            channel->getMessageSnapshot();

        ChannelPtr channelPtr;
        if (channel->isTwitchChannel())
        {
            channelPtr = std::make_shared<TwitchChannel>(channel->getName());
        }
        else
        {
            channelPtr = std::make_shared<Channel>(channel->getName(),
                                                   Channel::Type::None);
        }

        for (size_t i = 0; i < snapshot.size(); i++)
        {
            MessagePtr message = snapshot[i];

            auto overrideFlags = boost::optional<MessageFlags>(message->flags);
            overrideFlags->set(MessageFlag::DoNotLog);

            if (checkMessageUserName(userName, message))
            {
                channelPtr->addMessage(message, overrideFlags);
            }
        }

        return channelPtr;
    };

    const auto borderColor = QColor(255, 255, 255, 80);

    int calculateTimeoutDuration(TimeoutButton timeout)
    {
        static const QMap<QString, int> durations{
            {"s", 1}, {"m", 60}, {"h", 3600}, {"d", 86400}, {"w", 604800},
        };
        return timeout.second * durations[timeout.first];
    }

    QString hashSevenTVUrl(const QString &url)
    {
        QByteArray bytes;

        bytes.append(url.toUtf8());
        QByteArray hashBytes(
            QCryptographicHash::hash(bytes, QCryptographicHash::Sha256));

        return hashBytes.toHex();
    }

}  // namespace

UserInfoPopup::UserInfoPopup(bool closeAutomatically, QWidget *parent,
                             Split *split)
    : DraggablePopup(closeAutomatically, parent)
    , split_(split)
    , closeAutomatically_(closeAutomatically)
{
    assert(split != nullptr &&
           "split being nullptr causes lots of bugs down the road");
    this->setWindowTitle("Usercard");
    this->setStayInScreenRect(true);

    HotkeyController::HotkeyMap actions{
        {"delete",
         [this](std::vector<QString>) -> QString {
             this->deleteLater();
             return "";
         }},
        {"scrollPage",
         [this](std::vector<QString> arguments) -> QString {
             if (arguments.size() == 0)
             {
                 qCWarning(chatterinoHotkeys)
                     << "scrollPage hotkey called without arguments!";
                 return "scrollPage hotkey called without arguments!";
             }
             auto direction = arguments.at(0);

             auto &scrollbar = this->ui_.latestMessages->getScrollBar();
             if (direction == "up")
             {
                 scrollbar.offset(-scrollbar.getLargeChange());
             }
             else if (direction == "down")
             {
                 scrollbar.offset(scrollbar.getLargeChange());
             }
             else
             {
                 qCWarning(chatterinoHotkeys) << "Unknown scroll direction";
             }
             return "";
         }},
        {"execModeratorAction",
         [this](std::vector<QString> arguments) -> QString {
             if (arguments.empty())
             {
                 return "execModeratorAction action needs an argument, which "
                        "moderation action to execute, see description in the "
                        "editor";
             }
             auto target = arguments.at(0);
             QString msg;

             // these can't have /timeout/ buttons because they are not timeouts
             if (target == "ban")
             {
                 msg = QString("/ban %1").arg(this->userName_);
             }
             else if (target == "unban")
             {
                 msg = QString("/unban %1").arg(this->userName_);
             }
             else
             {
                 // find and execute timeout button #TARGET

                 bool ok;
                 int buttonNum = target.toInt(&ok);
                 if (!ok)
                 {
                     return QString("Invalid argument for execModeratorAction: "
                                    "%1. Use "
                                    "\"ban\", \"unban\" or the number of the "
                                    "timeout "
                                    "button to execute")
                         .arg(target);
                 }

                 const auto &timeoutButtons =
                     getSettings()->timeoutButtons.getValue();
                 if (timeoutButtons.size() < buttonNum || 0 >= buttonNum)
                 {
                     return QString("Invalid argument for execModeratorAction: "
                                    "%1. Integer out of usable range: [1, %2]")
                         .arg(buttonNum, timeoutButtons.size() - 1);
                 }
                 const auto &button = timeoutButtons.at(buttonNum - 1);
                 msg = QString("/timeout %1 %2")
                           .arg(this->userName_)
                           .arg(calculateTimeoutDuration(button));
             }

             msg = getApp()->commands->execCommand(
                 msg, this->underlyingChannel_, false);

             this->underlyingChannel_->sendMessage(msg);
             return "";
         }},

        // these actions make no sense in the context of a usercard, so they aren't implemented
        {"reject", nullptr},
        {"accept", nullptr},
        {"openTab", nullptr},
        {"search", nullptr},
    };

    this->shortcuts_ = getApp()->hotkeys->shortcutsForCategory(
        HotkeyCategory::PopupWindow, actions, this);

    auto layout = LayoutCreator<QWidget>(this->getLayoutContainer())
                      .setLayoutType<QVBoxLayout>();

    // first line
    auto head = layout.emplace<QHBoxLayout>().withoutMargin();
    {
        // avatar
        auto avatar =
            head.emplace<Button>(nullptr).assign(&this->ui_.avatarButton);

        this->avatarDestroyed = false;
        QObject::connect(avatar.getElement(), &QObject::destroyed, [=] {
            this->avatarDestroyed = true;
        });

        avatar->setScaleIndependantSize(100, 100);
        avatar->setDim(Button::Dim::None);
        QObject::connect(
            avatar.getElement(), &Button::clicked,
            [this](Qt::MouseButton button) {
                switch (button)
                {
                    case Qt::LeftButton: {
                        QDesktopServices::openUrl(QUrl(
                            "https://twitch.tv/" + this->userName_.toLower()));
                    }
                    break;

                    case Qt::RightButton: {
                        // don't raise open context menu if there's no avatar (probably in cases when invalid user's usercard was opened)
                        if (this->avatarUrl_.isEmpty())
                        {
                            return;
                        }

                        static QMenu *previousMenu = nullptr;
                        if (previousMenu != nullptr)
                        {
                            previousMenu->deleteLater();
                            previousMenu = nullptr;
                        }

                        auto menu = new QMenu;
                        previousMenu = menu;

                        auto avatarUrl = this->avatarUrl_;

                        // add context menu actions
                        menu->addAction("Open avatar in browser", [avatarUrl] {
                            QDesktopServices::openUrl(QUrl(avatarUrl));
                        });

                        menu->addAction("Copy avatar link", [avatarUrl] {
                            crossPlatformCopy(avatarUrl);
                        });

                        // we need to assign login name for msvc compilation
                        auto loginName = this->userName_.toLower();
                        menu->addAction(
                            "Open channel in a new popup window", this,
                            [loginName] {
                                auto app = getApp();
                                auto &window = app->windows->createWindow(
                                    WindowType::Popup, true);
                                auto split = window.getNotebook()
                                                 .getOrAddSelectedPage()
                                                 ->appendNewSplit(false);
                                split->setChannel(app->twitch->getOrAddChannel(
                                    loginName.toLower()));
                            });

                        menu->addAction(
                            "Open channel in a new tab", this, [loginName] {
                                ChannelPtr channel =
                                    getApp()->twitch->getOrAddChannel(
                                        loginName);
                                auto &nb = getApp()
                                               ->windows->getMainWindow()
                                               .getNotebook();
                                SplitContainer *container = nb.addPage(true);
                                Split *split = new Split(container);
                                split->setChannel(channel);
                                container->insertSplit(split);
                            });
                        menu->popup(QCursor::pos());
                        menu->raise();
                    }
                    break;

                    default:;
                }
            });

        auto vbox = head.emplace<QVBoxLayout>();
        {
            // items on the right
            {
                auto box = vbox.emplace<QHBoxLayout>()
                               .withoutMargin()
                               .withoutSpacing();

                this->ui_.nameLabel = addCopyableLabel(box, "Copy name");
                this->ui_.nameLabel->setFontStyle(FontStyle::UiMediumBold);
                box->addSpacing(5);
                box->addStretch(1);

                this->ui_.localizedNameLabel =
                    addCopyableLabel(box, "Copy localized name",
                                     &this->ui_.localizedNameCopyButton);
                this->ui_.localizedNameLabel->setFontStyle(
                    FontStyle::UiMediumBold);
                box->addSpacing(5);
                box->addStretch(1);

                auto palette = QPalette();
                palette.setColor(QPalette::WindowText, QColor("#aaa"));
                this->ui_.userIDLabel = addCopyableLabel(box, "Copy ID");
                this->ui_.userIDLabel->setPalette(palette);

                this->ui_.localizedNameLabel->setVisible(false);
                this->ui_.localizedNameCopyButton->setVisible(false);

                // button to pin the window (only if we close automatically)
                if (this->closeAutomatically_)
                {
                    box->addWidget(this->createPinButton());
                }
            }

            // items on the left
            vbox.emplace<Label>(TEXT_FOLLOWERS.arg(""))
                .assign(&this->ui_.followerCountLabel);
            vbox.emplace<Label>(TEXT_CREATED.arg(""))
                .assign(&this->ui_.createdDateLabel);
            vbox.emplace<Label>("").assign(&this->ui_.followageLabel);
            vbox.emplace<Label>("").assign(&this->ui_.subageLabel);
        }
    }

    layout.emplace<Line>(false);

    // second line
    auto user = layout.emplace<QHBoxLayout>().withoutMargin();
    {
        user->addStretch(1);

        user.emplace<QCheckBox>("Block").assign(&this->ui_.block);
        user.emplace<QCheckBox>("Ignore highlights")
            .assign(&this->ui_.ignoreHighlights);
        auto usercard = user.emplace<EffectLabel2>(this);
        usercard->getLabel().setText("Usercard");
        auto mod = user.emplace<Button>(this);
        mod->setPixmap(getResources().buttons.mod);
        mod->setScaleIndependantSize(30, 30);
        auto unmod = user.emplace<Button>(this);
        unmod->setPixmap(getResources().buttons.unmod);
        unmod->setScaleIndependantSize(30, 30);
        auto vip = user.emplace<Button>(this);
        vip->setPixmap(getResources().buttons.vip);
        vip->setScaleIndependantSize(30, 30);
        auto unvip = user.emplace<Button>(this);
        unvip->setPixmap(getResources().buttons.unvip);
        unvip->setScaleIndependantSize(30, 30);

        user->addStretch(1);

        QObject::connect(usercard.getElement(), &Button::leftClicked, [this] {
            QDesktopServices::openUrl("https://www.twitch.tv/popout/" +
                                      this->underlyingChannel_->getName() +
                                      "/viewercard/" + this->userName_);
        });

        QObject::connect(mod.getElement(), &Button::leftClicked, [this] {
            QString value = "/mod " + this->userName_;
            value = getApp()->commands->execCommand(
                value, this->underlyingChannel_, false);
            this->underlyingChannel_->sendMessage(value);
        });
        QObject::connect(unmod.getElement(), &Button::leftClicked, [this] {
            QString value = "/unmod " + this->userName_;
            value = getApp()->commands->execCommand(
                value, this->underlyingChannel_, false);
            this->underlyingChannel_->sendMessage(value);
        });
        QObject::connect(vip.getElement(), &Button::leftClicked, [this] {
            QString value = "/vip " + this->userName_;
            value = getApp()->commands->execCommand(
                value, this->underlyingChannel_, false);
            this->underlyingChannel_->sendMessage(value);
        });
        QObject::connect(unvip.getElement(), &Button::leftClicked, [this] {
            QString value = "/unvip " + this->userName_;
            value = getApp()->commands->execCommand(
                value, this->underlyingChannel_, false);
            this->underlyingChannel_->sendMessage(value);
        });

        // userstate
        this->userStateChanged_.connect([this, mod, unmod, vip,
                                         unvip]() mutable {
            TwitchChannel *twitchChannel =
                dynamic_cast<TwitchChannel *>(this->underlyingChannel_.get());

            bool visibilityModButtons = false;

            if (twitchChannel)
            {
                bool isMyself =
                    QString::compare(
                        getApp()->accounts->twitch.getCurrent()->getUserName(),
                        this->userName_, Qt::CaseInsensitive) == 0;

                visibilityModButtons =
                    twitchChannel->isBroadcaster() && !isMyself;
            }
            mod->setVisible(visibilityModButtons);
            unmod->setVisible(visibilityModButtons);
            vip->setVisible(visibilityModButtons);
            unvip->setVisible(visibilityModButtons);
        });
    }

    auto lineMod = layout.emplace<Line>(false);

    // third line
    auto moderation = layout.emplace<QHBoxLayout>().withoutMargin();
    {
        auto timeout = moderation.emplace<TimeoutWidget>();

        this->userStateChanged_.connect([this, lineMod, timeout]() mutable {
            TwitchChannel *twitchChannel =
                dynamic_cast<TwitchChannel *>(this->underlyingChannel_.get());

            bool hasModRights =
                twitchChannel ? twitchChannel->hasModRights() : false;
            lineMod->setVisible(hasModRights);
            timeout->setVisible(hasModRights);
        });

        timeout->buttonClicked.connect([this](auto item) {
            TimeoutWidget::Action action;
            int arg;
            std::tie(action, arg) = item;

            switch (action)
            {
                case TimeoutWidget::Ban: {
                    if (this->underlyingChannel_)
                    {
                        QString value = "/ban " + this->userName_;
                        value = getApp()->commands->execCommand(
                            value, this->underlyingChannel_, false);

                        this->underlyingChannel_->sendMessage(value);
                    }
                }
                break;
                case TimeoutWidget::Unban: {
                    if (this->underlyingChannel_)
                    {
                        QString value = "/unban " + this->userName_;
                        value = getApp()->commands->execCommand(
                            value, this->underlyingChannel_, false);

                        this->underlyingChannel_->sendMessage(value);
                    }
                }
                break;
                case TimeoutWidget::Timeout: {
                    if (this->underlyingChannel_)
                    {
                        QString value = "/timeout " + this->userName_ + " " +
                                        QString::number(arg);

                        value = getApp()->commands->execCommand(
                            value, this->underlyingChannel_, false);

                        this->underlyingChannel_->sendMessage(value);
                    }
                }
                break;
            }
        });
    }

    layout.emplace<Line>(false);

    // fourth line (last messages)
    auto logs = layout.emplace<QVBoxLayout>().withoutMargin();
    {
        this->ui_.noMessagesLabel = new Label("No recent messages");
        this->ui_.noMessagesLabel->setVisible(false);

        this->ui_.latestMessages =
            new ChannelView(this, this->split_, ChannelView::Context::UserCard,
                            getSettings()->scrollbackUsercardLimit);
        this->ui_.latestMessages->setMinimumSize(400, 275);
        this->ui_.latestMessages->setSizePolicy(QSizePolicy::Expanding,
                                                QSizePolicy::Expanding);

        logs->addWidget(this->ui_.noMessagesLabel);
        logs->addWidget(this->ui_.latestMessages);
        logs->setAlignment(this->ui_.noMessagesLabel, Qt::AlignHCenter);
    }

    this->installEvents();
    this->setSizePolicy(QSizePolicy::Ignored, QSizePolicy::Policy::Ignored);
}

void UserInfoPopup::themeChangedEvent()
{
    BaseWindow::themeChangedEvent();

    for (auto &&child : this->findChildren<QCheckBox *>())
    {
        child->setFont(getFonts()->getFont(FontStyle::UiMedium, this->scale()));
    }
}

void UserInfoPopup::scaleChangedEvent(float /*scale*/)
{
    themeChangedEvent();

    QTimer::singleShot(20, this, [this] {
        auto geo = this->geometry();
        geo.setWidth(10);
        geo.setHeight(10);

        this->setGeometry(geo);
    });
}

void UserInfoPopup::installEvents()
{
    std::shared_ptr<bool> ignoreNext = std::make_shared<bool>(false);

    // block
    QObject::connect(
        this->ui_.block, &QCheckBox::stateChanged,
        [this](int newState) mutable {
            auto currentUser = getApp()->accounts->twitch.getCurrent();

            const auto reenableBlockCheckbox = [this] {
                this->ui_.block->setEnabled(true);
            };

            if (!this->ui_.block->isEnabled())
            {
                reenableBlockCheckbox();
                return;
            }

            switch (newState)
            {
                case Qt::CheckState::Unchecked: {
                    this->ui_.block->setEnabled(false);

                    getApp()->accounts->twitch.getCurrent()->unblockUser(
                        this->userId_,
                        [this, reenableBlockCheckbox, currentUser] {
                            this->channel_->addMessage(makeSystemMessage(
                                QString("You successfully unblocked user %1")
                                    .arg(this->userName_)));
                            reenableBlockCheckbox();
                        },
                        [this, reenableBlockCheckbox] {
                            this->channel_->addMessage(makeSystemMessage(
                                QString(
                                    "User %1 couldn't be unblocked, an unknown "
                                    "error occurred!")
                                    .arg(this->userName_)));
                            reenableBlockCheckbox();
                        });
                }
                break;

                case Qt::CheckState::PartiallyChecked: {
                    // We deliberately ignore this state
                }
                break;

                case Qt::CheckState::Checked: {
                    this->ui_.block->setEnabled(false);

                    getApp()->accounts->twitch.getCurrent()->blockUser(
                        this->userId_,
                        [this, reenableBlockCheckbox, currentUser] {
                            this->channel_->addMessage(makeSystemMessage(
                                QString("You successfully blocked user %1")
                                    .arg(this->userName_)));
                            reenableBlockCheckbox();
                        },
                        [this, reenableBlockCheckbox] {
                            this->channel_->addMessage(makeSystemMessage(
                                QString(
                                    "User %1 couldn't be blocked, an unknown "
                                    "error occurred!")
                                    .arg(this->userName_)));
                            reenableBlockCheckbox();
                        });
                }
                break;
            }
        });

    // ignore highlights
    QObject::connect(
        this->ui_.ignoreHighlights, &QCheckBox::clicked,
        [this](bool checked) mutable {
            this->ui_.ignoreHighlights->setEnabled(false);

            if (checked)
            {
                getSettings()->blacklistedUsers.insert(
                    HighlightBlacklistUser{this->userName_, false});
                this->ui_.ignoreHighlights->setEnabled(true);
            }
            else
            {
                const auto &vector = getSettings()->blacklistedUsers.raw();

                for (int i = 0; i < vector.size(); i++)
                {
                    if (this->userName_ == vector[i].getPattern())
                    {
                        getSettings()->blacklistedUsers.removeAt(i);
                        i--;
                    }
                }
                if (getSettings()->isBlacklistedUser(this->userName_))
                {
                    this->ui_.ignoreHighlights->setToolTip(
                        "Name matched by regex");
                }
                else
                {
                    this->ui_.ignoreHighlights->setEnabled(true);
                }
            }
        });
}

void UserInfoPopup::setData(const QString &name, const ChannelPtr &channel)
{
    this->setData(name, channel, channel);
}

void UserInfoPopup::setData(const QString &name,
                            const ChannelPtr &contextChannel,
                            const ChannelPtr &openingChannel)
{
    this->userName_ = name;
    this->channel_ = openingChannel;

    if (!contextChannel->isEmpty())
    {
        this->underlyingChannel_ = contextChannel;
    }
    else
    {
        this->underlyingChannel_ = openingChannel;
    }

    this->setWindowTitle(
        TEXT_TITLE.arg(name, this->underlyingChannel_->getName()));

    this->ui_.nameLabel->setText(name);
    this->ui_.nameLabel->setProperty("copy-text", name);

    this->updateUserData();

    this->userStateChanged_.invoke();

    this->updateLatestMessages();
    QTimer::singleShot(1, this, [this] {
        this->setStayInScreenRect(true);
    });
}

void UserInfoPopup::updateLatestMessages()
{
    auto filteredChannel =
        filterMessages(this->userName_, this->underlyingChannel_);
    this->ui_.latestMessages->setChannel(filteredChannel);
    this->ui_.latestMessages->setSourceChannel(this->underlyingChannel_);

    const bool hasMessages = filteredChannel->hasMessages();
    this->ui_.latestMessages->setVisible(hasMessages);
    this->ui_.noMessagesLabel->setVisible(!hasMessages);

    // shrink dialog in case ChannelView goes from visible to hidden
    this->adjustSize();

    this->refreshConnection_ =
        std::make_unique<pajlada::Signals::ScopedConnection>(
            this->underlyingChannel_->messageAppended.connect(
                [this, hasMessages](auto message, auto) {
                    if (!checkMessageUserName(this->userName_, message))
                        return;

                    if (hasMessages)
                    {
                        // display message in ChannelView
                        this->ui_.latestMessages->channel()->addMessage(
                            message);
                    }
                    else
                    {
                        // The ChannelView is currently hidden, so manually refresh
                        // and display the latest messages
                        this->updateLatestMessages();
                    }
                }));
}

void UserInfoPopup::updateUserData()
{
    std::weak_ptr<bool> hack = this->lifetimeHack_;
    auto currentUser = getApp()->accounts->twitch.getCurrent();

    const auto onUserFetchFailed = [this, hack] {
        if (!hack.lock())
        {
            return;
        }

        // this can occur when the account doesn't exist.
        this->ui_.followerCountLabel->setText(
            TEXT_FOLLOWERS.arg(TEXT_UNAVAILABLE));
        this->ui_.createdDateLabel->setText(TEXT_CREATED.arg(TEXT_UNAVAILABLE));

        this->ui_.nameLabel->setText(this->userName_);

        this->ui_.userIDLabel->setText(QString("ID ") +
                                       QString(TEXT_UNAVAILABLE));
        this->ui_.userIDLabel->setProperty("copy-text",
                                           QString(TEXT_UNAVAILABLE));
    };
    const auto onUserFetched = [this, hack,
                                currentUser](const HelixUser &user) {
        if (!hack.lock())
        {
            return;
        }

        this->userId_ = user.id;
        this->avatarUrl_ = user.profileImageUrl;

        // copyable button for login name of users with a localized username
        if (user.displayName.toLower() != user.login)
        {
            this->ui_.localizedNameLabel->setText(user.displayName);
            this->ui_.localizedNameLabel->setProperty("copy-text",
                                                      user.displayName);
            this->ui_.localizedNameLabel->setVisible(true);
            this->ui_.localizedNameCopyButton->setVisible(true);
        }
        else
        {
            this->ui_.nameLabel->setText(user.displayName);
            this->ui_.nameLabel->setProperty("copy-text", user.displayName);
        }

        this->setWindowTitle(TEXT_TITLE.arg(
            user.displayName, this->underlyingChannel_->getName()));
        this->ui_.createdDateLabel->setText(
            TEXT_CREATED.arg(user.createdAt.section("T", 0, 0)));
        this->ui_.userIDLabel->setText(TEXT_USER_ID + user.id);
        this->ui_.userIDLabel->setProperty("copy-text", user.id);

        if (isInStreamerMode() &&
            getSettings()->streamerModeHideUsercardAvatars)
        {
            this->ui_.avatarButton->setPixmap(getResources().streamerMode);
        }
        else
        {
            this->loadAvatar(user);
        }

        getHelix()->getUserFollowers(
            user.id,
            [this, hack](const auto &followers) {
                if (!hack.lock())
                {
                    return;
                }
                this->ui_.followerCountLabel->setText(
                    TEXT_FOLLOWERS.arg(localizeNumbers(followers.total)));
            },
            [] {
                // on failure
            });

        // get ignore state
        bool isIgnoring = false;

        if (auto blocks = currentUser->accessBlockedUserIds();
            blocks->find(user.id) != blocks->end())
        {
            isIgnoring = true;
        }

        // get ignoreHighlights state
        bool isIgnoringHighlights = false;
        const auto &vector = getSettings()->blacklistedUsers.raw();
        for (int i = 0; i < vector.size(); i++)
        {
            if (this->userName_ == vector[i].getPattern())
            {
                isIgnoringHighlights = true;
                break;
            }
        }
        if (getSettings()->isBlacklistedUser(this->userName_) &&
            !isIgnoringHighlights)
        {
            this->ui_.ignoreHighlights->setToolTip("Name matched by regex");
        }
        else
        {
            this->ui_.ignoreHighlights->setEnabled(true);
        }
        this->ui_.block->setChecked(isIgnoring);
        this->ui_.block->setEnabled(true);
        this->ui_.ignoreHighlights->setChecked(isIgnoringHighlights);

        // get followage and subage
        getIvr()->getSubage(
            this->userName_, this->underlyingChannel_->getName(),
            [this, hack](const IvrSubage &subageInfo) {
                if (!hack.lock())
                {
                    return;
                }

                if (!subageInfo.followingSince.isEmpty())
                {
                    QDateTime followedAt = QDateTime::fromString(
                        subageInfo.followingSince, Qt::ISODate);
                    QString followingSince = followedAt.toString("yyyy-MM-dd");
                    this->ui_.followageLabel->setText("❤ Following since " +
                                                      followingSince);
                }

                if (subageInfo.isSubHidden)
                {
                    this->ui_.subageLabel->setText(
                        "Subscription status hidden");
                }
                else if (subageInfo.isSubbed)
                {
                    this->ui_.subageLabel->setText(
                        QString("★ Tier %1 - Subscribed for %2 months")
                            .arg(subageInfo.subTier)
                            .arg(subageInfo.totalSubMonths));
                }
                else if (subageInfo.totalSubMonths)
                {
                    this->ui_.subageLabel->setText(
                        QString("★ Previously subscribed for %1 months")
                            .arg(subageInfo.totalSubMonths));
                }
            },
            [] {});
    };

    getHelix()->getUserByName(this->userName_, onUserFetched,
                              onUserFetchFailed);

    this->ui_.block->setEnabled(false);
    this->ui_.ignoreHighlights->setEnabled(false);
}

<<<<<<< HEAD
void UserInfoPopup::updateFocusLoss()
{
    if (this->closeAutomatically_)
    {
        this->setActionOnFocusLoss(BaseWindow::Delete);
        if (this->ui_.pinButton != nullptr)
        {
            this->ui_.pinButton->setPixmap(getApp()->themes->buttons.pin);
        }
    }
    else
    {
        this->setActionOnFocusLoss(BaseWindow::Nothing);
        if (this->ui_.pinButton != nullptr)
        {
            this->ui_.pinButton->setPixmap(getResources().buttons.pinEnabled);
        }
    }
}

void UserInfoPopup::loadAvatar(const HelixUser &user)
{
    auto filename =
        getPaths()->cacheDirectory() + "/" +
        user.profileImageUrl.right(user.profileImageUrl.lastIndexOf('/'))
            .replace('/', 'a');
    QFile cacheFile(filename);
    if (cacheFile.exists())
    {
        cacheFile.open(QIODevice::ReadOnly);
        QPixmap avatar{};

        avatar.loadFromData(cacheFile.readAll());
        this->ui_.avatarButton->setPixmap(avatar);
    }
    else
    {
        QNetworkRequest req(user.profileImageUrl);
        static auto manager = new QNetworkAccessManager();
        auto *reply = manager->get(req);

        QObject::connect(reply, &QNetworkReply::finished, this, [=, this] {
            if (reply->error() == QNetworkReply::NoError)
            {
                const auto data = reply->readAll();

                QPixmap avatar;
                avatar.loadFromData(data);
                this->ui_.avatarButton->setPixmap(avatar);
                this->saveCacheAvatar(data, filename);
            }
            else
            {
                this->ui_.avatarButton->setPixmap(QPixmap());
            }
        });
    }

    this->avatarUrl_ = user.profileImageUrl;

    if (getSettings()->displaySevenTVAnimatedProfile)
    {
        this->loadSevenTVAvatar(user);
    }
}

void UserInfoPopup::loadSevenTVAvatar(const HelixUser &user)
=======
void UserInfoPopup::loadAvatar(const QUrl &url)
>>>>>>> 4b40b9a3
{
    NetworkRequest(SEVENTV_USER_API.arg(user.id))
        .timeout(20000)
        .onSuccess([this, hack = std::weak_ptr<bool>(this->lifetimeHack_)](
                       const NetworkResult &result) -> Outcome {
            if (!hack.lock())
            {
                return Success;
            }

            auto root = result.parseJson();
            auto url = root["user"].toObject()["avatar_url"].toString();

            if (url.isEmpty())
            {
                return Success;
            }
            url.prepend("https:");

            // We're implementing custom caching here,
            // because we need the cached file path.
            auto hash = hashSevenTVUrl(url);
            auto filename = getPaths()->cacheDirectory() + "/" + hash;

            QFile cacheFile(filename);
            if (cacheFile.exists())
            {
                this->avatarUrl_ = url;
                this->setSevenTVAvatar(filename);
                return Success;
            }

            QNetworkRequest req(url);

            // We're using this manager instead of the one provided
            // in NetworkManager, because we're on a different thread.
            static auto *manager = new QNetworkAccessManager();
            auto *reply = manager->get(req);

            QObject::connect(reply, &QNetworkReply::finished, this, [=, this] {
                if (reply->error() == QNetworkReply::NoError)
                {
                    this->avatarUrl_ = url;
                    this->saveCacheAvatar(reply->readAll(), filename);
                    this->setSevenTVAvatar(filename);
                }
                else
                {
                    qCWarning(chatterinoSeventv)
                        << "Error fetching Profile Picture:" << reply->error();
                }
            });

            return Success;
        })
        .execute();
}

void UserInfoPopup::setSevenTVAvatar(const QString &filename)
{
    auto hack = std::weak_ptr<bool>(this->lifetimeHack_);

    if (this->avatarDestroyed || !hack.lock())
    {
        return;
    }

    auto *movie = new QMovie(filename, {});
    if (!movie->isValid())
    {
        qCWarning(chatterinoSeventv)
            << "Error reading Profile Picture, " << movie->lastErrorString();
        return;
    }

    QObject::connect(movie, &QMovie::frameChanged, [this, movie, hack] {
        auto destroyed = this->avatarDestroyed || !hack.lock();

        if (destroyed)
        {
            movie->disconnect();
            movie->stop();
            delete movie;

            return;
        };

        this->ui_.avatarButton->setPixmap(movie->currentPixmap());
    });

    movie->start();
}

void UserInfoPopup::saveCacheAvatar(const QByteArray &avatar,
                                    const QString &filename)
{
    QFile outfile(filename);
    if (outfile.open(QIODevice::WriteOnly))
    {
        if (outfile.write(avatar) == -1)
        {
            qCWarning(chatterinoImage) << "Error writing to cache" << filename;
            this->ui_.avatarButton->setPixmap(QPixmap());
        }
    }
    else
    {
        qCWarning(chatterinoImage) << "Error writing to cache" << filename;
        this->ui_.avatarButton->setPixmap(QPixmap());
    }
}

//
// TimeoutWidget
//
UserInfoPopup::TimeoutWidget::TimeoutWidget()
    : BaseWidget(nullptr)
{
    auto layout = LayoutCreator<TimeoutWidget>(this)
                      .setLayoutType<QHBoxLayout>()
                      .withoutMargin();

    QColor color1(255, 255, 255, 80);
    QColor color2(255, 255, 255, 0);

    int buttonWidth = 40;
    // int buttonWidth = 24;
    int buttonWidth2 = 32;
    int buttonHeight = 32;

    layout->setSpacing(16);

    //auto addButton = [&](Action action, const QString &text,
    //                     const QPixmap &pixmap) {
    //    auto vbox = layout.emplace<QVBoxLayout>().withoutMargin();
    //    {
    //        auto title = vbox.emplace<QHBoxLayout>().withoutMargin();
    //        title->addStretch(1);
    //        auto label = title.emplace<Label>(text);
    //        label->setHasOffset(false);
    //        label->setStyleSheet("color: #BBB");
    //        title->addStretch(1);

    //        auto hbox = vbox.emplace<QHBoxLayout>().withoutMargin();
    //        hbox->setSpacing(0);
    //        {
    //            auto button = hbox.emplace<Button>(nullptr);
    //            button->setPixmap(pixmap);
    //            button->setScaleIndependantSize(buttonHeight, buttonHeight);
    //            button->setBorderColor(QColor(255, 255, 255, 127));

    //            QObject::connect(
    //                button.getElement(), &Button::leftClicked, [this, action] {
    //                    this->buttonClicked.invoke(std::make_pair(action, -1));
    //                });
    //        }
    //    }
    //};

    const auto addLayout = [&](const QString &text) {
        auto vbox = layout.emplace<QVBoxLayout>().withoutMargin();
        auto title = vbox.emplace<QHBoxLayout>().withoutMargin();
        title->addStretch(1);
        auto label = title.emplace<Label>(text);
        label->setStyleSheet("color: #BBB");
        label->setHasOffset(false);
        title->addStretch(1);

        auto hbox = vbox.emplace<QHBoxLayout>().withoutMargin();
        hbox->setSpacing(0);
        return hbox;
    };

    const auto addButton = [&](Action action, const QString &title,
                               const QPixmap &pixmap) {
        auto button = addLayout(title).emplace<Button>(nullptr);
        button->setPixmap(pixmap);
        button->setScaleIndependantSize(buttonHeight, buttonHeight);
        button->setBorderColor(QColor(255, 255, 255, 127));

        QObject::connect(
            button.getElement(), &Button::leftClicked, [this, action] {
                this->buttonClicked.invoke(std::make_pair(action, -1));
            });
    };

    auto addTimeouts = [&](const QString &title) {
        auto hbox = addLayout(title);

        for (const auto &item : getSettings()->timeoutButtons.getValue())
        {
            auto a = hbox.emplace<EffectLabel2>();
            a->getLabel().setText(QString::number(item.second) + item.first);

            a->setScaleIndependantSize(buttonWidth, buttonHeight);
            a->setBorderColor(borderColor);

            const auto pair =
                std::make_pair(Action::Timeout, calculateTimeoutDuration(item));

            QObject::connect(a.getElement(), &EffectLabel2::leftClicked,
                             [this, pair] {
                                 this->buttonClicked.invoke(pair);
                             });

            //auto addTimeouts = [&](const QString &title_,
            //                       const std::vector<std::pair<QString, int>> &items) {
            //    auto vbox = layout.emplace<QVBoxLayout>().withoutMargin();
            //    {
            //        auto title = vbox.emplace<QHBoxLayout>().withoutMargin();
            //        title->addStretch(1);
            //        auto label = title.emplace<Label>(title_);
            //        label->setStyleSheet("color: #BBB");
            //        label->setHasOffset(false);
            //        title->addStretch(1);

            //        auto hbox = vbox.emplace<QHBoxLayout>().withoutMargin();
            //        hbox->setSpacing(0);

            //        for (const auto &item : items)
            //        {
            //            auto a = hbox.emplace<EffectLabel2>();
            //            a->getLabel().setText(std::get<0>(item));

            //            if (std::get<0>(item).length() > 1)
            //            {
            //                a->setScaleIndependantSize(buttonWidth2, buttonHeight);
            //            }
            //            else
            //            {
            //                a->setScaleIndependantSize(buttonWidth, buttonHeight);
            //            }
            //            a->setBorderColor(color1);

            //            QObject::connect(a.getElement(), &EffectLabel2::leftClicked,
            //                             [this, timeout = std::get<1>(item)] {
            //                                 this->buttonClicked.invoke(std::make_pair(
            //                                     Action::Timeout, timeout));
            //                             });
            //        }
        }
    };

    addButton(Unban, "Unban", getResources().buttons.unban);
    addTimeouts("Timeouts");
    addButton(Ban, "Ban", getResources().buttons.ban);
}

void UserInfoPopup::TimeoutWidget::paintEvent(QPaintEvent *)
{
    //    QPainter painter(this);

    //    painter.setPen(QColor(255, 255, 255, 63));

    //    painter.drawLine(0, this->height() / 2, this->width(), this->height()
    //    / 2);
}

}  // namespace chatterino<|MERGE_RESOLUTION|>--- conflicted
+++ resolved
@@ -928,27 +928,6 @@
     this->ui_.ignoreHighlights->setEnabled(false);
 }
 
-<<<<<<< HEAD
-void UserInfoPopup::updateFocusLoss()
-{
-    if (this->closeAutomatically_)
-    {
-        this->setActionOnFocusLoss(BaseWindow::Delete);
-        if (this->ui_.pinButton != nullptr)
-        {
-            this->ui_.pinButton->setPixmap(getApp()->themes->buttons.pin);
-        }
-    }
-    else
-    {
-        this->setActionOnFocusLoss(BaseWindow::Nothing);
-        if (this->ui_.pinButton != nullptr)
-        {
-            this->ui_.pinButton->setPixmap(getResources().buttons.pinEnabled);
-        }
-    }
-}
-
 void UserInfoPopup::loadAvatar(const HelixUser &user)
 {
     auto filename =
@@ -996,9 +975,6 @@
 }
 
 void UserInfoPopup::loadSevenTVAvatar(const HelixUser &user)
-=======
-void UserInfoPopup::loadAvatar(const QUrl &url)
->>>>>>> 4b40b9a3
 {
     NetworkRequest(SEVENTV_USER_API.arg(user.id))
         .timeout(20000)
