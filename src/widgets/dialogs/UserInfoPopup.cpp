--- conflicted
+++ resolved
@@ -42,19 +42,6 @@
 #include <QPointer>
 #include <QStringBuilder>
 
-<<<<<<< HEAD
-const QString TEXT_FOLLOWERS("Followers: %1");
-const QString TEXT_CREATED("Created: %1");
-const QString TEXT_TITLE("%1's Usercard - #%2");
-const QString TEXT_PRONOUNS("Pronouns: %1");
-#define TEXT_USER_ID "ID: "
-#define TEXT_UNAVAILABLE "(not available)"
-#define TEXT_UNSPECIFIED "(unspecified)"
-#define TEXT_LOADING "(loading...)"
-
-namespace chatterino {
-=======
->>>>>>> acdb84c3
 namespace {
 
 constexpr QStringView TEXT_FOLLOWERS = u"Followers: %1";
@@ -62,6 +49,9 @@
 constexpr QStringView TEXT_TITLE = u"%1's Usercard - #%2";
 constexpr QStringView TEXT_USER_ID = u"ID: ";
 constexpr QStringView TEXT_UNAVAILABLE = u"(not available)";
+constexpr QStringView TEXT_PRONOUNS = u"Pronouns: %1";
+constexpr QStringView TEXT_UNSPECIFIED = u"(unspecified)";
+constexpr QStringView TEXT_LOADING = u"(loading...)";
 
 using namespace chatterino;
 
