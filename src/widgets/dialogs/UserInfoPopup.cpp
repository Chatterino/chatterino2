--- conflicted
+++ resolved
@@ -134,16 +134,9 @@
 
 }  // namespace
 
-<<<<<<< HEAD
-UserInfoPopup::UserInfoPopup(bool closeAutomatically, QWidget *parent,
-                             QPointer<Split> split)
-    : DraggablePopup(closeAutomatically, parent)
-    , split_(std::move(split))
-=======
 UserInfoPopup::UserInfoPopup(bool closeAutomatically, Split *split)
     : DraggablePopup(closeAutomatically, split)
     , split_(split)
->>>>>>> d105a68d
     , closeAutomatically_(closeAutomatically)
 {
     this->setWindowTitle("Usercard");
