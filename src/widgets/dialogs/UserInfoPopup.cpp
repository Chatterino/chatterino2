--- conflicted
+++ resolved
@@ -132,7 +132,6 @@
 
 }  // namespace
 
-<<<<<<< HEAD
 #ifdef Q_OS_LINUX
 FlagsEnum<BaseWindow::Flags> userInfoPopupFlags{BaseWindow::Dialog,
                                                 BaseWindow::EnableCustomFrame};
@@ -150,13 +149,6 @@
                                     : userInfoPopupFlags,
                  parent)
     , hack_(new bool)
-=======
-UserInfoPopup::UserInfoPopup(bool closeAutomatically, QWidget *parent,
-                             Split *split)
-    : DraggablePopup(closeAutomatically, parent)
-    , split_(split)
-    , closeAutomatically_(closeAutomatically)
->>>>>>> 62fc5905
 {
     assert(split != nullptr &&
            "split being nullptr causes lots of bugs down the road");
