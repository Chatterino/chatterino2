#pragma once

#include "ForwardDecl.hpp"
#include "widgets/DraggablePopup.hpp"

#include <boost/signals2.hpp>
#include <pajlada/signals/scoped-connection.hpp>
#include <pajlada/signals/signal.hpp>
#include <QPointer>

class QCheckBox;

namespace chatterino {

class MessageThread;
class Split;
class SplitInput;

class ReplyThreadPopup final : public DraggablePopup
{
    Q_OBJECT

public:
<<<<<<< HEAD
    ReplyThreadPopup(bool closeAutomatically, QWidget *parent,
                     ChannelPtr channel_, QPointer<Split> split);
=======
    /**
     * @param closeAutomatically Decides whether the popup should close when it loses focus
     * @param split Will be used as the popup's parent. Must not be null
     */
    explicit ReplyThreadPopup(bool closeAutomatically, Split *split);
>>>>>>> 269e7a07

    void setThread(std::shared_ptr<MessageThread> thread);
    void giveFocus(Qt::FocusReason reason);

protected:
    void focusInEvent(QFocusEvent *event) override;

private:
    void addMessagesFromThread();
    void updateInputUI();

    // The message reply thread
    std::shared_ptr<MessageThread> thread_;
    // The channel that the reply thread is in
    ChannelPtr channel_;
    // The channel for the `threadView`
    ChannelPtr virtualChannel_;
    QPointer<Split> split_;

    struct {
        ChannelView *threadView = nullptr;
        /// Input for the thread.
        /// This might be nullptr if no split is associated with this reply.
        SplitInput *replyInput = nullptr;

        QCheckBox *notificationCheckbox = nullptr;
    } ui_;

    std::unique_ptr<pajlada::Signals::ScopedConnection> messageConnection_;
    std::vector<boost::signals2::scoped_connection> bSignals_;
    boost::signals2::scoped_connection replySubscriptionSignal_;
};

}  // namespace chatterino<|MERGE_RESOLUTION|>--- conflicted
+++ resolved
@@ -21,16 +21,11 @@
     Q_OBJECT
 
 public:
-<<<<<<< HEAD
-    ReplyThreadPopup(bool closeAutomatically, QWidget *parent,
-                     ChannelPtr channel_, QPointer<Split> split);
-=======
     /**
      * @param closeAutomatically Decides whether the popup should close when it loses focus
      * @param split Will be used as the popup's parent. Must not be null
      */
     explicit ReplyThreadPopup(bool closeAutomatically, Split *split);
->>>>>>> 269e7a07
 
     void setThread(std::shared_ptr<MessageThread> thread);
     void giveFocus(Qt::FocusReason reason);
@@ -48,7 +43,7 @@
     ChannelPtr channel_;
     // The channel for the `threadView`
     ChannelPtr virtualChannel_;
-    QPointer<Split> split_;
+    Split *split_;
 
     struct {
         ChannelView *threadView = nullptr;
