#pragma once

#include "widgets/BasePopup.hpp"

#include <QComboBox>
#include <QDialogButtonBox>
#include <QVBoxLayout>

namespace chatterino {

class QualityPopup : public BasePopup
{
public:
<<<<<<< HEAD
    QualityPopup(const QString &_channelName, QStringList options,
                 QStringList extraArguments = QStringList(),
                 bool streamMPV = false);
    static void showDialog(const QString &_channelName, QStringList options,
                           QStringList extraArguments = QStringList(),
                           bool streamMPV = false);
=======
    QualityPopup(const QString &channelURL, QStringList options);
    static void showDialog(const QString &channelURL, QStringList options);

protected:
    void keyPressEvent(QKeyEvent *e) override;
>>>>>>> 4bfa56c1

private:
    void okButtonClicked();
    void cancelButtonClicked();

    struct {
        QVBoxLayout *vbox;
        QComboBox *selector;
        QDialogButtonBox *buttonBox;
    } ui_;

<<<<<<< HEAD
    QString channelName_;
    QStringList extraArguments_;
    bool streamMPV_;
=======
    QString channelURL_;
>>>>>>> 4bfa56c1
};

}  // namespace chatterino<|MERGE_RESOLUTION|>--- conflicted
+++ resolved
@@ -11,20 +11,15 @@
 class QualityPopup : public BasePopup
 {
 public:
-<<<<<<< HEAD
-    QualityPopup(const QString &_channelName, QStringList options,
+    QualityPopup(const QString &channelURL, QStringList options,
                  QStringList extraArguments = QStringList(),
                  bool streamMPV = false);
-    static void showDialog(const QString &_channelName, QStringList options,
+    static void showDialog(const QString &channelURL, QStringList options,
                            QStringList extraArguments = QStringList(),
                            bool streamMPV = false);
-=======
-    QualityPopup(const QString &channelURL, QStringList options);
-    static void showDialog(const QString &channelURL, QStringList options);
 
 protected:
     void keyPressEvent(QKeyEvent *e) override;
->>>>>>> 4bfa56c1
 
 private:
     void okButtonClicked();
@@ -36,13 +31,9 @@
         QDialogButtonBox *buttonBox;
     } ui_;
 
-<<<<<<< HEAD
-    QString channelName_;
+    QString channelURL_;
     QStringList extraArguments_;
     bool streamMPV_;
-=======
-    QString channelURL_;
->>>>>>> 4bfa56c1
 };
 
 }  // namespace chatterino