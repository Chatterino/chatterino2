--- conflicted
+++ resolved
@@ -415,27 +415,6 @@
         searchText, getApp()->twitch2->getBttvEmotes().emotes());
     auto ffzGlobalEmotes = this->filterEmoteMap(
         searchText, getApp()->twitch2->getFfzEmotes().emotes());
-<<<<<<< HEAD
-    auto seventvChannelEmotes =
-        this->filterEmoteMap(searchText, this->twitchChannel_->seventvEmotes());
-    auto bttvChannelEmotes =
-        this->filterEmoteMap(searchText, this->twitchChannel_->bttvEmotes());
-    auto ffzChannelEmotes =
-        this->filterEmoteMap(searchText, this->twitchChannel_->ffzEmotes());
-
-    EmojiMap filteredEmojis{};
-    int emojiCount = 0;
-
-    getApp()->emotes->emojis.emojis.each(
-        [&, searchText](const auto &name, std::shared_ptr<EmojiData> &emoji) {
-            if (emoji->shortCodes[0].contains(searchText, Qt::CaseInsensitive))
-            {
-                filteredEmojis.insert(name, emoji);
-                emojiCount++;
-            }
-        });
-=======
->>>>>>> 4e422b3b
 
     // twitch
     addEmoteSets(twitchGlobalEmotes, *searchChannel, *searchChannel,
@@ -457,6 +436,8 @@
         return;
     }
 
+    auto seventvChannelEmotes =
+        this->filterEmoteMap(searchText, this->twitchChannel_->seventvEmotes());
     auto bttvChannelEmotes =
         this->filterEmoteMap(searchText, this->twitchChannel_->bttvEmotes());
     auto ffzChannelEmotes =
