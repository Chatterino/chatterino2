#include "EmotePopup.hpp"

#include "Application.hpp"
#include "common/QLogging.hpp"
#include "controllers/accounts/AccountController.hpp"
#include "controllers/hotkeys/HotkeyController.hpp"
#include "debug/Benchmark.hpp"
#include "messages/Emote.hpp"
#include "messages/Message.hpp"
#include "messages/MessageBuilder.hpp"
#include "messages/MessageElement.hpp"
#include "providers/twitch/TwitchAccount.hpp"
#include "providers/twitch/TwitchChannel.hpp"
#include "providers/twitch/TwitchIrcServer.hpp"
#include "singletons/Emotes.hpp"
#include "singletons/Settings.hpp"
#include "singletons/WindowManager.hpp"
#include "util/Helpers.hpp"
#include "widgets/helper/ChannelView.hpp"
#include "widgets/helper/TrimRegExpValidator.hpp"
#include "widgets/Notebook.hpp"
#include "widgets/Scrollbar.hpp"

#include <QAbstractButton>
#include <QHBoxLayout>
#include <QRegularExpression>
#include <QTabWidget>

#include <utility>

namespace {

using namespace chatterino;

auto makeTitleMessage(const QString &title)
{
    MessageBuilder builder;
    builder.emplace<TextElement>(title, MessageElementFlag::Text);
    builder->flags.set(MessageFlag::Centered);
    return builder.release();
}

auto makeEmoteMessage(const EmoteMap &map, const MessageElementFlag &emoteFlag)
{
    MessageBuilder builder;
    builder->flags.set(MessageFlag::Centered);
    builder->flags.set(MessageFlag::DisableCompactEmotes);

    if (map.empty())
    {
        builder.emplace<TextElement>("no emotes available",
                                     MessageElementFlag::Text,
                                     MessageColor::System);
        return builder.release();
    }

    std::vector<std::pair<EmoteName, EmotePtr>> vec(map.begin(), map.end());
    std::sort(vec.begin(), vec.end(),
              [](const std::pair<EmoteName, EmotePtr> &l,
                 const std::pair<EmoteName, EmotePtr> &r) {
                  return compareEmoteStrings(l.first.string, r.first.string);
              });
    for (const auto &emote : vec)
    {
        builder
            .emplace<EmoteElement>(
                emote.second,
                MessageElementFlags{MessageElementFlag::AlwaysShow, emoteFlag})
            ->setLink(Link(Link::InsertText, emote.first.string));
    }

    return builder.release();
}

auto makeEmojiMessage(const std::vector<EmojiPtr> &emojiMap)
{
    MessageBuilder builder;
    builder->flags.set(MessageFlag::Centered);
    builder->flags.set(MessageFlag::DisableCompactEmotes);

    for (const auto &value : emojiMap)
    {
        builder
            .emplace<EmoteElement>(
                value->emote,
                MessageElementFlags{MessageElementFlag::AlwaysShow,
                                    MessageElementFlag::EmojiAll})
            ->setLink(
                Link(Link::Type::InsertText, ":" + value->shortCodes[0] + ":"));
    }

    return builder.release();
}

void addTwitchEmoteSets(
    std::vector<std::shared_ptr<TwitchAccount::EmoteSet>> sets,
    Channel &globalChannel, Channel &subChannel, QString currentChannelName)
{
    QMap<QString, QPair<bool, std::vector<MessagePtr>>> mapOfSets;

    for (const auto &set : sets)
    {
        // Some emotes (e.g. follower ones) are only available in their origin channel
        if (set->local && currentChannelName != set->channelName)
        {
            continue;
        }

        // TITLE
        auto channelName = set->channelName;
        auto text = set->text.isEmpty() ? "Twitch" : set->text;

        // EMOTES
        MessageBuilder builder;
        builder->flags.set(MessageFlag::Centered);
        builder->flags.set(MessageFlag::DisableCompactEmotes);

        // If value of map is empty, create init pair and add title.
        if (mapOfSets.find(channelName) == mapOfSets.end())
        {
            std::vector<MessagePtr> b;
            b.push_back(makeTitleMessage(text));
            mapOfSets[channelName] = qMakePair(set->key == "0", b);
        }

        for (const auto &emote : set->emotes)
        {
            builder
                .emplace<EmoteElement>(
                    getApp()->emotes->twitch.getOrCreateEmote(emote.id,
                                                              emote.name),
                    MessageElementFlags{MessageElementFlag::AlwaysShow,
                                        MessageElementFlag::TwitchEmote})
                ->setLink(Link(Link::InsertText, emote.name.string));
        }

        mapOfSets[channelName].second.push_back(builder.release());
    }

    // Output to channel all created messages,
    // That contain title or emotes.
    // Put current channel emotes at the top
    auto currentChannelPair = mapOfSets[currentChannelName];
    for (const auto &message : currentChannelPair.second)
    {
        subChannel.addMessage(message);
    }
    mapOfSets.remove(currentChannelName);

    for (const auto &pair : mapOfSets)
    {
        auto &channel = pair.first ? globalChannel : subChannel;
        for (const auto &message : pair.second)
        {
            channel.addMessage(message);
        }
    }
}

void addEmotes(Channel &channel, const EmoteMap &map, const QString &title,
               const MessageElementFlag &emoteFlag)
{
    channel.addMessage(makeTitleMessage(title));
    channel.addMessage(makeEmoteMessage(map, emoteFlag));
}

void loadEmojis(ChannelView &view, const std::vector<EmojiPtr> &emojiMap)
{
    ChannelPtr emojiChannel(new Channel("", Channel::Type::None));
    emojiChannel->addMessage(makeEmojiMessage(emojiMap));

    view.setChannel(emojiChannel);
}

void loadEmojis(Channel &channel, const std::vector<EmojiPtr> &emojiMap,
                const QString &title)
{
    channel.addMessage(makeTitleMessage(title));
    channel.addMessage(makeEmojiMessage(emojiMap));
}

// Create an emote
EmoteMap filterEmoteMap(const QString &text,
                        std::shared_ptr<const EmoteMap> emotes)
{
    EmoteMap filteredMap;

    for (const auto &emote : *emotes)
    {
        if (emote.first.string.contains(text, Qt::CaseInsensitive))
        {
            filteredMap.insert(emote);
        }
    }

    return filteredMap;
}

}  // namespace

namespace chatterino {

EmotePopup::EmotePopup(QWidget *parent)
    : BasePopup(BaseWindow::EnableCustomFrame, parent)
    , search_(new QLineEdit())
    , notebook_(new Notebook(this))
{
    // this->setStayInScreenRect(true);
    this->moveTo(getApp()->windows->emotePopupPos(),
<<<<<<< HEAD
                 BoundsChecking::DesiredPosition);
=======
                 widgets::BoundsChecking::DesiredPosition);
>>>>>>> a240797b

    auto *layout = new QVBoxLayout();
    this->getLayoutContainer()->setLayout(layout);

    QRegularExpression searchRegex("\\S*");
    searchRegex.setPatternOptions(QRegularExpression::CaseInsensitiveOption);

    layout->setContentsMargins(0, 0, 0, 0);
    layout->setSpacing(0);

    auto *layout2 = new QHBoxLayout();
    layout2->setContentsMargins(8, 8, 8, 8);
    layout2->setSpacing(8);

    this->search_->setPlaceholderText("Search all emotes...");
    this->search_->setValidator(new TrimRegExpValidator(searchRegex));
    this->search_->setClearButtonEnabled(true);
    this->search_->findChild<QAbstractButton *>()->setIcon(
        QPixmap(":/buttons/clearSearch.png"));
    layout2->addWidget(this->search_);

    layout->addLayout(layout2);

    QObject::connect(this->search_, &QLineEdit::textChanged, this,
                     &EmotePopup::filterEmotes);

    auto clicked = [this](const Link &link) {
        this->linkClicked.invoke(link);
    };

    auto makeView = [&](QString tabTitle, bool addToNotebook = true) {
        auto *view = new ChannelView();

        view->setOverrideFlags(MessageElementFlags{
            MessageElementFlag::Default, MessageElementFlag::AlwaysShow,
            MessageElementFlag::EmoteImages});
        view->setEnableScrollingToBottom(false);
        // We can safely ignore this signal connection since the ChannelView is deleted
        // either when the notebook is deleted, or when our main layout is deleted.
        std::ignore = view->linkClicked.connect(clicked);

        if (addToNotebook)
        {
            this->notebook_->addPage(view, std::move(tabTitle));
        }

        return view;
    };

    this->searchView_ = makeView("", false);
    this->searchView_->hide();
    layout->addWidget(this->searchView_);

    layout->addWidget(this->notebook_);
    layout->setContentsMargins(0, 0, 0, 0);

    this->subEmotesView_ = makeView("Subs");
    this->channelEmotesView_ = makeView("Channel");
    this->globalEmotesView_ = makeView("Global");
    this->viewEmojis_ = makeView("Emojis");

    loadEmojis(*this->viewEmojis_,
               getApp()->getEmotes()->getEmojis()->getEmojis());
    this->addShortcuts();
    this->signalHolder_.managedConnect(getApp()->hotkeys->onItemsUpdated,
                                       [this]() {
                                           this->clearShortcuts();
                                           this->addShortcuts();
                                       });

    this->search_->setFocus();
}

void EmotePopup::addShortcuts()
{
    HotkeyController::HotkeyMap actions{
        {"openTab",  // CTRL + 1-8 to open corresponding tab.
         [this](std::vector<QString> arguments) -> QString {
             if (arguments.empty())
             {
                 qCWarning(chatterinoHotkeys)
                     << "openTab shortcut called without arguments. Takes "
                        "only one argument: tab specifier";
                 return "openTab shortcut called without arguments. "
                        "Takes only one argument: tab specifier";
             }
             auto target = arguments.at(0);
             if (target == "last")
             {
                 this->notebook_->selectLastTab();
             }
             else if (target == "next")
             {
                 this->notebook_->selectNextTab();
             }
             else if (target == "previous")
             {
                 this->notebook_->selectPreviousTab();
             }
             else
             {
                 bool ok{false};
                 int result = target.toInt(&ok);
                 if (ok)
                 {
                     this->notebook_->selectVisibleIndex(result, false);
                 }
                 else
                 {
                     qCWarning(chatterinoHotkeys)
                         << "Invalid argument for openTab shortcut";
                     return QString("Invalid argument for openTab "
                                    "shortcut: \"%1\". Use \"last\", "
                                    "\"next\", \"previous\" or an integer.")
                         .arg(target);
                 }
             }
             return "";
         }},
        {"delete",
         [this](const std::vector<QString> &) -> QString {
             this->close();
             return "";
         }},
        {"scrollPage",
         [this](std::vector<QString> arguments) -> QString {
             if (arguments.empty())
             {
                 qCWarning(chatterinoHotkeys)
                     << "scrollPage hotkey called without arguments!";
                 return "scrollPage hotkey called without arguments!";
             }
             auto direction = arguments.at(0);
             auto *channelView = dynamic_cast<ChannelView *>(
                 this->notebook_->getSelectedPage());

             auto &scrollbar = channelView->getScrollBar();
             if (direction == "up")
             {
                 scrollbar.offset(-scrollbar.getLargeChange());
             }
             else if (direction == "down")
             {
                 scrollbar.offset(scrollbar.getLargeChange());
             }
             else
             {
                 qCWarning(chatterinoHotkeys) << "Unknown scroll direction";
             }
             return "";
         }},

        {"reject", nullptr},
        {"accept", nullptr},
        {"search",
         [this](const std::vector<QString> &) -> QString {
             this->search_->setFocus();
             this->search_->selectAll();
             return "";
         }},
    };

    this->shortcuts_ = getApp()->hotkeys->shortcutsForCategory(
        HotkeyCategory::PopupWindow, actions, this);
}

void EmotePopup::loadChannel(ChannelPtr channel)
{
    BenchmarkGuard guard("loadChannel");

    this->channel_ = std::move(channel);
    this->twitchChannel_ = dynamic_cast<TwitchChannel *>(this->channel_.get());

    this->setWindowTitle("Emotes in #" + this->channel_->getName());

    if (this->twitchChannel_ == nullptr)
    {
        return;
    }

    auto subChannel = std::make_shared<Channel>("", Channel::Type::None);
    auto globalChannel = std::make_shared<Channel>("", Channel::Type::None);
    auto channelChannel = std::make_shared<Channel>("", Channel::Type::None);

    // twitch
    addTwitchEmoteSets(
        getApp()->accounts->twitch.getCurrent()->accessEmotes()->emoteSets,
        *globalChannel, *subChannel, this->channel_->getName());

    // global
    if (Settings::instance().enableBTTVGlobalEmotes)
    {
        addEmotes(*globalChannel, *getApp()->twitch->getBttvEmotes().emotes(),
                  "BetterTTV", MessageElementFlag::BttvEmote);
    }
    if (Settings::instance().enableFFZGlobalEmotes)
    {
        addEmotes(*globalChannel, *getApp()->twitch->getFfzEmotes().emotes(),
                  "FrankerFaceZ", MessageElementFlag::FfzEmote);
    }
    if (Settings::instance().enableSevenTVGlobalEmotes)
    {
        addEmotes(*globalChannel,
                  *getApp()->twitch->getSeventvEmotes().globalEmotes(), "7TV",
                  MessageElementFlag::SevenTVEmote);
    }

    // channel
    if (Settings::instance().enableBTTVChannelEmotes)
    {
        addEmotes(*channelChannel, *this->twitchChannel_->bttvEmotes(),
                  "BetterTTV", MessageElementFlag::BttvEmote);
    }
    if (Settings::instance().enableFFZChannelEmotes)
    {
        addEmotes(*channelChannel, *this->twitchChannel_->ffzEmotes(),
                  "FrankerFaceZ", MessageElementFlag::FfzEmote);
    }
    if (Settings::instance().enableSevenTVChannelEmotes)
    {
        addEmotes(*channelChannel, *this->twitchChannel_->seventvEmotes(),
                  "7TV", MessageElementFlag::SevenTVEmote);
    }

    this->globalEmotesView_->setChannel(globalChannel);
    this->subEmotesView_->setChannel(subChannel);
    this->channelEmotesView_->setChannel(channelChannel);

    if (subChannel->getMessageSnapshot().size() == 0)
    {
        MessageBuilder builder;
        builder->flags.set(MessageFlag::Centered);
        builder->flags.set(MessageFlag::DisableCompactEmotes);
        builder.emplace<TextElement>("no subscription emotes available",
                                     MessageElementFlag::Text,
                                     MessageColor::System);
        subChannel->addMessage(builder.release());
    }
}

void EmotePopup::filterTwitchEmotes(std::shared_ptr<Channel> searchChannel,
                                    const QString &searchText)
{
    auto twitchEmoteSets =
        getApp()->accounts->twitch.getCurrent()->accessEmotes()->emoteSets;
    std::vector<std::shared_ptr<TwitchAccount::EmoteSet>> twitchGlobalEmotes{};

    for (const auto &set : twitchEmoteSets)
    {
        auto setCopy = std::make_shared<TwitchAccount::EmoteSet>(*set);
        auto setIt =
            std::remove_if(setCopy->emotes.begin(), setCopy->emotes.end(),
                           [searchText](auto &emote) {
                               return !emote.name.string.contains(
                                   searchText, Qt::CaseInsensitive);
                           });
        setCopy->emotes.resize(std::distance(setCopy->emotes.begin(), setIt));

        if (!setCopy->emotes.empty())
        {
            twitchGlobalEmotes.push_back(setCopy);
        }
    }

    auto bttvGlobalEmotes =
        filterEmoteMap(searchText, getApp()->twitch->getBttvEmotes().emotes());
    auto ffzGlobalEmotes =
        filterEmoteMap(searchText, getApp()->twitch->getFfzEmotes().emotes());
    auto seventvGlobalEmotes = filterEmoteMap(
        searchText, getApp()->twitch->getSeventvEmotes().globalEmotes());

    // twitch
    addTwitchEmoteSets(twitchGlobalEmotes, *searchChannel, *searchChannel,
                       this->channel_->getName());

    // global
    if (!bttvGlobalEmotes.empty())
    {
        addEmotes(*searchChannel, bttvGlobalEmotes, "BetterTTV (Global)",
                  MessageElementFlag::BttvEmote);
    }
    if (!ffzGlobalEmotes.empty())
    {
        addEmotes(*searchChannel, ffzGlobalEmotes, "FrankerFaceZ (Global)",
                  MessageElementFlag::FfzEmote);
    }
    if (!seventvGlobalEmotes.empty())
    {
        addEmotes(*searchChannel, seventvGlobalEmotes, "7TV (Global)",
                  MessageElementFlag::SevenTVEmote);
    }

    if (this->twitchChannel_ == nullptr)
    {
        return;
    }

    auto bttvChannelEmotes =
        filterEmoteMap(searchText, this->twitchChannel_->bttvEmotes());
    auto ffzChannelEmotes =
        filterEmoteMap(searchText, this->twitchChannel_->ffzEmotes());
    auto seventvChannelEmotes =
        filterEmoteMap(searchText, this->twitchChannel_->seventvEmotes());

    // channel
    if (!bttvChannelEmotes.empty())
    {
        addEmotes(*searchChannel, bttvChannelEmotes, "BetterTTV (Channel)",
                  MessageElementFlag::BttvEmote);
    }
    if (!ffzChannelEmotes.empty())
    {
        addEmotes(*searchChannel, ffzChannelEmotes, "FrankerFaceZ (Channel)",
                  MessageElementFlag::FfzEmote);
    }
    if (!seventvChannelEmotes.empty())
    {
        addEmotes(*searchChannel, seventvChannelEmotes, "7TV (Channel)",
                  MessageElementFlag::SevenTVEmote);
    }
}

void EmotePopup::filterEmotes(const QString &searchText)
{
    if (searchText.length() == 0)
    {
        this->notebook_->show();
        this->searchView_->hide();

        return;
    }
    auto searchChannel = std::make_shared<Channel>("", Channel::Type::None);

    // true in special channels like /mentions
    if (this->channel_->isTwitchChannel())
    {
        this->filterTwitchEmotes(searchChannel, searchText);
    }

    std::vector<EmojiPtr> filteredEmojis{};
    int emojiCount = 0;

    const auto &emojis = getIApp()->getEmotes()->getEmojis()->getEmojis();
    for (const auto &emoji : emojis)
    {
        if (emoji->shortCodes[0].contains(searchText, Qt::CaseInsensitive))
        {
            filteredEmojis.push_back(emoji);
            emojiCount++;
        }
    }
    // emojis
    if (emojiCount > 0)
    {
        loadEmojis(*searchChannel, filteredEmojis, "Emojis");
    }

    this->searchView_->setChannel(searchChannel);

    this->notebook_->hide();
    this->searchView_->show();
}

void EmotePopup::closeEvent(QCloseEvent *event)
{
    getApp()->windows->setEmotePopupPos(this->pos());
    BaseWindow::closeEvent(event);
}

}  // namespace chatterino<|MERGE_RESOLUTION|>--- conflicted
+++ resolved
@@ -207,11 +207,7 @@
 {
     // this->setStayInScreenRect(true);
     this->moveTo(getApp()->windows->emotePopupPos(),
-<<<<<<< HEAD
-                 BoundsChecking::DesiredPosition);
-=======
                  widgets::BoundsChecking::DesiredPosition);
->>>>>>> a240797b
 
     auto *layout = new QVBoxLayout();
     this->getLayoutContainer()->setLayout(layout);
