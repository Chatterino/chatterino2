#include "EmotePopup.hpp"

#include "Application.hpp"
#include "common/CompletionModel.hpp"
#include "common/QLogging.hpp"
#include "controllers/accounts/AccountController.hpp"
#include "controllers/hotkeys/HotkeyController.hpp"
#include "debug/Benchmark.hpp"
#include "messages/Message.hpp"
#include "messages/MessageBuilder.hpp"
#include "providers/twitch/TwitchChannel.hpp"
#include "providers/twitch/TwitchIrcServer.hpp"
#include "singletons/Emotes.hpp"
#include "singletons/WindowManager.hpp"
#include "widgets/Notebook.hpp"
#include "widgets/Scrollbar.hpp"
#include "widgets/helper/ChannelView.hpp"
#include "widgets/helper/TrimRegExpValidator.hpp"

#include <QAbstractButton>
#include <QHBoxLayout>
#include <QRegularExpression>
#include <QTabWidget>

namespace chatterino {
namespace {
    auto makeTitleMessage(const QString &title)
    {
        MessageBuilder builder;
        builder.emplace<TextElement>(title, MessageElementFlag::Text);
        builder->flags.set(MessageFlag::Centered);
        return builder.release();
    }
    auto makeEmoteMessage(const EmoteMap &map,
                          const MessageElementFlag &emoteFlag)
    {
        MessageBuilder builder;
        builder->flags.set(MessageFlag::Centered);
        builder->flags.set(MessageFlag::DisableCompactEmotes);

        if (map.empty())
        {
            builder.emplace<TextElement>("no emotes available",
                                         MessageElementFlag::Text,
                                         MessageColor::System);
            return builder.release();
        }

        std::vector<std::pair<EmoteName, EmotePtr>> vec(map.begin(), map.end());
        std::sort(vec.begin(), vec.end(),
                  [](const std::pair<EmoteName, EmotePtr> &l,
                     const std::pair<EmoteName, EmotePtr> &r) {
                      return CompletionModel::compareStrings(l.first.string,
                                                             r.first.string);
                  });
        for (const auto &emote : vec)
        {
            builder
                .emplace<EmoteElement>(
                    emote.second,
                    MessageElementFlags{MessageElementFlag::AlwaysShow,
                                        emoteFlag})
                ->setLink(Link(Link::InsertText, emote.first.string));
        }

        return builder.release();
    }
    auto makeEmojiMessage(EmojiMap &emojiMap)
    {
        MessageBuilder builder;
        builder->flags.set(MessageFlag::Centered);
        builder->flags.set(MessageFlag::DisableCompactEmotes);

        emojiMap.each([&builder](const auto &key, const auto &value) {
            builder
                .emplace<EmoteElement>(
                    value->emote,
                    MessageElementFlags{MessageElementFlag::AlwaysShow,
                                        MessageElementFlag::EmojiAll})
                ->setLink(Link(Link::Type::InsertText,
                               ":" + value->shortCodes[0] + ":"));
        });

        return builder.release();
    }
    void addEmoteSets(
        std::vector<std::shared_ptr<TwitchAccount::EmoteSet>> sets,
        Channel &globalChannel, Channel &subChannel, QString currentChannelName)
    {
        QMap<QString, QPair<bool, std::vector<MessagePtr>>> mapOfSets;

        for (const auto &set : sets)
        {
            // Some emotes (e.g. follower ones) are only available in their origin channel
            if (set->local && currentChannelName != set->channelName)
            {
                continue;
            }

            // TITLE
            auto channelName = set->channelName;
            auto text = set->text.isEmpty() ? "Twitch" : set->text;

            // EMOTES
            MessageBuilder builder;
            builder->flags.set(MessageFlag::Centered);
            builder->flags.set(MessageFlag::DisableCompactEmotes);

            // If value of map is empty, create init pair and add title.
            if (mapOfSets.find(channelName) == mapOfSets.end())
            {
                std::vector<MessagePtr> b;
                b.push_back(makeTitleMessage(text));
                mapOfSets[channelName] = qMakePair(set->key == "0", b);
            }

            for (const auto &emote : set->emotes)
            {
                builder
                    .emplace<EmoteElement>(
                        getApp()->emotes->twitch.getOrCreateEmote(emote.id,
                                                                  emote.name),
                        MessageElementFlags{MessageElementFlag::AlwaysShow,
                                            MessageElementFlag::TwitchEmote})
                    ->setLink(Link(Link::InsertText, emote.name.string));
            }

            mapOfSets[channelName].second.push_back(builder.release());
        }

        // Output to channel all created messages,
        // That contain title or emotes.
        // Put current channel emotes at the top
        auto currentChannelPair = mapOfSets[currentChannelName];
        for (auto message : currentChannelPair.second)
        {
            subChannel.addMessage(message);
        }
        mapOfSets.remove(currentChannelName);

        foreach (auto pair, mapOfSets)
        {
            auto &channel = pair.first ? globalChannel : subChannel;
            for (auto message : pair.second)
            {
                channel.addMessage(message);
            }
        }
    }
    void addEmotes(Channel &channel, const EmoteMap &map, const QString &title,
                   const MessageElementFlag &emoteFlag)
    {
        channel.addMessage(makeTitleMessage(title));
        channel.addMessage(makeEmoteMessage(map, emoteFlag));
    };
}  // namespace

EmotePopup::EmotePopup(QWidget *parent)
    : BasePopup(BaseWindow::EnableCustomFrame, parent)
{
    this->setStayInScreenRect(true);
    this->moveTo(this, getApp()->windows->emotePopupPos(), false);

    auto layout = new QVBoxLayout(this);
    this->getLayoutContainer()->setLayout(layout);

    QRegularExpression searchRegex("\\S*");
    searchRegex.setPatternOptions(QRegularExpression::CaseInsensitiveOption);

    layout->setMargin(0);
    layout->setSpacing(0);

    QHBoxLayout *layout2 = new QHBoxLayout(this);
    layout2->setMargin(8);
    layout2->setSpacing(8);

    this->search_ = new QLineEdit();
    this->search_->setPlaceholderText("Search all emotes...");
    this->search_->setValidator(new TrimRegExpValidator(searchRegex));
    this->search_->setClearButtonEnabled(true);
    this->search_->findChild<QAbstractButton *>()->setIcon(
        QPixmap(":/buttons/clearSearch.png"));
    layout2->addWidget(this->search_);

    layout->addLayout(layout2);

    QObject::connect(this->search_, &QLineEdit::textChanged, this,
                     &EmotePopup::filterEmotes);

    auto clicked = [this](const Link &link) {
        this->linkClicked.invoke(link);
    };

    auto makeView = [&](QString tabTitle, bool addToNotebook = true) {
        auto view = new ChannelView();

        view->setOverrideFlags(MessageElementFlags{
            MessageElementFlag::Default, MessageElementFlag::AlwaysShow,
            MessageElementFlag::EmoteImages});
        view->setEnableScrollingToBottom(false);
        view->linkClicked.connect(clicked);

        if (addToNotebook)
        {
            this->notebook_->addPage(view, tabTitle);
        }

        return view;
    };

    this->searchView_ = makeView("", false);
    this->searchView_->hide();
    layout->addWidget(this->searchView_);

    this->notebook_ = new Notebook(this);
    layout->addWidget(this->notebook_);
    layout->setMargin(0);

    this->subEmotesView_ = makeView("Subs");
    this->channelEmotesView_ = makeView("Channel");
    this->globalEmotesView_ = makeView("Global");
    this->viewEmojis_ = makeView("Emojis");

    this->loadEmojis(*this->viewEmojis_, getApp()->emotes->emojis.emojis);
    this->addShortcuts();
    this->signalHolder_.managedConnect(getApp()->hotkeys->onItemsUpdated,
                                       [this]() {
                                           this->clearShortcuts();
                                           this->addShortcuts();
                                       });

    this->search_->setFocus();
}

void EmotePopup::addShortcuts()
{
    HotkeyController::HotkeyMap actions{
        {"openTab",  // CTRL + 1-8 to open corresponding tab.
         [this](std::vector<QString> arguments) -> QString {
             if (arguments.size() == 0)
             {
                 qCWarning(chatterinoHotkeys)
                     << "openTab shortcut called without arguments. Takes "
                        "only one argument: tab specifier";
                 return "openTab shortcut called without arguments. "
                        "Takes only one argument: tab specifier";
             }
             auto target = arguments.at(0);
             if (target == "last")
             {
                 this->notebook_->selectLastTab();
             }
             else if (target == "next")
             {
                 this->notebook_->selectNextTab();
             }
             else if (target == "previous")
             {
                 this->notebook_->selectPreviousTab();
             }
             else
             {
                 bool ok;
                 int result = target.toInt(&ok);
                 if (ok)
                 {
                     this->notebook_->selectIndex(result, false);
                 }
                 else
                 {
                     qCWarning(chatterinoHotkeys)
                         << "Invalid argument for openTab shortcut";
                     return QString("Invalid argument for openTab "
                                    "shortcut: \"%1\". Use \"last\", "
                                    "\"next\", \"previous\" or an integer.")
                         .arg(target);
                 }
             }
             return "";
         }},
        {"delete",
         [this](std::vector<QString>) -> QString {
             this->close();
             return "";
         }},
        {"scrollPage",
         [this](std::vector<QString> arguments) -> QString {
             if (arguments.size() == 0)
             {
                 qCWarning(chatterinoHotkeys)
                     << "scrollPage hotkey called without arguments!";
                 return "scrollPage hotkey called without arguments!";
             }
             auto direction = arguments.at(0);
             auto channelView = dynamic_cast<ChannelView *>(
                 this->notebook_->getSelectedPage());

             auto &scrollbar = channelView->getScrollBar();
             if (direction == "up")
             {
                 scrollbar.offset(-scrollbar.getLargeChange());
             }
             else if (direction == "down")
             {
                 scrollbar.offset(scrollbar.getLargeChange());
             }
             else
             {
                 qCWarning(chatterinoHotkeys) << "Unknown scroll direction";
             }
             return "";
         }},

        {"reject", nullptr},
        {"accept", nullptr},
        {"search",
         [this](std::vector<QString>) -> QString {
             this->search_->setFocus();
             this->search_->selectAll();
             return "";
         }},
    };

    this->shortcuts_ = getApp()->hotkeys->shortcutsForCategory(
        HotkeyCategory::PopupWindow, actions, this);
}

void EmotePopup::loadChannel(ChannelPtr channel)
{
    BenchmarkGuard guard("loadChannel");

    this->channel_ = channel;
    this->twitchChannel_ = dynamic_cast<TwitchChannel *>(this->channel_.get());

    this->setWindowTitle("Emotes in #" + this->channel_->getName());

    if (this->twitchChannel_ == nullptr)
    {
        return;
    }

    auto subChannel = std::make_shared<Channel>("", Channel::Type::None);
    auto globalChannel = std::make_shared<Channel>("", Channel::Type::None);
    auto channelChannel = std::make_shared<Channel>("", Channel::Type::None);

    // twitch
    addEmoteSets(
        getApp()->accounts->twitch.getCurrent()->accessEmotes()->emoteSets,
        *globalChannel, *subChannel, this->channel_->getName());

    // global
<<<<<<< HEAD
    if (getSettings()->enableLoadingSevenTV)
    {
        addEmotes(*globalChannel,
                  *getApp()->twitch->getSeventvEmotes().emotes(), "7TV",
                  MessageElementFlag::SeventvEmote);
    }
    addEmotes(*globalChannel, *getApp()->twitch->getBttvEmotes().emotes(),
              "BetterTTV", MessageElementFlag::BttvEmote);
    addEmotes(*globalChannel, *getApp()->twitch->getFfzEmotes().emotes(),
              "FrankerFaceZ", MessageElementFlag::FfzEmote);

    // channel
    if (getSettings()->enableLoadingSevenTV)
    {
        addEmotes(*channelChannel, *this->twitchChannel_->seventvEmotes(),
                  "7TV", MessageElementFlag::SeventvEmote);
    }
    addEmotes(*channelChannel, *this->twitchChannel_->bttvEmotes(), "BetterTTV",
              MessageElementFlag::BttvEmote);
    addEmotes(*channelChannel, *this->twitchChannel_->ffzEmotes(),
              "FrankerFaceZ", MessageElementFlag::FfzEmote);
=======
    if (Settings::instance().enableBTTVGlobalEmotes)
    {
        addEmotes(*globalChannel, *getApp()->twitch->getBttvEmotes().emotes(),
                  "BetterTTV", MessageElementFlag::BttvEmote);
    }
    if (Settings::instance().enableFFZGlobalEmotes)
    {
        addEmotes(*globalChannel, *getApp()->twitch->getFfzEmotes().emotes(),
                  "FrankerFaceZ", MessageElementFlag::FfzEmote);
    }

    // channel
    if (Settings::instance().enableBTTVChannelEmotes)
    {
        addEmotes(*channelChannel, *this->twitchChannel_->bttvEmotes(),
                  "BetterTTV", MessageElementFlag::BttvEmote);
    }
    if (Settings::instance().enableFFZChannelEmotes)
    {
        addEmotes(*channelChannel, *this->twitchChannel_->ffzEmotes(),
                  "FrankerFaceZ", MessageElementFlag::FfzEmote);
    }
>>>>>>> 7ad70825

    this->globalEmotesView_->setChannel(globalChannel);
    this->subEmotesView_->setChannel(subChannel);
    this->channelEmotesView_->setChannel(channelChannel);

    if (subChannel->getMessageSnapshot().size() == 0)
    {
        MessageBuilder builder;
        builder->flags.set(MessageFlag::Centered);
        builder->flags.set(MessageFlag::DisableCompactEmotes);
        builder.emplace<TextElement>("no subscription emotes available",
                                     MessageElementFlag::Text,
                                     MessageColor::System);
        subChannel->addMessage(builder.release());
    }
}

void EmotePopup::loadEmojis(ChannelView &view, EmojiMap &emojiMap)
{
    ChannelPtr emojiChannel(new Channel("", Channel::Type::None));
    emojiChannel->addMessage(makeEmojiMessage(emojiMap));

    view.setChannel(emojiChannel);
}

void EmotePopup::loadEmojis(Channel &channel, EmojiMap &emojiMap,
                            const QString &title)
{
    channel.addMessage(makeTitleMessage(title));
    channel.addMessage(makeEmojiMessage(emojiMap));
}

void EmotePopup::filterTwitchEmotes(std::shared_ptr<Channel> searchChannel,
                                    const QString &searchText)
{
    auto twitchEmoteSets =
        getApp()->accounts->twitch.getCurrent()->accessEmotes()->emoteSets;
    std::vector<std::shared_ptr<TwitchAccount::EmoteSet>> twitchGlobalEmotes{};

    for (const auto &set : twitchEmoteSets)
    {
        auto setCopy = std::make_shared<TwitchAccount::EmoteSet>(*set);
        auto setIt =
            std::remove_if(setCopy->emotes.begin(), setCopy->emotes.end(),
                           [searchText](auto &emote) {
                               return !emote.name.string.contains(
                                   searchText, Qt::CaseInsensitive);
                           });
        setCopy->emotes.resize(std::distance(setCopy->emotes.begin(), setIt));

        if (setCopy->emotes.size() > 0)
            twitchGlobalEmotes.push_back(setCopy);
    }

    auto seventvGlobalEmotes = this->filterEmoteMap(
        searchText, getApp()->twitch->getSeventvEmotes().emotes());
    auto bttvGlobalEmotes = this->filterEmoteMap(
        searchText, getApp()->twitch->getBttvEmotes().emotes());
    auto ffzGlobalEmotes = this->filterEmoteMap(
        searchText, getApp()->twitch->getFfzEmotes().emotes());

    // twitch
    addEmoteSets(twitchGlobalEmotes, *searchChannel, *searchChannel,
                 this->channel_->getName());

    // global
    if (getSettings()->enableLoadingSevenTV && seventvGlobalEmotes->size() > 0)
        addEmotes(*searchChannel, *seventvGlobalEmotes, "SevenTV (Global)",
                  MessageElementFlag::SeventvEmote);
    if (bttvGlobalEmotes->size() > 0)
        addEmotes(*searchChannel, *bttvGlobalEmotes, "BetterTTV (Global)",
                  MessageElementFlag::BttvEmote);
    if (ffzGlobalEmotes->size() > 0)
        addEmotes(*searchChannel, *ffzGlobalEmotes, "FrankerFaceZ (Global)",
                  MessageElementFlag::FfzEmote);

    if (!this->twitchChannel_)
    {
        return;
    }

    auto seventvChannelEmotes =
        this->filterEmoteMap(searchText, this->twitchChannel_->seventvEmotes());
    auto bttvChannelEmotes =
        this->filterEmoteMap(searchText, this->twitchChannel_->bttvEmotes());
    auto ffzChannelEmotes =
        this->filterEmoteMap(searchText, this->twitchChannel_->ffzEmotes());
    // channel
    if (getSettings()->enableLoadingSevenTV && seventvChannelEmotes->size() > 0)
        addEmotes(*searchChannel, *seventvChannelEmotes, "SevenTV (Channel)",
                  MessageElementFlag::SeventvEmote);
    if (bttvChannelEmotes->size() > 0)
        addEmotes(*searchChannel, *bttvChannelEmotes, "BetterTTV (Channel)",
                  MessageElementFlag::BttvEmote);
    if (ffzChannelEmotes->size() > 0)
        addEmotes(*searchChannel, *ffzChannelEmotes, "FrankerFaceZ (Channel)",
                  MessageElementFlag::FfzEmote);
}

void EmotePopup::filterEmotes(const QString &searchText)
{
    if (searchText.length() == 0)
    {
        this->notebook_->show();
        this->searchView_->hide();

        return;
    }
    auto searchChannel = std::make_shared<Channel>("", Channel::Type::None);

    // true in special channels like /mentions
    if (this->channel_->isTwitchChannel())
    {
        this->filterTwitchEmotes(searchChannel, searchText);
    }

    EmojiMap filteredEmojis{};
    int emojiCount = 0;

    getApp()->emotes->emojis.emojis.each(
        [&, searchText](const auto &name, std::shared_ptr<EmojiData> &emoji) {
            if (emoji->shortCodes[0].contains(searchText, Qt::CaseInsensitive))
            {
                filteredEmojis.insert(name, emoji);
                emojiCount++;
            }
        });
    // emojis
    if (emojiCount > 0)
        this->loadEmojis(*searchChannel, filteredEmojis, "Emojis");

    this->searchView_->setChannel(searchChannel);

    this->notebook_->hide();
    this->searchView_->show();
}

EmoteMap *EmotePopup::filterEmoteMap(const QString &text,
                                     std::shared_ptr<const EmoteMap> emotes)
{
    auto filteredMap = new EmoteMap();

    for (const auto &emote : *emotes)
    {
        if (emote.first.string.contains(text, Qt::CaseInsensitive))
        {
            filteredMap->insert(emote);
        }
    }

    return filteredMap;
}

void EmotePopup::closeEvent(QCloseEvent *event)
{
    getApp()->windows->setEmotePopupPos(this->pos());
    QWidget::closeEvent(event);
}
}  // namespace chatterino<|MERGE_RESOLUTION|>--- conflicted
+++ resolved
@@ -8,6 +8,7 @@
 #include "debug/Benchmark.hpp"
 #include "messages/Message.hpp"
 #include "messages/MessageBuilder.hpp"
+#include "messages/MessageElement.hpp"
 #include "providers/twitch/TwitchChannel.hpp"
 #include "providers/twitch/TwitchIrcServer.hpp"
 #include "singletons/Emotes.hpp"
@@ -349,41 +350,29 @@
         *globalChannel, *subChannel, this->channel_->getName());
 
     // global
-<<<<<<< HEAD
-    if (getSettings()->enableLoadingSevenTV)
+    if (Settings::instance().enableLoadingSevenTV)
     {
         addEmotes(*globalChannel,
                   *getApp()->twitch->getSeventvEmotes().emotes(), "7TV",
                   MessageElementFlag::SeventvEmote);
     }
-    addEmotes(*globalChannel, *getApp()->twitch->getBttvEmotes().emotes(),
-              "BetterTTV", MessageElementFlag::BttvEmote);
-    addEmotes(*globalChannel, *getApp()->twitch->getFfzEmotes().emotes(),
-              "FrankerFaceZ", MessageElementFlag::FfzEmote);
+    if (Settings::instance().enableBTTVGlobalEmotes)
+    {
+        addEmotes(*globalChannel, *getApp()->twitch->getBttvEmotes().emotes(),
+                  "BetterTTV", MessageElementFlag::BttvEmote);
+    }
+    if (Settings::instance().enableFFZGlobalEmotes)
+    {
+        addEmotes(*globalChannel, *getApp()->twitch->getFfzEmotes().emotes(),
+                  "FrankerFaceZ", MessageElementFlag::FfzEmote);
+    }
 
     // channel
-    if (getSettings()->enableLoadingSevenTV)
+    if (Settings::instance().enableLoadingSevenTV)
     {
         addEmotes(*channelChannel, *this->twitchChannel_->seventvEmotes(),
                   "7TV", MessageElementFlag::SeventvEmote);
     }
-    addEmotes(*channelChannel, *this->twitchChannel_->bttvEmotes(), "BetterTTV",
-              MessageElementFlag::BttvEmote);
-    addEmotes(*channelChannel, *this->twitchChannel_->ffzEmotes(),
-              "FrankerFaceZ", MessageElementFlag::FfzEmote);
-=======
-    if (Settings::instance().enableBTTVGlobalEmotes)
-    {
-        addEmotes(*globalChannel, *getApp()->twitch->getBttvEmotes().emotes(),
-                  "BetterTTV", MessageElementFlag::BttvEmote);
-    }
-    if (Settings::instance().enableFFZGlobalEmotes)
-    {
-        addEmotes(*globalChannel, *getApp()->twitch->getFfzEmotes().emotes(),
-                  "FrankerFaceZ", MessageElementFlag::FfzEmote);
-    }
-
-    // channel
     if (Settings::instance().enableBTTVChannelEmotes)
     {
         addEmotes(*channelChannel, *this->twitchChannel_->bttvEmotes(),
@@ -394,7 +383,6 @@
         addEmotes(*channelChannel, *this->twitchChannel_->ffzEmotes(),
                   "FrankerFaceZ", MessageElementFlag::FfzEmote);
     }
->>>>>>> 7ad70825
 
     this->globalEmotesView_->setChannel(globalChannel);
     this->subEmotesView_->setChannel(subChannel);
