#include "EmotePopup.hpp"

#include "Application.hpp"
#include "common/CompletionModel.hpp"
#include "common/QLogging.hpp"
#include "controllers/accounts/AccountController.hpp"
#include "controllers/hotkeys/HotkeyController.hpp"
#include "debug/Benchmark.hpp"
#include "messages/Message.hpp"
#include "messages/MessageBuilder.hpp"
#include "providers/twitch/TwitchChannel.hpp"
#include "singletons/Emotes.hpp"
#include "singletons/WindowManager.hpp"
#include "util/Shortcut.hpp"
<<<<<<< HEAD
=======
#include "widgets/Notebook.hpp"
#include "widgets/Scrollbar.hpp"
>>>>>>> c9f62fed
#include "widgets/helper/ChannelView.hpp"

#include <QHBoxLayout>
#include <QShortcut>
#include <QTabWidget>

namespace chatterino {
namespace {
    auto makeTitleMessage(const QString &title)
    {
        MessageBuilder builder;
        builder.emplace<TextElement>(title, MessageElementFlag::Text);
        builder->flags.set(MessageFlag::Centered);
        return builder.release();
    }
    auto makeEmoteMessage(const EmoteMap &map)
    {
        MessageBuilder builder;
        builder->flags.set(MessageFlag::Centered);
        builder->flags.set(MessageFlag::DisableCompactEmotes);

        if (!map.empty())
        {
            std::vector<std::pair<EmoteName, EmotePtr>> vec(map.begin(),
                                                            map.end());
            std::sort(vec.begin(), vec.end(),
                      [](const std::pair<EmoteName, EmotePtr> &l,
                         const std::pair<EmoteName, EmotePtr> &r) {
                          return CompletionModel::compareStrings(
                              l.first.string, r.first.string);
                      });
            for (const auto &emote : vec)
            {
                builder
                    .emplace<EmoteElement>(emote.second,
                                           MessageElementFlag::AlwaysShow)
                    ->setLink(Link(Link::InsertText, emote.first.string));
            }
        }
        else
        {
            builder.emplace<TextElement>("no emotes available",
                                         MessageElementFlag::Text,
                                         MessageColor::System);
        }

        return builder.release();
    }
    void addEmoteSets(
        std::vector<std::shared_ptr<TwitchAccount::EmoteSet>> sets,
        Channel &globalChannel, Channel &subChannel, QString currentChannelName)
    {
        QMap<QString, QPair<bool, std::vector<MessagePtr>>> mapOfSets;

        for (const auto &set : sets)
        {
            // TITLE
            auto channelName = set->channelName;
            auto text =
                set->key == "0" || set->text.isEmpty() ? "Twitch" : set->text;

            // EMOTES
            MessageBuilder builder;
            builder->flags.set(MessageFlag::Centered);
            builder->flags.set(MessageFlag::DisableCompactEmotes);

            // If value of map is empty, create init pair and add title.
            if (mapOfSets.find(channelName) == mapOfSets.end())
            {
                std::vector<MessagePtr> b;
                b.push_back(makeTitleMessage(text));
                mapOfSets[channelName] = qMakePair(set->key == "0", b);
            }

            for (const auto &emote : set->emotes)
            {
                builder
                    .emplace<EmoteElement>(
                        getApp()->emotes->twitch.getOrCreateEmote(emote.id,
                                                                  emote.name),
                        MessageElementFlag::AlwaysShow)
                    ->setLink(Link(Link::InsertText, emote.name.string));
            }

            mapOfSets[channelName].second.push_back(builder.release());
        }

        // Output to channel all created messages,
        // That contain title or emotes.
        // Put current channel emotes at the top
        auto currentChannelPair = mapOfSets[currentChannelName];
        for (auto message : currentChannelPair.second)
        {
            subChannel.addMessage(message);
        }
        mapOfSets.remove(currentChannelName);

        foreach (auto pair, mapOfSets)
        {
            auto &channel = pair.first ? globalChannel : subChannel;
            for (auto message : pair.second)
            {
                channel.addMessage(message);
            }
        }
    }
}  // namespace

EmotePopup::EmotePopup(QWidget *parent)
    : BasePopup(BaseWindow::EnableCustomFrame, parent)
{
    this->setStayInScreenRect(true);
    this->moveTo(this, getApp()->windows->emotePopupPos(), false);

    auto layout = new QVBoxLayout(this);
    this->getLayoutContainer()->setLayout(layout);

    this->notebook_ = new Notebook(this);
    layout->addWidget(this->notebook_);
    layout->setMargin(0);

    auto clicked = [this](const Link &link) {
        this->linkClicked.invoke(link);
    };

    auto makeView = [&](QString tabTitle) {
        auto view = new ChannelView();

        view->setOverrideFlags(MessageElementFlags{
            MessageElementFlag::Default, MessageElementFlag::AlwaysShow,
            MessageElementFlag::EmoteImages});
        view->setEnableScrollingToBottom(false);
        this->notebook_->addPage(view, tabTitle);
        view->linkClicked.connect(clicked);

        return view;
    };

    this->subEmotesView_ = makeView("Subs");
    this->channelEmotesView_ = makeView("Channel");
    this->globalEmotesView_ = makeView("Global");
    this->viewEmojis_ = makeView("Emojis");

    this->loadEmojis();
    this->addShortcuts();
    this->signalHolder_.managedConnect(getApp()->hotkeys->onItemsUpdated,
                                       [this]() {
                                           this->clearShortcuts();
                                           this->addShortcuts();
                                       });
}
void EmotePopup::addShortcuts()
{
    std::map<QString, std::function<QString(std::vector<QString>)>>
        emotePopupActions{
            {"openTab",  // CTRL + 1-8 to open corresponding tab.
             [this](std::vector<QString> arguments) -> QString {
                 if (arguments.size() == 0)
                 {
                     qCWarning(chatterinoHotkeys)
                         << "openTab shortcut called without arguments. Takes "
                            "only one argument: tab specifier";
                     return "openTab shortcut called without arguments. "
                            "Takes only one argument: tab specifier";
                 }
                 auto target = arguments.at(0);
                 if (target == "last")
                 {
                     this->notebook_->selectLastTab();
                 }
                 else if (target == "next")
                 {
                     this->notebook_->selectNextTab();
                 }
                 else if (target == "previous")
                 {
                     this->notebook_->selectPreviousTab();
                 }
                 else
                 {
                     bool ok;
                     int result = target.toInt(&ok);
                     if (ok)
                     {
                         this->notebook_->selectIndex(result);
                     }
                     else
                     {
                         qCWarning(chatterinoHotkeys)
                             << "Invalid argument for openTab shortcut";
                         return QString("Invalid argument for openTab "
                                        "shortcut: \"%1\". Use \"last\", "
                                        "\"next\", \"previous\" or an integer.")
                             .arg(target);
                     }
                 }
                 return "";
             }},
            {"delete",
             [this](std::vector<QString>) -> QString {
                 this->close();
                 return "";
             }},
        };
<<<<<<< HEAD
    this->shortcuts_ = getApp()->hotkeys->shortcutsForScope(
        HotkeyScope::EmotePopup, emotePopupActions, this);
=======
        createWindowShortcut(this, QString("CTRL+%1").arg(i + 1).toUtf8(),
                             openTab);
    }

    // Open last tab (first one from right)
    createWindowShortcut(this, "CTRL+9", [=] {
        notebook->selectLastTab();
    });

    // Cycle through tabs
    createWindowShortcut(this, "CTRL+Tab", [=] {
        notebook->selectNextTab();
    });
    createWindowShortcut(this, "CTRL+Shift+Tab", [=] {
        notebook->selectPreviousTab();
    });

    // Scroll with Page Up / Page Down
    createWindowShortcut(this, "PgUp", [=] {
        auto &scrollbar =
            dynamic_cast<ChannelView *>(notebook->getSelectedPage())
                ->getScrollBar();
        scrollbar.offset(-scrollbar.getLargeChange());
    });
    createWindowShortcut(this, "PgDown", [=] {
        auto &scrollbar =
            dynamic_cast<ChannelView *>(notebook->getSelectedPage())
                ->getScrollBar();
        scrollbar.offset(scrollbar.getLargeChange());
    });
>>>>>>> c9f62fed
}

void EmotePopup::loadChannel(ChannelPtr _channel)
{
    BenchmarkGuard guard("loadChannel");

    this->setWindowTitle("Emotes in #" + _channel->getName());

    auto twitchChannel = dynamic_cast<TwitchChannel *>(_channel.get());
    if (twitchChannel == nullptr)
        return;

    auto addEmotes = [&](Channel &channel, const EmoteMap &map,
                         const QString &title) {
        channel.addMessage(makeTitleMessage(title));
        channel.addMessage(makeEmoteMessage(map));
    };

    auto subChannel = std::make_shared<Channel>("", Channel::Type::None);
    auto globalChannel = std::make_shared<Channel>("", Channel::Type::None);
    auto channelChannel = std::make_shared<Channel>("", Channel::Type::None);

    // twitch
    addEmoteSets(
        getApp()->accounts->twitch.getCurrent()->accessEmotes()->emoteSets,
        *globalChannel, *subChannel, _channel->getName());

    // global
    addEmotes(*globalChannel, *twitchChannel->globalBttv().emotes(),
              "BetterTTV");
    addEmotes(*globalChannel, *twitchChannel->globalFfz().emotes(),
              "FrankerFaceZ");

    // channel
    addEmotes(*channelChannel, *twitchChannel->bttvEmotes(), "BetterTTV");
    addEmotes(*channelChannel, *twitchChannel->ffzEmotes(), "FrankerFaceZ");

    this->globalEmotesView_->setChannel(globalChannel);
    this->subEmotesView_->setChannel(subChannel);
    this->channelEmotesView_->setChannel(channelChannel);

    if (subChannel->getMessageSnapshot().size() == 0)
    {
        MessageBuilder builder;
        builder->flags.set(MessageFlag::Centered);
        builder->flags.set(MessageFlag::DisableCompactEmotes);
        builder.emplace<TextElement>("no subscription emotes available",
                                     MessageElementFlag::Text,
                                     MessageColor::System);
        subChannel->addMessage(builder.release());
    }
}

void EmotePopup::loadEmojis()
{
    auto &emojis = getApp()->emotes->emojis.emojis;

    ChannelPtr emojiChannel(new Channel("", Channel::Type::None));

    // emojis
    MessageBuilder builder;
    builder->flags.set(MessageFlag::Centered);
    builder->flags.set(MessageFlag::DisableCompactEmotes);

    emojis.each([&builder](const auto &key, const auto &value) {
        builder
            .emplace<EmoteElement>(value->emote, MessageElementFlag::AlwaysShow)
            ->setLink(
                Link(Link::Type::InsertText, ":" + value->shortCodes[0] + ":"));
    });
    emojiChannel->addMessage(builder.release());

    this->viewEmojis_->setChannel(emojiChannel);
}

void EmotePopup::closeEvent(QCloseEvent *event)
{
    getApp()->windows->setEmotePopupPos(this->pos());
    QWidget::closeEvent(event);
}
}  // namespace chatterino<|MERGE_RESOLUTION|>--- conflicted
+++ resolved
@@ -12,11 +12,8 @@
 #include "singletons/Emotes.hpp"
 #include "singletons/WindowManager.hpp"
 #include "util/Shortcut.hpp"
-<<<<<<< HEAD
-=======
 #include "widgets/Notebook.hpp"
 #include "widgets/Scrollbar.hpp"
->>>>>>> c9f62fed
 #include "widgets/helper/ChannelView.hpp"
 
 #include <QHBoxLayout>
@@ -221,41 +218,22 @@
                  return "";
              }},
         };
-<<<<<<< HEAD
     this->shortcuts_ = getApp()->hotkeys->shortcutsForScope(
         HotkeyScope::EmotePopup, emotePopupActions, this);
-=======
-        createWindowShortcut(this, QString("CTRL+%1").arg(i + 1).toUtf8(),
-                             openTab);
-    }
-
-    // Open last tab (first one from right)
-    createWindowShortcut(this, "CTRL+9", [=] {
-        notebook->selectLastTab();
-    });
-
-    // Cycle through tabs
-    createWindowShortcut(this, "CTRL+Tab", [=] {
-        notebook->selectNextTab();
-    });
-    createWindowShortcut(this, "CTRL+Shift+Tab", [=] {
-        notebook->selectPreviousTab();
-    });
 
     // Scroll with Page Up / Page Down
-    createWindowShortcut(this, "PgUp", [=] {
+    createWindowShortcut(this, "PgUp", [this] {
         auto &scrollbar =
-            dynamic_cast<ChannelView *>(notebook->getSelectedPage())
+            dynamic_cast<ChannelView *>(this->notebook_->getSelectedPage())
                 ->getScrollBar();
         scrollbar.offset(-scrollbar.getLargeChange());
     });
-    createWindowShortcut(this, "PgDown", [=] {
+    createWindowShortcut(this, "PgDown", [this] {
         auto &scrollbar =
-            dynamic_cast<ChannelView *>(notebook->getSelectedPage())
+            dynamic_cast<ChannelView *>(this->notebook_->getSelectedPage())
                 ->getScrollBar();
         scrollbar.offset(scrollbar.getLargeChange());
     });
->>>>>>> c9f62fed
 }
 
 void EmotePopup::loadChannel(ChannelPtr _channel)
