#include "EmotePopup.hpp"

#include "Application.hpp"
#include "common/CompletionModel.hpp"
#include "common/QLogging.hpp"
#include "controllers/accounts/AccountController.hpp"
#include "controllers/hotkeys/HotkeyController.hpp"
#include "debug/Benchmark.hpp"
#include "messages/Message.hpp"
#include "messages/MessageBuilder.hpp"
#include "providers/twitch/TwitchChannel.hpp"
#include "providers/twitch/TwitchIrcServer.hpp"
#include "singletons/Emotes.hpp"
#include "singletons/WindowManager.hpp"
#include "widgets/Notebook.hpp"
#include "widgets/Scrollbar.hpp"
#include "widgets/helper/ChannelView.hpp"

#include <QHBoxLayout>
#include <QTabWidget>

namespace chatterino {
namespace {
    auto makeTitleMessage(const QString &title)
    {
        MessageBuilder builder;
        builder.emplace<TextElement>(title, MessageElementFlag::Text);
        builder->flags.set(MessageFlag::Centered);
        return builder.release();
    }
    auto makeEmoteMessage(const EmoteMap &map,
                          const MessageElementFlag &emoteFlag)
    {
        MessageBuilder builder;
        builder->flags.set(MessageFlag::Centered);
        builder->flags.set(MessageFlag::DisableCompactEmotes);

        if (map.empty())
        {
            builder.emplace<TextElement>("no emotes available",
                                         MessageElementFlag::Text,
                                         MessageColor::System);
            return builder.release();
        }

        std::vector<std::pair<EmoteName, EmotePtr>> vec(map.begin(), map.end());
        std::sort(vec.begin(), vec.end(),
                  [](const std::pair<EmoteName, EmotePtr> &l,
                     const std::pair<EmoteName, EmotePtr> &r) {
                      return CompletionModel::compareStrings(l.first.string,
                                                             r.first.string);
                  });
        for (const auto &emote : vec)
        {
            builder
                .emplace<EmoteElement>(
                    emote.second,
                    MessageElementFlags{MessageElementFlag::AlwaysShow,
                                        emoteFlag})
                ->setLink(Link(Link::InsertText, emote.first.string));
        }

        return builder.release();
    }
    void addEmoteSets(
        std::vector<std::shared_ptr<TwitchAccount::EmoteSet>> sets,
        Channel &globalChannel, Channel &subChannel, QString currentChannelName)
    {
        QMap<QString, QPair<bool, std::vector<MessagePtr>>> mapOfSets;

        for (const auto &set : sets)
        {
            // Some emotes (e.g. follower ones) are only available in their origin channel
            if (set->local && currentChannelName != set->channelName)
            {
                continue;
            }

            // TITLE
            auto channelName = set->channelName;
            auto text = set->text.isEmpty() ? "Twitch" : set->text;

            // EMOTES
            MessageBuilder builder;
            builder->flags.set(MessageFlag::Centered);
            builder->flags.set(MessageFlag::DisableCompactEmotes);

            // If value of map is empty, create init pair and add title.
            if (mapOfSets.find(channelName) == mapOfSets.end())
            {
                std::vector<MessagePtr> b;
                b.push_back(makeTitleMessage(text));
                mapOfSets[channelName] = qMakePair(set->key == "0", b);
            }

            for (const auto &emote : set->emotes)
            {
                builder
                    .emplace<EmoteElement>(
                        getApp()->emotes->twitch.getOrCreateEmote(emote.id,
                                                                  emote.name),
                        MessageElementFlags{MessageElementFlag::AlwaysShow,
                                            MessageElementFlag::TwitchEmote})
                    ->setLink(Link(Link::InsertText, emote.name.string));
            }

            mapOfSets[channelName].second.push_back(builder.release());
        }

        // Output to channel all created messages,
        // That contain title or emotes.
        // Put current channel emotes at the top
        auto currentChannelPair = mapOfSets[currentChannelName];
        for (auto message : currentChannelPair.second)
        {
            subChannel.addMessage(message);
        }
        mapOfSets.remove(currentChannelName);

        foreach (auto pair, mapOfSets)
        {
            auto &channel = pair.first ? globalChannel : subChannel;
            for (auto message : pair.second)
            {
                channel.addMessage(message);
            }
        }
    }
}  // namespace

EmotePopup::EmotePopup(QWidget *parent)
    : BasePopup(BaseWindow::EnableCustomFrame, parent)
{
    this->setStayInScreenRect(true);
    this->moveTo(this, getApp()->windows->emotePopupPos(), false);

    auto layout = new QVBoxLayout(this);
    this->getLayoutContainer()->setLayout(layout);

<<<<<<< HEAD
    auto notebook = new Notebook(this);
    layout->addWidget(notebook);
    layout->setContentsMargins(0, 0, 0, 0);
=======
    this->notebook_ = new Notebook(this);
    layout->addWidget(this->notebook_);
    layout->setMargin(0);
>>>>>>> f64047d5

    auto clicked = [this](const Link &link) {
        this->linkClicked.invoke(link);
    };

    auto makeView = [&](QString tabTitle) {
        auto view = new ChannelView();

        view->setOverrideFlags(MessageElementFlags{
            MessageElementFlag::Default, MessageElementFlag::AlwaysShow,
            MessageElementFlag::EmoteImages});
        view->setEnableScrollingToBottom(false);
        this->notebook_->addPage(view, tabTitle);
        view->linkClicked.connect(clicked);

        return view;
    };

    this->subEmotesView_ = makeView("Subs");
    this->channelEmotesView_ = makeView("Channel");
    this->globalEmotesView_ = makeView("Global");
    this->viewEmojis_ = makeView("Emojis");

    this->loadEmojis();
    this->addShortcuts();
    this->signalHolder_.managedConnect(getApp()->hotkeys->onItemsUpdated,
                                       [this]() {
                                           this->clearShortcuts();
                                           this->addShortcuts();
                                       });
}
void EmotePopup::addShortcuts()
{
    HotkeyController::HotkeyMap actions{
        {"openTab",  // CTRL + 1-8 to open corresponding tab.
         [this](std::vector<QString> arguments) -> QString {
             if (arguments.size() == 0)
             {
                 qCWarning(chatterinoHotkeys)
                     << "openTab shortcut called without arguments. Takes "
                        "only one argument: tab specifier";
                 return "openTab shortcut called without arguments. "
                        "Takes only one argument: tab specifier";
             }
             auto target = arguments.at(0);
             if (target == "last")
             {
                 this->notebook_->selectLastTab();
             }
             else if (target == "next")
             {
                 this->notebook_->selectNextTab();
             }
             else if (target == "previous")
             {
                 this->notebook_->selectPreviousTab();
             }
             else
             {
                 bool ok;
                 int result = target.toInt(&ok);
                 if (ok)
                 {
                     this->notebook_->selectIndex(result);
                 }
                 else
                 {
                     qCWarning(chatterinoHotkeys)
                         << "Invalid argument for openTab shortcut";
                     return QString("Invalid argument for openTab "
                                    "shortcut: \"%1\". Use \"last\", "
                                    "\"next\", \"previous\" or an integer.")
                         .arg(target);
                 }
             }
             return "";
         }},
        {"delete",
         [this](std::vector<QString>) -> QString {
             this->close();
             return "";
         }},
        {"scrollPage",
         [this](std::vector<QString> arguments) -> QString {
             if (arguments.size() == 0)
             {
                 qCWarning(chatterinoHotkeys)
                     << "scrollPage hotkey called without arguments!";
                 return "scrollPage hotkey called without arguments!";
             }
             auto direction = arguments.at(0);
             auto channelView = dynamic_cast<ChannelView *>(
                 this->notebook_->getSelectedPage());

             auto &scrollbar = channelView->getScrollBar();
             if (direction == "up")
             {
                 scrollbar.offset(-scrollbar.getLargeChange());
             }
             else if (direction == "down")
             {
                 scrollbar.offset(scrollbar.getLargeChange());
             }
             else
             {
                 qCWarning(chatterinoHotkeys) << "Unknown scroll direction";
             }
             return "";
         }},

        {"reject", nullptr},
        {"accept", nullptr},
        {"search", nullptr},
    };

    this->shortcuts_ = getApp()->hotkeys->shortcutsForCategory(
        HotkeyCategory::PopupWindow, actions, this);
}

void EmotePopup::loadChannel(ChannelPtr _channel)
{
    BenchmarkGuard guard("loadChannel");

    this->setWindowTitle("Emotes in #" + _channel->getName());

    auto twitchChannel = dynamic_cast<TwitchChannel *>(_channel.get());
    if (twitchChannel == nullptr)
        return;

    auto addEmotes = [&](Channel &channel, const EmoteMap &map,
                         const QString &title,
                         const MessageElementFlag &emoteFlag) {
        channel.addMessage(makeTitleMessage(title));
        channel.addMessage(makeEmoteMessage(map, emoteFlag));
    };

    auto subChannel = std::make_shared<Channel>("", Channel::Type::None);
    auto globalChannel = std::make_shared<Channel>("", Channel::Type::None);
    auto channelChannel = std::make_shared<Channel>("", Channel::Type::None);

    // twitch
    addEmoteSets(
        getApp()->accounts->twitch.getCurrent()->accessEmotes()->emoteSets,
        *globalChannel, *subChannel, _channel->getName());

    // global
    addEmotes(*globalChannel, *getApp()->twitch2->getBttvEmotes().emotes(),
              "BetterTTV", MessageElementFlag::BttvEmote);
    addEmotes(*globalChannel, *getApp()->twitch2->getFfzEmotes().emotes(),
              "FrankerFaceZ", MessageElementFlag::FfzEmote);

    // channel
    addEmotes(*channelChannel, *twitchChannel->bttvEmotes(), "BetterTTV",
              MessageElementFlag::BttvEmote);
    addEmotes(*channelChannel, *twitchChannel->ffzEmotes(), "FrankerFaceZ",
              MessageElementFlag::FfzEmote);

    this->globalEmotesView_->setChannel(globalChannel);
    this->subEmotesView_->setChannel(subChannel);
    this->channelEmotesView_->setChannel(channelChannel);

    if (subChannel->getMessageSnapshot().size() == 0)
    {
        MessageBuilder builder;
        builder->flags.set(MessageFlag::Centered);
        builder->flags.set(MessageFlag::DisableCompactEmotes);
        builder.emplace<TextElement>("no subscription emotes available",
                                     MessageElementFlag::Text,
                                     MessageColor::System);
        subChannel->addMessage(builder.release());
    }
}

void EmotePopup::loadEmojis()
{
    auto &emojis = getApp()->emotes->emojis.emojis;

    ChannelPtr emojiChannel(new Channel("", Channel::Type::None));

    // emojis
    MessageBuilder builder;
    builder->flags.set(MessageFlag::Centered);
    builder->flags.set(MessageFlag::DisableCompactEmotes);

    emojis.each([&builder](const auto &key, const auto &value) {
        builder
            .emplace<EmoteElement>(
                value->emote,
                MessageElementFlags{MessageElementFlag::AlwaysShow,
                                    MessageElementFlag::EmojiAll})
            ->setLink(
                Link(Link::Type::InsertText, ":" + value->shortCodes[0] + ":"));
    });
    emojiChannel->addMessage(builder.release());

    this->viewEmojis_->setChannel(emojiChannel);
}

void EmotePopup::closeEvent(QCloseEvent *event)
{
    getApp()->windows->setEmotePopupPos(this->pos());
    QWidget::closeEvent(event);
}
}  // namespace chatterino<|MERGE_RESOLUTION|>--- conflicted
+++ resolved
@@ -137,15 +137,9 @@
     auto layout = new QVBoxLayout(this);
     this->getLayoutContainer()->setLayout(layout);
 
-<<<<<<< HEAD
-    auto notebook = new Notebook(this);
-    layout->addWidget(notebook);
-    layout->setContentsMargins(0, 0, 0, 0);
-=======
     this->notebook_ = new Notebook(this);
     layout->addWidget(this->notebook_);
-    layout->setMargin(0);
->>>>>>> f64047d5
+    layout->setContentsMargins(0, 0, 0, 0);
 
     auto clicked = [this](const Link &link) {
         this->linkClicked.invoke(link);
