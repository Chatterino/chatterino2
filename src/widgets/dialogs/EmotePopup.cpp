--- conflicted
+++ resolved
@@ -164,19 +164,14 @@
     auto layout = new QVBoxLayout(this);
     this->getLayoutContainer()->setLayout(layout);
 
-<<<<<<< HEAD
-    this->notebook_ = new Notebook(this);
-    layout->addWidget(this->notebook_);
-    layout->setContentsMargins(0, 0, 0, 0);
-=======
     QRegularExpression searchRegex("\\S*");
     searchRegex.setPatternOptions(QRegularExpression::CaseInsensitiveOption);
 
-    layout->setMargin(0);
+    layout->setContentsMargins(0, 0, 0, 0);
     layout->setSpacing(0);
 
     QHBoxLayout *layout2 = new QHBoxLayout(this);
-    layout2->setMargin(8);
+    layout->setContentsMargins(8, 8, 8, 8);
     layout2->setSpacing(8);
 
     this->search_ = new QLineEdit();
@@ -191,7 +186,6 @@
 
     QObject::connect(this->search_, &QLineEdit::textChanged, this,
                      &EmotePopup::filterEmotes);
->>>>>>> f3f34033
 
     auto clicked = [this](const Link &link) {
         this->linkClicked.invoke(link);
@@ -220,7 +214,7 @@
 
     this->notebook_ = new Notebook(this);
     layout->addWidget(this->notebook_);
-    layout->setMargin(0);
+    layout->setContentsMargins(0, 0, 0, 0);
 
     this->subEmotesView_ = makeView("Subs");
     this->channelEmotesView_ = makeView("Channel");
