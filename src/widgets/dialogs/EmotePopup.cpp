--- conflicted
+++ resolved
@@ -422,27 +422,6 @@
         searchText, getApp()->twitch2->getBttvEmotes().emotes());
     auto ffzGlobalEmotes = this->filterEmoteMap(
         searchText, getApp()->twitch2->getFfzEmotes().emotes());
-<<<<<<< HEAD
-    auto seventvChannelEmotes =
-        this->filterEmoteMap(searchText, this->twitchChannel_->seventvEmotes());
-    auto bttvChannelEmotes =
-        this->filterEmoteMap(searchText, this->twitchChannel_->bttvEmotes());
-    auto ffzChannelEmotes =
-        this->filterEmoteMap(searchText, this->twitchChannel_->ffzEmotes());
-
-    EmojiMap filteredEmojis{};
-    int emojiCount = 0;
-
-    getApp()->emotes->emojis.emojis.each(
-        [&, searchText](const auto &name, std::shared_ptr<EmojiData> &emoji) {
-            if (emoji->shortCodes[0].contains(searchText, Qt::CaseInsensitive))
-            {
-                filteredEmojis.insert(name, emoji);
-                emojiCount++;
-            }
-        });
-=======
->>>>>>> e2eb73d8
 
     // twitch
     addEmoteSets(twitchGlobalEmotes, *searchChannel, *searchChannel,
@@ -464,6 +443,8 @@
         return;
     }
 
+    auto seventvChannelEmotes =
+        this->filterEmoteMap(searchText, this->twitchChannel_->seventvEmotes());
     auto bttvChannelEmotes =
         this->filterEmoteMap(searchText, this->twitchChannel_->bttvEmotes());
     auto ffzChannelEmotes =
