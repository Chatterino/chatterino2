#include "EmotePopup.hpp"

#include "Application.hpp"
#include "common/CompletionModel.hpp"
#include "common/QLogging.hpp"
#include "controllers/accounts/AccountController.hpp"
#include "controllers/hotkeys/HotkeyController.hpp"
#include "debug/Benchmark.hpp"
#include "messages/Message.hpp"
#include "messages/MessageBuilder.hpp"
#include "providers/twitch/TwitchChannel.hpp"
#include "providers/twitch/TwitchIrcServer.hpp"
#include "singletons/Emotes.hpp"
#include "singletons/WindowManager.hpp"
#include "widgets/Notebook.hpp"
#include "widgets/Scrollbar.hpp"
#include "widgets/helper/ChannelView.hpp"

#include <QAbstractButton>
#include <QHBoxLayout>
#include <QRegularExpression>
#include <QRegularExpressionValidator>
#include <QTabWidget>

namespace chatterino {
namespace {
    auto makeTitleMessage(const QString &title)
    {
        MessageBuilder builder;
        builder.emplace<TextElement>(title, MessageElementFlag::Text);
        builder->flags.set(MessageFlag::Centered);
        return builder.release();
    }
    auto makeEmoteMessage(const EmoteMap &map,
                          const MessageElementFlag &emoteFlag)
    {
        MessageBuilder builder;
        builder->flags.set(MessageFlag::Centered);
        builder->flags.set(MessageFlag::DisableCompactEmotes);

        if (map.empty())
        {
            builder.emplace<TextElement>("no emotes available",
                                         MessageElementFlag::Text,
                                         MessageColor::System);
            return builder.release();
        }

        std::vector<std::pair<EmoteName, EmotePtr>> vec(map.begin(), map.end());
        std::sort(vec.begin(), vec.end(),
                  [](const std::pair<EmoteName, EmotePtr> &l,
                     const std::pair<EmoteName, EmotePtr> &r) {
                      return CompletionModel::compareStrings(l.first.string,
                                                             r.first.string);
                  });
        for (const auto &emote : vec)
        {
            builder
                .emplace<EmoteElement>(
                    emote.second,
                    MessageElementFlags{MessageElementFlag::AlwaysShow,
                                        emoteFlag})
                ->setLink(Link(Link::InsertText, emote.first.string));
        }

        return builder.release();
    }
    auto makeEmojiMessage(EmojiMap &emojiMap)
    {
        MessageBuilder builder;
        builder->flags.set(MessageFlag::Centered);
        builder->flags.set(MessageFlag::DisableCompactEmotes);

        emojiMap.each([&builder](const auto &key, const auto &value) {
            builder
                .emplace<EmoteElement>(
                    value->emote,
                    MessageElementFlags{MessageElementFlag::AlwaysShow,
                                        MessageElementFlag::EmojiAll})
                ->setLink(Link(Link::Type::InsertText,
                               ":" + value->shortCodes[0] + ":"));
        });

        return builder.release();
    }
    void addEmoteSets(
        std::vector<std::shared_ptr<TwitchAccount::EmoteSet>> sets,
        Channel &globalChannel, Channel &subChannel, QString currentChannelName)
    {
        QMap<QString, QPair<bool, std::vector<MessagePtr>>> mapOfSets;

        for (const auto &set : sets)
        {
            // Some emotes (e.g. follower ones) are only available in their origin channel
            if (set->local && currentChannelName != set->channelName)
            {
                continue;
            }

            // TITLE
            auto channelName = set->channelName;
            auto text = set->text.isEmpty() ? "Twitch" : set->text;

            // EMOTES
            MessageBuilder builder;
            builder->flags.set(MessageFlag::Centered);
            builder->flags.set(MessageFlag::DisableCompactEmotes);

            // If value of map is empty, create init pair and add title.
            if (mapOfSets.find(channelName) == mapOfSets.end())
            {
                std::vector<MessagePtr> b;
                b.push_back(makeTitleMessage(text));
                mapOfSets[channelName] = qMakePair(set->key == "0", b);
            }

            for (const auto &emote : set->emotes)
            {
                builder
                    .emplace<EmoteElement>(
                        getApp()->emotes->twitch.getOrCreateEmote(emote.id,
                                                                  emote.name),
                        MessageElementFlags{MessageElementFlag::AlwaysShow,
                                            MessageElementFlag::TwitchEmote})
                    ->setLink(Link(Link::InsertText, emote.name.string));
            }

            mapOfSets[channelName].second.push_back(builder.release());
        }

        // Output to channel all created messages,
        // That contain title or emotes.
        // Put current channel emotes at the top
        auto currentChannelPair = mapOfSets[currentChannelName];
        for (auto message : currentChannelPair.second)
        {
            subChannel.addMessage(message);
        }
        mapOfSets.remove(currentChannelName);

        foreach (auto pair, mapOfSets)
        {
            auto &channel = pair.first ? globalChannel : subChannel;
            for (auto message : pair.second)
            {
                channel.addMessage(message);
            }
        }
    }
    void addEmotes(Channel &channel, const EmoteMap &map, const QString &title,
                   const MessageElementFlag &emoteFlag)
    {
        channel.addMessage(makeTitleMessage(title));
        channel.addMessage(makeEmoteMessage(map, emoteFlag));
    };
}  // namespace

EmotePopup::EmotePopup(QWidget *parent)
    : BasePopup(BaseWindow::EnableCustomFrame, parent)
{
    this->setStayInScreenRect(true);
    this->moveTo(this, getApp()->windows->emotePopupPos(), false);

    auto layout = new QVBoxLayout(this);
    this->getLayoutContainer()->setLayout(layout);

    QRegularExpression searchRegex("\\S*");
    searchRegex.setPatternOptions(QRegularExpression::CaseInsensitiveOption);
    QValidator *searchValidator = new QRegularExpressionValidator(searchRegex);

    this->search_ = new QLineEdit();
    this->search_->setPlaceholderText("Search all emotes...");
    this->search_->setValidator(searchValidator);
    this->search_->setClearButtonEnabled(true);
    this->search_->findChild<QAbstractButton *>()->setIcon(
        QPixmap(":/buttons/clearSearch.png"));
    layout->addWidget(this->search_);

    QObject::connect(this->search_, &QLineEdit::textChanged, this,
                     &EmotePopup::filterEmotes);

    auto clicked = [this](const Link &link) {
        this->linkClicked.invoke(link);
    };

    auto makeView = [&](QString tabTitle, bool addToNotebook = true) {
        auto view = new ChannelView();

        view->setOverrideFlags(MessageElementFlags{
            MessageElementFlag::Default, MessageElementFlag::AlwaysShow,
            MessageElementFlag::EmoteImages});
        view->setEnableScrollingToBottom(false);
        view->linkClicked.connect(clicked);

        if (addToNotebook)
        {
            this->notebook_->addPage(view, tabTitle);
        }

        return view;
    };

    this->searchView_ = makeView("", false);
    this->searchView_->hide();
    layout->addWidget(this->searchView_);

    this->notebook_ = new Notebook(this);
    layout->addWidget(this->notebook_);
    layout->setMargin(0);

    this->subEmotesView_ = makeView("Subs");
    this->channelEmotesView_ = makeView("Channel");
    this->globalEmotesView_ = makeView("Global");
    this->viewEmojis_ = makeView("Emojis");

    this->loadEmojis(*this->viewEmojis_, getApp()->emotes->emojis.emojis);
    this->addShortcuts();
    this->signalHolder_.managedConnect(getApp()->hotkeys->onItemsUpdated,
                                       [this]() {
                                           this->clearShortcuts();
                                           this->addShortcuts();
                                       });

    this->search_->setFocus();
}

void EmotePopup::addShortcuts()
{
    HotkeyController::HotkeyMap actions{
        {"openTab",  // CTRL + 1-8 to open corresponding tab.
         [this](std::vector<QString> arguments) -> QString {
             if (arguments.size() == 0)
             {
                 qCWarning(chatterinoHotkeys)
                     << "openTab shortcut called without arguments. Takes "
                        "only one argument: tab specifier";
                 return "openTab shortcut called without arguments. "
                        "Takes only one argument: tab specifier";
             }
             auto target = arguments.at(0);
             if (target == "last")
             {
                 this->notebook_->selectLastTab();
             }
             else if (target == "next")
             {
                 this->notebook_->selectNextTab();
             }
             else if (target == "previous")
             {
                 this->notebook_->selectPreviousTab();
             }
             else
             {
                 bool ok;
                 int result = target.toInt(&ok);
                 if (ok)
                 {
                     this->notebook_->selectIndex(result, false);
                 }
                 else
                 {
                     qCWarning(chatterinoHotkeys)
                         << "Invalid argument for openTab shortcut";
                     return QString("Invalid argument for openTab "
                                    "shortcut: \"%1\". Use \"last\", "
                                    "\"next\", \"previous\" or an integer.")
                         .arg(target);
                 }
             }
             return "";
         }},
        {"delete",
         [this](std::vector<QString>) -> QString {
             this->close();
             return "";
         }},
        {"scrollPage",
         [this](std::vector<QString> arguments) -> QString {
             if (arguments.size() == 0)
             {
                 qCWarning(chatterinoHotkeys)
                     << "scrollPage hotkey called without arguments!";
                 return "scrollPage hotkey called without arguments!";
             }
             auto direction = arguments.at(0);
             auto channelView = dynamic_cast<ChannelView *>(
                 this->notebook_->getSelectedPage());

             auto &scrollbar = channelView->getScrollBar();
             if (direction == "up")
             {
                 scrollbar.offset(-scrollbar.getLargeChange());
             }
             else if (direction == "down")
             {
                 scrollbar.offset(scrollbar.getLargeChange());
             }
             else
             {
                 qCWarning(chatterinoHotkeys) << "Unknown scroll direction";
             }
             return "";
         }},

        {"reject", nullptr},
        {"accept", nullptr},
        {"search",
         [this](std::vector<QString>) -> QString {
             this->search_->setFocus();
             this->search_->selectAll();
             return "";
         }},
    };

    this->shortcuts_ = getApp()->hotkeys->shortcutsForCategory(
        HotkeyCategory::PopupWindow, actions, this);
}

void EmotePopup::loadChannel(ChannelPtr channel)
{
    BenchmarkGuard guard("loadChannel");

    this->channel_ = channel;
    this->twitchChannel_ = dynamic_cast<TwitchChannel *>(this->channel_.get());

    this->setWindowTitle("Emotes in #" + this->channel_->getName());

    if (this->twitchChannel_ == nullptr)
    {
        return;
    }

    auto subChannel = std::make_shared<Channel>("", Channel::Type::None);
    auto globalChannel = std::make_shared<Channel>("", Channel::Type::None);
    auto channelChannel = std::make_shared<Channel>("", Channel::Type::None);

    // twitch
    addEmoteSets(
        getApp()->accounts->twitch.getCurrent()->accessEmotes()->emoteSets,
        *globalChannel, *subChannel, this->channel_->getName());

    // global
<<<<<<< HEAD
    if (getSettings()->enableLoadingSevenTV)
    {
        addEmotes(*globalChannel,
                  *getApp()->twitch2->getSeventvEmotes().emotes(), "7TV",
                  MessageElementFlag::SeventvEmote);
    }
=======
    addEmotes(*globalChannel, *getApp()->twitch2->getSeventvEmotes().emotes(),
              "7TV", MessageElementFlag::SeventvEmote);
>>>>>>> 8e7fe991
    addEmotes(*globalChannel, *getApp()->twitch2->getBttvEmotes().emotes(),
              "BetterTTV", MessageElementFlag::BttvEmote);
    addEmotes(*globalChannel, *getApp()->twitch2->getFfzEmotes().emotes(),
              "FrankerFaceZ", MessageElementFlag::FfzEmote);

    // channel
<<<<<<< HEAD
    if (getSettings()->enableLoadingSevenTV)
    {
        addEmotes(*channelChannel, *this->twitchChannel_->seventvEmotes(),
                  "7TV", MessageElementFlag::SeventvEmote);
    }
=======
    addEmotes(*channelChannel, *this->twitchChannel_->seventvEmotes(), "7TV",
              MessageElementFlag::SeventvEmote);
>>>>>>> 8e7fe991
    addEmotes(*channelChannel, *this->twitchChannel_->bttvEmotes(), "BetterTTV",
              MessageElementFlag::BttvEmote);
    addEmotes(*channelChannel, *this->twitchChannel_->ffzEmotes(),
              "FrankerFaceZ", MessageElementFlag::FfzEmote);

    this->globalEmotesView_->setChannel(globalChannel);
    this->subEmotesView_->setChannel(subChannel);
    this->channelEmotesView_->setChannel(channelChannel);

    if (subChannel->getMessageSnapshot().size() == 0)
    {
        MessageBuilder builder;
        builder->flags.set(MessageFlag::Centered);
        builder->flags.set(MessageFlag::DisableCompactEmotes);
        builder.emplace<TextElement>("no subscription emotes available",
                                     MessageElementFlag::Text,
                                     MessageColor::System);
        subChannel->addMessage(builder.release());
    }
}

void EmotePopup::loadEmojis(ChannelView &view, EmojiMap &emojiMap)
{
    ChannelPtr emojiChannel(new Channel("", Channel::Type::None));
    emojiChannel->addMessage(makeEmojiMessage(emojiMap));

    view.setChannel(emojiChannel);
}

void EmotePopup::loadEmojis(Channel &channel, EmojiMap &emojiMap,
                            const QString &title)
{
    channel.addMessage(makeTitleMessage(title));
    channel.addMessage(makeEmojiMessage(emojiMap));
}

void EmotePopup::filterEmotes(const QString &searchText)
{
    if (searchText.length() == 0)
    {
        this->notebook_->show();
        this->searchView_->hide();

        return;
    }

    auto searchChannel = std::make_shared<Channel>("", Channel::Type::None);

    auto twitchEmoteSets =
        getApp()->accounts->twitch.getCurrent()->accessEmotes()->emoteSets;
    std::vector<std::shared_ptr<TwitchAccount::EmoteSet>> twitchGlobalEmotes{};

    for (const auto &set : twitchEmoteSets)
    {
        auto setCopy = std::make_shared<TwitchAccount::EmoteSet>(*set);
        auto setIt =
            std::remove_if(setCopy->emotes.begin(), setCopy->emotes.end(),
                           [searchText](auto &emote) {
                               return !emote.name.string.contains(
                                   searchText, Qt::CaseInsensitive);
                           });
        setCopy->emotes.resize(std::distance(setCopy->emotes.begin(), setIt));

        if (setCopy->emotes.size() > 0)
            twitchGlobalEmotes.push_back(setCopy);
    }

    auto seventvGlobalEmotes = this->filterEmoteMap(
        searchText, getApp()->twitch2->getSeventvEmotes().emotes());
    auto bttvGlobalEmotes = this->filterEmoteMap(
        searchText, getApp()->twitch2->getBttvEmotes().emotes());
    auto ffzGlobalEmotes = this->filterEmoteMap(
        searchText, getApp()->twitch2->getFfzEmotes().emotes());
    auto seventvChannelEmotes =
        this->filterEmoteMap(searchText, this->twitchChannel_->seventvEmotes());
    auto bttvChannelEmotes =
        this->filterEmoteMap(searchText, this->twitchChannel_->bttvEmotes());
    auto ffzChannelEmotes =
        this->filterEmoteMap(searchText, this->twitchChannel_->ffzEmotes());

    EmojiMap filteredEmojis{};
    int emojiCount = 0;

    getApp()->emotes->emojis.emojis.each(
        [&, searchText](const auto &name, std::shared_ptr<EmojiData> &emoji) {
            if (emoji->shortCodes[0].contains(searchText, Qt::CaseInsensitive))
            {
                filteredEmojis.insert(name, emoji);
                emojiCount++;
            }
        });

    // twitch
    addEmoteSets(twitchGlobalEmotes, *searchChannel, *searchChannel,
                 this->channel_->getName());

    // global
    if (seventvGlobalEmotes->size() > 0)
        addEmotes(*searchChannel, *seventvGlobalEmotes, "SevenTV (Global)",
                  MessageElementFlag::SeventvEmote);
    if (bttvGlobalEmotes->size() > 0)
        addEmotes(*searchChannel, *bttvGlobalEmotes, "BetterTTV (Global)",
                  MessageElementFlag::BttvEmote);
    if (ffzGlobalEmotes->size() > 0)
        addEmotes(*searchChannel, *ffzGlobalEmotes, "FrankerFaceZ (Global)",
                  MessageElementFlag::FfzEmote);

    // channel
    if (seventvChannelEmotes->size() > 0)
        addEmotes(*searchChannel, *seventvChannelEmotes, "SevenTV (Channel)",
                  MessageElementFlag::SeventvEmote);
    if (bttvChannelEmotes->size() > 0)
        addEmotes(*searchChannel, *bttvChannelEmotes, "BetterTTV (Channel)",
                  MessageElementFlag::BttvEmote);
    if (ffzChannelEmotes->size() > 0)
        addEmotes(*searchChannel, *ffzChannelEmotes, "FrankerFaceZ (Channel)",
                  MessageElementFlag::FfzEmote);

    // emojis
    if (emojiCount > 0)
        this->loadEmojis(*searchChannel, filteredEmojis, "Emojis");

    this->searchView_->setChannel(searchChannel);

    this->notebook_->hide();
    this->searchView_->show();
}

EmoteMap *EmotePopup::filterEmoteMap(const QString &text,
                                     std::shared_ptr<const EmoteMap> emotes)
{
    auto filteredMap = new EmoteMap();

    for (const auto &emote : *emotes)
    {
        if (emote.first.string.contains(text, Qt::CaseInsensitive))
        {
            filteredMap->insert(emote);
        }
    }

    return filteredMap;
}

void EmotePopup::closeEvent(QCloseEvent *event)
{
    getApp()->windows->setEmotePopupPos(this->pos());
    QWidget::closeEvent(event);
}
}  // namespace chatterino<|MERGE_RESOLUTION|>--- conflicted
+++ resolved
@@ -341,33 +341,23 @@
         *globalChannel, *subChannel, this->channel_->getName());
 
     // global
-<<<<<<< HEAD
     if (getSettings()->enableLoadingSevenTV)
     {
         addEmotes(*globalChannel,
                   *getApp()->twitch2->getSeventvEmotes().emotes(), "7TV",
                   MessageElementFlag::SeventvEmote);
     }
-=======
-    addEmotes(*globalChannel, *getApp()->twitch2->getSeventvEmotes().emotes(),
-              "7TV", MessageElementFlag::SeventvEmote);
->>>>>>> 8e7fe991
     addEmotes(*globalChannel, *getApp()->twitch2->getBttvEmotes().emotes(),
               "BetterTTV", MessageElementFlag::BttvEmote);
     addEmotes(*globalChannel, *getApp()->twitch2->getFfzEmotes().emotes(),
               "FrankerFaceZ", MessageElementFlag::FfzEmote);
 
     // channel
-<<<<<<< HEAD
     if (getSettings()->enableLoadingSevenTV)
     {
         addEmotes(*channelChannel, *this->twitchChannel_->seventvEmotes(),
                   "7TV", MessageElementFlag::SeventvEmote);
     }
-=======
-    addEmotes(*channelChannel, *this->twitchChannel_->seventvEmotes(), "7TV",
-              MessageElementFlag::SeventvEmote);
->>>>>>> 8e7fe991
     addEmotes(*channelChannel, *this->twitchChannel_->bttvEmotes(), "BetterTTV",
               MessageElementFlag::BttvEmote);
     addEmotes(*channelChannel, *this->twitchChannel_->ffzEmotes(),
@@ -465,7 +455,7 @@
                  this->channel_->getName());
 
     // global
-    if (seventvGlobalEmotes->size() > 0)
+    if (getSettings()->enableLoadingSevenTV && seventvGlobalEmotes->size() > 0)
         addEmotes(*searchChannel, *seventvGlobalEmotes, "SevenTV (Global)",
                   MessageElementFlag::SeventvEmote);
     if (bttvGlobalEmotes->size() > 0)
@@ -476,7 +466,7 @@
                   MessageElementFlag::FfzEmote);
 
     // channel
-    if (seventvChannelEmotes->size() > 0)
+    if (getSettings()->enableLoadingSevenTV && seventvChannelEmotes->size() > 0)
         addEmotes(*searchChannel, *seventvChannelEmotes, "SevenTV (Channel)",
                   MessageElementFlag::SeventvEmote);
     if (bttvChannelEmotes->size() > 0)
