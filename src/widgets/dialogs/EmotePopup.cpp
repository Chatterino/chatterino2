--- conflicted
+++ resolved
@@ -499,7 +499,6 @@
                   "7TV");
     }
 
-<<<<<<< HEAD
     for (const auto &provider : getApp()->getEmotes()->getProviders())
     {
         if (!provider->hasGlobalEmotes())
@@ -509,10 +508,7 @@
         addEmotes(*globalChannel, *provider->globalEmotes(), provider->name());
     }
 
-    if (subChannel->getMessageSnapshot().size() == 0)
-=======
     if (!subChannel->hasMessages())
->>>>>>> 041674b7
     {
         MessageBuilder builder;
         builder->flags.set(MessageFlag::Centered);
