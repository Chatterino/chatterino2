--- conflicted
+++ resolved
@@ -116,12 +116,7 @@
 void addEmotes(Channel &channel, auto &&emotes, const QString &title)
 {
     channel.addMessage(makeTitleMessage(title), MessageContext::Original);
-<<<<<<< HEAD
-    channel.addMessage(makeEmoteMessage(std::forward<decltype(emotes)>(emotes),
-                                        MessageElementFlag::Emote),
-=======
     channel.addMessage(makeEmoteMessage(std::forward<decltype(emotes)>(emotes)),
->>>>>>> 3f05edc0
                        MessageContext::Original);
 }
 
@@ -453,7 +448,6 @@
             twitchChannel_->getName());
     }
 
-<<<<<<< HEAD
     if (this->emoteChannel_)
     {
         for (const auto &item : this->emoteChannel_->emotes().items())
@@ -474,40 +468,6 @@
             continue;
         }
         addEmotes(*globalChannel, *provider->globalEmotes(), provider->name());
-=======
-        // channel
-        if (Settings::instance().enableBTTVChannelEmotes)
-        {
-            addEmotes(*channelChannel, *this->twitchChannel_->bttvEmotes(),
-                      "BetterTTV");
-        }
-        if (Settings::instance().enableFFZChannelEmotes)
-        {
-            addEmotes(*channelChannel, *this->twitchChannel_->ffzEmotes(),
-                      "FrankerFaceZ");
-        }
-        if (Settings::instance().enableSevenTVChannelEmotes)
-        {
-            addEmotes(*channelChannel, *this->twitchChannel_->seventvEmotes(),
-                      "7TV");
-        }
-    }
-    // global
-    if (Settings::instance().enableBTTVGlobalEmotes)
-    {
-        addEmotes(*globalChannel, *getApp()->getBttvEmotes()->emotes(),
-                  "BetterTTV");
-    }
-    if (Settings::instance().enableFFZGlobalEmotes)
-    {
-        addEmotes(*globalChannel, *getApp()->getFfzEmotes()->emotes(),
-                  "FrankerFaceZ");
-    }
-    if (Settings::instance().enableSevenTVGlobalEmotes)
-    {
-        addEmotes(*globalChannel, *getApp()->getSeventvEmotes()->globalEmotes(),
-                  "7TV");
->>>>>>> 3f05edc0
     }
 
     if (subChannel->getMessageSnapshot().size() == 0)
@@ -561,7 +521,6 @@
         }
     }
 
-<<<<<<< HEAD
     for (const auto &provider : getApp()->getEmoteController()->providers())
     {
         auto filtered = filterEmoteMap(searchText, provider->globalEmotes());
@@ -569,34 +528,11 @@
         {
             continue;
         }
-=======
-    auto bttvGlobalEmotes =
-        filterEmoteMap(searchText, getApp()->getBttvEmotes()->emotes());
-    auto ffzGlobalEmotes =
-        filterEmoteMap(searchText, getApp()->getFfzEmotes()->emotes());
-    auto seventvGlobalEmotes = filterEmoteMap(
-        searchText, getApp()->getSeventvEmotes()->globalEmotes());
-
-    // global
-    if (!bttvGlobalEmotes.empty())
-    {
-        addEmotes(*searchChannel, bttvGlobalEmotes, "BetterTTV (Global)");
-    }
-    if (!ffzGlobalEmotes.empty())
-    {
-        addEmotes(*searchChannel, ffzGlobalEmotes, "FrankerFaceZ (Global)");
-    }
-    if (!seventvGlobalEmotes.empty())
-    {
-        addEmotes(*searchChannel, seventvGlobalEmotes, "7TV (Global)");
-    }
->>>>>>> 3f05edc0
 
         addEmotes(*searchChannel, std::move(filtered),
                   provider->name() % u" (Global)");
     }
 
-<<<<<<< HEAD
     if (this->emoteChannel_)
     {
         for (const auto &item : this->emoteChannel_->emotes().items())
@@ -614,27 +550,6 @@
             addEmotes(*searchChannel, std::move(filtered),
                       provider->name() % u" (Channel)");
         }
-=======
-    auto bttvChannelEmotes =
-        filterEmoteMap(searchText, this->twitchChannel_->bttvEmotes());
-    auto ffzChannelEmotes =
-        filterEmoteMap(searchText, this->twitchChannel_->ffzEmotes());
-    auto seventvChannelEmotes =
-        filterEmoteMap(searchText, this->twitchChannel_->seventvEmotes());
-
-    // channel
-    if (!bttvChannelEmotes.empty())
-    {
-        addEmotes(*searchChannel, bttvChannelEmotes, "BetterTTV (Channel)");
-    }
-    if (!ffzChannelEmotes.empty())
-    {
-        addEmotes(*searchChannel, ffzChannelEmotes, "FrankerFaceZ (Channel)");
-    }
-    if (!seventvChannelEmotes.empty())
-    {
-        addEmotes(*searchChannel, seventvChannelEmotes, "7TV (Channel)");
->>>>>>> 3f05edc0
     }
 }
 
