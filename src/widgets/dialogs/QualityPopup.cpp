--- conflicted
+++ resolved
@@ -7,20 +7,13 @@
 
 namespace chatterino {
 
-<<<<<<< HEAD
-QualityPopup::QualityPopup(const QString &_channelName, QStringList options,
+QualityPopup::QualityPopup(const QString &channelURL, QStringList options,
                            QStringList extraArguments, bool streamMPV)
     : BasePopup({},
                 static_cast<QWidget *>(&(getApp()->windows->getMainWindow())))
-    , channelName_(_channelName)
+    , channelURL_(channelURL)
     , extraArguments_(extraArguments)
     , streamMPV_(streamMPV)
-=======
-QualityPopup::QualityPopup(const QString &channelURL, QStringList options)
-    : BasePopup({},
-                static_cast<QWidget *>(&(getApp()->windows->getMainWindow())))
-    , channelURL_(channelURL)
->>>>>>> 4bfa56c1
 {
     this->ui_.selector = new QComboBox(this);
     this->ui_.vbox = new QVBoxLayout(this);
@@ -40,17 +33,11 @@
     this->setLayout(this->ui_.vbox);
 }
 
-<<<<<<< HEAD
-void QualityPopup::showDialog(const QString &channelName, QStringList options,
+void QualityPopup::showDialog(const QString &channelURL, QStringList options,
                               QStringList extraArguments, bool streamMPV)
 {
     QualityPopup *instance =
-        new QualityPopup(channelName, options, extraArguments, streamMPV);
-=======
-void QualityPopup::showDialog(const QString &channelURL, QStringList options)
-{
-    QualityPopup *instance = new QualityPopup(channelURL, options);
->>>>>>> 4bfa56c1
+        new QualityPopup(channelURL, options, extraArguments, streamMPV);
 
     instance->window()->setWindowTitle("Chatterino - select stream quality");
     instance->setAttribute(Qt::WA_DeleteOnClose, true);
@@ -78,12 +65,8 @@
 {
     try
     {
-<<<<<<< HEAD
-        openStreamlink(channelURL, this->ui_.selector.currentText(),
+        openStreamlink(this->channelURL_, this->ui_.selector->currentText(),
                        this->extraArguments_, this->streamMPV_);
-=======
-        openStreamlink(this->channelURL_, this->ui_.selector->currentText());
->>>>>>> 4bfa56c1
     }
     catch (const Exception &ex)
     {
