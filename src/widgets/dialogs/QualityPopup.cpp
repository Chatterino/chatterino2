--- conflicted
+++ resolved
@@ -56,12 +56,8 @@
     }
     catch (const Exception &ex)
     {
-<<<<<<< HEAD
-        qCDebug(chatterinoWidget) << "Exception caught trying to open streamlink:" << ex.what();
-=======
-        qWarning() << "Exception caught trying to open streamlink:"
+        qCWarning(chatterinoWidget) << "Exception caught trying to open streamlink:"
                    << ex.what();
->>>>>>> 7c6326cb
     }
 
     this->close();
