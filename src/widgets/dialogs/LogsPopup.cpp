--- conflicted
+++ resolved
@@ -34,13 +34,9 @@
 {
     this->channel_ = channel;
     this->userName_ = userName;
-<<<<<<< HEAD
-    this->setWindowTitle(this->userName_ + "'s logs in #" + this->channel_->name);
     this->getRoomID();
-=======
     this->setWindowTitle(this->userName_ + "'s logs in #" + this->channel_->getName());
     this->getLogviewerLogs();
->>>>>>> 35d462d1
 }
 
 void LogsPopup::setMessages(std::vector<MessagePtr> &messages)
@@ -58,7 +54,7 @@
         return;
     }
 
-    QString channelName = twitchChannel->name;
+    QString channelName = twitchChannel->getName();
 
     QString url = QString("https://cbenni.com/api/channel/%1").arg(channelName);
 
@@ -70,11 +66,11 @@
         return true;
     });
 
-    req.onSuccess([this, channelName](auto result) {
+    req.onSuccess([this, channelName](auto result) -> Outcome {
         auto data = result.parseJson();
-        this->roomID_ = data.value("channel")["id"].toInt();
+        this->roomID_ = data.value("channel").toObject()["id"].toInt();
         this->getLogviewerLogs();
-        return true;
+        return Success;
     });
 
     req.execute();
