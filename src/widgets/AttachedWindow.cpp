#include "AttachedWindow.hpp"

#include "Application.hpp"
#include "singletons/Settings.hpp"
#include "util/DebugCount.hpp"
#include "widgets/splits/Split.hpp"

#include <QTimer>
#include <QVBoxLayout>
#include "qlogging.hpp"

#ifdef USEWINSDK
#    include "util/WindowsHelper.hpp"

#    include "Windows.h"
// don't even think about reordering these
#    include "Psapi.h"
#    pragma comment(lib, "Dwmapi.lib")
#endif

namespace chatterino {

#ifdef USEWINSDK
static thread_local std::vector<HWND> taskbarHwnds;

BOOL CALLBACK enumWindows(HWND hwnd, LPARAM)
{
    constexpr int length = 16;

    auto className = std::make_unique<WCHAR[]>(length);
    GetClassName(hwnd, className.get(), length);

    if (lstrcmp(className.get(), L"Shell_TrayWnd") == 0 ||
        lstrcmp(className.get(), L"Shell_Secondary") == 0)
    {
        taskbarHwnds.push_back(hwnd);
    }

    return true;
}
#endif

AttachedWindow::AttachedWindow(void *_target, int _yOffset)
    : QWidget(nullptr, Qt::FramelessWindowHint | Qt::Window)
    , target_(_target)
    , yOffset_(_yOffset)
{
    QLayout *layout = new QVBoxLayout(this);
    layout->setMargin(0);
    this->setLayout(layout);

    auto *split = new Split(this);
    this->ui_.split = split;
    split->setSizePolicy(QSizePolicy::Maximum, QSizePolicy::MinimumExpanding);
    layout->addWidget(split);

    DebugCount::increase("attached window");
}

AttachedWindow::~AttachedWindow()
{
    for (auto it = items.begin(); it != items.end(); it++)
    {
        if (it->window == this)
        {
            items.erase(it);
            break;
        }
    }

    DebugCount::decrease("attached window");
}

AttachedWindow *AttachedWindow::get(void *target, const GetArgs &args)
{
    AttachedWindow *window = [&]() {
        for (Item &item : items)
        {
            if (item.hwnd == target)
            {
                return item.window;
            }
        }

        auto *window = new AttachedWindow(target, args.yOffset);
        items.push_back(Item{target, window, args.winId});
        return window;
    }();

    bool show = true;
    QSize size = window->size();

    window->fullscreen_ = args.fullscreen;

    window->x_ = args.x;

    if (args.height != -1)
    {
        if (args.height == 0)
        {
            window->hide();
            show = false;
        }
        else
        {
            window->height_ = args.height;
            size.setHeight(args.height);
        }
    }
    if (args.width != -1)
    {
        if (args.width == 0)
        {
            window->hide();
            show = false;
        }
        else
        {
            window->width_ = args.width;
            size.setWidth(args.width);
        }
    }

    if (show)
    {
        window->updateWindowRect(window->target_);
        window->show();
    }

    return window;
}

void AttachedWindow::detach(const QString &winId)
{
    for (Item &item : items)
    {
        if (item.winId == winId)
        {
            item.window->deleteLater();
        }
    }
}

void AttachedWindow::setChannel(ChannelPtr channel)
{
    this->ui_.split->setChannel(channel);
}

void AttachedWindow::showEvent(QShowEvent *)
{
    this->attachToHwnd(this->target_);
}

void AttachedWindow::attachToHwnd(void *_attachedPtr)
{
#ifdef USEWINSDK
    if (this->attached_)
    {
        return;
    }

    this->attached_ = true;

    //auto hwnd = HWND(this->winId());
    auto attached = HWND(_attachedPtr);

    // FAST TIMER - used to resize/reorder windows
    this->timer_.setInterval(1);
    QObject::connect(&this->timer_, &QTimer::timeout, [this, attached] {
        // check process id
        if (!this->validProcessName_)
        {
            DWORD processId;
            ::GetWindowThreadProcessId(attached, &processId);

            HANDLE process = ::OpenProcess(
                PROCESS_QUERY_INFORMATION | PROCESS_VM_READ, false, processId);

            std::unique_ptr<TCHAR[]> filename(new TCHAR[512]);
            DWORD filenameLength =
                ::GetModuleFileNameEx(process, nullptr, filename.get(), 512);
            QString qfilename =
                QString::fromWCharArray(filename.get(), int(filenameLength));

            if (!getSettings()->attachExtensionToAnyProcess)
            {
                // We don't attach to non-browser processes by default.
                if (!qfilename.endsWith("chrome.exe") &&
                    !qfilename.endsWith("firefox.exe") &&
                    !qfilename.endsWith("vivaldi.exe") &&
                    !qfilename.endsWith("opera.exe") &&
                    !qfilename.endsWith("msedge.exe") &&
                    !qfilename.endsWith("brave.exe"))

                {
<<<<<<< HEAD
                    qCDebug(chatterinoWidget) << "NM Illegal caller" << qfilename;
=======
                    qWarning() << "NM Illegal caller" << qfilename;
>>>>>>> 7c6326cb
                    this->timer_.stop();
                    this->deleteLater();
                    return;
                }
            }
            this->validProcessName_ = true;
        }

        this->updateWindowRect(attached);
    });

    this->timer_.start();

    // SLOW TIMER - used to hide taskbar behind fullscreen window
    this->slowTimer_.setInterval(2000);
    QObject::connect(&this->slowTimer_, &QTimer::timeout, [this, attached] {
        if (this->fullscreen_)
        {
            taskbarHwnds.clear();
            ::EnumWindows(&enumWindows, 0);

            for (auto taskbarHwnd : taskbarHwnds)
            {
                ::SetWindowPos(taskbarHwnd,
                               GetNextWindow(attached, GW_HWNDNEXT), 0, 0, 0, 0,
                               SWP_NOMOVE | SWP_NOSIZE | SWP_NOACTIVATE);
            }
        }
    });
    this->slowTimer_.start();
#endif
}

void AttachedWindow::updateWindowRect(void *_attachedPtr)
{
#ifdef USEWINSDK
    auto hwnd = HWND(this->winId());
    auto attached = HWND(_attachedPtr);

    // We get the window rect first so we can close this window when it returns
    // an error. If we query the process first and check the filename then it
    // will return and empty string that doens't match.
    ::SetLastError(0);
    RECT rect;
    ::GetWindowRect(attached, &rect);

    if (::GetLastError() != 0)
    {
<<<<<<< HEAD
        qCDebug(chatterinoWidget) << "NM GetLastError()" << ::GetLastError();
=======
        qWarning() << "NM GetLastError()" << ::GetLastError();
>>>>>>> 7c6326cb

        this->timer_.stop();
        this->deleteLater();
        return;
    }

    // set the correct z-order
    if (HWND next = ::GetNextWindow(attached, GW_HWNDPREV))
    {
        ::SetWindowPos(hwnd, next ? next : HWND_TOPMOST, 0, 0, 0, 0,
                       SWP_NOMOVE | SWP_NOSIZE | SWP_NOACTIVATE);
    }

    float scale = 1.f;
    if (auto dpi = getWindowDpi(attached))
    {
        scale = dpi.get() / 96.f;

        for (auto w : this->ui_.split->findChildren<BaseWidget *>())
        {
            w->setOverrideScale(scale);
        }
        this->ui_.split->setOverrideScale(scale);
    }

    if (this->height_ != -1)
    {
        this->ui_.split->setFixedWidth(int(this->width_ * scale));

        // offset
        int o = this->fullscreen_ ? 0 : 8;

        if (this->x_ != -1)
        {
            ::MoveWindow(hwnd, int(rect.left + this->x_ * scale + o),
                         int(rect.bottom - this->height_ * scale - o),
                         int(this->width_ * scale), int(this->height_ * scale),
                         true);
        }
        //support for old extension version 1.2
        else
        {
            ::MoveWindow(hwnd, int(rect.right - this->width_ * scale - o),
                         int(rect.bottom - this->height_ * scale - o),
                         int(this->width_ * scale), int(this->height_ * scale),
                         true);
        }
    }

//    if (this->fullscreen_)
//    {
//        ::BringWindowToTop(attached);
//    }

//        ::MoveWindow(hwnd, rect.right - 360, rect.top + 82, 360 - 8,
//        rect.bottom - rect.top - 82 - 8, false);
#endif
}

// void AttachedWindow::nativeEvent(const QByteArray &eventType, void *message,
// long *result)
//{
//    MSG *msg = reinterpret_cast

//    case WM_NCCALCSIZE: {
//    }
//}

std::vector<AttachedWindow::Item> AttachedWindow::items;

}  // namespace chatterino<|MERGE_RESOLUTION|>--- conflicted
+++ resolved
@@ -193,11 +193,7 @@
                     !qfilename.endsWith("brave.exe"))
 
                 {
-<<<<<<< HEAD
-                    qCDebug(chatterinoWidget) << "NM Illegal caller" << qfilename;
-=======
-                    qWarning() << "NM Illegal caller" << qfilename;
->>>>>>> 7c6326cb
+                    qCWarning(chatterinoWidget) << "NM Illegal caller" << qfilename;
                     this->timer_.stop();
                     this->deleteLater();
                     return;
@@ -246,11 +242,7 @@
 
     if (::GetLastError() != 0)
     {
-<<<<<<< HEAD
-        qCDebug(chatterinoWidget) << "NM GetLastError()" << ::GetLastError();
-=======
-        qWarning() << "NM GetLastError()" << ::GetLastError();
->>>>>>> 7c6326cb
+        qCWarning(chatterinoWidget) << "NM GetLastError()" << ::GetLastError();
 
         this->timer_.stop();
         this->deleteLater();
