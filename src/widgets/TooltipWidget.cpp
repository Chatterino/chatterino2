--- conflicted
+++ resolved
@@ -300,13 +300,8 @@
 
 void TooltipWidget::updateFont()
 {
-<<<<<<< HEAD
     this->setFont(
         getFonts()->getFont(FontStyle::ChatMediumSmall, this->scale(), this));
-=======
-    this->setFont(getIApp()->getFonts()->getFont(FontStyle::ChatMediumSmall,
-                                                 this->scale()));
->>>>>>> 044d457d
 }
 
 void TooltipWidget::setWordWrap(bool wrap)
