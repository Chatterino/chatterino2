--- conflicted
+++ resolved
@@ -34,33 +34,20 @@
 
 CommandPage::CommandPage()
 {
-    auto *app = getApp();
-
     LayoutCreator<CommandPage> layoutCreator(this);
     auto layout = layoutCreator.setLayoutType<QVBoxLayout>();
 
-<<<<<<< HEAD
-    this->view =
-        layout.emplace<EditableModelView>(app->commands->createModel(nullptr))
-            .getElement();
-=======
-    EditableModelView *view = layout
-                                  .emplace<EditableModelView>(
-                                      app->getCommands()->createModel(nullptr))
-                                  .getElement();
->>>>>>> fc61e8d6
+    this->view = layout
+                     .emplace<EditableModelView>(
+                         getIApp()->getCommands()->createModel(nullptr))
+                     .getElement();
 
     this->view->setTitles({"Trigger", "Command", "Show In\nMessage Menu"});
     this->view->getTableView()->horizontalHeader()->setSectionResizeMode(
         1, QHeaderView::Stretch);
-<<<<<<< HEAD
-    this->view->addButtonPressed.connect([] {
-        getApp()->commands->items.append(
-=======
     // We can safely ignore this signal connection since we own the view
-    std::ignore = view->addButtonPressed.connect([] {
+    std::ignore = this->view->addButtonPressed.connect([] {
         getIApp()->getCommands()->items.append(
->>>>>>> fc61e8d6
             Command{"/command", "I made a new command HeyGuys"});
     });
 
