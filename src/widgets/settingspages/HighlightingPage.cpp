#include "HighlightingPage.hpp"

#include "Application.hpp"
#include "controllers/highlights/BadgeHighlightModel.hpp"
#include "controllers/highlights/HighlightBlacklistModel.hpp"
#include "controllers/highlights/HighlightModel.hpp"
#include "controllers/highlights/UserHighlightModel.hpp"
#include "singletons/Settings.hpp"
#include "singletons/Theme.hpp"
#include "util/LayoutCreator.hpp"
#include "util/StandardItemHelper.hpp"
#include "widgets/dialogs/BadgePickerDialog.hpp"
#include "widgets/dialogs/ColorPickerDialog.hpp"

#include <QFileDialog>
#include <QHeaderView>
#include <QListWidget>
#include <QPushButton>
#include <QStandardItemModel>
#include <QTabWidget>
#include <QTableView>
#include <QTextEdit>

#define ENABLE_HIGHLIGHTS "Enable Highlighting"
#define HIGHLIGHT_MSG "Highlight messages containing your name"
#define PLAY_SOUND "Play sound when your name is mentioned"
#define FLASH_TASKBAR "Flash taskbar when your name is mentioned"
#define ALWAYS_PLAY "Play highlight sound even when Chatterino is focused"

namespace chatterino {

namespace {
    QList<DisplayBadge> availableBadges = {
        {"Broadcaster", "broadcaster", "1"},
        {"Admin", "admin", "1"},
        {"Staff", "staff", "1"},
        {"Moderator", "moderator", "1"},
        {"Verified", "partner", "1"},
        {"VIP", "vip", "1"},
    };
}

HighlightingPage::HighlightingPage()
{
    LayoutCreator<HighlightingPage> layoutCreator(this);

    auto layout = layoutCreator.emplace<QVBoxLayout>().withoutMargin();
    {
        // GENERAL
        // layout.append(this->createCheckBox(ENABLE_HIGHLIGHTS,
        // getSettings()->enableHighlights));

        // TABS
        auto tabs = layout.emplace<QTabWidget>();
        {
            // HIGHLIGHTS
            auto highlights = tabs.appendTab(new QVBoxLayout, "Messages");
            {
                highlights.emplace<QLabel>(
                    "Play notification sounds and highlight messages based on "
                    "certain patterns.");

                auto view =
                    highlights
                        .emplace<EditableModelView>(
                            (new HighlightModel(nullptr))
                                ->initialized(
                                    &getSettings()->highlightedMessages))
                        .getElement();
                view->addRegexHelpLink();
                view->setTitles({"Pattern", "Show in\nMentions",
                                 "Flash\ntaskbar", "Play\nsound",
                                 "Enable\nregex", "Case-\nsensitive",
                                 "Custom\nsound", "Color"});
                view->getTableView()->horizontalHeader()->setSectionResizeMode(
                    QHeaderView::Fixed);
                view->getTableView()->horizontalHeader()->setSectionResizeMode(
                    0, QHeaderView::Stretch);

                // fourtf: make class extrend BaseWidget and add this to
                // dpiChanged
                QTimer::singleShot(1, [view] {
                    view->getTableView()->resizeColumnsToContents();
                    view->getTableView()->setColumnWidth(0, 200);
                });

                view->addButtonPressed.connect([] {
                    getSettings()->highlightedMessages.append(HighlightPhrase{
                        "my phrase", true, true, false, false, false, "",
                        *ColorProvider::instance().color(
                            ColorType::SelfHighlight)});
                });

                QObject::connect(view->getTableView(), &QTableView::clicked,
                                 [this, view](const QModelIndex &clicked) {
                                     this->tableCellClicked(
                                         clicked, view, HighlightTab::Messages);
                                 });
            }

            auto pingUsers = tabs.appendTab(new QVBoxLayout, "Users");
            {
                pingUsers.emplace<QLabel>(
                    "Play notification sounds and highlight messages from "
                    "certain users.\n"
                    "User highlights are prioritized over message "
                    "and badge highlights.");
                EditableModelView *view =
                    pingUsers
                        .emplace<EditableModelView>(
                            (new UserHighlightModel(nullptr))
                                ->initialized(&getSettings()->highlightedUsers))
                        .getElement();

                view->addRegexHelpLink();
                view->getTableView()->horizontalHeader()->hideSection(
                    HighlightModel::Column::UseRegex);
                view->getTableView()->horizontalHeader()->hideSection(
                    HighlightModel::Column::CaseSensitive);
                // Case-sensitivity doesn't make sense for user names so it is
                // set to "false" by default & the column is hidden
                view->setTitles({"Username", "Show in\nMentions",
                                 "Flash\ntaskbar", "Play\nsound",
                                 "Enable\nregex", "Case-\nsensitive",
                                 "Custom\nsound", "Color"});
                view->getTableView()->horizontalHeader()->setSectionResizeMode(
                    QHeaderView::Fixed);
                view->getTableView()->horizontalHeader()->setSectionResizeMode(
                    0, QHeaderView::Stretch);

                // fourtf: make class extrend BaseWidget and add this to
                // dpiChanged
                QTimer::singleShot(1, [view] {
                    view->getTableView()->resizeColumnsToContents();
                    view->getTableView()->setColumnWidth(0, 200);
                });

                view->addButtonPressed.connect([] {
                    getSettings()->highlightedUsers.append(HighlightPhrase{
                        "highlighted user", true, true, false, false, false, "",
                        *ColorProvider::instance().color(
                            ColorType::SelfHighlight)});
                });

                QObject::connect(view->getTableView(), &QTableView::clicked,
                                 [this, view](const QModelIndex &clicked) {
                                     this->tableCellClicked(
                                         clicked, view, HighlightTab::Users);
                                 });
            }

            auto badgeHighlights = tabs.appendTab(new QVBoxLayout, "Badges");
            {
                badgeHighlights.emplace<QLabel>(
                    "Play notification sounds and highlight messages based on "
                    "user badges.");
                auto view = badgeHighlights
                                .emplace<EditableModelView>(
                                    (new BadgeHighlightModel(nullptr))
                                        ->initialized(
                                            &getSettings()->highlightedBadges))
                                .getElement();
                view->setTitles({"Name", "Flash\ntaskbar", "Play\nsound",
                                 "Custom\nsound", "Color"});
                view->getTableView()->horizontalHeader()->setSectionResizeMode(
                    QHeaderView::Fixed);
                view->getTableView()->horizontalHeader()->setSectionResizeMode(
                    0, QHeaderView::Stretch);

                // fourtf: make class extrend BaseWidget and add this to
                // dpiChanged
                QTimer::singleShot(1, [view] {
                    view->getTableView()->resizeColumnsToContents();
                    view->getTableView()->setColumnWidth(0, 200);
                });

                view->addButtonPressed.connect([this] {
                    auto d = std::make_shared<BadgePickerDialog>(
                        availableBadges, this);

                    d->setWindowTitle("Choose badge");
                    if (d->exec() == QDialog::Accepted)
                    {
                        auto s = d->getSelection();
                        if (!s)
                        {
                            return;
                        }
                        getSettings()->highlightedBadges.append(
                            HighlightBadge{s->badgeName(), s->badgeVersion(),
                                           s->displayName(), false, false, "",
                                           ColorProvider::instance().color(
                                               ColorType::SelfHighlight)});
                    }
                });

                QObject::connect(view->getTableView(), &QTableView::clicked,
                                 [this, view](const QModelIndex &clicked) {
                                     this->tableCellClicked(
                                         clicked, view, HighlightTab::Badges);
                                 });
            }

            auto disabledUsers =
                tabs.appendTab(new QVBoxLayout, "Blacklisted Users");
            {
                disabledUsers.emplace<QLabel>(
                    "Disable notification sounds and highlights from certain "
                    "users (e.g. bots).");
                EditableModelView *view =
                    disabledUsers
                        .emplace<EditableModelView>(
                            (new HighlightBlacklistModel(nullptr))
                                ->initialized(&getSettings()->blacklistedUsers))
                        .getElement();

                view->addRegexHelpLink();
                view->setTitles({"Username", "Enable\nregex"});
                view->getTableView()->horizontalHeader()->setSectionResizeMode(
                    QHeaderView::Fixed);
                view->getTableView()->horizontalHeader()->setSectionResizeMode(
                    0, QHeaderView::Stretch);

                // fourtf: make class extrend BaseWidget and add this to
                // dpiChanged
                QTimer::singleShot(1, [view] {
                    view->getTableView()->resizeColumnsToContents();
                    view->getTableView()->setColumnWidth(0, 200);
                });

                view->addButtonPressed.connect([] {
                    getSettings()->blacklistedUsers.append(
                        HighlightBlacklistUser{"blacklisted user", false});
                });
            }
        }

        // MISC
        auto customSound = layout.emplace<QHBoxLayout>().withoutMargin();
        {
            auto fallbackSound = customSound.append(this->createCheckBox(
                "Fallback sound (played when no other sound is set)",
                getSettings()->customHighlightSound));

            auto getSelectFileText = [] {
                const QString value = getSettings()->pathHighlightSound;
                return value.isEmpty() ? "Select custom fallback sound"
                                       : QUrl::fromLocalFile(value).fileName();
            };

            auto selectFile =
                customSound.emplace<QPushButton>(getSelectFileText());

            QObject::connect(
                selectFile.getElement(), &QPushButton::clicked, this,
                [=]() mutable {
                    auto fileName = QFileDialog::getOpenFileName(
                        this, tr("Open Sound"), "",
                        tr("Audio Files (*.mp3 *.wav)"));

                    getSettings()->pathHighlightSound = fileName;
                    selectFile.getElement()->setText(getSelectFileText());

                    // Set check box according to updated value
                    fallbackSound->setCheckState(
                        fileName.isEmpty() ? Qt::Unchecked : Qt::Checked);
                });
        }

        layout.append(createCheckBox(ALWAYS_PLAY,
                                     getSettings()->highlightAlwaysPlaySound));
        layout.append(createCheckBox(
            "Flash taskbar only stops highlighting when chatterino is focused",
            getSettings()->longAlerts));
    }

    // ---- misc
    this->disabledUsersChangedTimer_.setSingleShot(true);
}

void HighlightingPage::openSoundDialog(const QModelIndex &clicked,
                                       EditableModelView *view, int soundColumn)
{
    auto fileUrl = QFileDialog::getOpenFileUrl(this, tr("Open Sound"), QUrl(),
                                               tr("Audio Files (*.mp3 *.wav)"));
    view->getModel()->setData(clicked, fileUrl, Qt::UserRole);
    view->getModel()->setData(clicked, fileUrl.fileName(), Qt::DisplayRole);

    // Enable custom sound check box if user set a sound
    if (!fileUrl.isEmpty())
    {
        QModelIndex checkBox = clicked.siblingAtColumn(soundColumn);
        view->getModel()->setData(checkBox, Qt::Checked, Qt::CheckStateRole);
    }
}

void HighlightingPage::openColorDialog(const QModelIndex &clicked,
                                       EditableModelView *view,
                                       HighlightTab tab)
{
    auto initial =
        view->getModel()->data(clicked, Qt::DecorationRole).value<QColor>();

    auto dialog = new ColorPickerDialog(initial, this);
    dialog->setAttribute(Qt::WA_DeleteOnClose);
    dialog->show();
    dialog->closed.connect([=] {
        QColor selected = dialog->selectedColor();

<<<<<<< HEAD
        if (selected.isValid())
        {
            view->getModel()->setData(clicked, selected, Qt::DecorationRole);

            if (tab == HighlightTab::Messages)
=======
        auto dialog = new ColorPickerDialog(initial, this);
        dialog->setAttribute(Qt::WA_DeleteOnClose);
        dialog->show();
        dialog->closed.connect([=](QColor selected) {
            if (selected.isValid())
>>>>>>> 1ef2f17c
            {
                /*
                 * For preset highlights in the "Messages" tab, we need to
                 * manually update the color map.
                 */
                auto instance = ColorProvider::instance();
                switch (clicked.row())
                {
                    case 0:
                        instance.updateColor(ColorType::SelfHighlight,
                                             selected);
                        break;
                    case 1:
                        instance.updateColor(ColorType::Whisper, selected);
                        break;
                    case 2:
                        instance.updateColor(ColorType::Subscription, selected);
                        break;
                }
            }
        }
    });
}

void HighlightingPage::tableCellClicked(const QModelIndex &clicked,
                                        EditableModelView *view,
                                        HighlightTab tab)
{
    if (tab == HighlightTab::Messages || tab == HighlightTab::Users)
    {
        using Column = HighlightModel::Column;
        if (clicked.column() == Column::SoundPath)
        {
            this->openSoundDialog(clicked, view, Column::SoundPath);
        }
        else if (clicked.column() == Column::Color &&
                 clicked.row() != HighlightModel::WHISPER_ROW)
        {
            this->openColorDialog(clicked, view, tab);
        }
    }
    else if (tab == HighlightTab::Badges)
    {
        using Column = BadgeHighlightModel::Column;
        if (clicked.column() == Column::SoundPath)
        {
            this->openSoundDialog(clicked, view, Column::SoundPath);
        }
        else if (clicked.column() == Column::Color)
        {
            this->openColorDialog(clicked, view, tab);
        }
    }
}

}  // namespace chatterino<|MERGE_RESOLUTION|>--- conflicted
+++ resolved
@@ -307,19 +307,11 @@
     dialog->closed.connect([=] {
         QColor selected = dialog->selectedColor();
 
-<<<<<<< HEAD
         if (selected.isValid())
         {
             view->getModel()->setData(clicked, selected, Qt::DecorationRole);
 
             if (tab == HighlightTab::Messages)
-=======
-        auto dialog = new ColorPickerDialog(initial, this);
-        dialog->setAttribute(Qt::WA_DeleteOnClose);
-        dialog->show();
-        dialog->closed.connect([=](QColor selected) {
-            if (selected.isValid())
->>>>>>> 1ef2f17c
             {
                 /*
                  * For preset highlights in the "Messages" tab, we need to
