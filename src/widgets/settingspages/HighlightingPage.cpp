#include "HighlightingPage.hpp"

#include "Application.hpp"
#include "controllers/highlights/BadgeHighlightModel.hpp"
#include "controllers/highlights/HighlightBlacklistModel.hpp"
#include "controllers/highlights/HighlightModel.hpp"
#include "controllers/highlights/UserHighlightModel.hpp"
#include "singletons/Settings.hpp"
#include "singletons/Theme.hpp"
#include "util/LayoutCreator.hpp"
#include "util/StandardItemHelper.hpp"
#include "widgets/dialogs/BadgePickerDialog.hpp"
#include "widgets/dialogs/ColorPickerDialog.hpp"

#include <QFileDialog>
#include <QHeaderView>
#include <QListWidget>
#include <QPushButton>
#include <QStandardItemModel>
#include <QTabWidget>
#include <QTableView>
#include <QTextEdit>

#define ENABLE_HIGHLIGHTS "Enable Highlighting"
#define HIGHLIGHT_MSG "Highlight messages containing your name"
#define PLAY_SOUND "Play sound when your name is mentioned"
#define FLASH_TASKBAR "Flash taskbar when your name is mentioned"
#define ALWAYS_PLAY "Play highlight sound even when Chatterino is focused"

namespace chatterino {

namespace {
    QList<DisplayBadge> availableBadges = {
        {"Broadcaster", "broadcaster", "1"},
        {"Admin", "admin", "1"},
        {"Staff", "staff", "1"},
        {"Moderator", "moderator", "1"},
        {"Verified", "partner", "1"},
        {"VIP", "vip", "1"},
    };
}

HighlightingPage::HighlightingPage()
{
    LayoutCreator<HighlightingPage> layoutCreator(this);

    auto layout = layoutCreator.emplace<QVBoxLayout>().withoutMargin();
    {
        // GENERAL
        // layout.append(this->createCheckBox(ENABLE_HIGHLIGHTS,
        // getSettings()->enableHighlights));

        // TABS
        auto tabs = layout.emplace<QTabWidget>();
        {
            // HIGHLIGHTS
            auto highlights = tabs.appendTab(new QVBoxLayout, "Messages");
            {
                highlights.emplace<QLabel>(
                    "Play notification sounds and highlight messages based on "
                    "certain patterns.");

                auto view =
                    highlights
                        .emplace<EditableModelView>(
                            (new HighlightModel(nullptr))
                                ->initialized(
                                    &getSettings()->highlightedMessages))
                        .getElement();
                view->addRegexHelpLink();
                view->setTitles({"Pattern", "Flash\ntaskbar", "Play\nsound",
                                 "Enable\nregex", "Case-\nsensitive",
                                 "Custom\nsound", "Color"});
                view->getTableView()->horizontalHeader()->setSectionResizeMode(
                    QHeaderView::Fixed);
                view->getTableView()->horizontalHeader()->setSectionResizeMode(
                    0, QHeaderView::Stretch);

                // fourtf: make class extrend BaseWidget and add this to
                // dpiChanged
                QTimer::singleShot(1, [view] {
                    view->getTableView()->resizeColumnsToContents();
                    view->getTableView()->setColumnWidth(0, 200);
                });

                view->addButtonPressed.connect([] {
                    getSettings()->highlightedMessages.append(HighlightPhrase{
                        "my phrase", true, false, false, false, "",
                        *ColorProvider::instance().color(
                            ColorType::SelfHighlight)});
                });

                QObject::connect(view->getTableView(), &QTableView::clicked,
                                 [this, view](const QModelIndex &clicked) {
                                     this->tableCellClicked(
                                         clicked, view, HighlightTab::Messages);
                                 });
            }

            auto pingUsers = tabs.appendTab(new QVBoxLayout, "Users");
            {
                pingUsers.emplace<QLabel>(
                    "Play notification sounds and highlight messages from "
                    "certain users.\n"
                    "User highlights are prioritized over message "
                    "and badge highlights.");
                EditableModelView *view =
                    pingUsers
                        .emplace<EditableModelView>(
                            (new UserHighlightModel(nullptr))
                                ->initialized(&getSettings()->highlightedUsers))
                        .getElement();

                view->addRegexHelpLink();
                view->getTableView()->horizontalHeader()->hideSection(4);

                // Case-sensitivity doesn't make sense for user names so it is
                // set to "false" by default & the column is hidden
                view->setTitles({"Username", "Flash\ntaskbar", "Play\nsound",
                                 "Enable\nregex", "Case-\nsensitive",
                                 "Custom\nsound", "Color"});
                view->getTableView()->horizontalHeader()->setSectionResizeMode(
                    QHeaderView::Fixed);
                view->getTableView()->horizontalHeader()->setSectionResizeMode(
                    0, QHeaderView::Stretch);

                // fourtf: make class extrend BaseWidget and add this to
                // dpiChanged
                QTimer::singleShot(1, [view] {
                    view->getTableView()->resizeColumnsToContents();
                    view->getTableView()->setColumnWidth(0, 200);
                });

                view->addButtonPressed.connect([] {
                    getSettings()->highlightedUsers.append(HighlightPhrase{
                        "highlighted user", true, false, false, false, "",
                        *ColorProvider::instance().color(
                            ColorType::SelfHighlight)});
                });

                QObject::connect(view->getTableView(), &QTableView::clicked,
                                 [this, view](const QModelIndex &clicked) {
                                     this->tableCellClicked(
                                         clicked, view, HighlightTab::Users);
                                 });
            }

            auto badgeHighlights = tabs.appendTab(new QVBoxLayout, "Badges");
            {
                badgeHighlights.emplace<QLabel>(
                    "Play notification sounds and highlight messages based on "
                    "user badges.");
                auto view = badgeHighlights
                                .emplace<EditableModelView>(
                                    (new BadgeHighlightModel(nullptr))
                                        ->initialized(
                                            &getSettings()->highlightedBadges))
                                .getElement();
                view->setTitles({"Name", "Flash\ntaskbar", "Play\nsound",
                                 "Custom\nsound", "Color"});
                view->getTableView()->horizontalHeader()->setSectionResizeMode(
                    QHeaderView::Fixed);
                view->getTableView()->horizontalHeader()->setSectionResizeMode(
                    0, QHeaderView::Stretch);

                // fourtf: make class extrend BaseWidget and add this to
                // dpiChanged
                QTimer::singleShot(1, [view] {
                    view->getTableView()->resizeColumnsToContents();
                    view->getTableView()->setColumnWidth(0, 200);
                });

                view->addButtonPressed.connect([this] {
                    auto d = std::make_shared<BadgePickerDialog>(
                        availableBadges, this);

                    d->setWindowTitle("Choose badge");
                    if (d->exec() == QDialog::Accepted)
                    {
                        auto s = d->getSelection();
                        if (!s)
                        {
                            return;
                        }
                        getSettings()->highlightedBadges.append(
                            HighlightBadge{s->badgeName(), s->badgeVersion(),
                                           s->displayName(), false, false, "",
                                           ColorProvider::instance().color(
                                               ColorType::SelfHighlight)});
                    }
                });

                QObject::connect(view->getTableView(), &QTableView::clicked,
                                 [this, view](const QModelIndex &clicked) {
                                     this->tableCellClicked(
                                         clicked, view, HighlightTab::Badges);
                                 });
            }

            auto disabledUsers =
                tabs.appendTab(new QVBoxLayout, "Blacklisted Users");
            {
                disabledUsers.emplace<QLabel>(
                    "Disable notification sounds and highlights from certain "
                    "users (e.g. bots).");
                EditableModelView *view =
                    disabledUsers
                        .emplace<EditableModelView>(
                            (new HighlightBlacklistModel(nullptr))
                                ->initialized(&getSettings()->blacklistedUsers))
                        .getElement();

                view->addRegexHelpLink();
                view->setTitles({"Username", "Enable\nregex"});
                view->getTableView()->horizontalHeader()->setSectionResizeMode(
                    QHeaderView::Fixed);
                view->getTableView()->horizontalHeader()->setSectionResizeMode(
                    0, QHeaderView::Stretch);

                // fourtf: make class extrend BaseWidget and add this to
                // dpiChanged
                QTimer::singleShot(1, [view] {
                    view->getTableView()->resizeColumnsToContents();
                    view->getTableView()->setColumnWidth(0, 200);
                });

                view->addButtonPressed.connect([] {
                    getSettings()->blacklistedUsers.append(
                        HighlightBlacklistUser{"blacklisted user", false});
                });
            }
        }

        // MISC
        auto customSound = layout.emplace<QHBoxLayout>().withoutMargin();
        {
            auto fallbackSound = customSound.append(this->createCheckBox(
                "Fallback sound (played when no other sound is set)",
                getSettings()->customHighlightSound));

            auto getSelectFileText = [] {
                const QString value = getSettings()->pathHighlightSound;
                return value.isEmpty() ? "Select custom fallback sound"
                                       : QUrl::fromLocalFile(value).fileName();
            };

            auto selectFile =
                customSound.emplace<QPushButton>(getSelectFileText());

            QObject::connect(
                selectFile.getElement(), &QPushButton::clicked, this,
                [=]() mutable {
                    auto fileName = QFileDialog::getOpenFileName(
                        this, tr("Open Sound"), "",
                        tr("Audio Files (*.mp3 *.wav)"));

                    getSettings()->pathHighlightSound = fileName;
                    selectFile.getElement()->setText(getSelectFileText());

                    // Set check box according to updated value
                    fallbackSound->setCheckState(
                        fileName.isEmpty() ? Qt::Unchecked : Qt::Checked);
                });
        }

        layout.append(createCheckBox(ALWAYS_PLAY,
                                     getSettings()->highlightAlwaysPlaySound));
        layout.append(createCheckBox(
            "Flash taskbar only stops highlighting when chatterino is focused",
            getSettings()->longAlerts));
    }

    // ---- misc
    this->disabledUsersChangedTimer_.setSingleShot(true);
}  // namespace chatterino

void HighlightingPage::openSoundDialog(const QModelIndex &clicked,
                                       EditableModelView *view, int soundColumn)
{
    auto fileUrl = QFileDialog::getOpenFileUrl(this, tr("Open Sound"), QUrl(),
                                               tr("Audio Files (*.mp3 *.wav)"));
    view->getModel()->setData(clicked, fileUrl, Qt::UserRole);
    view->getModel()->setData(clicked, fileUrl.fileName(), Qt::DisplayRole);

    // Enable custom sound check box if user set a sound
    if (!fileUrl.isEmpty())
    {
        QModelIndex checkBox = clicked.siblingAtColumn(soundColumn);
        view->getModel()->setData(checkBox, Qt::Checked, Qt::CheckStateRole);
    }
<<<<<<< HEAD
}
=======
    else if (clicked.column() == Column::Color)
    {
        // Hacky (?) way to figure out what tab the cell was clicked in
        const bool fromMessagesTab =
            (dynamic_cast<HighlightModel *>(view->getModel()) != nullptr);

        if (fromMessagesTab && clicked.row() == HighlightModel::WHISPER_ROW)
            return;

        auto initial =
            view->getModel()->data(clicked, Qt::DecorationRole).value<QColor>();
>>>>>>> 58a69837

void HighlightingPage::openColorDialog(const QModelIndex &clicked,
                                       EditableModelView *view,
                                       HighlightTab tab)
{
    auto initial =
        view->getModel()->data(clicked, Qt::DecorationRole).value<QColor>();

    auto dialog = new ColorPickerDialog(initial, this);
    dialog->setAttribute(Qt::WA_DeleteOnClose);
    dialog->show();
    dialog->closed.connect([=] {
        QColor selected = dialog->selectedColor();

<<<<<<< HEAD
        if (selected.isValid())
        {
            view->getModel()->setData(clicked, selected, Qt::DecorationRole);

            if (tab == HighlightTab::Messages)
            {
                /*
=======
                if (fromMessagesTab)
                {
                    /*
>>>>>>> 58a69837
                     * For preset highlights in the "Messages" tab, we need to
                     * manually update the color map.
                     */
                auto instance = ColorProvider::instance();
                switch (clicked.row())
                {
                    case 0:
                        instance.updateColor(ColorType::SelfHighlight,
                                             selected);
                        break;
                    case 1:
                        instance.updateColor(ColorType::Whisper, selected);
                        break;
                    case 2:
                        instance.updateColor(ColorType::Subscription, selected);
                        break;
                }
            }
        }
    });
}

void HighlightingPage::tableCellClicked(const QModelIndex &clicked,
                                        EditableModelView *view,
                                        HighlightTab tab)
{
    if (tab == HighlightTab::Messages || tab == HighlightTab::Users)
    {
        using Column = HighlightModel::Column;
        if (clicked.column() == Column::SoundPath)
        {
            this->openSoundDialog(clicked, view, Column::SoundPath);
        }
        else if (clicked.column() == Column::Color &&
                 clicked.row() != HighlightModel::WHISPER_ROW)
        {
            this->openColorDialog(clicked, view, tab);
        }
    }
    else if (tab == HighlightTab::Badges)
    {
        using Column = BadgeHighlightModel::Column;
        if (clicked.column() == Column::SoundPath)
        {
            this->openSoundDialog(clicked, view, Column::SoundPath);
        }
        else if (clicked.column() == Column::Color)
        {
            this->openColorDialog(clicked, view, tab);
        }
    }
}

}  // namespace chatterino<|MERGE_RESOLUTION|>--- conflicted
+++ resolved
@@ -272,7 +272,7 @@
 
     // ---- misc
     this->disabledUsersChangedTimer_.setSingleShot(true);
-}  // namespace chatterino
+}
 
 void HighlightingPage::openSoundDialog(const QModelIndex &clicked,
                                        EditableModelView *view, int soundColumn)
@@ -288,21 +288,7 @@
         QModelIndex checkBox = clicked.siblingAtColumn(soundColumn);
         view->getModel()->setData(checkBox, Qt::Checked, Qt::CheckStateRole);
     }
-<<<<<<< HEAD
-}
-=======
-    else if (clicked.column() == Column::Color)
-    {
-        // Hacky (?) way to figure out what tab the cell was clicked in
-        const bool fromMessagesTab =
-            (dynamic_cast<HighlightModel *>(view->getModel()) != nullptr);
-
-        if (fromMessagesTab && clicked.row() == HighlightModel::WHISPER_ROW)
-            return;
-
-        auto initial =
-            view->getModel()->data(clicked, Qt::DecorationRole).value<QColor>();
->>>>>>> 58a69837
+}
 
 void HighlightingPage::openColorDialog(const QModelIndex &clicked,
                                        EditableModelView *view,
@@ -317,7 +303,6 @@
     dialog->closed.connect([=] {
         QColor selected = dialog->selectedColor();
 
-<<<<<<< HEAD
         if (selected.isValid())
         {
             view->getModel()->setData(clicked, selected, Qt::DecorationRole);
@@ -325,14 +310,9 @@
             if (tab == HighlightTab::Messages)
             {
                 /*
-=======
-                if (fromMessagesTab)
-                {
-                    /*
->>>>>>> 58a69837
-                     * For preset highlights in the "Messages" tab, we need to
-                     * manually update the color map.
-                     */
+                 * For preset highlights in the "Messages" tab, we need to
+                 * manually update the color map.
+                 */
                 auto instance = ColorProvider::instance();
                 switch (clicked.row())
                 {
