--- conflicted
+++ resolved
@@ -558,7 +558,6 @@
     layout.addCheckbox("Show FFZ channel emotes", s.enableFFZChannelEmotes);
     layout.addCheckbox("Show 7TV global emotes", s.enableSevenTVGlobalEmotes);
     layout.addCheckbox("Show 7TV channel emotes", s.enableSevenTVChannelEmotes);
-<<<<<<< HEAD
     layout.addCheckbox("Show 7TV personal emotes",
                        s.enableSevenTVPersonalEmotes, false,
                        "This requires '7TV live updates' to work.");
@@ -567,15 +566,11 @@
                        "When enabled, channel emotes will get updated "
                        "automatically (no reload required) and cosmetics "
                        "(badges/paints/personal emotes) will get updated.");
-=======
-    layout.addCheckbox("Enable 7TV live emote updates (requires restart)",
-                       s.enableSevenTVEventAPI);
     layout.addCheckbox("Send activity to 7TV", s.sendSevenTVActivity, false,
                        "When enabled, Chatterino will signal an activity to "
                        "7TV when you send a chat mesage. This is used for "
                        "badges, paints, and personal emotes. When disabled, no "
                        "activity is sent and others won't see your cosmetics.");
->>>>>>> 557e8d06
 
     layout.addTitle("Streamer Mode");
     layout.addDescription(
