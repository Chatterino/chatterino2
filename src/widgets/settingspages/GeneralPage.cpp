#include "GeneralPage.hpp"

#include <QFontDialog>
#include <QLabel>
#include <QScrollArea>

#include "Application.hpp"
#include "common/Version.hpp"
#include "singletons/Fonts.hpp"
#include "singletons/Paths.hpp"
#include "singletons/Theme.hpp"
#include "singletons/WindowManager.hpp"
#include "util/FuzzyConvert.hpp"
#include "util/Helpers.hpp"
#include "util/IncognitoBrowser.hpp"
#include "util/StreamerMode.hpp"
#include "widgets/BaseWindow.hpp"
#include "widgets/helper/Line.hpp"
#include "widgets/settingspages/GeneralPageView.hpp"

#define CHROME_EXTENSION_LINK                                           \
    "https://chrome.google.com/webstore/detail/chatterino-native-host/" \
    "glknmaideaikkmemifbfkhnomoknepka"
#define FIREFOX_EXTENSION_LINK \
    "https://addons.mozilla.org/en-US/firefox/addon/chatterino-native-host/"

// define to highlight sections in editor
#define addTitle addTitle
#define addSubtitle addSubtitle

#ifdef Q_OS_WIN
#    define META_KEY "Windows"
#else
#    define META_KEY "Meta"
#endif

namespace chatterino {
namespace {
    void addKeyboardModifierSetting(GeneralPageView &layout,
                                    const QString &title,
                                    EnumSetting<Qt::KeyboardModifier> &setting)
    {
        layout.addDropdown<std::underlying_type<Qt::KeyboardModifier>::type>(
            title, {"None", "Shift", "Control", "Alt", META_KEY}, setting,
            [](int index) {
                switch (index)
                {
                    case Qt::ShiftModifier:
                        return 1;
                    case Qt::ControlModifier:
                        return 2;
                    case Qt::AltModifier:
                        return 3;
                    case Qt::MetaModifier:
                        return 4;
                    default:
                        return 0;
                }
            },
            [](DropdownArgs args) {
                switch (args.index)
                {
                    case 1:
                        return Qt::ShiftModifier;
                    case 2:
                        return Qt::ControlModifier;
                    case 3:
                        return Qt::AltModifier;
                    case 4:
                        return Qt::MetaModifier;
                    default:
                        return Qt::NoModifier;
                }
            },
            false);
    }
}  // namespace

GeneralPage::GeneralPage()
{
    auto y = new QVBoxLayout;
    auto x = new QHBoxLayout;
    auto view = new GeneralPageView;
    this->view_ = view;
    x->addWidget(view);
    auto z = new QFrame;
    z->setLayout(x);
    y->addWidget(z);
    this->setLayout(y);

    this->initLayout(*view);

    this->initExtra();
}

bool GeneralPage::filterElements(const QString &query)
{
    if (this->view_)
        return this->view_->filterElements(query) || query.isEmpty();
    else
        return false;
}

void GeneralPage::initLayout(GeneralPageView &layout)
{
    auto &s = *getSettings();

    layout.addTitle("Interface");
    layout.addDropdown("Theme", {"White", "Light", "Dark", "Black"},
                       getApp()->themes->themeName);
    layout.addDropdown<QString>(
        "Font", {"Segoe UI", "Arial", "Choose..."},
        getApp()->fonts->chatFontFamily, [](auto val) { return val; },
        [this](auto args) { return this->getFont(args); });
    layout.addDropdown<int>(
        "Font size", {"9pt", "10pt", "12pt", "14pt", "16pt", "20pt"},
        getApp()->fonts->chatFontSize,
        [](auto val) { return QString::number(val) + "pt"; },
        [](auto args) { return fuzzyToInt(args.value, 10); });
    layout.addDropdown<float>(
        "Zoom",
        {"0.5x", "0.6x", "0.7x", "0.8x", "0.9x", "Default", "1.2x", "1.4x",
         "1.6x", "1.8x", "2x", "2.33x", "2.66x", "3x", "3.5x", "4x"},
        s.uiScale,
        [](auto val) {
            if (val == 1)
                return QString("Default");
            else
                return QString::number(val) + "x";
        },
        [](auto args) { return fuzzyToFloat(args.value, 1.f); });
    layout.addDropdown<int>(
        "Tab layout", {"Horizontal", "Vertical"}, s.tabDirection,
        [](auto val) {
            switch (val)
            {
                case NotebookTabDirection::Horizontal:
                    return "Horizontal";
                case NotebookTabDirection::Vertical:
                    return "Vertical";
            }

            return "";
        },
        [](auto args) {
            if (args.value == "Vertical")
            {
                return NotebookTabDirection::Vertical;
            }
            else
            {
                // default to horizontal
                return NotebookTabDirection::Horizontal;
            }
        });

    layout.addCheckbox("Show tab close button", s.showTabCloseButton);
    layout.addCheckbox("Always on top", s.windowTopMost);
#ifdef USEWINSDK
    layout.addCheckbox("Start with Windows", s.autorun);
#endif
    if (!BaseWindow::supportsCustomWindowFrame())
    {
        layout.addCheckbox("Show preferences button (Ctrl+P to show)",
                           s.hidePreferencesButton, true);
        layout.addCheckbox("Show user button", s.hideUserButton, true);
    }
    layout.addCheckbox("Show which channels are live in tabs", s.showTabLive);

    layout.addTitle("Chat");

    layout.addDropdown<float>(
        "Pause on mouse hover",
        {"Disabled", "0.5s", "1s", "2s", "5s", "Indefinite"},
        s.pauseOnHoverDuration,
        [](auto val) {
            if (val < -0.5f)
                return QString("Indefinite");
            else if (val < 0.001f)
                return QString("Disabled");
            else
                return QString::number(val) + "s";
        },
        [](auto args) {
            if (args.index == 0)
                return 0.0f;
            else if (args.value == "Indefinite")
                return -1.0f;
            else
                return fuzzyToFloat(args.value,
                                    std::numeric_limits<float>::infinity());
        });
    addKeyboardModifierSetting(layout, "Pause while holding a key",
                               s.pauseChatModifier);
    layout.addDropdown<float>(
        "Mousewheel scroll speed", {"0.5x", "0.75x", "Default", "1.5x", "2x"},
        s.mouseScrollMultiplier,
        [](auto val) {
            if (val == 1)
                return QString("Default");
            else
                return QString::number(val) + "x";
        },
        [](auto args) { return fuzzyToFloat(args.value, 1.f); });
    layout.addCheckbox("Smooth scrolling", s.enableSmoothScrolling);
    layout.addCheckbox("Smooth scrolling on new messages",
                       s.enableSmoothScrollingNewMessages);
    layout.addCheckbox("Show input when it's empty", s.showEmptyInput);
    layout.addCheckbox("Show message length while typing", s.showMessageLength);
    layout.addCheckbox("Allow sending duplicate messages",
                       s.allowDuplicateMessages);

    layout.addTitle("Messages");
    layout.addCheckbox("Separate with lines", s.separateMessages);
    layout.addCheckbox("Alternate background color", s.alternateMessages);
    layout.addCheckbox("Show deleted messages", s.hideModerated, true);
    layout.addCheckbox("Show last message line", s.showLastMessageIndicator);
    layout.addDropdown<std::underlying_type<Qt::BrushStyle>::type>(
        "Last message line style", {"Dotted", "Solid"}, s.lastMessagePattern,
        [](int value) {
            switch (value)
            {
                case Qt::VerPattern:
                    return 0;
                case Qt::SolidPattern:
                default:
                    return 1;
            }
        },
        [](DropdownArgs args) {
            switch (args.index)
            {
                case 0:
                    return Qt::VerPattern;
                case 1:
                default:
                    return Qt::SolidPattern;
            }
        },
        false);
    layout.addColorButton("Last message line color",
                          QColor(getSettings()->lastMessageColor.getValue()),
                          getSettings()->lastMessageColor);
    layout.addCheckbox("Highlight messages redeemed with Channel Points",
                       s.enableRedeemedHighlight);
    layout.addDropdown<QString>(
        "Timestamp format (a = am/pm)",
        {"Disable", "h:mm", "hh:mm", "h:mm a", "hh:mm a", "h:mm:ss", "hh:mm:ss",
         "h:mm:ss a", "hh:mm:ss a"},
        s.timestampFormat,
        [](auto val) {
            return getSettings()->showTimestamps.getValue()
                       ? val
                       : QString("Disable");
        },
        [](auto args) {
            getSettings()->showTimestamps.setValue(args.index != 0);

            return args.index == 0 ? getSettings()->timestampFormat.getValue()
                                   : args.value;
        });
    layout.addDropdown<int>(
        "Limit message height",
        {"Never", "2 lines", "3 lines", "4 lines", "5 lines"},
        s.collpseMessagesMinLines,
        [](auto val) {
            return val ? QString::number(val) + " lines" : QString("Never");
        },
        [](auto args) { return fuzzyToInt(args.value, 0); });

    layout.addTitle("Emotes");
    layout.addCheckbox("Enable", s.enableEmoteImages);
    layout.addCheckbox("Animate", s.animateEmotes);
    layout.addCheckbox("Animate only when Chatterino is focused",
                       s.animationsWhenFocused);
    layout.addCheckbox("Enable emote auto-completion by typing :",
                       s.emoteCompletionWithColon);
    layout.addDropdown<float>(
        "Size", {"0.5x", "0.75x", "Default", "1.25x", "1.5x", "2x"},
        s.emoteScale,
        [](auto val) {
            if (val == 1)
                return QString("Default");
            else
                return QString::number(val) + "x";
        },
        [](auto args) { return fuzzyToFloat(args.value, 1.f); });

    layout.addDropdown<int>(
        "Show info on hover", {"Don't show", "Always show", "Hold shift"},
        s.emotesTooltipPreview, [](int index) { return index; },
        [](auto args) { return args.index; }, false);
    layout.addDropdown("Emoji style",
                       {"EmojiOne 2", "EmojiOne 3", "Twitter", "Facebook",
                        "Apple", "Google", "Messenger"},
                       s.emojiSet);

    layout.addTitle("Streamer Mode");
    layout.addDescription(
        "Chatterino can automatically change behavior if it "
        "detects that \"OBS Studio\" is running.\nSelect which "
        "things you want to change while streaming");

    ComboBox *dankDropdown =
        layout.addDropdown<std::underlying_type<StreamerModeSetting>::type>(
            "Enable Streamer Mode", {"No", "Yes", "Detect OBS (Windows only)"},
            s.enableStreamerMode, [](int value) { return value; },
            [](DropdownArgs args) {
                return static_cast<StreamerModeSetting>(args.index);
            },
            false);
    dankDropdown->setMinimumWidth(dankDropdown->minimumSizeHint().width() + 10);

    layout.addCheckbox("Hide usercard avatars",
                       s.streamerModeHideUsercardAvatars);
    layout.addCheckbox("Hide link thumbnails",
                       s.streamerModeHideLinkThumbnails);
    layout.addCheckbox(
        "Hide viewer count and stream length while hovering over split header",
        s.streamerModeHideViewerCountAndDuration);
    layout.addCheckbox("Mute mention sounds", s.streamerModeMuteMentions);

    layout.addTitle("Link Previews");
    layout.addDescription(
        "Extra information like \"youtube video stats\" or title of webpages "
        "can be loaded for all links if enabled. Optionally you can also show "
        "thumbnails for emotes, videos and more. The information is pulled "
        "from our servers.");
    layout.addCheckbox("Enable", s.linkInfoTooltip);
    layout.addDropdown<int>(
        "Also show thumbnails if available",
        {"Off", "Small", "Medium", "Large"}, s.thumbnailSize,
        [](auto val) {
            if (val == 0)
                return QString("Off");
            else if (val == 100)
                return QString("Small");
            else if (val == 200)
                return QString("Medium");
            else if (val == 300)
                return QString("Large");
            else
                return QString::number(val);
        },
        [](auto args) {
            if (args.value == "Small")
                return 100;
            else if (args.value == "Medium")
                return 200;
            else if (args.value == "Large")
                return 300;

            return fuzzyToInt(args.value, 0);
        });
    layout.addDropdown<int>(
        "Show thumbnails of streams", {"Off", "Small", "Medium", "Large"},
        s.thumbnailSizeStream,
        [](auto val) {
            if (val == 0)
                return QString("Off");
            else if (val == 1)
                return QString("Small");
            else if (val == 2)
                return QString("Medium");
            else if (val == 3)
                return QString("Large");
            else
                return QString::number(val);
        },
        [](auto args) {
            if (args.value == "Small")
                return 1;
            else if (args.value == "Medium")
                return 2;
            else if (args.value == "Large")
                return 3;

            return fuzzyToInt(args.value, 0);
        });

<<<<<<< HEAD
    layout.addTitle("Streamer Mode");
    layout.addDescription(
        "Chatterino can automatically change behavior if it "
        "detects that \"OBS Studio\" is running.\nSelect which "
        "things you want to change while streaming");

    ComboBox *dankDropdown =
        layout.addDropdown<std::underlying_type<StreamerModeSetting>::type>(
            "Enable Streamer Mode", {"No", "Yes", "Detect OBS (Windows only)"},
            s.enableStreamerMode, [](int value) { return value; },
            [](DropdownArgs args) {
                return static_cast<StreamerModeSetting>(args.index);
            },
            false);
    dankDropdown->setMinimumWidth(dankDropdown->minimumSizeHint().width() + 10);

    layout.addCheckbox("Hide usercard avatars",
                       s.streamerModeHideUsercardAvatars);
    layout.addCheckbox("Hide link thumbnails",
                       s.streamerModeHideLinkThumbnails);
    layout.addCheckbox(
        "Hide viewer count and stream length while hovering over split header",
        s.streamerModeHideViewerCountAndDuration);
    layout.addCheckbox("Mute mention sounds", s.streamerModeMuteMentions);

    layout.addTitle("Emotes");
    layout.addCheckbox("Enable", s.enableEmoteImages);
    layout.addCheckbox("Animate", s.animateEmotes);
    layout.addCheckbox("Animate only when Chatterino is focused",
                       s.animationsWhenFocused);
    layout.addCheckbox("Enable emote auto-completion by typing :",
                       s.emoteCompletionWithColon);
    layout.addDropdown<float>(
        "Size", {"0.5x", "0.75x", "Default", "1.25x", "1.5x", "2x"},
        s.emoteScale,
        [](auto val) {
            if (val == 1)
                return QString("Default");
            else
                return QString::number(val) + "x";
        },
        [](auto args) { return fuzzyToFloat(args.value, 1.f); });

    layout.addDropdown<int>(
        "Show info on hover", {"Don't show", "Always show", "Hold shift"},
        s.emotesTooltipPreview, [](int index) { return index; },
        [](auto args) { return args.index; }, false);
    layout.addDropdown("Emoji style",
                       {"EmojiOne 2", "EmojiOne 3", "Twitter", "Facebook",
                        "Apple", "Google", "Messenger"},
                       s.emojiSet);

    layout.addTitle("R9K");
    layout.addDescription(
        "Hide similar messages by the same user. Toggle hidden "
        "messages by pressing Ctrl+H.");
    layout.addCheckbox("Hide similar messages", s.similarityEnabled);
    //layout.addCheckbox("Gray out matches", s.colorSimilarDisabled);
    layout.addCheckbox("Hide my own messages", s.hideSimilarMyself);
    layout.addCheckbox("Receive notification sounds from hidden messages",
                       s.shownSimilarTriggerHighlights);
    s.hideSimilar.connect(
        []() { getApp()->windows->forceLayoutChannelViews(); }, false);
    layout.addDropdown<float>(
        "Similarity threshold", {"0.5", "0.75", "0.9"}, s.similarityPercentage,
        [](auto val) { return QString::number(val); },
        [](auto args) { return fuzzyToFloat(args.value, 0.9f); });
    layout.addDropdown<int>(
        "Maximum delay between messages",
        {"5s", "10s", "15s", "30s", "60s", "120s"}, s.hideSimilarMaxDelay,
        [](auto val) { return QString::number(val) + "s"; },
        [](auto args) { return fuzzyToInt(args.value, 5); });
    layout.addDropdown<int>(
        "Amount of previous messages to check", {"1", "2", "3", "4", "5"},
        s.hideSimilarMaxMessagesToCheck,
        [](auto val) { return QString::number(val); },
        [](auto args) { return fuzzyToInt(args.value, 3); });

    layout.addTitle("Visible badges");
    layout.addCheckbox("Authority (staff, admin)",
                       getSettings()->showBadgesGlobalAuthority);
    layout.addCheckbox("Channel (broadcaster, moderator)",
                       getSettings()->showBadgesChannelAuthority);
    layout.addCheckbox("Subscriber ", getSettings()->showBadgesSubscription);
    layout.addCheckbox("Vanity (prime, bits, subgifter)",
                       getSettings()->showBadgesVanity);
    layout.addCheckbox("Chatterino", getSettings()->showBadgesChatterino);
    layout.addCheckbox("FrankerFaceZ (Bot, FFZ Supporter, FFZ Developer)",
                       getSettings()->showBadgesFfz);

    layout.addTitle("Chat title");
    layout.addDescription("In live channels show:");
    layout.addCheckbox("Uptime", s.headerUptime);
    layout.addCheckbox("Viewer count", s.headerViewerCount);
    layout.addCheckbox("Category", s.headerGame);
    layout.addCheckbox("Title", s.headerStreamTitle);

=======
    layout.addNavigationSpacing();
>>>>>>> ec948694
    layout.addTitle("Beta");
    if (Version::instance().isSupportedOS())
    {
        layout.addDescription(
            "You can receive updates earlier by ticking the box below. Report "
            "issues <a href='https://chatterino.com/link/issues'>here</a>.");
        layout.addCheckbox("Receive beta updates", s.betaUpdates);
    }
    else
    {
        layout.addDescription(
            "Your operating system is not officially supplied with builds. For "
            "updates, please rebuild chatterino from sources. Report "
            "issues <a href='https://chatterino.com/link/issues'>here</a>.");
    }

#ifdef Q_OS_WIN
    layout.addTitle("Browser Integration");
    layout.addDescription("The browser extension replaces the default "
                          "Twitch.tv chat with chatterino.");

    layout.addDescription(formatRichNamedLink(
        CHROME_EXTENSION_LINK,
        "Download for Google Chrome and similar browsers."));
    layout.addDescription(
        formatRichNamedLink(FIREFOX_EXTENSION_LINK, "Download for Firefox"));

    layout.addDescription("Chatterino only attaches to known browsers to avoid "
                          "attaching to other windows by accident.");
    layout.addCheckbox("Attach to any browser (may cause issues)",
                       s.attachExtensionToAnyProcess);
#endif

    layout.addTitle("AppData & Cache");

    layout.addSubtitle("Application Data");
    layout.addDescription("All local files like settings and cache files are "
                          "store in this directory.");
    layout.addButton("Open AppData directory", [] {
        QDesktopServices::openUrl(getPaths()->rootAppDataDirectory);
    });

    layout.addSubtitle("Temporary files (Cache)");
    layout.addDescription(
        "Files that are used often (such as emotes) are saved to disk to "
        "reduce bandwidth usage and to speed up loading.");

    auto cachePathLabel = layout.addDescription("placeholder :D");
    getSettings()->cachePath.connect([cachePathLabel](const auto &,
                                                      auto) mutable {
        QString newPath = getPaths()->cacheDirectory();

        QString pathShortened = "Cache saved at <a href=\"file:///" + newPath +
                                "\"><span style=\"color: white;\">" +
                                shortenString(newPath, 50) + "</span></a>";
        cachePathLabel->setText(pathShortened);
        cachePathLabel->setToolTip(newPath);
    });

    // Choose and reset buttons
    {
        auto box = new QHBoxLayout;

        box->addWidget(layout.makeButton("Choose cache path", [this]() {
            getSettings()->cachePath = QFileDialog::getExistingDirectory(this);
        }));
        box->addWidget(layout.makeButton(
            "Reset", []() { getSettings()->cachePath = ""; }));
        box->addStretch(1);

        layout.addLayout(box);
    }

    layout.addTitle("Advanced");

    layout.addSubtitle("Chat title");
    layout.addDescription("In live channels show:");
    layout.addCheckbox("Uptime", s.headerUptime);
    layout.addCheckbox("Viewer count", s.headerViewerCount);
    layout.addCheckbox("Category", s.headerGame);
    layout.addCheckbox("Title", s.headerStreamTitle);

    layout.addSubtitle("R9K");
    layout.addDescription(
        "Hide similar messages by the same user. Toggle hidden "
        "messages by pressing Ctrl+H.");
    layout.addCheckbox("Hide similar messages", s.similarityEnabled);
    //layout.addCheckbox("Gray out matches", s.colorSimilarDisabled);
    layout.addCheckbox("Hide my own messages", s.hideSimilarMyself);
    layout.addCheckbox("Receive notification sounds from hidden messages",
                       s.shownSimilarTriggerHighlights);
    s.hideSimilar.connect(
        []() { getApp()->windows->forceLayoutChannelViews(); }, false);
    layout.addDropdown<float>(
        "Similarity threshold", {"0.5", "0.75", "0.9"}, s.similarityPercentage,
        [](auto val) { return QString::number(val); },
        [](auto args) { return fuzzyToFloat(args.value, 0.9f); });
    layout.addDropdown<int>(
        "Maximum delay between messages",
        {"5s", "10s", "15s", "30s", "60s", "120s"}, s.hideSimilarMaxDelay,
        [](auto val) { return QString::number(val) + "s"; },
        [](auto args) { return fuzzyToInt(args.value, 5); });
    layout.addDropdown<int>(
        "Amount of previous messages to check", {"1", "2", "3", "4", "5"},
        s.hideSimilarMaxMessagesToCheck,
        [](auto val) { return QString::number(val); },
        [](auto args) { return fuzzyToInt(args.value, 3); });

    layout.addSubtitle("Visible badges");
    layout.addCheckbox("Authority (staff, admin)",
                       getSettings()->showBadgesGlobalAuthority);
    layout.addCheckbox("Channel (broadcaster, moderator)",
                       getSettings()->showBadgesChannelAuthority);
    layout.addCheckbox("Subscriber ", getSettings()->showBadgesSubscription);
    layout.addCheckbox("Vanity (prime, bits, subgifter)",
                       getSettings()->showBadgesVanity);
    layout.addCheckbox("Chatterino", getSettings()->showBadgesChatterino);

    layout.addSubtitle("Miscellaneous");

    if (supportsIncognitoLinks())
    {
        layout.addCheckbox("Open links in incognito/private mode",
                           s.openLinksIncognito);
    }

    layout.addCheckbox("Restart on crash", s.restartOnCrash);

#ifdef Q_OS_LINUX
    if (!getPaths()->isPortable())
    {
        layout.addCheckbox(
            "Use libsecret/KWallet/Gnome keychain to secure passwords",
            s.useKeyring);
    }
#endif

    layout.addCheckbox("Show moderation messages", s.hideModerationActions,
                       true);
    layout.addCheckbox("Colorize users without color set (gray names)",
                       s.colorizeNicknames);
    layout.addCheckbox("Mention users with a comma (User,)",
                       s.mentionUsersWithComma);
    layout.addCheckbox("Show joined users (< 1000 chatters)", s.showJoins);
    layout.addCheckbox("Show parted users (< 1000 chatters)", s.showParts);
    layout.addCheckbox("Automatically close user popup when it loses focus",
                       s.autoCloseUserPopup);
    layout.addCheckbox("Lowercase domains (anti-phishing)", s.lowercaseDomains);
    layout.addCheckbox("Bold @usernames", s.boldUsernames);
    layout.addCheckbox("Try to find usernames without @ prefix",
                       s.findAllUsernames);
    layout.addDropdown<float>(
        "Username font weight", {"50", "Default", "75", "100"}, s.boldScale,
        [](auto val) {
            if (val == 63)
                return QString("Default");
            else
                return QString::number(val);
        },
        [](auto args) { return fuzzyToFloat(args.value, 63.f); });
    layout.addCheckbox("Double click to open links and other elements in chat",
                       s.linksDoubleClickOnly);
    layout.addCheckbox("Unshorten links", s.unshortLinks);

    layout.addCheckbox(
        "Only search for emote autocompletion at the start of emote names",
        s.prefixOnlyEmoteCompletion);
    layout.addCheckbox("Only search for username autocompletion with an @",
                       s.userCompletionOnlyWithAt);

    layout.addCheckbox("Show twitch whispers inline", s.inlineWhispers);
    layout.addCheckbox("Highlight received inline whispers",
                       s.highlightInlineWhispers);
    layout.addCheckbox("Load message history on connect",
                       s.loadTwitchMessageHistoryOnConnect);

    layout.addCheckbox("Enable experimental IRC support (requires restart)",
                       s.enableExperimentalIrc);
    layout.addCheckbox("Show unhandled IRC messages",
                       s.showUnhandledIrcMessages);
    layout.addDropdown<int>(
        "Stack timeouts", {"Stack", "Stack until timeout", "Don't stack"},
        s.timeoutStackStyle, [](int index) { return index; },
        [](auto args) { return args.index; }, false);
    layout.addCheckbox("Combine multiple bit tips into one", s.stackBits);
    layout.addCheckbox("Ask for confirmation when uploading an image",
                       s.askOnImageUpload);

    layout.addStretch();

    // invisible element for width
    auto inv = new BaseWidget(this);
    //    inv->setScaleIndependantWidth(600);
    layout.addWidget(inv);
}

void GeneralPage::initExtra()
{
    /// update cache path
    if (this->cachePath_)
    {
        getSettings()->cachePath.connect(
            [cachePath = this->cachePath_](const auto &, auto) mutable {
                QString newPath = getPaths()->cacheDirectory();

                QString pathShortened = "Current location: <a href=\"file:///" +
                                        newPath + "\">" +
                                        shortenString(newPath, 50) + "</a>";

                cachePath->setText(pathShortened);
                cachePath->setToolTip(newPath);
            });
    }
}

QString GeneralPage::getFont(const DropdownArgs &args) const
{
    if (args.combobox->currentIndex() == args.combobox->count() - 1)
    {
        args.combobox->setCurrentIndex(0);
        args.combobox->setEditText("Choosing...");
        QFontDialog dialog(getApp()->fonts->getFont(FontStyle::ChatMedium, 1.));

        dialog.setWindowFlag(Qt::WindowStaysOnTopHint);

        auto ok = bool();
        auto font = dialog.getFont(&ok);

        if (ok)
            return font.family();
        else
            return args.combobox->itemText(0);
    }
    return args.value;
}

}  // namespace chatterino<|MERGE_RESOLUTION|>--- conflicted
+++ resolved
@@ -378,107 +378,7 @@
             return fuzzyToInt(args.value, 0);
         });
 
-<<<<<<< HEAD
-    layout.addTitle("Streamer Mode");
-    layout.addDescription(
-        "Chatterino can automatically change behavior if it "
-        "detects that \"OBS Studio\" is running.\nSelect which "
-        "things you want to change while streaming");
-
-    ComboBox *dankDropdown =
-        layout.addDropdown<std::underlying_type<StreamerModeSetting>::type>(
-            "Enable Streamer Mode", {"No", "Yes", "Detect OBS (Windows only)"},
-            s.enableStreamerMode, [](int value) { return value; },
-            [](DropdownArgs args) {
-                return static_cast<StreamerModeSetting>(args.index);
-            },
-            false);
-    dankDropdown->setMinimumWidth(dankDropdown->minimumSizeHint().width() + 10);
-
-    layout.addCheckbox("Hide usercard avatars",
-                       s.streamerModeHideUsercardAvatars);
-    layout.addCheckbox("Hide link thumbnails",
-                       s.streamerModeHideLinkThumbnails);
-    layout.addCheckbox(
-        "Hide viewer count and stream length while hovering over split header",
-        s.streamerModeHideViewerCountAndDuration);
-    layout.addCheckbox("Mute mention sounds", s.streamerModeMuteMentions);
-
-    layout.addTitle("Emotes");
-    layout.addCheckbox("Enable", s.enableEmoteImages);
-    layout.addCheckbox("Animate", s.animateEmotes);
-    layout.addCheckbox("Animate only when Chatterino is focused",
-                       s.animationsWhenFocused);
-    layout.addCheckbox("Enable emote auto-completion by typing :",
-                       s.emoteCompletionWithColon);
-    layout.addDropdown<float>(
-        "Size", {"0.5x", "0.75x", "Default", "1.25x", "1.5x", "2x"},
-        s.emoteScale,
-        [](auto val) {
-            if (val == 1)
-                return QString("Default");
-            else
-                return QString::number(val) + "x";
-        },
-        [](auto args) { return fuzzyToFloat(args.value, 1.f); });
-
-    layout.addDropdown<int>(
-        "Show info on hover", {"Don't show", "Always show", "Hold shift"},
-        s.emotesTooltipPreview, [](int index) { return index; },
-        [](auto args) { return args.index; }, false);
-    layout.addDropdown("Emoji style",
-                       {"EmojiOne 2", "EmojiOne 3", "Twitter", "Facebook",
-                        "Apple", "Google", "Messenger"},
-                       s.emojiSet);
-
-    layout.addTitle("R9K");
-    layout.addDescription(
-        "Hide similar messages by the same user. Toggle hidden "
-        "messages by pressing Ctrl+H.");
-    layout.addCheckbox("Hide similar messages", s.similarityEnabled);
-    //layout.addCheckbox("Gray out matches", s.colorSimilarDisabled);
-    layout.addCheckbox("Hide my own messages", s.hideSimilarMyself);
-    layout.addCheckbox("Receive notification sounds from hidden messages",
-                       s.shownSimilarTriggerHighlights);
-    s.hideSimilar.connect(
-        []() { getApp()->windows->forceLayoutChannelViews(); }, false);
-    layout.addDropdown<float>(
-        "Similarity threshold", {"0.5", "0.75", "0.9"}, s.similarityPercentage,
-        [](auto val) { return QString::number(val); },
-        [](auto args) { return fuzzyToFloat(args.value, 0.9f); });
-    layout.addDropdown<int>(
-        "Maximum delay between messages",
-        {"5s", "10s", "15s", "30s", "60s", "120s"}, s.hideSimilarMaxDelay,
-        [](auto val) { return QString::number(val) + "s"; },
-        [](auto args) { return fuzzyToInt(args.value, 5); });
-    layout.addDropdown<int>(
-        "Amount of previous messages to check", {"1", "2", "3", "4", "5"},
-        s.hideSimilarMaxMessagesToCheck,
-        [](auto val) { return QString::number(val); },
-        [](auto args) { return fuzzyToInt(args.value, 3); });
-
-    layout.addTitle("Visible badges");
-    layout.addCheckbox("Authority (staff, admin)",
-                       getSettings()->showBadgesGlobalAuthority);
-    layout.addCheckbox("Channel (broadcaster, moderator)",
-                       getSettings()->showBadgesChannelAuthority);
-    layout.addCheckbox("Subscriber ", getSettings()->showBadgesSubscription);
-    layout.addCheckbox("Vanity (prime, bits, subgifter)",
-                       getSettings()->showBadgesVanity);
-    layout.addCheckbox("Chatterino", getSettings()->showBadgesChatterino);
-    layout.addCheckbox("FrankerFaceZ (Bot, FFZ Supporter, FFZ Developer)",
-                       getSettings()->showBadgesFfz);
-
-    layout.addTitle("Chat title");
-    layout.addDescription("In live channels show:");
-    layout.addCheckbox("Uptime", s.headerUptime);
-    layout.addCheckbox("Viewer count", s.headerViewerCount);
-    layout.addCheckbox("Category", s.headerGame);
-    layout.addCheckbox("Title", s.headerStreamTitle);
-
-=======
     layout.addNavigationSpacing();
->>>>>>> ec948694
     layout.addTitle("Beta");
     if (Version::instance().isSupportedOS())
     {
@@ -596,6 +496,8 @@
     layout.addCheckbox("Vanity (prime, bits, subgifter)",
                        getSettings()->showBadgesVanity);
     layout.addCheckbox("Chatterino", getSettings()->showBadgesChatterino);
+    layout.addCheckbox("FrankerFaceZ (Bot, FFZ Supporter, FFZ Developer)",
+                       getSettings()->showBadgesFfz);
 
     layout.addSubtitle("Miscellaneous");
 
