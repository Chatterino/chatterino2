--- conflicted
+++ resolved
@@ -259,9 +259,9 @@
     layout.addCheckbox("Show input when it's empty", s.showEmptyInput, false,
                        "Show the chat box even when there is nothing typed.");
     layout.addCheckbox("Show message length while typing", s.showMessageLength);
-<<<<<<< HEAD
-    layout.addCheckbox("Allow sending duplicate messages",
-                       s.allowDuplicateMessages);
+    layout.addCheckbox(
+        "Allow sending duplicate messages", s.allowDuplicateMessages, false,
+        "Allow a single message to be repeatedly sent without any changes.");
     layout.addDropdown<std::underlying_type<MessageOverflow>::type>(
         "Message overflow", {"Highlight", "Prevent", "Allow"},
         s.messageOverflow,
@@ -271,11 +271,6 @@
         [](auto args) {
             return static_cast<StreamerModeSetting>(args.index);
         });
-=======
-    layout.addCheckbox(
-        "Allow sending duplicate messages", s.allowDuplicateMessages, false,
-        "Allow a single message to be repeatedly sent without any changes.");
->>>>>>> e3af865a
 
     layout.addTitle("Messages");
     layout.addCheckbox("Separate with lines", s.separateMessages);
