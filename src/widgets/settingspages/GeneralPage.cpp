--- conflicted
+++ resolved
@@ -855,7 +855,17 @@
     helixTimegateVIPs->setMinimumWidth(
         helixTimegateVIPs->minimumSizeHint().width());
 
-<<<<<<< HEAD
+    auto *helixTimegateCommercial =
+        layout.addDropdown<std::underlying_type<HelixTimegateOverride>::type>(
+            "Helix timegate /commercial behaviour",
+            {"Timegate", "Always use IRC", "Always use Helix"},
+            s.helixTimegateCommercial,
+            helixTimegateGetValue,  //
+            helixTimegateSetValue,  //
+            false);
+    helixTimegateCommercial->setMinimumWidth(
+        helixTimegateCommercial->minimumSizeHint().width());
+
     auto *helixTimegateModerators =
         layout.addDropdown<std::underlying_type<HelixTimegateOverride>::type>(
             "Helix timegate /mods behaviour",
@@ -866,18 +876,6 @@
             false);
     helixTimegateModerators->setMinimumWidth(
         helixTimegateModerators->minimumSizeHint().width());
-=======
-    auto *helixTimegateCommercial =
-        layout.addDropdown<std::underlying_type<HelixTimegateOverride>::type>(
-            "Helix timegate /commercial behaviour",
-            {"Timegate", "Always use IRC", "Always use Helix"},
-            s.helixTimegateCommercial,
-            helixTimegateGetValue,  //
-            helixTimegateSetValue,  //
-            false);
-    helixTimegateCommercial->setMinimumWidth(
-        helixTimegateCommercial->minimumSizeHint().width());
->>>>>>> aac9ea53
 
     layout.addStretch();
 
