#include "widgets/settingspages/GeneralPage.hpp"

#include "Application.hpp"
#include "common/QLogging.hpp"
#include "common/Version.hpp"
#include "controllers/hotkeys/HotkeyCategory.hpp"
#include "controllers/hotkeys/HotkeyController.hpp"
#include "providers/twitch/TwitchChannel.hpp"
#include "providers/twitch/TwitchIrcServer.hpp"
#include "singletons/Fonts.hpp"
#include "singletons/NativeMessaging.hpp"
#include "singletons/Paths.hpp"
#include "singletons/Theme.hpp"
#include "singletons/WindowManager.hpp"
#include "util/FuzzyConvert.hpp"
#include "util/Helpers.hpp"
#include "util/IncognitoBrowser.hpp"
#include "util/StreamerMode.hpp"
#include "widgets/BaseWindow.hpp"
#include "widgets/helper/Line.hpp"
#include "widgets/settingspages/GeneralPageView.hpp"
#include "widgets/splits/SplitInput.hpp"

#include <QDesktopServices>
#include <QFileDialog>
#include <QFontDialog>
#include <QLabel>
#include <QScrollArea>

#define CHROME_EXTENSION_LINK                                           \
    "https://chrome.google.com/webstore/detail/chatterino-native-host/" \
    "glknmaideaikkmemifbfkhnomoknepka"
#define FIREFOX_EXTENSION_LINK \
    "https://addons.mozilla.org/en-US/firefox/addon/chatterino-native-host/"

// define to highlight sections in editor
#define addTitle addTitle
#define addSubtitle addSubtitle

#ifdef Q_OS_WIN
#    define META_KEY "Windows"
#else
#    define META_KEY "Meta"
#endif

namespace chatterino {
namespace {
    void addKeyboardModifierSetting(GeneralPageView &layout,
                                    const QString &title,
                                    EnumSetting<Qt::KeyboardModifier> &setting)
    {
        layout.addDropdown<std::underlying_type<Qt::KeyboardModifier>::type>(
            title, {"None", "Shift", "Control", "Alt", META_KEY}, setting,
            [](int index) {
                switch (index)
                {
                    case Qt::ShiftModifier:
                        return 1;
                    case Qt::ControlModifier:
                        return 2;
                    case Qt::AltModifier:
                        return 3;
                    case Qt::MetaModifier:
                        return 4;
                    default:
                        return 0;
                }
            },
            [](DropdownArgs args) {
                switch (args.index)
                {
                    case 1:
                        return Qt::ShiftModifier;
                    case 2:
                        return Qt::ControlModifier;
                    case 3:
                        return Qt::AltModifier;
                    case 4:
                        return Qt::MetaModifier;
                    default:
                        return Qt::NoModifier;
                }
            },
            false);
    }
}  // namespace

GeneralPage::GeneralPage()
{
    auto y = new QVBoxLayout;
    auto x = new QHBoxLayout;
    auto view = new GeneralPageView;
    this->view_ = view;
    x->addWidget(view);
    auto z = new QFrame;
    z->setLayout(x);
    y->addWidget(z);
    this->setLayout(y);

    this->initLayout(*view);

    this->initExtra();
}

bool GeneralPage::filterElements(const QString &query)
{
    if (this->view_)
        return this->view_->filterElements(query) || query.isEmpty();
    else
        return false;
}

void GeneralPage::initLayout(GeneralPageView &layout)
{
    auto &s = *getSettings();

    layout.addTitle("Interface");
    layout.addDropdown("Theme", {"White", "Light", "Dark", "Black"},
                       getApp()->themes->themeName);
    layout.addDropdown<QString>(
        "Font", {"Segoe UI", "Arial", "Choose..."},
        getApp()->fonts->chatFontFamily,
        [](auto val) {
            return val;
        },
        [this](auto args) {
            return this->getFont(args);
        });
    layout.addDropdown<int>(
        "Font size", {"9pt", "10pt", "12pt", "14pt", "16pt", "20pt"},
        getApp()->fonts->chatFontSize,
        [](auto val) {
            return QString::number(val) + "pt";
        },
        [](auto args) {
            return fuzzyToInt(args.value, 10);
        });
    layout.addDropdown<float>(
        "Zoom",
        {"0.5x", "0.6x", "0.7x", "0.8x", "0.9x", "Default", "1.2x", "1.4x",
         "1.6x", "1.8x", "2x", "2.33x", "2.66x", "3x", "3.5x", "4x"},
        s.uiScale,
        [](auto val) {
            if (val == 1)
                return QString("Default");
            else
                return QString::number(val) + "x";
        },
        [](auto args) {
            return fuzzyToFloat(args.value, 1.f);
        });
    ComboBox *tabDirectionDropdown =
        layout.addDropdown<std::underlying_type<NotebookTabLocation>::type>(
            "Tab layout", {"Top", "Left", "Right", "Bottom"}, s.tabDirection,
            [](auto val) {
                switch (val)
                {
                    case NotebookTabLocation::Top:
                        return "Top";
                    case NotebookTabLocation::Left:
                        return "Left";
                    case NotebookTabLocation::Right:
                        return "Right";
                    case NotebookTabLocation::Bottom:
                        return "Bottom";
                }

                return "";
            },
            [](auto args) {
                if (args.value == "Bottom")
                {
                    return NotebookTabLocation::Bottom;
                }
                else if (args.value == "Left")
                {
                    return NotebookTabLocation::Left;
                }
                else if (args.value == "Right")
                {
                    return NotebookTabLocation::Right;
                }
                else
                {
                    // default to top
                    return NotebookTabLocation::Top;
                }
            },
            false);
    tabDirectionDropdown->setMinimumWidth(
        tabDirectionDropdown->minimumSizeHint().width());

    layout.addCheckbox("Show message reply button", s.showReplyButton);
    layout.addCheckbox("Show tab close button", s.showTabCloseButton);
    layout.addCheckbox("Always on top", s.windowTopMost, false,
                       "Always keep Chatterino as the top window.");
#ifdef USEWINSDK
    layout.addCheckbox("Start with Windows", s.autorun, false,
                       "Start Chatterino when your computer starts.");
#endif
    if (!BaseWindow::supportsCustomWindowFrame())
    {
        auto settingsSeq = getApp()->hotkeys->getDisplaySequence(
            HotkeyCategory::Window, "openSettings");
        QString shortcut = " (no key bound to open them otherwise)";
        // TODO: maybe prevent the user from locking themselves out of the settings?
        if (!settingsSeq.isEmpty())
        {
            shortcut = QStringLiteral(" (%1 to show)")
                           .arg(settingsSeq.toString(
                               QKeySequence::SequenceFormat::NativeText));
        }
        layout.addCheckbox("Show preferences button" + shortcut,
                           s.hidePreferencesButton, true);
        layout.addCheckbox("Show user button", s.hideUserButton, true);
    }
    layout.addCheckbox("Show which channels are live in tabs", s.showTabLive);

    layout.addTitle("Chat");

    layout.addDropdown<float>(
        "Pause on mouse hover",
        {"Disabled", "0.5s", "1s", "2s", "5s", "Indefinite"},
        s.pauseOnHoverDuration,
        [](auto val) {
            if (val < -0.5f)
                return QString("Indefinite");
            else if (val < 0.001f)
                return QString("Disabled");
            else
                return QString::number(val) + "s";
        },
        [](auto args) {
            if (args.index == 0)
                return 0.0f;
            else if (args.value == "Indefinite")
                return -1.0f;
            else
                return fuzzyToFloat(args.value,
                                    std::numeric_limits<float>::infinity());
        });
    addKeyboardModifierSetting(layout, "Pause while holding a key",
                               s.pauseChatModifier);
    layout.addDropdown<float>(
        "Mousewheel scroll speed", {"0.5x", "0.75x", "Default", "1.5x", "2x"},
        s.mouseScrollMultiplier,
        [](auto val) {
            if (val == 1)
                return QString("Default");
            else
                return QString::number(val) + "x";
        },
        [](auto args) {
            return fuzzyToFloat(args.value, 1.f);
        });
    layout.addCheckbox("Smooth scrolling", s.enableSmoothScrolling);
    layout.addCheckbox("Smooth scrolling on new messages",
                       s.enableSmoothScrollingNewMessages);
    layout.addCheckbox("Show input when it's empty", s.showEmptyInput, false,
                       "Show the chat box even when there is nothing typed.");
    layout.addCheckbox("Show message length while typing", s.showMessageLength);
    layout.addCheckbox(
        "Allow sending duplicate messages", s.allowDuplicateMessages, false,
        "Allow a single message to be repeatedly sent without any changes.");
    layout.addDropdown<std::underlying_type<MessageOverflow>::type>(
        "Message overflow", {"Highlight", "Prevent", "Allow"},
        s.messageOverflow,
        [](auto index) {
            return index;
        },
        [](auto args) {
            return static_cast<MessageOverflow>(args.index);
        },
        false,
        "Specify how Chatterino will handle messages that exceed Twitch "
        "message limits");

    layout.addTitle("Messages");
    layout.addCheckbox("Separate with lines", s.separateMessages);
    layout.addCheckbox("Alternate background color", s.alternateMessages);
    layout.addCheckbox("Show deleted messages", s.hideModerated, true);
    layout.addDropdown<QString>(
        "Timestamp format",
        {"Disable", "h:mm", "hh:mm", "h:mm a", "hh:mm a", "h:mm:ss", "hh:mm:ss",
         "h:mm:ss a", "hh:mm:ss a", "h:mm:ss.zzz", "h:mm:ss.zzz a",
         "hh:mm:ss.zzz", "hh:mm:ss.zzz a"},
        s.timestampFormat,
        [](auto val) {
            return getSettings()->showTimestamps.getValue()
                       ? val
                       : QString("Disable");
        },
        [](auto args) {
            getSettings()->showTimestamps.setValue(args.index != 0);

            return args.index == 0 ? getSettings()->timestampFormat.getValue()
                                   : args.value;
        },
        true, "a = am/pm, zzz = milliseconds");
    layout.addDropdown<int>(
        "Limit message height",
        {"Never", "2 lines", "3 lines", "4 lines", "5 lines"},
        s.collpseMessagesMinLines,
        [](auto val) {
            return val ? QString::number(val) + " lines" : QString("Never");
        },
        [](auto args) {
            return fuzzyToInt(args.value, 0);
        });
    layout.addSeperator();
    layout.addCheckbox("Draw a line below the most recent message before "
                       "switching applications.",
                       s.showLastMessageIndicator);
    layout.addDropdown<std::underlying_type<Qt::BrushStyle>::type>(
        "Line style", {"Dotted", "Solid"}, s.lastMessagePattern,
        [](int value) {
            switch (value)
            {
                case Qt::VerPattern:
                    return 0;
                case Qt::SolidPattern:
                default:
                    return 1;
            }
        },
        [](DropdownArgs args) {
            switch (args.index)
            {
                case 0:
                    return Qt::VerPattern;
                case 1:
                default:
                    return Qt::SolidPattern;
            }
        },
        false);
    layout.addColorButton("Line color",
                          QColor(getSettings()->lastMessageColor.getValue()),
                          getSettings()->lastMessageColor);

    layout.addTitle("Emotes");
    layout.addCheckbox("Enable", s.enableEmoteImages);
    layout.addCheckbox("Animate", s.animateEmotes);
    layout.addCheckbox("Animate only when Chatterino is focused",
                       s.animationsWhenFocused);
    layout.addCheckbox("Enable emote auto-completion by typing :",
                       s.emoteCompletionWithColon);
    layout.addDropdown<float>(
        "Size", {"0.5x", "0.75x", "Default", "1.25x", "1.5x", "2x", "3x", "4x"},
        s.emoteScale,
        [](auto val) {
            if (val == 1)
                return QString("Default");
            else
                return QString::number(val) + "x";
        },
        [](auto args) {
            return fuzzyToFloat(args.value, 1.f);
        });

    layout.addCheckbox("Remove spaces between emotes",
                       s.removeSpacesBetweenEmotes);
    layout.addCheckbox("Show unlisted 7TV emotes", s.showUnlistedSevenTVEmotes);
    s.showUnlistedSevenTVEmotes.connect(
        []() {
            getApp()->twitch->forEachChannelAndSpecialChannels(
                [](const auto &c) {
                    if (c->isTwitchChannel())
                    {
                        auto *channel = dynamic_cast<TwitchChannel *>(c.get());
                        if (channel != nullptr)
                        {
                            channel->refreshSevenTVChannelEmotes(false);
                        }
                    }
                });
        },
        false);
    layout.addDropdown<int>(
        "Show info on hover", {"Don't show", "Always show", "Hold shift"},
        s.emotesTooltipPreview,
        [](int index) {
            return index;
        },
        [](auto args) {
            return args.index;
        },
        false, "Show emote name, provider, and author on hover.");
    layout.addDropdown("Emoji style",
                       {
                           "Twitter",
                           "Facebook",
                           "Apple",
                           "Google",
                       },
                       s.emojiSet);
    layout.addCheckbox("Show BTTV global emotes", s.enableBTTVGlobalEmotes);
    layout.addCheckbox("Show BTTV channel emotes", s.enableBTTVChannelEmotes);
    layout.addCheckbox("Show FFZ global emotes", s.enableFFZGlobalEmotes);
    layout.addCheckbox("Show FFZ channel emotes", s.enableFFZChannelEmotes);
    layout.addCheckbox("Show 7TV global emotes", s.enableSevenTVGlobalEmotes);
    layout.addCheckbox("Show 7TV channel emotes", s.enableSevenTVChannelEmotes);
    layout.addCheckbox("Enable 7TV live emote updates (requires restart)",
                       s.enableSevenTVEventAPI);

    layout.addTitle("Streamer Mode");
    layout.addDescription(
        "Chatterino can automatically change behavior if it detects that any "
        "streaming software is running.\nSelect which things you want to "
        "change while streaming");

    ComboBox *dankDropdown =
        layout.addDropdown<std::underlying_type<StreamerModeSetting>::type>(
            "Enable Streamer Mode",
            {"Disabled", "Enabled", "Automatic (Detect streaming software)"},
            s.enableStreamerMode,
            [](int value) {
                return value;
            },
            [](DropdownArgs args) {
                return static_cast<StreamerModeSetting>(args.index);
            },
            false);
    dankDropdown->setMinimumWidth(dankDropdown->minimumSizeHint().width() + 30);

    layout.addCheckbox("Hide usercard avatars",
                       s.streamerModeHideUsercardAvatars, false,
                       "Prevent potentially explicit avatars from showing.");
    layout.addCheckbox("Hide link thumbnails",
                       s.streamerModeHideLinkThumbnails);
    layout.addCheckbox(
        "Hide viewer count and stream length while hovering over split header",
        s.streamerModeHideViewerCountAndDuration);
    layout.addCheckbox("Hide moderation actions", s.streamerModeHideModActions);
    layout.addCheckbox("Mute mention sounds", s.streamerModeMuteMentions);
    layout.addCheckbox("Suppress Live Notifications",
                       s.streamerModeSuppressLiveNotifications);
    layout.addCheckbox("Suppress Inline Whispers",
                       s.streamerModeSuppressInlineWhispers);

    layout.addTitle("Link Previews");
    layout.addDescription(
        "Extra information like \"youtube video stats\" or title of webpages "
        "can be loaded for all links if enabled. Optionally you can also show "
        "thumbnails for emotes, videos and more. The information is pulled "
        "from our servers. The Link Previews are loaded through <a "
        "href=\"https://github.com/Chatterino/api\">an API</a> hosted by the "
        "Chatterino developers. These are the API <a "
        "href=\"https://braize.pajlada.com/chatterino/legal/"
        "terms-of-service\">Terms of Services</a> and <a "
        "href=\"https://braize.pajlada.com/chatterino/legal/"
        "privacy-policy\">Privacy Policy</a>.");
    layout.addCheckbox("Enable", s.linkInfoTooltip);
    layout.addDropdown<int>(
        "Also show thumbnails if available",
        {"Off", "Small", "Medium", "Large"}, s.thumbnailSize,
        [](auto val) {
            if (val == 0)
                return QString("Off");
            else if (val == 100)
                return QString("Small");
            else if (val == 200)
                return QString("Medium");
            else if (val == 300)
                return QString("Large");
            else
                return QString::number(val);
        },
        [](auto args) {
            if (args.value == "Small")
                return 100;
            else if (args.value == "Medium")
                return 200;
            else if (args.value == "Large")
                return 300;

            return fuzzyToInt(args.value, 0);
        });
    layout.addDropdown<int>(
        "Show thumbnails of streams", {"Off", "Small", "Medium", "Large"},
        s.thumbnailSizeStream,
        [](auto val) {
            if (val == 0)
                return QString("Off");
            else if (val == 1)
                return QString("Small");
            else if (val == 2)
                return QString("Medium");
            else if (val == 3)
                return QString("Large");
            else
                return QString::number(val);
        },
        [](auto args) {
            if (args.value == "Small")
                return 1;
            else if (args.value == "Medium")
                return 2;
            else if (args.value == "Large")
                return 3;

            return fuzzyToInt(args.value, 0);
        });

    layout.addNavigationSpacing();
    layout.addTitle("Beta");
    if (Version::instance().isSupportedOS())
    {
        layout.addDescription(
            "You can receive updates earlier by ticking the box below. Report "
            "issues <a href='https://chatterino.com/link/issues'>here</a>.");
        layout.addCheckbox("Receive beta updates", s.betaUpdates);
    }
    else
    {
        layout.addDescription(
            "Your operating system is not officially supplied with builds. For "
            "updates, please rebuild Chatterino from sources. Report "
            "issues <a href='https://chatterino.com/link/issues'>here</a>.");
    }

#ifdef Q_OS_WIN
    layout.addTitle("Browser Integration");
    layout.addDescription("The browser extension replaces the default "
                          "Twitch.tv chat with Chatterino.");

    {
        if (auto err = nmIpcError().get())
        {
            layout.addDescription(
                "An error happened during initialization of the "
                "browser extension: " +
                *err);
        }
    }

    layout.addDescription(formatRichNamedLink(
        CHROME_EXTENSION_LINK,
        "Download for Google Chrome and similar browsers."));
    layout.addDescription(
        formatRichNamedLink(FIREFOX_EXTENSION_LINK, "Download for Firefox"));

    layout.addDescription("Chatterino only attaches to known browsers to avoid "
                          "attaching to other windows by accident.");
    layout.addCheckbox("Attach to any browser (may cause issues)",
                       s.attachExtensionToAnyProcess);
#endif

    layout.addTitle("AppData & Cache");

    layout.addSubtitle("Application Data");
    layout.addDescription("All local files like settings and cache files are "
                          "store in this directory.");
    layout.addButton("Open AppData directory", [] {
#ifdef Q_OS_DARWIN
        QDesktopServices::openUrl("file://" + getPaths()->rootAppDataDirectory);
#else
        QDesktopServices::openUrl(getPaths()->rootAppDataDirectory);
#endif
    });

    layout.addSubtitle("Temporary files (Cache)");
    layout.addDescription(
        "Files that are used often (such as emotes) are saved to disk to "
        "reduce bandwidth usage and to speed up loading.");

    auto cachePathLabel = layout.addDescription("placeholder :D");
    getSettings()->cachePath.connect([cachePathLabel](const auto &,
                                                      auto) mutable {
        QString newPath = getPaths()->cacheDirectory();

        QString pathShortened = "Cache saved at <a href=\"file:///" + newPath +
                                "\"><span style=\"color: white;\">" +
                                shortenString(newPath, 50) + "</span></a>";
        cachePathLabel->setText(pathShortened);
        cachePathLabel->setToolTip(newPath);
    });

    // Choose and reset buttons
    {
        auto box = new QHBoxLayout;

        box->addWidget(layout.makeButton("Choose cache path", [this]() {
            getSettings()->cachePath = QFileDialog::getExistingDirectory(this);
        }));
        box->addWidget(layout.makeButton("Reset", []() {
            getSettings()->cachePath = "";
        }));
        box->addWidget(layout.makeButton("Clear Cache", [&layout]() {
            auto reply = QMessageBox::question(
                layout.window(), "Clear cache",
                "Are you sure that you want to clear your cache? Emotes may "
                "take longer to load next time Chatterino is started.",
                QMessageBox::Yes | QMessageBox::No);

            if (reply == QMessageBox::Yes)
            {
                auto cacheDir = QDir(getPaths()->cacheDirectory());
                cacheDir.removeRecursively();
                cacheDir.mkdir(getPaths()->cacheDirectory());
            }
        }));
        box->addStretch(1);

        layout.addLayout(box);
    }

    layout.addTitle("Advanced");

    layout.addSubtitle("Chat title");
    layout.addDescription("In live channels show:");
    layout.addCheckbox("Uptime", s.headerUptime);
    layout.addCheckbox("Viewer count", s.headerViewerCount);
    layout.addCheckbox("Category", s.headerGame);
    layout.addCheckbox("Title", s.headerStreamTitle);

    layout.addSubtitle("R9K");
    auto toggleLocalr9kSeq = getApp()->hotkeys->getDisplaySequence(
        HotkeyCategory::Window, "toggleLocalR9K");
    QString toggleLocalr9kShortcut =
        "an assigned hotkey (Window -> Toggle local R9K)";
    if (!toggleLocalr9kSeq.isEmpty())
    {
        toggleLocalr9kShortcut = toggleLocalr9kSeq.toString(
            QKeySequence::SequenceFormat::NativeText);
    }
    layout.addDescription("Hide similar messages. Toggle hidden "
                          "messages by pressing " +
                          toggleLocalr9kShortcut + ".");
    layout.addCheckbox("Hide similar messages", s.similarityEnabled);
    //layout.addCheckbox("Gray out matches", s.colorSimilarDisabled);
    layout.addCheckbox("By the same user", s.hideSimilarBySameUser);
    layout.addCheckbox("Hide my own messages", s.hideSimilarMyself);
    layout.addCheckbox("Receive notification sounds from hidden messages",
                       s.shownSimilarTriggerHighlights);
    s.hideSimilar.connect(
        []() {
            getApp()->windows->forceLayoutChannelViews();
        },
        false);
    layout.addDropdown<float>(
        "Similarity threshold", {"0.5", "0.75", "0.9"}, s.similarityPercentage,
        [](auto val) {
            return QString::number(val);
        },
        [](auto args) {
            return fuzzyToFloat(args.value, 0.9f);
        });
    layout.addDropdown<int>(
        "Maximum delay between messages",
        {"5s", "10s", "15s", "30s", "60s", "120s"}, s.hideSimilarMaxDelay,
        [](auto val) {
            return QString::number(val) + "s";
        },
        [](auto args) {
            return fuzzyToInt(args.value, 5);
        });
    layout.addDropdown<int>(
        "Amount of previous messages to check", {"1", "2", "3", "4", "5"},
        s.hideSimilarMaxMessagesToCheck,
        [](auto val) {
            return QString::number(val);
        },
        [](auto args) {
            return fuzzyToInt(args.value, 3);
        });

    layout.addSubtitle("Visible badges");
    layout.addCheckbox("Authority", s.showBadgesGlobalAuthority, false,
                       "e.g., staff, admin");
    layout.addCheckbox("Predictions", s.showBadgesPredictions);
    layout.addCheckbox("Channel", s.showBadgesChannelAuthority, false,
                       "e.g., broadcaster, moderator");
    layout.addCheckbox("Subscriber ", s.showBadgesSubscription);
    layout.addCheckbox("Vanity", s.showBadgesVanity, false,
                       "e.g., prime, bits, sub gifter");
    layout.addCheckbox("Chatterino", s.showBadgesChatterino);
    layout.addCheckbox("FrankerFaceZ", s.showBadgesFfz, false,
                       "e.g., Bot, FFZ supporter, FFZ developer");
    layout.addCheckbox("7TV", s.showBadgesSevenTV, false,
                       "Badges for 7TV admins, developers, and supporters");
    layout.addSeperator();
    layout.addCheckbox("Use custom FrankerFaceZ moderator badges",
                       s.useCustomFfzModeratorBadges);
    layout.addCheckbox("Use custom FrankerFaceZ VIP badges",
                       s.useCustomFfzVipBadges);

    layout.addSubtitle("Miscellaneous");

    if (supportsIncognitoLinks())
    {
        layout.addCheckbox("Open links in incognito/private mode",
                           s.openLinksIncognito);
    }

    layout.addCheckbox("Restart on crash", s.restartOnCrash);

#if defined(Q_OS_LINUX) && !defined(NO_QTKEYCHAIN)
    if (!getPaths()->isPortable())
    {
        layout.addCheckbox(
            "Use libsecret/KWallet/Gnome keychain to secure passwords",
            s.useKeyring);
    }
#endif

<<<<<<< HEAD
    layout.addCheckbox("Show 7TV Animated Profile Picture",
                       s.displaySevenTVAnimatedProfile);
    layout.addCheckbox("Enable 7TV EventApi (requires restart)",
                       s.enableSevenTVEventApi);
    layout.addCheckbox("Show moderation messages", s.hideModerationActions,
                       true);
=======
    layout.addCheckbox(
        "Show moderation messages", s.hideModerationActions, true,
        "Show messages for timeouts, bans, and other moderator actions.");
>>>>>>> 4b267b9e
    layout.addCheckbox("Show deletions of single messages",
                       s.hideDeletionActions, true);
    layout.addCheckbox("Colorize users without color set (gray names)",
                       s.colorizeNicknames);
    layout.addCheckbox("Mention users with a comma (User,)",
                       s.mentionUsersWithComma);
    layout.addCheckbox("Show joined users (< 1000 chatters)", s.showJoins);
    layout.addCheckbox("Show parted users (< 1000 chatters)", s.showParts);
    layout.addCheckbox("Automatically close usercard when it loses focus",
                       s.autoCloseUserPopup);
    layout.addCheckbox(
        "Automatically close reply thread popup when it loses focus",
        s.autoCloseThreadPopup);
<<<<<<< HEAD
    layout.addCheckbox("Lowercase domains (anti-phishing)", s.lowercaseDomains);
    layout.addCheckbox("Display 7TV Paints", s.displaySevenTVPaints);
=======
    layout.addCheckbox("Lowercase domains (anti-phishing)", s.lowercaseDomains,
                       false,
                       "Make all clickable links lowercase to deter "
                       "phishing attempts.");
>>>>>>> 4b267b9e
    layout.addCheckbox("Bold @usernames", s.boldUsernames);
    layout.addCheckbox("Color @usernames", s.colorUsernames);
    layout.addCheckbox("Try to find usernames without @ prefix",
                       s.findAllUsernames, false,
                       "Find mentions of users in chat without the @ prefix.");
    layout.addCheckbox("Show username autocompletion popup menu",
                       s.showUsernameCompletionMenu);
    const QStringList usernameDisplayModes = {"Username", "Localized name",
                                              "Username and localized name"};

    ComboBox *nameDropdown =
        layout.addDropdown<std::underlying_type<UsernameDisplayMode>::type>(
            "Username style", usernameDisplayModes, s.usernameDisplayMode,
            [usernameDisplayModes](auto val) {
                return usernameDisplayModes.at(val - 1);
                // UsernameDisplayMode enum indexes from 1
            },
            [](auto args) {
                return args.index + 1;
            },
            false);
    nameDropdown->setMinimumWidth(nameDropdown->minimumSizeHint().width());

    layout.addDropdown<float>(
        "Username font weight", {"50", "Default", "75", "100"}, s.boldScale,
        [](auto val) {
            if (val == 63)
                return QString("Default");
            else
                return QString::number(val);
        },
        [](auto args) {
            return fuzzyToFloat(args.value, 63.f);
        });
    layout.addCheckbox("Double click to open links and other elements in chat",
                       s.linksDoubleClickOnly);
    layout.addCheckbox("Unshorten links", s.unshortLinks);

    layout.addCheckbox(
        "Only search for emote autocompletion at the start of emote names",
        s.prefixOnlyEmoteCompletion, false,
        "When disabled, emote tab-completion will complete based on any part "
        "of the name."
        "\ne.g., sheffy -> DatSheffy");
    layout.addCheckbox("Only search for username autocompletion with an @",
                       s.userCompletionOnlyWithAt);

    layout.addCheckbox("Show Twitch whispers inline", s.inlineWhispers, false,
                       "Show whispers as messages in all splits instead "
                       "of just /whispers.");
    layout.addCheckbox("Highlight received inline whispers",
                       s.highlightInlineWhispers);
    layout.addCheckbox("Load message history on connect",
                       s.loadTwitchMessageHistoryOnConnect);
    // TODO: Change phrasing to use better english once we can tag settings, right now it's kept as history instead of historical so that the setting shows up when the user searches for history
    layout.addIntInput("Max number of history messages to load on connect",
                       s.twitchMessageHistoryLimit, 10, 800, 10);

    layout.addIntInput("Split message scrollback limit (requires restart)",
                       s.scrollbackSplitLimit, 100, 100000, 100);
    layout.addIntInput("Usercard scrollback limit (requires restart)",
                       s.scrollbackUsercardLimit, 100, 100000, 100);

    layout.addCheckbox("Enable experimental IRC support (requires restart)",
                       s.enableExperimentalIrc);
    layout.addCheckbox("Show unhandled IRC messages",
                       s.showUnhandledIrcMessages);
    layout.addDropdown<int>(
        "Stack timeouts", {"Stack", "Stack until timeout", "Don't stack"},
        s.timeoutStackStyle,
        [](int index) {
            return index;
        },
        [](auto args) {
            return args.index;
        },
        false, "Combine consecutive timeout messages into a single message.");
    layout.addCheckbox("Combine multiple bit tips into one", s.stackBits, false,
                       "Combine consecutive cheermotes (sent in a single "
                       "message) into one cheermote.");
    layout.addCheckbox("Messages in /mentions highlights tab",
                       s.highlightMentions);
    layout.addCheckbox("Strip leading mention in replies", s.stripReplyMention);

    // Helix timegate settings
    auto helixTimegateGetValue = [](auto val) {
        switch (val)
        {
            case HelixTimegateOverride::Timegate:
                return "Timegate";
            case HelixTimegateOverride::AlwaysUseIRC:
                return "Always use IRC";
            case HelixTimegateOverride::AlwaysUseHelix:
                return "Always use Helix";
            default:
                return "Timegate";
        }
    };

    auto helixTimegateSetValue = [](auto args) {
        const auto &v = args.value;
        if (v == "Timegate")
        {
            return HelixTimegateOverride::Timegate;
        }
        if (v == "Always use IRC")
        {
            return HelixTimegateOverride::AlwaysUseIRC;
        }
        if (v == "Always use Helix")
        {
            return HelixTimegateOverride::AlwaysUseHelix;
        }

        qCDebug(chatterinoSettings) << "Unknown Helix timegate override value"
                                    << v << ", using default value Timegate";
        return HelixTimegateOverride::Timegate;
    };

    auto *helixTimegateRaid =
        layout.addDropdown<std::underlying_type<HelixTimegateOverride>::type>(
            "Helix timegate /raid behaviour",
            {"Timegate", "Always use IRC", "Always use Helix"},
            s.helixTimegateRaid,
            helixTimegateGetValue,  //
            helixTimegateSetValue,  //
            false);
    helixTimegateRaid->setMinimumWidth(
        helixTimegateRaid->minimumSizeHint().width());

    auto *helixTimegateWhisper =
        layout.addDropdown<std::underlying_type<HelixTimegateOverride>::type>(
            "Helix timegate /w behaviour",
            {"Timegate", "Always use IRC", "Always use Helix"},
            s.helixTimegateWhisper,
            helixTimegateGetValue,  //
            helixTimegateSetValue,  //
            false);
    helixTimegateWhisper->setMinimumWidth(
        helixTimegateWhisper->minimumSizeHint().width());

    auto *helixTimegateVIPs =
        layout.addDropdown<std::underlying_type<HelixTimegateOverride>::type>(
            "Helix timegate /vips behaviour",
            {"Timegate", "Always use IRC", "Always use Helix"},
            s.helixTimegateVIPs,
            helixTimegateGetValue,  //
            helixTimegateSetValue,  //
            false);
    helixTimegateVIPs->setMinimumWidth(
        helixTimegateVIPs->minimumSizeHint().width());

    auto *helixTimegateCommercial =
        layout.addDropdown<std::underlying_type<HelixTimegateOverride>::type>(
            "Helix timegate /commercial behaviour",
            {"Timegate", "Always use IRC", "Always use Helix"},
            s.helixTimegateCommercial,
            helixTimegateGetValue,  //
            helixTimegateSetValue,  //
            false);
    helixTimegateCommercial->setMinimumWidth(
        helixTimegateCommercial->minimumSizeHint().width());

    auto *helixTimegateModerators =
        layout.addDropdown<std::underlying_type<HelixTimegateOverride>::type>(
            "Helix timegate /mods behaviour",
            {"Timegate", "Always use IRC", "Always use Helix"},
            s.helixTimegateModerators,
            helixTimegateGetValue,  //
            helixTimegateSetValue,  //
            false);
    helixTimegateModerators->setMinimumWidth(
        helixTimegateModerators->minimumSizeHint().width());

    layout.addStretch();

    // invisible element for width
    auto inv = new BaseWidget(this);
    //    inv->setScaleIndependantWidth(600);
    layout.addWidget(inv);
}

void GeneralPage::initExtra()
{
    /// update cache path
    if (this->cachePath_)
    {
        getSettings()->cachePath.connect(
            [cachePath = this->cachePath_](const auto &, auto) mutable {
                QString newPath = getPaths()->cacheDirectory();

                QString pathShortened = "Current location: <a href=\"file:///" +
                                        newPath + "\">" +
                                        shortenString(newPath, 50) + "</a>";

                cachePath->setText(pathShortened);
                cachePath->setToolTip(newPath);
            });
    }
}

QString GeneralPage::getFont(const DropdownArgs &args) const
{
    if (args.combobox->currentIndex() == args.combobox->count() - 1)
    {
        args.combobox->setCurrentIndex(0);
        args.combobox->setEditText("Choosing...");
        QFontDialog dialog(getApp()->fonts->getFont(FontStyle::ChatMedium, 1.));

        auto ok = bool();
        auto font = dialog.getFont(&ok, this->window());

        if (ok)
            return font.family();
        else
            return args.combobox->itemText(0);
    }
    return args.value;
}

}  // namespace chatterino<|MERGE_RESOLUTION|>--- conflicted
+++ resolved
@@ -704,18 +704,11 @@
     }
 #endif
 
-<<<<<<< HEAD
     layout.addCheckbox("Show 7TV Animated Profile Picture",
                        s.displaySevenTVAnimatedProfile);
-    layout.addCheckbox("Enable 7TV EventApi (requires restart)",
-                       s.enableSevenTVEventApi);
-    layout.addCheckbox("Show moderation messages", s.hideModerationActions,
-                       true);
-=======
     layout.addCheckbox(
         "Show moderation messages", s.hideModerationActions, true,
         "Show messages for timeouts, bans, and other moderator actions.");
->>>>>>> 4b267b9e
     layout.addCheckbox("Show deletions of single messages",
                        s.hideDeletionActions, true);
     layout.addCheckbox("Colorize users without color set (gray names)",
@@ -729,15 +722,11 @@
     layout.addCheckbox(
         "Automatically close reply thread popup when it loses focus",
         s.autoCloseThreadPopup);
-<<<<<<< HEAD
-    layout.addCheckbox("Lowercase domains (anti-phishing)", s.lowercaseDomains);
     layout.addCheckbox("Display 7TV Paints", s.displaySevenTVPaints);
-=======
     layout.addCheckbox("Lowercase domains (anti-phishing)", s.lowercaseDomains,
                        false,
                        "Make all clickable links lowercase to deter "
                        "phishing attempts.");
->>>>>>> 4b267b9e
     layout.addCheckbox("Bold @usernames", s.boldUsernames);
     layout.addCheckbox("Color @usernames", s.colorUsernames);
     layout.addCheckbox("Try to find usernames without @ prefix",
