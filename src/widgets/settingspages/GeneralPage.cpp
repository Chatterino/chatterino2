#include "GeneralPage.hpp"

#include <QFontDialog>
#include <QLabel>
#include <QScrollArea>

#include "Application.hpp"
#include "common/Version.hpp"
#include "singletons/Fonts.hpp"
#include "singletons/NativeMessaging.hpp"
#include "singletons/Paths.hpp"
#include "singletons/Theme.hpp"
#include "singletons/WindowManager.hpp"
#include "util/FuzzyConvert.hpp"
#include "util/Helpers.hpp"
#include "util/IncognitoBrowser.hpp"
#include "util/StreamerMode.hpp"
#include "widgets/BaseWindow.hpp"
#include "widgets/helper/Line.hpp"
#include "widgets/settingspages/GeneralPageView.hpp"

#include <QDesktopServices>
#include <QFileDialog>

#define CHROME_EXTENSION_LINK                                           \
    "https://chrome.google.com/webstore/detail/chatterino-native-host/" \
    "glknmaideaikkmemifbfkhnomoknepka"
#define FIREFOX_EXTENSION_LINK \
    "https://addons.mozilla.org/en-US/firefox/addon/chatterino-native-host/"

// define to highlight sections in editor
#define addTitle addTitle
#define addSubtitle addSubtitle

#ifdef Q_OS_WIN
#    define META_KEY "Windows"
#else
#    define META_KEY "Meta"
#endif

namespace chatterino {
namespace {
    void addKeyboardModifierSetting(GeneralPageView &layout,
                                    const QString &title,
                                    EnumSetting<Qt::KeyboardModifier> &setting)
    {
        layout.addDropdown<std::underlying_type<Qt::KeyboardModifier>::type>(
            title, {"None", "Shift", "Control", "Alt", META_KEY}, setting,
            [](int index) {
                switch (index)
                {
                    case Qt::ShiftModifier:
                        return 1;
                    case Qt::ControlModifier:
                        return 2;
                    case Qt::AltModifier:
                        return 3;
                    case Qt::MetaModifier:
                        return 4;
                    default:
                        return 0;
                }
            },
            [](DropdownArgs args) {
                switch (args.index)
                {
                    case 1:
                        return Qt::ShiftModifier;
                    case 2:
                        return Qt::ControlModifier;
                    case 3:
                        return Qt::AltModifier;
                    case 4:
                        return Qt::MetaModifier;
                    default:
                        return Qt::NoModifier;
                }
            },
            false);
    }
}  // namespace

GeneralPage::GeneralPage()
{
    auto y = new QVBoxLayout;
    auto x = new QHBoxLayout;
    auto view = new GeneralPageView;
    this->view_ = view;
    x->addWidget(view);
    auto z = new QFrame;
    z->setLayout(x);
    y->addWidget(z);
    this->setLayout(y);

    this->initLayout(*view);

    this->initExtra();
}

bool GeneralPage::filterElements(const QString &query)
{
    if (this->view_)
        return this->view_->filterElements(query) || query.isEmpty();
    else
        return false;
}

void GeneralPage::initLayout(GeneralPageView &layout)
{
    auto &s = *getSettings();

    layout.addTitle("Interface");
    layout.addDropdown("Theme", {"White", "Light", "Dark", "Black"},
                       getApp()->themes->themeName);
    layout.addDropdown<QString>(
        "Font", {"Segoe UI", "Arial", "Choose..."},
        getApp()->fonts->chatFontFamily,
        [](auto val) {
            return val;
        },
        [this](auto args) {
            return this->getFont(args);
        });
    layout.addDropdown<int>(
        "Font size", {"9pt", "10pt", "12pt", "14pt", "16pt", "20pt"},
        getApp()->fonts->chatFontSize,
        [](auto val) {
            return QString::number(val) + "pt";
        },
        [](auto args) {
            return fuzzyToInt(args.value, 10);
        });
    layout.addDropdown<float>(
        "Zoom",
        {"0.5x", "0.6x", "0.7x", "0.8x", "0.9x", "Default", "1.2x", "1.4x",
         "1.6x", "1.8x", "2x", "2.33x", "2.66x", "3x", "3.5x", "4x"},
        s.uiScale,
        [](auto val) {
            if (val == 1)
                return QString("Default");
            else
                return QString::number(val) + "x";
        },
        [](auto args) {
            return fuzzyToFloat(args.value, 1.f);
        });
    layout.addDropdown<int>(
        "Tab layout", {"Horizontal", "Vertical"}, s.tabDirection,
        [](auto val) {
            switch (val)
            {
                case NotebookTabDirection::Horizontal:
                    return "Horizontal";
                case NotebookTabDirection::Vertical:
                    return "Vertical";
            }

            return "";
        },
        [](auto args) {
            if (args.value == "Vertical")
            {
                return NotebookTabDirection::Vertical;
            }
            else
            {
                // default to horizontal
                return NotebookTabDirection::Horizontal;
            }
        });

    layout.addCheckbox("Show tab close button", s.showTabCloseButton);
    layout.addCheckbox("Always on top", s.windowTopMost);
#ifdef USEWINSDK
    layout.addCheckbox("Start with Windows", s.autorun);
#endif
    if (!BaseWindow::supportsCustomWindowFrame())
    {
        layout.addCheckbox("Show preferences button (Ctrl+P to show)",
                           s.hidePreferencesButton, true);
        layout.addCheckbox("Show user button", s.hideUserButton, true);
    }
    layout.addCheckbox("Show which channels are live in tabs", s.showTabLive);

    layout.addTitle("Chat");

    layout.addDropdown<float>(
        "Pause on mouse hover",
        {"Disabled", "0.5s", "1s", "2s", "5s", "Indefinite"},
        s.pauseOnHoverDuration,
        [](auto val) {
            if (val < -0.5f)
                return QString("Indefinite");
            else if (val < 0.001f)
                return QString("Disabled");
            else
                return QString::number(val) + "s";
        },
        [](auto args) {
            if (args.index == 0)
                return 0.0f;
            else if (args.value == "Indefinite")
                return -1.0f;
            else
                return fuzzyToFloat(args.value,
                                    std::numeric_limits<float>::infinity());
        });
    addKeyboardModifierSetting(layout, "Pause while holding a key",
                               s.pauseChatModifier);
    layout.addDropdown<float>(
        "Mousewheel scroll speed", {"0.5x", "0.75x", "Default", "1.5x", "2x"},
        s.mouseScrollMultiplier,
        [](auto val) {
            if (val == 1)
                return QString("Default");
            else
                return QString::number(val) + "x";
        },
        [](auto args) {
            return fuzzyToFloat(args.value, 1.f);
        });
    layout.addCheckbox("Smooth scrolling", s.enableSmoothScrolling);
    layout.addCheckbox("Smooth scrolling on new messages",
                       s.enableSmoothScrollingNewMessages);
    layout.addCheckbox("Show input when it's empty", s.showEmptyInput);
    layout.addCheckbox("Show message length while typing", s.showMessageLength);
    layout.addCheckbox("Allow sending duplicate messages",
                       s.allowDuplicateMessages);

    layout.addTitle("Messages");
    layout.addCheckbox("Separate with lines", s.separateMessages);
    layout.addCheckbox("Alternate background color", s.alternateMessages);
    layout.addCheckbox("Show deleted messages", s.hideModerated, true);
    layout.addCheckbox("Highlight messages redeemed with Channel Points",
                       s.enableRedeemedHighlight);
    layout.addDropdown<QString>(
        "Timestamp format (a = am/pm, zzz = milliseconds)",
        {"Disable", "h:mm", "hh:mm", "h:mm a", "hh:mm a", "h:mm:ss", "hh:mm:ss",
         "h:mm:ss a", "hh:mm:ss a", "h:mm:ss.zzz", "h:mm:ss.zzz a",
         "hh:mm:ss.zzz", "hh:mm:ss.zzz a"},
        s.timestampFormat,
        [](auto val) {
            return getSettings()->showTimestamps.getValue()
                       ? val
                       : QString("Disable");
        },
        [](auto args) {
            getSettings()->showTimestamps.setValue(args.index != 0);

            return args.index == 0 ? getSettings()->timestampFormat.getValue()
                                   : args.value;
        });
    layout.addDropdown<int>(
        "Limit message height",
        {"Never", "2 lines", "3 lines", "4 lines", "5 lines"},
        s.collpseMessagesMinLines,
        [](auto val) {
            return val ? QString::number(val) + " lines" : QString("Never");
        },
        [](auto args) {
            return fuzzyToInt(args.value, 0);
        });
    layout.addSeperator();
    layout.addCheckbox("Draw a line below the most recent message before "
                       "switching applications.",
                       s.showLastMessageIndicator);
    layout.addDropdown<std::underlying_type<Qt::BrushStyle>::type>(
        "Line style", {"Dotted", "Solid"}, s.lastMessagePattern,
        [](int value) {
            switch (value)
            {
                case Qt::VerPattern:
                    return 0;
                case Qt::SolidPattern:
                default:
                    return 1;
            }
        },
        [](DropdownArgs args) {
            switch (args.index)
            {
                case 0:
                    return Qt::VerPattern;
                case 1:
                default:
                    return Qt::SolidPattern;
            }
        },
        false);
    layout.addColorButton("Line color",
                          QColor(getSettings()->lastMessageColor.getValue()),
                          getSettings()->lastMessageColor);

    layout.addTitle("Emotes");
    layout.addCheckbox("Enable", s.enableEmoteImages);
    layout.addCheckbox("Animate", s.animateEmotes);
    layout.addCheckbox("Animate only when Chatterino is focused",
                       s.animationsWhenFocused);
    layout.addCheckbox("Enable emote auto-completion by typing :",
                       s.emoteCompletionWithColon);
    layout.addDropdown<float>(
        "Size", {"0.5x", "0.75x", "Default", "1.25x", "1.5x", "2x"},
        s.emoteScale,
        [](auto val) {
            if (val == 1)
                return QString("Default");
            else
                return QString::number(val) + "x";
        },
        [](auto args) {
            return fuzzyToFloat(args.value, 1.f);
        });

    layout.addCheckbox("Remove spaces between emotes",
                       s.removeSpacesBetweenEmotes);
    layout.addDropdown<int>(
        "Show info on hover", {"Don't show", "Always show", "Hold shift"},
        s.emotesTooltipPreview,
        [](int index) {
            return index;
        },
        [](auto args) {
            return args.index;
        },
        false);
    layout.addDropdown("Emoji style",
                       {
                           "Twitter",
                           "Facebook",
                           "Apple",
                           "Google",
                       },
                       s.emojiSet);

    layout.addTitle("Streamer Mode");
    layout.addDescription(
        "Chatterino can automatically change behavior if it detects that \"OBS "
        "Studio\" is running.\nSelect which things you want to change while "
        "streaming");

    ComboBox *dankDropdown =
        layout.addDropdown<std::underlying_type<StreamerModeSetting>::type>(
            "Enable Streamer Mode",
            {"Disabled", "Enabled", "Automatic (Detect OBS)"},
            s.enableStreamerMode,
            [](int value) {
                return value;
            },
            [](DropdownArgs args) {
                return static_cast<StreamerModeSetting>(args.index);
            },
            false);
    dankDropdown->setMinimumWidth(dankDropdown->minimumSizeHint().width() + 10);

    layout.addCheckbox("Hide usercard avatars",
                       s.streamerModeHideUsercardAvatars);
    layout.addCheckbox("Hide link thumbnails",
                       s.streamerModeHideLinkThumbnails);
    layout.addCheckbox(
        "Hide viewer count and stream length while hovering over split header",
        s.streamerModeHideViewerCountAndDuration);
    layout.addCheckbox("Mute mention sounds", s.streamerModeMuteMentions);
    layout.addCheckbox("Suppress Live Notifications",
                       s.streamerModeSuppressLiveNotifications);

    layout.addTitle("Link Previews");
    layout.addDescription(
        "Extra information like \"youtube video stats\" or title of webpages "
        "can be loaded for all links if enabled. Optionally you can also show "
        "thumbnails for emotes, videos and more. The information is pulled "
        "from our servers.");
    layout.addCheckbox("Enable", s.linkInfoTooltip);
    layout.addDropdown<int>(
        "Also show thumbnails if available",
        {"Off", "Small", "Medium", "Large"}, s.thumbnailSize,
        [](auto val) {
            if (val == 0)
                return QString("Off");
            else if (val == 100)
                return QString("Small");
            else if (val == 200)
                return QString("Medium");
            else if (val == 300)
                return QString("Large");
            else
                return QString::number(val);
        },
        [](auto args) {
            if (args.value == "Small")
                return 100;
            else if (args.value == "Medium")
                return 200;
            else if (args.value == "Large")
                return 300;

            return fuzzyToInt(args.value, 0);
        });
    layout.addDropdown<int>(
        "Show thumbnails of streams", {"Off", "Small", "Medium", "Large"},
        s.thumbnailSizeStream,
        [](auto val) {
            if (val == 0)
                return QString("Off");
            else if (val == 1)
                return QString("Small");
            else if (val == 2)
                return QString("Medium");
            else if (val == 3)
                return QString("Large");
            else
                return QString::number(val);
        },
        [](auto args) {
            if (args.value == "Small")
                return 1;
            else if (args.value == "Medium")
                return 2;
            else if (args.value == "Large")
                return 3;

            return fuzzyToInt(args.value, 0);
        });

    layout.addNavigationSpacing();
    layout.addTitle("Beta");
    if (Version::instance().isSupportedOS())
    {
        layout.addDescription(
            "You can receive updates earlier by ticking the box below. Report "
            "issues <a href='https://chatterino.com/link/issues'>here</a>.");
        layout.addCheckbox("Receive beta updates", s.betaUpdates);
    }
    else
    {
        layout.addDescription(
            "Your operating system is not officially supplied with builds. For "
            "updates, please rebuild chatterino from sources. Report "
            "issues <a href='https://chatterino.com/link/issues'>here</a>.");
    }

#ifdef Q_OS_WIN
    layout.addTitle("Browser Integration");
    layout.addDescription("The browser extension replaces the default "
                          "Twitch.tv chat with chatterino.");

    {
        if (auto err = nmIpcError().get())
        {
            layout.addDescription(
                "An error happened during initialization of the "
                "browser extension: " +
                *err);
        }
    }

    layout.addDescription(formatRichNamedLink(
        CHROME_EXTENSION_LINK,
        "Download for Google Chrome and similar browsers."));
    layout.addDescription(
        formatRichNamedLink(FIREFOX_EXTENSION_LINK, "Download for Firefox"));

    layout.addDescription("Chatterino only attaches to known browsers to avoid "
                          "attaching to other windows by accident.");
    layout.addCheckbox("Attach to any browser (may cause issues)",
                       s.attachExtensionToAnyProcess);
#endif

    layout.addTitle("AppData & Cache");

    layout.addSubtitle("Application Data");
    layout.addDescription("All local files like settings and cache files are "
                          "store in this directory.");
    layout.addButton("Open AppData directory", [] {
#ifdef Q_OS_DARWIN
        QDesktopServices::openUrl("file://" + getPaths()->rootAppDataDirectory);
#else
        QDesktopServices::openUrl(getPaths()->rootAppDataDirectory);
#endif
    });

    layout.addSubtitle("Temporary files (Cache)");
    layout.addDescription(
        "Files that are used often (such as emotes) are saved to disk to "
        "reduce bandwidth usage and to speed up loading.");

    auto cachePathLabel = layout.addDescription("placeholder :D");
    getSettings()->cachePath.connect([cachePathLabel](const auto &,
                                                      auto) mutable {
        QString newPath = getPaths()->cacheDirectory();

        QString pathShortened = "Cache saved at <a href=\"file:///" + newPath +
                                "\"><span style=\"color: white;\">" +
                                shortenString(newPath, 50) + "</span></a>";
        cachePathLabel->setText(pathShortened);
        cachePathLabel->setToolTip(newPath);
    });

    // Choose and reset buttons
    {
        auto box = new QHBoxLayout;

        box->addWidget(layout.makeButton("Choose cache path", [this]() {
            getSettings()->cachePath = QFileDialog::getExistingDirectory(this);
        }));
        box->addWidget(layout.makeButton("Reset", []() {
            getSettings()->cachePath = "";
        }));
        box->addStretch(1);

        layout.addLayout(box);
    }

    layout.addTitle("Advanced");

    layout.addSubtitle("Chat title");
    layout.addDescription("In live channels show:");
    layout.addCheckbox("Uptime", s.headerUptime);
    layout.addCheckbox("Viewer count", s.headerViewerCount);
    layout.addCheckbox("Category", s.headerGame);
    layout.addCheckbox("Title", s.headerStreamTitle);

    layout.addSubtitle("R9K");
    layout.addDescription(
        "Hide similar messages by the same user. Toggle hidden "
        "messages by pressing Ctrl+H.");
    layout.addCheckbox("Hide similar messages", s.similarityEnabled);
    //layout.addCheckbox("Gray out matches", s.colorSimilarDisabled);
    layout.addCheckbox("Hide my own messages", s.hideSimilarMyself);
    layout.addCheckbox("Receive notification sounds from hidden messages",
                       s.shownSimilarTriggerHighlights);
    s.hideSimilar.connect(
        []() {
            getApp()->windows->forceLayoutChannelViews();
        },
        false);
    layout.addDropdown<float>(
        "Similarity threshold", {"0.5", "0.75", "0.9"}, s.similarityPercentage,
        [](auto val) {
            return QString::number(val);
        },
        [](auto args) {
            return fuzzyToFloat(args.value, 0.9f);
        });
    layout.addDropdown<int>(
        "Maximum delay between messages",
        {"5s", "10s", "15s", "30s", "60s", "120s"}, s.hideSimilarMaxDelay,
        [](auto val) {
            return QString::number(val) + "s";
        },
        [](auto args) {
            return fuzzyToInt(args.value, 5);
        });
    layout.addDropdown<int>(
        "Amount of previous messages to check", {"1", "2", "3", "4", "5"},
        s.hideSimilarMaxMessagesToCheck,
        [](auto val) {
            return QString::number(val);
        },
        [](auto args) {
            return fuzzyToInt(args.value, 3);
        });

    layout.addSubtitle("Visible badges");
    layout.addCheckbox("Authority (staff, admin)", s.showBadgesGlobalAuthority);
    layout.addCheckbox("Predictions", s.showBadgesPredictions);
    layout.addCheckbox("Channel (broadcaster, moderator)",
                       s.showBadgesChannelAuthority);
    layout.addCheckbox("Subscriber ", s.showBadgesSubscription);
    layout.addCheckbox("Vanity (prime, bits, subgifter)", s.showBadgesVanity);
    layout.addCheckbox("Chatterino", s.showBadgesChatterino);
    layout.addCheckbox("FrankerFaceZ (Bot, FFZ Supporter, FFZ Developer)",
                       s.showBadgesFfz);
    layout.addSeperator();
    layout.addCheckbox("Use custom FrankerFaceZ moderator badges",
                       s.useCustomFfzModeratorBadges);
    layout.addCheckbox("Use custom FrankerFaceZ VIP badges",
                       s.useCustomFfzVipBadges);

    layout.addSubtitle("Miscellaneous");

    if (supportsIncognitoLinks())
    {
        layout.addCheckbox("Open links in incognito/private mode",
                           s.openLinksIncognito);
    }

    layout.addCheckbox("Restart on crash", s.restartOnCrash);

#ifdef Q_OS_LINUX
    if (!getPaths()->isPortable())
    {
        layout.addCheckbox(
            "Use libsecret/KWallet/Gnome keychain to secure passwords",
            s.useKeyring);
    }
#endif

    layout.addCheckbox("Show moderation messages", s.hideModerationActions,
                       true);
    layout.addCheckbox("Show deletions of single messages",
                       s.hideDeletionActions, true);
    layout.addCheckbox("Colorize users without color set (gray names)",
                       s.colorizeNicknames);
    layout.addCheckbox("Mention users with a comma (User,)",
                       s.mentionUsersWithComma);
    layout.addCheckbox("Show joined users (< 1000 chatters)", s.showJoins);
    layout.addCheckbox("Show parted users (< 1000 chatters)", s.showParts);
    layout.addCheckbox("Automatically close user popup when it loses focus",
                       s.autoCloseUserPopup);
    layout.addCheckbox("Lowercase domains (anti-phishing)", s.lowercaseDomains);
    layout.addCheckbox("Bold @usernames", s.boldUsernames);
    layout.addCheckbox("Color @usernames", s.colorUsernames);
    layout.addCheckbox("Try to find usernames without @ prefix",
                       s.findAllUsernames);
<<<<<<< HEAD
    layout.addCheckbox("Show username autocompletion popup menu",
                       s.showUsernameCompletionMenu);
=======
    const QStringList usernameDisplayModes = {"Username", "Localized name",
                                              "Username and localized name"};

    layout.addDropdown<std::underlying_type<UsernameDisplayMode>::type>(
        "Username style", usernameDisplayModes, s.usernameDisplayMode,
        [usernameDisplayModes](auto val) {
            return usernameDisplayModes.at(val - 1);
            // UsernameDisplayMode enum indexes from 1
        },
        [](auto args) {
            return args.index + 1;
        },
        false);
>>>>>>> 9fb5ef60
    layout.addDropdown<float>(
        "Username font weight", {"50", "Default", "75", "100"}, s.boldScale,
        [](auto val) {
            if (val == 63)
                return QString("Default");
            else
                return QString::number(val);
        },
        [](auto args) {
            return fuzzyToFloat(args.value, 63.f);
        });
    layout.addCheckbox("Double click to open links and other elements in chat",
                       s.linksDoubleClickOnly);
    layout.addCheckbox("Unshorten links", s.unshortLinks);

    layout.addCheckbox(
        "Only search for emote autocompletion at the start of emote names",
        s.prefixOnlyEmoteCompletion);
    layout.addCheckbox("Only search for username autocompletion with an @",
                       s.userCompletionOnlyWithAt);

    layout.addCheckbox("Show twitch whispers inline", s.inlineWhispers);
    layout.addCheckbox("Highlight received inline whispers",
                       s.highlightInlineWhispers);
    layout.addCheckbox("Load message history on connect",
                       s.loadTwitchMessageHistoryOnConnect);
    // TODO: Change phrasing to use better english once we can tag settings, right now it's kept as history instead of historical so that the setting shows up when the user searches for history
    layout.addIntInput("Max number of history messages to load on connect",
                       s.twitchMessageHistoryLimit, 10, 800, 10);

    layout.addCheckbox("Enable experimental IRC support (requires restart)",
                       s.enableExperimentalIrc);
    layout.addCheckbox("Show unhandled IRC messages",
                       s.showUnhandledIrcMessages);
    layout.addDropdown<int>(
        "Stack timeouts", {"Stack", "Stack until timeout", "Don't stack"},
        s.timeoutStackStyle,
        [](int index) {
            return index;
        },
        [](auto args) {
            return args.index;
        },
        false);
    layout.addCheckbox("Combine multiple bit tips into one", s.stackBits);
    layout.addCheckbox("Ask for confirmation when uploading an image",
                       s.askOnImageUpload);
    layout.addCheckbox("Messages in /mentions highlights tab",
                       s.highlightMentions);

    layout.addStretch();

    // invisible element for width
    auto inv = new BaseWidget(this);
    //    inv->setScaleIndependantWidth(600);
    layout.addWidget(inv);
}

void GeneralPage::initExtra()
{
    /// update cache path
    if (this->cachePath_)
    {
        getSettings()->cachePath.connect(
            [cachePath = this->cachePath_](const auto &, auto) mutable {
                QString newPath = getPaths()->cacheDirectory();

                QString pathShortened = "Current location: <a href=\"file:///" +
                                        newPath + "\">" +
                                        shortenString(newPath, 50) + "</a>";

                cachePath->setText(pathShortened);
                cachePath->setToolTip(newPath);
            });
    }
}

QString GeneralPage::getFont(const DropdownArgs &args) const
{
    if (args.combobox->currentIndex() == args.combobox->count() - 1)
    {
        args.combobox->setCurrentIndex(0);
        args.combobox->setEditText("Choosing...");
        QFontDialog dialog(getApp()->fonts->getFont(FontStyle::ChatMedium, 1.));

        dialog.setWindowFlag(Qt::WindowStaysOnTopHint);

        auto ok = bool();
        auto font = dialog.getFont(&ok);

        if (ok)
            return font.family();
        else
            return args.combobox->itemText(0);
    }
    return args.value;
}

}  // namespace chatterino<|MERGE_RESOLUTION|>--- conflicted
+++ resolved
@@ -612,10 +612,8 @@
     layout.addCheckbox("Color @usernames", s.colorUsernames);
     layout.addCheckbox("Try to find usernames without @ prefix",
                        s.findAllUsernames);
-<<<<<<< HEAD
     layout.addCheckbox("Show username autocompletion popup menu",
                        s.showUsernameCompletionMenu);
-=======
     const QStringList usernameDisplayModes = {"Username", "Localized name",
                                               "Username and localized name"};
 
@@ -629,7 +627,6 @@
             return args.index + 1;
         },
         false);
->>>>>>> 9fb5ef60
     layout.addDropdown<float>(
         "Username font weight", {"50", "Default", "75", "100"}, s.boldScale,
         [](auto val) {
