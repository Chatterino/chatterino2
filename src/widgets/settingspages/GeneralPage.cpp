#include "GeneralPage.hpp"

#include <QFontDialog>
#include <QLabel>
#include <QScrollArea>

#include "Application.hpp"
#include "common/Version.hpp"
#include "providers/twitch/TwitchChannel.hpp"
#include "providers/twitch/TwitchIrcServer.hpp"
#include "singletons/Fonts.hpp"
#include "singletons/NativeMessaging.hpp"
#include "singletons/Paths.hpp"
#include "singletons/Theme.hpp"
#include "singletons/WindowManager.hpp"
#include "util/FuzzyConvert.hpp"
#include "util/Helpers.hpp"
#include "util/IncognitoBrowser.hpp"
#include "util/StreamerMode.hpp"
#include "widgets/BaseWindow.hpp"
#include "widgets/helper/Line.hpp"
#include "widgets/settingspages/GeneralPageView.hpp"

#include <QDesktopServices>
#include <QFileDialog>

#define CHROME_EXTENSION_LINK                                           \
    "https://chrome.google.com/webstore/detail/chatterino-native-host/" \
    "glknmaideaikkmemifbfkhnomoknepka"
#define FIREFOX_EXTENSION_LINK \
    "https://addons.mozilla.org/en-US/firefox/addon/chatterino-native-host/"

// define to highlight sections in editor
#define addTitle addTitle
#define addSubtitle addSubtitle

#ifdef Q_OS_WIN
#    define META_KEY "Windows"
#else
#    define META_KEY "Meta"
#endif

namespace chatterino {
namespace {
    void addKeyboardModifierSetting(GeneralPageView &layout,
                                    const QString &title,
                                    EnumSetting<Qt::KeyboardModifier> &setting)
    {
        layout.addDropdown<std::underlying_type<Qt::KeyboardModifier>::type>(
            title, {"None", "Shift", "Control", "Alt", META_KEY}, setting,
            [](int index) {
                switch (index)
                {
                    case Qt::ShiftModifier:
                        return 1;
                    case Qt::ControlModifier:
                        return 2;
                    case Qt::AltModifier:
                        return 3;
                    case Qt::MetaModifier:
                        return 4;
                    default:
                        return 0;
                }
            },
            [](DropdownArgs args) {
                switch (args.index)
                {
                    case 1:
                        return Qt::ShiftModifier;
                    case 2:
                        return Qt::ControlModifier;
                    case 3:
                        return Qt::AltModifier;
                    case 4:
                        return Qt::MetaModifier;
                    default:
                        return Qt::NoModifier;
                }
            },
            false);
    }
}  // namespace

GeneralPage::GeneralPage()
{
    auto y = new QVBoxLayout;
    auto x = new QHBoxLayout;
    auto view = new GeneralPageView;
    this->view_ = view;
    x->addWidget(view);
    auto z = new QFrame;
    z->setLayout(x);
    y->addWidget(z);
    this->setLayout(y);

    this->initLayout(*view);

    this->initExtra();
}

bool GeneralPage::filterElements(const QString &query)
{
    if (this->view_)
        return this->view_->filterElements(query) || query.isEmpty();
    else
        return false;
}

void GeneralPage::initLayout(GeneralPageView &layout)
{
    auto &s = *getSettings();

    layout.addTitle("Interface");
    layout.addDropdown("Theme", {"White", "Light", "Dark", "Black"},
                       getApp()->themes->themeName);
    layout.addDropdown<QString>(
        "Font", {"Segoe UI", "Arial", "Choose..."},
        getApp()->fonts->chatFontFamily,
        [](auto val) {
            return val;
        },
        [this](auto args) {
            return this->getFont(args);
        });
    layout.addDropdown<int>(
        "Font size", {"9pt", "10pt", "12pt", "14pt", "16pt", "20pt"},
        getApp()->fonts->chatFontSize,
        [](auto val) {
            return QString::number(val) + "pt";
        },
        [](auto args) {
            return fuzzyToInt(args.value, 10);
        });
    layout.addDropdown<float>(
        "Zoom",
        {"0.5x", "0.6x", "0.7x", "0.8x", "0.9x", "Default", "1.2x", "1.4x",
         "1.6x", "1.8x", "2x", "2.33x", "2.66x", "3x", "3.5x", "4x"},
        s.uiScale,
        [](auto val) {
            if (val == 1)
                return QString("Default");
            else
                return QString::number(val) + "x";
        },
        [](auto args) {
            return fuzzyToFloat(args.value, 1.f);
        });
    ComboBox *tabDirectionDropdown =
        layout.addDropdown<std::underlying_type<NotebookTabDirection>::type>(
            "Tab layout", {"Horizontal", "Vertical"}, s.tabDirection,
            [](auto val) {
                switch (val)
                {
                    case NotebookTabDirection::Horizontal:
                        return "Horizontal";
                    case NotebookTabDirection::Vertical:
                        return "Vertical";
                }

                return "";
            },
            [](auto args) {
                if (args.value == "Vertical")
                {
                    return NotebookTabDirection::Vertical;
                }
                else
                {
                    // default to horizontal
                    return NotebookTabDirection::Horizontal;
                }
            },
            false);
    tabDirectionDropdown->setMinimumWidth(
        tabDirectionDropdown->minimumSizeHint().width());

    layout.addCheckbox("Show tab close button", s.showTabCloseButton);
    layout.addCheckbox("Always on top", s.windowTopMost);
#ifdef USEWINSDK
    layout.addCheckbox("Start with Windows", s.autorun);
#endif
    if (!BaseWindow::supportsCustomWindowFrame())
    {
        layout.addCheckbox("Show preferences button (Ctrl+P to show)",
                           s.hidePreferencesButton, true);
        layout.addCheckbox("Show user button", s.hideUserButton, true);
    }
    layout.addCheckbox("Show which channels are live in tabs", s.showTabLive);

    layout.addTitle("Chat");

    layout.addDropdown<float>(
        "Pause on mouse hover",
        {"Disabled", "0.5s", "1s", "2s", "5s", "Indefinite"},
        s.pauseOnHoverDuration,
        [](auto val) {
            if (val < -0.5f)
                return QString("Indefinite");
            else if (val < 0.001f)
                return QString("Disabled");
            else
                return QString::number(val) + "s";
        },
        [](auto args) {
            if (args.index == 0)
                return 0.0f;
            else if (args.value == "Indefinite")
                return -1.0f;
            else
                return fuzzyToFloat(args.value,
                                    std::numeric_limits<float>::infinity());
        });
    addKeyboardModifierSetting(layout, "Pause while holding a key",
                               s.pauseChatModifier);
    layout.addDropdown<float>(
        "Mousewheel scroll speed", {"0.5x", "0.75x", "Default", "1.5x", "2x"},
        s.mouseScrollMultiplier,
        [](auto val) {
            if (val == 1)
                return QString("Default");
            else
                return QString::number(val) + "x";
        },
        [](auto args) {
            return fuzzyToFloat(args.value, 1.f);
        });
    layout.addCheckbox("Smooth scrolling", s.enableSmoothScrolling);
    layout.addCheckbox("Smooth scrolling on new messages",
                       s.enableSmoothScrollingNewMessages);
    layout.addCheckbox("Show input when it's empty", s.showEmptyInput);
    layout.addCheckbox("Show message length while typing", s.showMessageLength);
    layout.addCheckbox("Allow sending duplicate messages",
                       s.allowDuplicateMessages);

    layout.addTitle("Messages");
    layout.addCheckbox("Separate with lines", s.separateMessages);
    layout.addCheckbox("Alternate background color", s.alternateMessages);
    layout.addCheckbox("Show deleted messages", s.hideModerated, true);
    layout.addDropdown<QString>(
        "Timestamp format (a = am/pm, zzz = milliseconds)",
        {"Disable", "h:mm", "hh:mm", "h:mm a", "hh:mm a", "h:mm:ss", "hh:mm:ss",
         "h:mm:ss a", "hh:mm:ss a", "h:mm:ss.zzz", "h:mm:ss.zzz a",
         "hh:mm:ss.zzz", "hh:mm:ss.zzz a"},
        s.timestampFormat,
        [](auto val) {
            return getSettings()->showTimestamps.getValue()
                       ? val
                       : QString("Disable");
        },
        [](auto args) {
            getSettings()->showTimestamps.setValue(args.index != 0);

            return args.index == 0 ? getSettings()->timestampFormat.getValue()
                                   : args.value;
        });
    layout.addDropdown<int>(
        "Limit message height",
        {"Never", "2 lines", "3 lines", "4 lines", "5 lines"},
        s.collpseMessagesMinLines,
        [](auto val) {
            return val ? QString::number(val) + " lines" : QString("Never");
        },
        [](auto args) {
            return fuzzyToInt(args.value, 0);
        });
    layout.addSeperator();
    layout.addCheckbox("Draw a line below the most recent message before "
                       "switching applications.",
                       s.showLastMessageIndicator);
    layout.addDropdown<std::underlying_type<Qt::BrushStyle>::type>(
        "Line style", {"Dotted", "Solid"}, s.lastMessagePattern,
        [](int value) {
            switch (value)
            {
                case Qt::VerPattern:
                    return 0;
                case Qt::SolidPattern:
                default:
                    return 1;
            }
        },
        [](DropdownArgs args) {
            switch (args.index)
            {
                case 0:
                    return Qt::VerPattern;
                case 1:
                default:
                    return Qt::SolidPattern;
            }
        },
        false);
    layout.addColorButton("Line color",
                          QColor(getSettings()->lastMessageColor.getValue()),
                          getSettings()->lastMessageColor);

    layout.addTitle("Emotes");
    layout.addCheckbox("Enable", s.enableEmoteImages);
    layout.addCheckbox("Animate", s.animateEmotes);
    layout.addCheckbox("Animate only when Chatterino is focused",
                       s.animationsWhenFocused);
    layout.addCheckbox("Enable emote auto-completion by typing :",
                       s.emoteCompletionWithColon);
    layout.addDropdown<float>(
        "Size", {"0.5x", "0.75x", "Default", "1.25x", "1.5x", "2x", "3x", "4x"},
        s.emoteScale,
        [](auto val) {
            if (val == 1)
                return QString("Default");
            else
                return QString::number(val) + "x";
        },
        [](auto args) {
            return fuzzyToFloat(args.value, 1.f);
        });

    layout.addCheckbox("Remove spaces between emotes",
                       s.removeSpacesBetweenEmotes);
    layout.addCheckbox("Show unlisted / unapproved emotes (7TV only)",
                       s.showUnlistedEmotes);
    s.showUnlistedEmotes.connect(
        []() {
            getApp()->twitch->forEachChannelAndSpecialChannels(
                [](const auto &c) {
                    if (c->isTwitchChannel())
                    {
                        auto channel = dynamic_cast<TwitchChannel *>(c.get());
                        if (channel != nullptr)
                        {
                            channel->refresh7TVChannelEmotes(false);
                        }
                    }
                });
        },
        false);
    layout.addDropdown<int>(
        "Show info on hover", {"Don't show", "Always show", "Hold shift"},
        s.emotesTooltipPreview,
        [](int index) {
            return index;
        },
        [](auto args) {
            return args.index;
        },
        false);
    layout.addDropdown("Emoji style",
                       {
                           "Twitter",
                           "Facebook",
                           "Apple",
                           "Google",
                       },
                       s.emojiSet);

    layout.addTitle("Streamer Mode");
    layout.addDescription(
        "Chatterino can automatically change behavior if it detects that \"OBS "
        "Studio\" is running.\nSelect which things you want to change while "
        "streaming");

    ComboBox *dankDropdown =
        layout.addDropdown<std::underlying_type<StreamerModeSetting>::type>(
            "Enable Streamer Mode",
            {"Disabled", "Enabled", "Automatic (Detect OBS)"},
            s.enableStreamerMode,
            [](int value) {
                return value;
            },
            [](DropdownArgs args) {
                return static_cast<StreamerModeSetting>(args.index);
            },
            false);
    dankDropdown->setMinimumWidth(dankDropdown->minimumSizeHint().width() + 10);

    layout.addCheckbox("Hide usercard avatars",
                       s.streamerModeHideUsercardAvatars);
    layout.addCheckbox("Hide link thumbnails",
                       s.streamerModeHideLinkThumbnails);
    layout.addCheckbox(
        "Hide viewer count and stream length while hovering over split header",
        s.streamerModeHideViewerCountAndDuration);
    layout.addCheckbox("Mute mention sounds", s.streamerModeMuteMentions);
    layout.addCheckbox("Suppress Live Notifications",
                       s.streamerModeSuppressLiveNotifications);

    layout.addTitle("Link Previews");
    layout.addDescription(
        "Extra information like \"youtube video stats\" or title of webpages "
        "can be loaded for all links if enabled. Optionally you can also show "
        "thumbnails for emotes, videos and more. The information is pulled "
        "from our servers. The Link Previews are loaded through <a "
        "href=\"https://github.com/Chatterino/api\">an API</a> hosted by the "
        "Chatterino developers. These are the API <a "
        "href=\"https://braize.pajlada.com/chatterino/legal/"
        "terms-of-service\">Terms of Services</a> and <a "
        "href=\"https://braize.pajlada.com/chatterino/legal/"
        "privacy-policy\">Privacy Policy</a>.");
    layout.addCheckbox("Enable", s.linkInfoTooltip);
    layout.addDropdown<int>(
        "Also show thumbnails if available",
        {"Off", "Small", "Medium", "Large"}, s.thumbnailSize,
        [](auto val) {
            if (val == 0)
                return QString("Off");
            else if (val == 100)
                return QString("Small");
            else if (val == 200)
                return QString("Medium");
            else if (val == 300)
                return QString("Large");
            else
                return QString::number(val);
        },
        [](auto args) {
            if (args.value == "Small")
                return 100;
            else if (args.value == "Medium")
                return 200;
            else if (args.value == "Large")
                return 300;

            return fuzzyToInt(args.value, 0);
        });
    layout.addDropdown<int>(
        "Show thumbnails of streams", {"Off", "Small", "Medium", "Large"},
        s.thumbnailSizeStream,
        [](auto val) {
            if (val == 0)
                return QString("Off");
            else if (val == 1)
                return QString("Small");
            else if (val == 2)
                return QString("Medium");
            else if (val == 3)
                return QString("Large");
            else
                return QString::number(val);
        },
        [](auto args) {
            if (args.value == "Small")
                return 1;
            else if (args.value == "Medium")
                return 2;
            else if (args.value == "Large")
                return 3;

            return fuzzyToInt(args.value, 0);
        });

    layout.addNavigationSpacing();
    layout.addTitle("Beta");
    if (Version::instance().isSupportedOS())
    {
        layout.addDescription(
            "You can receive updates earlier by ticking the box below. Report "
            "issues <a href='https://chatterino.com/link/issues'>here</a>.");
        layout.addCheckbox("Receive beta updates", s.betaUpdates);
    }
    else
    {
        layout.addDescription(
            "Your operating system is not officially supplied with builds. For "
            "updates, please rebuild Chatterino from sources. Report "
            "issues <a href='https://chatterino.com/link/issues'>here</a>.");
    }

#ifdef Q_OS_WIN
    layout.addTitle("Browser Integration");
    layout.addDescription("The browser extension replaces the default "
                          "Twitch.tv chat with Chatterino.");

    {
        if (auto err = nmIpcError().get())
        {
            layout.addDescription(
                "An error happened during initialization of the "
                "browser extension: " +
                *err);
        }
    }

    layout.addDescription(formatRichNamedLink(
        CHROME_EXTENSION_LINK,
        "Download for Google Chrome and similar browsers."));
    layout.addDescription(
        formatRichNamedLink(FIREFOX_EXTENSION_LINK, "Download for Firefox"));

    layout.addDescription("Chatterino only attaches to known browsers to avoid "
                          "attaching to other windows by accident.");
    layout.addCheckbox("Attach to any browser (may cause issues)",
                       s.attachExtensionToAnyProcess);
#endif

    layout.addTitle("AppData & Cache");

    layout.addSubtitle("Application Data");
    layout.addDescription("All local files like settings and cache files are "
                          "store in this directory.");
    layout.addButton("Open AppData directory", [] {
#ifdef Q_OS_DARWIN
        QDesktopServices::openUrl("file://" + getPaths()->rootAppDataDirectory);
#else
        QDesktopServices::openUrl(getPaths()->rootAppDataDirectory);
#endif
    });

    layout.addSubtitle("Temporary files (Cache)");
    layout.addDescription(
        "Files that are used often (such as emotes) are saved to disk to "
        "reduce bandwidth usage and to speed up loading.");

    auto cachePathLabel = layout.addDescription("placeholder :D");
    getSettings()->cachePath.connect([cachePathLabel](const auto &,
                                                      auto) mutable {
        QString newPath = getPaths()->cacheDirectory();

        QString pathShortened = "Cache saved at <a href=\"file:///" + newPath +
                                "\"><span style=\"color: white;\">" +
                                shortenString(newPath, 50) + "</span></a>";
        cachePathLabel->setText(pathShortened);
        cachePathLabel->setToolTip(newPath);
    });

    // Choose and reset buttons
    {
        auto box = new QHBoxLayout;

        box->addWidget(layout.makeButton("Choose cache path", [this]() {
            getSettings()->cachePath = QFileDialog::getExistingDirectory(this);
        }));
        box->addWidget(layout.makeButton("Reset", []() {
            getSettings()->cachePath = "";
        }));
        box->addWidget(layout.makeButton("Clear Cache", [&layout]() {
            auto reply = QMessageBox::question(
                layout.window(), "Clear cache",
                "Are you sure that you want to clear your cache? Emotes may "
                "take longer to load next time Chatterino is started.",
                QMessageBox::Yes | QMessageBox::No);

            if (reply == QMessageBox::Yes)
            {
                auto cacheDir = QDir(getPaths()->cacheDirectory());
                cacheDir.removeRecursively();
                cacheDir.mkdir(getPaths()->cacheDirectory());
            }
        }));
        box->addStretch(1);

        layout.addLayout(box);
    }

    layout.addTitle("Advanced");

    layout.addSubtitle("Chat title");
    layout.addDescription("In live channels show:");
    layout.addCheckbox("Uptime", s.headerUptime);
    layout.addCheckbox("Viewer count", s.headerViewerCount);
    layout.addCheckbox("Category", s.headerGame);
    layout.addCheckbox("Title", s.headerStreamTitle);

    layout.addSubtitle("R9K");
    layout.addDescription("Hide similar messages. Toggle hidden "
                          "messages by pressing Ctrl+H.");
    layout.addCheckbox("Hide similar messages", s.similarityEnabled);
    //layout.addCheckbox("Gray out matches", s.colorSimilarDisabled);
    layout.addCheckbox("By the same user", s.hideSimilarBySameUser);
    layout.addCheckbox("Hide my own messages", s.hideSimilarMyself);
    layout.addCheckbox("Receive notification sounds from hidden messages",
                       s.shownSimilarTriggerHighlights);
    s.hideSimilar.connect(
        []() {
            getApp()->windows->forceLayoutChannelViews();
        },
        false);
    layout.addDropdown<float>(
        "Similarity threshold", {"0.5", "0.75", "0.9"}, s.similarityPercentage,
        [](auto val) {
            return QString::number(val);
        },
        [](auto args) {
            return fuzzyToFloat(args.value, 0.9f);
        });
    layout.addDropdown<int>(
        "Maximum delay between messages",
        {"5s", "10s", "15s", "30s", "60s", "120s"}, s.hideSimilarMaxDelay,
        [](auto val) {
            return QString::number(val) + "s";
        },
        [](auto args) {
            return fuzzyToInt(args.value, 5);
        });
    layout.addDropdown<int>(
        "Amount of previous messages to check", {"1", "2", "3", "4", "5"},
        s.hideSimilarMaxMessagesToCheck,
        [](auto val) {
            return QString::number(val);
        },
        [](auto args) {
            return fuzzyToInt(args.value, 3);
        });

    layout.addSubtitle("Visible badges");
    layout.addCheckbox("Authority (staff, admin)", s.showBadgesGlobalAuthority);
    layout.addCheckbox("Predictions", s.showBadgesPredictions);
    layout.addCheckbox("Channel (broadcaster, moderator)",
                       s.showBadgesChannelAuthority);
    layout.addCheckbox("Subscriber ", s.showBadgesSubscription);
    layout.addCheckbox("Vanity (prime, bits, subgifter)", s.showBadgesVanity);
    layout.addCheckbox("Chatterino", s.showBadgesChatterino);
<<<<<<< HEAD
    layout.addCheckbox("Dankerino", s.showBadgesDankerino);
=======
>>>>>>> 1e98893c
    layout.addCheckbox("SevenTV", s.showBadgesSeventv);
    layout.addCheckbox("FrankerFaceZ (Bot, FFZ Supporter, FFZ Developer)",
                       s.showBadgesFfz);
    layout.addSeperator();
    layout.addCheckbox("Use custom FrankerFaceZ moderator badges",
                       s.useCustomFfzModeratorBadges);
    layout.addCheckbox("Use custom FrankerFaceZ VIP badges",
                       s.useCustomFfzVipBadges);

    layout.addSubtitle("Miscellaneous");

    if (supportsIncognitoLinks())
    {
        layout.addCheckbox("Open links in incognito/private mode",
                           s.openLinksIncognito);
    }

    layout.addCheckbox("Restart on crash", s.restartOnCrash);

#if defined(Q_OS_LINUX) && !defined(NO_QTKEYCHAIN)
    if (!getPaths()->isPortable())
    {
        layout.addCheckbox(
            "Use libsecret/KWallet/Gnome keychain to secure passwords",
            s.useKeyring);
    }
#endif

    layout.addCheckbox("Show 7TV Animated Profile Picture",
                       s.displaySevenTVAnimatedProfile);
    layout.addCheckbox("Show moderation messages", s.hideModerationActions,
                       true);
    layout.addCheckbox("Show deletions of single messages",
                       s.hideDeletionActions, true);
    layout.addCheckbox("Colorize users without color set (gray names)",
                       s.colorizeNicknames);
    layout.addCheckbox("Mention users with a comma (User,)",
                       s.mentionUsersWithComma);
    layout.addCheckbox("Show joined users (< 1000 chatters)", s.showJoins);
    layout.addCheckbox("Show parted users (< 1000 chatters)", s.showParts);
    layout.addCheckbox("Automatically close user popup when it loses focus",
                       s.autoCloseUserPopup);
    layout.addCheckbox("Lowercase domains (anti-phishing)", s.lowercaseDomains);
    layout.addCheckbox("Bold @usernames", s.boldUsernames);
    layout.addCheckbox("Color @usernames", s.colorUsernames);
    layout.addCheckbox("Try to find usernames without @ prefix",
                       s.findAllUsernames);
    layout.addCheckbox("Show username autocompletion popup menu",
                       s.showUsernameCompletionMenu);
    const QStringList usernameDisplayModes = {"Username", "Localized name",
                                              "Username and localized name"};

    ComboBox *nameDropdown =
        layout.addDropdown<std::underlying_type<UsernameDisplayMode>::type>(
            "Username style", usernameDisplayModes, s.usernameDisplayMode,
            [usernameDisplayModes](auto val) {
                return usernameDisplayModes.at(val - 1);
                // UsernameDisplayMode enum indexes from 1
            },
            [](auto args) {
                return args.index + 1;
            },
            false);
    nameDropdown->setMinimumWidth(nameDropdown->minimumSizeHint().width());

    layout.addDropdown<float>(
        "Username font weight", {"50", "Default", "75", "100"}, s.boldScale,
        [](auto val) {
            if (val == 63)
                return QString("Default");
            else
                return QString::number(val);
        },
        [](auto args) {
            return fuzzyToFloat(args.value, 63.f);
        });
    layout.addCheckbox("Double click to open links and other elements in chat",
                       s.linksDoubleClickOnly);
    layout.addCheckbox("Unshorten links", s.unshortLinks);

    layout.addCheckbox(
        "Only search for emote autocompletion at the start of emote names",
        s.prefixOnlyEmoteCompletion);
    layout.addCheckbox("Only search for username autocompletion with an @",
                       s.userCompletionOnlyWithAt);

    layout.addCheckbox("Show Twitch whispers inline", s.inlineWhispers);
    layout.addCheckbox("Highlight received inline whispers",
                       s.highlightInlineWhispers);
    layout.addCheckbox("Load message history on connect",
                       s.loadTwitchMessageHistoryOnConnect);
    // TODO: Change phrasing to use better english once we can tag settings, right now it's kept as history instead of historical so that the setting shows up when the user searches for history
    layout.addIntInput("Max number of history messages to load on connect",
                       s.twitchMessageHistoryLimit, 10, 800, 10);

    layout.addCheckbox("Enable experimental IRC support (requires restart)",
                       s.enableExperimentalIrc);
    layout.addCheckbox("Show unhandled IRC messages",
                       s.showUnhandledIrcMessages);
    layout.addDropdown<int>(
        "Stack timeouts", {"Stack", "Stack until timeout", "Don't stack"},
        s.timeoutStackStyle,
        [](int index) {
            return index;
        },
        [](auto args) {
            return args.index;
        },
        false);
    layout.addCheckbox("Combine multiple bit tips into one", s.stackBits);
    layout.addCheckbox("Messages in /mentions highlights tab",
                       s.highlightMentions);

    layout.addStretch();

    // invisible element for width
    auto inv = new BaseWidget(this);
    //    inv->setScaleIndependantWidth(600);
    layout.addWidget(inv);
}

void GeneralPage::initExtra()
{
    /// update cache path
    if (this->cachePath_)
    {
        getSettings()->cachePath.connect(
            [cachePath = this->cachePath_](const auto &, auto) mutable {
                QString newPath = getPaths()->cacheDirectory();

                QString pathShortened = "Current location: <a href=\"file:///" +
                                        newPath + "\">" +
                                        shortenString(newPath, 50) + "</a>";

                cachePath->setText(pathShortened);
                cachePath->setToolTip(newPath);
            });
    }
}

QString GeneralPage::getFont(const DropdownArgs &args) const
{
    if (args.combobox->currentIndex() == args.combobox->count() - 1)
    {
        args.combobox->setCurrentIndex(0);
        args.combobox->setEditText("Choosing...");
        QFontDialog dialog(getApp()->fonts->getFont(FontStyle::ChatMedium, 1.));

        auto ok = bool();
        auto font = dialog.getFont(&ok, this->window());

        if (ok)
            return font.family();
        else
            return args.combobox->itemText(0);
    }
    return args.value;
}

}  // namespace chatterino<|MERGE_RESOLUTION|>--- conflicted
+++ resolved
@@ -609,10 +609,7 @@
     layout.addCheckbox("Subscriber ", s.showBadgesSubscription);
     layout.addCheckbox("Vanity (prime, bits, subgifter)", s.showBadgesVanity);
     layout.addCheckbox("Chatterino", s.showBadgesChatterino);
-<<<<<<< HEAD
     layout.addCheckbox("Dankerino", s.showBadgesDankerino);
-=======
->>>>>>> 1e98893c
     layout.addCheckbox("SevenTV", s.showBadgesSeventv);
     layout.addCheckbox("FrankerFaceZ (Bot, FFZ Supporter, FFZ Developer)",
                        s.showBadgesFfz);
