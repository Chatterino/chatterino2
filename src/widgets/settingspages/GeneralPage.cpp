#include "widgets/settingspages/GeneralPage.hpp"

#include "Application.hpp"
#include "common/QLogging.hpp"
#include "common/Version.hpp"
#include "controllers/hotkeys/HotkeyCategory.hpp"
#include "controllers/hotkeys/HotkeyController.hpp"
#include "providers/twitch/TwitchChannel.hpp"
#include "providers/twitch/TwitchIrcServer.hpp"
#include "singletons/Fonts.hpp"
#include "singletons/NativeMessaging.hpp"
#include "singletons/Paths.hpp"
#include "singletons/Theme.hpp"
#include "singletons/WindowManager.hpp"
#include "util/FuzzyConvert.hpp"
#include "util/Helpers.hpp"
#include "util/IncognitoBrowser.hpp"
#include "util/StreamerMode.hpp"
#include "widgets/BaseWindow.hpp"
#include "widgets/helper/Line.hpp"
#include "widgets/settingspages/GeneralPageView.hpp"

#include <QDesktopServices>
#include <QFileDialog>
#include <QFontDialog>
#include <QLabel>
#include <QScrollArea>

#define CHROME_EXTENSION_LINK                                           \
    "https://chrome.google.com/webstore/detail/chatterino-native-host/" \
    "glknmaideaikkmemifbfkhnomoknepka"
#define FIREFOX_EXTENSION_LINK \
    "https://addons.mozilla.org/en-US/firefox/addon/chatterino-native-host/"

// define to highlight sections in editor
#define addTitle addTitle
#define addSubtitle addSubtitle

#ifdef Q_OS_WIN
#    define META_KEY "Windows"
#else
#    define META_KEY "Meta"
#endif

namespace chatterino {
namespace {
    void addKeyboardModifierSetting(GeneralPageView &layout,
                                    const QString &title,
                                    EnumSetting<Qt::KeyboardModifier> &setting)
    {
        layout.addDropdown<std::underlying_type<Qt::KeyboardModifier>::type>(
            title, {"None", "Shift", "Control", "Alt", META_KEY}, setting,
            [](int index) {
                switch (index)
                {
                    case Qt::ShiftModifier:
                        return 1;
                    case Qt::ControlModifier:
                        return 2;
                    case Qt::AltModifier:
                        return 3;
                    case Qt::MetaModifier:
                        return 4;
                    default:
                        return 0;
                }
            },
            [](DropdownArgs args) {
                switch (args.index)
                {
                    case 1:
                        return Qt::ShiftModifier;
                    case 2:
                        return Qt::ControlModifier;
                    case 3:
                        return Qt::AltModifier;
                    case 4:
                        return Qt::MetaModifier;
                    default:
                        return Qt::NoModifier;
                }
            },
            false);
    }
}  // namespace

GeneralPage::GeneralPage()
{
    auto y = new QVBoxLayout;
    auto x = new QHBoxLayout;
    auto view = new GeneralPageView;
    this->view_ = view;
    x->addWidget(view);
    auto z = new QFrame;
    z->setLayout(x);
    y->addWidget(z);
    this->setLayout(y);

    this->initLayout(*view);

    this->initExtra();
}

bool GeneralPage::filterElements(const QString &query)
{
    if (this->view_)
        return this->view_->filterElements(query) || query.isEmpty();
    else
        return false;
}

void GeneralPage::initLayout(GeneralPageView &layout)
{
    auto &s = *getSettings();

    layout.addTitle("Interface");
    layout.addDropdown("Theme", {"White", "Light", "Dark", "Black"},
                       getApp()->themes->themeName);
    layout.addDropdown<QString>(
        "Font", {"Segoe UI", "Arial", "Choose..."},
        getApp()->fonts->chatFontFamily,
        [](auto val) {
            return val;
        },
        [this](auto args) {
            return this->getFont(args);
        });
    layout.addDropdown<int>(
        "Font size", {"9pt", "10pt", "12pt", "14pt", "16pt", "20pt"},
        getApp()->fonts->chatFontSize,
        [](auto val) {
            return QString::number(val) + "pt";
        },
        [](auto args) {
            return fuzzyToInt(args.value, 10);
        });
    layout.addDropdown<float>(
        "Zoom",
        {"0.5x", "0.6x", "0.7x", "0.8x", "0.9x", "Default", "1.2x", "1.4x",
         "1.6x", "1.8x", "2x", "2.33x", "2.66x", "3x", "3.5x", "4x"},
        s.uiScale,
        [](auto val) {
            if (val == 1)
                return QString("Default");
            else
                return QString::number(val) + "x";
        },
        [](auto args) {
            return fuzzyToFloat(args.value, 1.f);
        });
    ComboBox *tabDirectionDropdown =
        layout.addDropdown<std::underlying_type<NotebookTabLocation>::type>(
            "Tab layout", {"Top", "Left", "Right", "Bottom"}, s.tabDirection,
            [](auto val) {
                switch (val)
                {
                    case NotebookTabLocation::Top:
                        return "Top";
                    case NotebookTabLocation::Left:
                        return "Left";
                    case NotebookTabLocation::Right:
                        return "Right";
                    case NotebookTabLocation::Bottom:
                        return "Bottom";
                }

                return "";
            },
            [](auto args) {
                if (args.value == "Bottom")
                {
                    return NotebookTabLocation::Bottom;
                }
                else if (args.value == "Left")
                {
                    return NotebookTabLocation::Left;
                }
                else if (args.value == "Right")
                {
                    return NotebookTabLocation::Right;
                }
                else
                {
                    // default to top
                    return NotebookTabLocation::Top;
                }
            },
            false);
    tabDirectionDropdown->setMinimumWidth(
        tabDirectionDropdown->minimumSizeHint().width());

    layout.addCheckbox("Show message reply button", s.showReplyButton);
    layout.addCheckbox("Show tab close button", s.showTabCloseButton);
    layout.addCheckbox("Always on top", s.windowTopMost, false,
                       "Always keep Chatterino as the top window.");
#ifdef USEWINSDK
    layout.addCheckbox("Start with Windows", s.autorun, false,
                       "Start Chatterino when your computer starts.");
#endif
    if (!BaseWindow::supportsCustomWindowFrame())
    {
        auto settingsSeq = getApp()->hotkeys->getDisplaySequence(
            HotkeyCategory::Window, "openSettings");
        QString shortcut = " (no key bound to open them otherwise)";
        // TODO: maybe prevent the user from locking themselves out of the settings?
        if (!settingsSeq.isEmpty())
        {
            shortcut = QStringLiteral(" (%1 to show)")
                           .arg(settingsSeq.toString(
                               QKeySequence::SequenceFormat::NativeText));
        }
        layout.addCheckbox("Show preferences button" + shortcut,
                           s.hidePreferencesButton, true);
        layout.addCheckbox("Show user button", s.hideUserButton, true);
    }
    layout.addCheckbox("Show which channels are live in tabs", s.showTabLive);

    layout.addTitle("Chat");

    layout.addDropdown<float>(
        "Pause on mouse hover",
        {"Disabled", "0.5s", "1s", "2s", "5s", "Indefinite"},
        s.pauseOnHoverDuration,
        [](auto val) {
            if (val < -0.5f)
                return QString("Indefinite");
            else if (val < 0.001f)
                return QString("Disabled");
            else
                return QString::number(val) + "s";
        },
        [](auto args) {
            if (args.index == 0)
                return 0.0f;
            else if (args.value == "Indefinite")
                return -1.0f;
            else
                return fuzzyToFloat(args.value,
                                    std::numeric_limits<float>::infinity());
        });
    addKeyboardModifierSetting(layout, "Pause while holding a key",
                               s.pauseChatModifier);
    layout.addDropdown<float>(
        "Mousewheel scroll speed", {"0.5x", "0.75x", "Default", "1.5x", "2x"},
        s.mouseScrollMultiplier,
        [](auto val) {
            if (val == 1)
                return QString("Default");
            else
                return QString::number(val) + "x";
        },
        [](auto args) {
            return fuzzyToFloat(args.value, 1.f);
        });
    layout.addCheckbox("Smooth scrolling", s.enableSmoothScrolling);
    layout.addCheckbox("Smooth scrolling on new messages",
                       s.enableSmoothScrollingNewMessages);
    layout.addCheckbox("Show input when it's empty", s.showEmptyInput, false,
                       "Show the chat box even when there is nothing typed.");
    layout.addCheckbox("Show message length while typing", s.showMessageLength);
    layout.addCheckbox(
        "Allow sending duplicate messages", s.allowDuplicateMessages, false,
        "Allow a single message to be repeatedly sent without any changes.");

    layout.addTitle("Messages");
    layout.addCheckbox("Separate with lines", s.separateMessages);
    layout.addCheckbox("Alternate background color", s.alternateMessages);
    layout.addCheckbox("Show deleted messages", s.hideModerated, true);
    layout.addDropdown<QString>(
        "Timestamp format",
        {"Disable", "h:mm", "hh:mm", "h:mm a", "hh:mm a", "h:mm:ss", "hh:mm:ss",
         "h:mm:ss a", "hh:mm:ss a", "h:mm:ss.zzz", "h:mm:ss.zzz a",
         "hh:mm:ss.zzz", "hh:mm:ss.zzz a"},
        s.timestampFormat,
        [](auto val) {
            return getSettings()->showTimestamps.getValue()
                       ? val
                       : QString("Disable");
        },
        [](auto args) {
            getSettings()->showTimestamps.setValue(args.index != 0);

            return args.index == 0 ? getSettings()->timestampFormat.getValue()
                                   : args.value;
        },
        true, "a = am/pm, zzz = milliseconds");
    layout.addDropdown<int>(
        "Limit message height",
        {"Never", "2 lines", "3 lines", "4 lines", "5 lines"},
        s.collpseMessagesMinLines,
        [](auto val) {
            return val ? QString::number(val) + " lines" : QString("Never");
        },
        [](auto args) {
            return fuzzyToInt(args.value, 0);
        });
    layout.addSeperator();
    layout.addCheckbox("Draw a line below the most recent message before "
                       "switching applications.",
                       s.showLastMessageIndicator);
    layout.addDropdown<std::underlying_type<Qt::BrushStyle>::type>(
        "Line style", {"Dotted", "Solid"}, s.lastMessagePattern,
        [](int value) {
            switch (value)
            {
                case Qt::VerPattern:
                    return 0;
                case Qt::SolidPattern:
                default:
                    return 1;
            }
        },
        [](DropdownArgs args) {
            switch (args.index)
            {
                case 0:
                    return Qt::VerPattern;
                case 1:
                default:
                    return Qt::SolidPattern;
            }
        },
        false);
    layout.addColorButton("Line color",
                          QColor(getSettings()->lastMessageColor.getValue()),
                          getSettings()->lastMessageColor);

    layout.addTitle("Emotes");
    layout.addCheckbox("Enable", s.enableEmoteImages);
    layout.addCheckbox("Animate", s.animateEmotes);
    layout.addCheckbox("Animate only when Chatterino is focused",
                       s.animationsWhenFocused);
    layout.addCheckbox("Enable emote auto-completion by typing :",
                       s.emoteCompletionWithColon);
    layout.addDropdown<float>(
        "Size", {"0.5x", "0.75x", "Default", "1.25x", "1.5x", "2x"},
        s.emoteScale,
        [](auto val) {
            if (val == 1)
                return QString("Default");
            else
                return QString::number(val) + "x";
        },
        [](auto args) {
            return fuzzyToFloat(args.value, 1.f);
        });

    layout.addCheckbox("Remove spaces between emotes",
                       s.removeSpacesBetweenEmotes);
    layout.addCheckbox("Show unlisted 7TV emotes", s.showUnlistedSevenTVEmotes);
    s.showUnlistedSevenTVEmotes.connect(
        []() {
            getApp()->twitch->forEachChannelAndSpecialChannels(
                [](const auto &c) {
                    if (c->isTwitchChannel())
                    {
                        auto *channel = dynamic_cast<TwitchChannel *>(c.get());
                        if (channel != nullptr)
                        {
                            channel->refreshSevenTVChannelEmotes(false);
                        }
                    }
                });
        },
        false);
    layout.addDropdown<int>(
        "Show info on hover", {"Don't show", "Always show", "Hold shift"},
        s.emotesTooltipPreview,
        [](int index) {
            return index;
        },
        [](auto args) {
            return args.index;
        },
        false, "Show emote name, provider, and author on hover.");
    layout.addDropdown("Emoji style",
                       {
                           "Twitter",
                           "Facebook",
                           "Apple",
                           "Google",
                       },
                       s.emojiSet);
    layout.addCheckbox("Show BTTV global emotes", s.enableBTTVGlobalEmotes);
    layout.addCheckbox("Show BTTV channel emotes", s.enableBTTVChannelEmotes);
    layout.addCheckbox("Show FFZ global emotes", s.enableFFZGlobalEmotes);
    layout.addCheckbox("Show FFZ channel emotes", s.enableFFZChannelEmotes);
    layout.addCheckbox("Show 7TV global emotes", s.enableSevenTVGlobalEmotes);
    layout.addCheckbox("Show 7TV channel emotes", s.enableSevenTVChannelEmotes);

    layout.addTitle("Streamer Mode");
    layout.addDescription(
        "Chatterino can automatically change behavior if it detects that any "
        "streaming software is running.\nSelect which things you want to "
        "change while streaming");

    ComboBox *dankDropdown =
        layout.addDropdown<std::underlying_type<StreamerModeSetting>::type>(
            "Enable Streamer Mode",
            {"Disabled", "Enabled", "Automatic (Detect streaming software)"},
            s.enableStreamerMode,
            [](int value) {
                return value;
            },
            [](DropdownArgs args) {
                return static_cast<StreamerModeSetting>(args.index);
            },
            false);
    dankDropdown->setMinimumWidth(dankDropdown->minimumSizeHint().width() + 30);

    layout.addCheckbox("Hide usercard avatars",
                       s.streamerModeHideUsercardAvatars, false,
                       "Prevent potentially explicit avatars from showing.");
    layout.addCheckbox("Hide link thumbnails",
                       s.streamerModeHideLinkThumbnails);
    layout.addCheckbox(
        "Hide viewer count and stream length while hovering over split header",
        s.streamerModeHideViewerCountAndDuration);
    layout.addCheckbox("Mute mention sounds", s.streamerModeMuteMentions);
    layout.addCheckbox("Suppress Live Notifications",
                       s.streamerModeSuppressLiveNotifications);
<<<<<<< HEAD
    layout.addCheckbox("Hide moderation actions",
                       s.streamerModeSuppressModActions);
=======
    layout.addCheckbox("Suppress Inline Whispers",
                       s.streamerModeSuppressInlineWhispers);
>>>>>>> 6f88c1cc

    layout.addTitle("Link Previews");
    layout.addDescription(
        "Extra information like \"youtube video stats\" or title of webpages "
        "can be loaded for all links if enabled. Optionally you can also show "
        "thumbnails for emotes, videos and more. The information is pulled "
        "from our servers. The Link Previews are loaded through <a "
        "href=\"https://github.com/Chatterino/api\">an API</a> hosted by the "
        "Chatterino developers. These are the API <a "
        "href=\"https://braize.pajlada.com/chatterino/legal/"
        "terms-of-service\">Terms of Services</a> and <a "
        "href=\"https://braize.pajlada.com/chatterino/legal/"
        "privacy-policy\">Privacy Policy</a>.");
    layout.addCheckbox("Enable", s.linkInfoTooltip);
    layout.addDropdown<int>(
        "Also show thumbnails if available",
        {"Off", "Small", "Medium", "Large"}, s.thumbnailSize,
        [](auto val) {
            if (val == 0)
                return QString("Off");
            else if (val == 100)
                return QString("Small");
            else if (val == 200)
                return QString("Medium");
            else if (val == 300)
                return QString("Large");
            else
                return QString::number(val);
        },
        [](auto args) {
            if (args.value == "Small")
                return 100;
            else if (args.value == "Medium")
                return 200;
            else if (args.value == "Large")
                return 300;

            return fuzzyToInt(args.value, 0);
        });
    layout.addDropdown<int>(
        "Show thumbnails of streams", {"Off", "Small", "Medium", "Large"},
        s.thumbnailSizeStream,
        [](auto val) {
            if (val == 0)
                return QString("Off");
            else if (val == 1)
                return QString("Small");
            else if (val == 2)
                return QString("Medium");
            else if (val == 3)
                return QString("Large");
            else
                return QString::number(val);
        },
        [](auto args) {
            if (args.value == "Small")
                return 1;
            else if (args.value == "Medium")
                return 2;
            else if (args.value == "Large")
                return 3;

            return fuzzyToInt(args.value, 0);
        });

    layout.addNavigationSpacing();
    layout.addTitle("Beta");
    if (Version::instance().isSupportedOS())
    {
        layout.addDescription(
            "You can receive updates earlier by ticking the box below. Report "
            "issues <a href='https://chatterino.com/link/issues'>here</a>.");
        layout.addCheckbox("Receive beta updates", s.betaUpdates);
    }
    else
    {
        layout.addDescription(
            "Your operating system is not officially supplied with builds. For "
            "updates, please rebuild Chatterino from sources. Report "
            "issues <a href='https://chatterino.com/link/issues'>here</a>.");
    }

#ifdef Q_OS_WIN
    layout.addTitle("Browser Integration");
    layout.addDescription("The browser extension replaces the default "
                          "Twitch.tv chat with Chatterino.");

    {
        if (auto err = nmIpcError().get())
        {
            layout.addDescription(
                "An error happened during initialization of the "
                "browser extension: " +
                *err);
        }
    }

    layout.addDescription(formatRichNamedLink(
        CHROME_EXTENSION_LINK,
        "Download for Google Chrome and similar browsers."));
    layout.addDescription(
        formatRichNamedLink(FIREFOX_EXTENSION_LINK, "Download for Firefox"));

    layout.addDescription("Chatterino only attaches to known browsers to avoid "
                          "attaching to other windows by accident.");
    layout.addCheckbox("Attach to any browser (may cause issues)",
                       s.attachExtensionToAnyProcess);
#endif

    layout.addTitle("AppData & Cache");

    layout.addSubtitle("Application Data");
    layout.addDescription("All local files like settings and cache files are "
                          "store in this directory.");
    layout.addButton("Open AppData directory", [] {
#ifdef Q_OS_DARWIN
        QDesktopServices::openUrl("file://" + getPaths()->rootAppDataDirectory);
#else
        QDesktopServices::openUrl(getPaths()->rootAppDataDirectory);
#endif
    });

    layout.addSubtitle("Temporary files (Cache)");
    layout.addDescription(
        "Files that are used often (such as emotes) are saved to disk to "
        "reduce bandwidth usage and to speed up loading.");

    auto cachePathLabel = layout.addDescription("placeholder :D");
    getSettings()->cachePath.connect([cachePathLabel](const auto &,
                                                      auto) mutable {
        QString newPath = getPaths()->cacheDirectory();

        QString pathShortened = "Cache saved at <a href=\"file:///" + newPath +
                                "\"><span style=\"color: white;\">" +
                                shortenString(newPath, 50) + "</span></a>";
        cachePathLabel->setText(pathShortened);
        cachePathLabel->setToolTip(newPath);
    });

    // Choose and reset buttons
    {
        auto box = new QHBoxLayout;

        box->addWidget(layout.makeButton("Choose cache path", [this]() {
            getSettings()->cachePath = QFileDialog::getExistingDirectory(this);
        }));
        box->addWidget(layout.makeButton("Reset", []() {
            getSettings()->cachePath = "";
        }));
        box->addWidget(layout.makeButton("Clear Cache", [&layout]() {
            auto reply = QMessageBox::question(
                layout.window(), "Clear cache",
                "Are you sure that you want to clear your cache? Emotes may "
                "take longer to load next time Chatterino is started.",
                QMessageBox::Yes | QMessageBox::No);

            if (reply == QMessageBox::Yes)
            {
                auto cacheDir = QDir(getPaths()->cacheDirectory());
                cacheDir.removeRecursively();
                cacheDir.mkdir(getPaths()->cacheDirectory());
            }
        }));
        box->addStretch(1);

        layout.addLayout(box);
    }

    layout.addTitle("Advanced");

    layout.addSubtitle("Chat title");
    layout.addDescription("In live channels show:");
    layout.addCheckbox("Uptime", s.headerUptime);
    layout.addCheckbox("Viewer count", s.headerViewerCount);
    layout.addCheckbox("Category", s.headerGame);
    layout.addCheckbox("Title", s.headerStreamTitle);

    layout.addSubtitle("R9K");
    auto toggleLocalr9kSeq = getApp()->hotkeys->getDisplaySequence(
        HotkeyCategory::Window, "toggleLocalR9K");
    QString toggleLocalr9kShortcut =
        "an assigned hotkey (Window -> Toggle local R9K)";
    if (!toggleLocalr9kSeq.isEmpty())
    {
        toggleLocalr9kShortcut = toggleLocalr9kSeq.toString(
            QKeySequence::SequenceFormat::NativeText);
    }
    layout.addDescription("Hide similar messages. Toggle hidden "
                          "messages by pressing " +
                          toggleLocalr9kShortcut + ".");
    layout.addCheckbox("Hide similar messages", s.similarityEnabled);
    //layout.addCheckbox("Gray out matches", s.colorSimilarDisabled);
    layout.addCheckbox("By the same user", s.hideSimilarBySameUser);
    layout.addCheckbox("Hide my own messages", s.hideSimilarMyself);
    layout.addCheckbox("Receive notification sounds from hidden messages",
                       s.shownSimilarTriggerHighlights);
    s.hideSimilar.connect(
        []() {
            getApp()->windows->forceLayoutChannelViews();
        },
        false);
    layout.addDropdown<float>(
        "Similarity threshold", {"0.5", "0.75", "0.9"}, s.similarityPercentage,
        [](auto val) {
            return QString::number(val);
        },
        [](auto args) {
            return fuzzyToFloat(args.value, 0.9f);
        });
    layout.addDropdown<int>(
        "Maximum delay between messages",
        {"5s", "10s", "15s", "30s", "60s", "120s"}, s.hideSimilarMaxDelay,
        [](auto val) {
            return QString::number(val) + "s";
        },
        [](auto args) {
            return fuzzyToInt(args.value, 5);
        });
    layout.addDropdown<int>(
        "Amount of previous messages to check", {"1", "2", "3", "4", "5"},
        s.hideSimilarMaxMessagesToCheck,
        [](auto val) {
            return QString::number(val);
        },
        [](auto args) {
            return fuzzyToInt(args.value, 3);
        });

    layout.addSubtitle("Visible badges");
    layout.addCheckbox("Authority", s.showBadgesGlobalAuthority, false,
                       "e.g., staff, admin");
    layout.addCheckbox("Predictions", s.showBadgesPredictions);
    layout.addCheckbox("Channel", s.showBadgesChannelAuthority, false,
                       "e.g., broadcaster, moderator");
    layout.addCheckbox("Subscriber ", s.showBadgesSubscription);
    layout.addCheckbox("Vanity", s.showBadgesVanity, false,
                       "e.g., prime, bits, sub gifter");
    layout.addCheckbox("Chatterino", s.showBadgesChatterino);
    layout.addCheckbox("FrankerFaceZ", s.showBadgesFfz, false,
                       "e.g., Bot, FFZ supporter, FFZ developer");
    layout.addCheckbox("7TV", s.showBadgesSevenTV, false,
                       "Badges for 7TV admins, developers, and supporters");
    layout.addSeperator();
    layout.addCheckbox("Use custom FrankerFaceZ moderator badges",
                       s.useCustomFfzModeratorBadges);
    layout.addCheckbox("Use custom FrankerFaceZ VIP badges",
                       s.useCustomFfzVipBadges);

    layout.addSubtitle("Miscellaneous");

    if (supportsIncognitoLinks())
    {
        layout.addCheckbox("Open links in incognito/private mode",
                           s.openLinksIncognito);
    }

    layout.addCheckbox("Restart on crash", s.restartOnCrash);

#if defined(Q_OS_LINUX) && !defined(NO_QTKEYCHAIN)
    if (!getPaths()->isPortable())
    {
        layout.addCheckbox(
            "Use libsecret/KWallet/Gnome keychain to secure passwords",
            s.useKeyring);
    }
#endif

    layout.addCheckbox(
        "Show moderation messages", s.hideModerationActions, true,
        "Show messages for timeouts, bans, and other moderator actions.");
    layout.addCheckbox("Show deletions of single messages",
                       s.hideDeletionActions, true);
    layout.addCheckbox("Colorize users without color set (gray names)",
                       s.colorizeNicknames);
    layout.addCheckbox("Mention users with a comma (User,)",
                       s.mentionUsersWithComma);
    layout.addCheckbox("Show joined users (< 1000 chatters)", s.showJoins);
    layout.addCheckbox("Show parted users (< 1000 chatters)", s.showParts);
    layout.addCheckbox("Automatically close user popup when it loses focus",
                       s.autoCloseUserPopup);
    layout.addCheckbox(
        "Automatically close reply thread popup when it loses focus",
        s.autoCloseThreadPopup);
    layout.addCheckbox("Lowercase domains (anti-phishing)", s.lowercaseDomains,
                       false,
                       "Make all clickable links lowercase to deter "
                       "phishing attempts.");
    layout.addCheckbox("Bold @usernames", s.boldUsernames);
    layout.addCheckbox("Color @usernames", s.colorUsernames);
    layout.addCheckbox("Try to find usernames without @ prefix",
                       s.findAllUsernames, false,
                       "Find mentions of users in chat without the @ prefix.");
    layout.addCheckbox("Show username autocompletion popup menu",
                       s.showUsernameCompletionMenu);
    const QStringList usernameDisplayModes = {"Username", "Localized name",
                                              "Username and localized name"};

    ComboBox *nameDropdown =
        layout.addDropdown<std::underlying_type<UsernameDisplayMode>::type>(
            "Username style", usernameDisplayModes, s.usernameDisplayMode,
            [usernameDisplayModes](auto val) {
                return usernameDisplayModes.at(val - 1);
                // UsernameDisplayMode enum indexes from 1
            },
            [](auto args) {
                return args.index + 1;
            },
            false);
    nameDropdown->setMinimumWidth(nameDropdown->minimumSizeHint().width());

    layout.addDropdown<float>(
        "Username font weight", {"50", "Default", "75", "100"}, s.boldScale,
        [](auto val) {
            if (val == 63)
                return QString("Default");
            else
                return QString::number(val);
        },
        [](auto args) {
            return fuzzyToFloat(args.value, 63.f);
        });
    layout.addCheckbox("Double click to open links and other elements in chat",
                       s.linksDoubleClickOnly);
    layout.addCheckbox("Unshorten links", s.unshortLinks);

    layout.addCheckbox(
        "Only search for emote autocompletion at the start of emote names",
        s.prefixOnlyEmoteCompletion, false,
        "When disabled, emote tab-completion will complete based on any part "
        "of the name."
        "\ne.g., sheffy -> DatSheffy");
    layout.addCheckbox("Only search for username autocompletion with an @",
                       s.userCompletionOnlyWithAt);

    layout.addCheckbox("Show Twitch whispers inline", s.inlineWhispers, false,
                       "Show whispers as messages in all splits instead "
                       "of just /whispers.");
    layout.addCheckbox("Highlight received inline whispers",
                       s.highlightInlineWhispers);
    layout.addCheckbox("Load message history on connect",
                       s.loadTwitchMessageHistoryOnConnect);
    // TODO: Change phrasing to use better english once we can tag settings, right now it's kept as history instead of historical so that the setting shows up when the user searches for history
    layout.addIntInput("Max number of history messages to load on connect",
                       s.twitchMessageHistoryLimit, 10, 800, 10);

    layout.addCheckbox("Enable experimental IRC support (requires restart)",
                       s.enableExperimentalIrc);
    layout.addCheckbox("Show unhandled IRC messages",
                       s.showUnhandledIrcMessages);
    layout.addDropdown<int>(
        "Stack timeouts", {"Stack", "Stack until timeout", "Don't stack"},
        s.timeoutStackStyle,
        [](int index) {
            return index;
        },
        [](auto args) {
            return args.index;
        },
        false, "Combine consecutive timeout messages into a single message.");
    layout.addCheckbox("Combine multiple bit tips into one", s.stackBits, false,
                       "Combine consecutive cheermotes (sent in a single "
                       "message) into one cheermote.");
    layout.addCheckbox("Messages in /mentions highlights tab",
                       s.highlightMentions);
    layout.addCheckbox("Strip leading mention in replies", s.stripReplyMention);

    // Helix timegate settings
    auto helixTimegateGetValue = [](auto val) {
        switch (val)
        {
            case HelixTimegateOverride::Timegate:
                return "Timegate";
            case HelixTimegateOverride::AlwaysUseIRC:
                return "Always use IRC";
            case HelixTimegateOverride::AlwaysUseHelix:
                return "Always use Helix";
            default:
                return "Timegate";
        }
    };

    auto helixTimegateSetValue = [](auto args) {
        const auto &v = args.value;
        if (v == "Timegate")
        {
            return HelixTimegateOverride::Timegate;
        }
        if (v == "Always use IRC")
        {
            return HelixTimegateOverride::AlwaysUseIRC;
        }
        if (v == "Always use Helix")
        {
            return HelixTimegateOverride::AlwaysUseHelix;
        }

        qCDebug(chatterinoSettings) << "Unknown Helix timegate override value"
                                    << v << ", using default value Timegate";
        return HelixTimegateOverride::Timegate;
    };

    auto *helixTimegateRaid =
        layout.addDropdown<std::underlying_type<HelixTimegateOverride>::type>(
            "Helix timegate /raid behaviour",
            {"Timegate", "Always use IRC", "Always use Helix"},
            s.helixTimegateRaid,
            helixTimegateGetValue,  //
            helixTimegateSetValue,  //
            false);
    helixTimegateRaid->setMinimumWidth(
        helixTimegateRaid->minimumSizeHint().width());

    auto *helixTimegateWhisper =
        layout.addDropdown<std::underlying_type<HelixTimegateOverride>::type>(
            "Helix timegate /w behaviour",
            {"Timegate", "Always use IRC", "Always use Helix"},
            s.helixTimegateWhisper,
            helixTimegateGetValue,  //
            helixTimegateSetValue,  //
            false);
    helixTimegateWhisper->setMinimumWidth(
        helixTimegateWhisper->minimumSizeHint().width());

    auto *helixTimegateVIPs =
        layout.addDropdown<std::underlying_type<HelixTimegateOverride>::type>(
            "Helix timegate /vips behaviour",
            {"Timegate", "Always use IRC", "Always use Helix"},
            s.helixTimegateVIPs,
            helixTimegateGetValue,  //
            helixTimegateSetValue,  //
            false);
    helixTimegateVIPs->setMinimumWidth(
        helixTimegateVIPs->minimumSizeHint().width());

    auto *helixTimegateCommercial =
        layout.addDropdown<std::underlying_type<HelixTimegateOverride>::type>(
            "Helix timegate /commercial behaviour",
            {"Timegate", "Always use IRC", "Always use Helix"},
            s.helixTimegateCommercial,
            helixTimegateGetValue,  //
            helixTimegateSetValue,  //
            false);
    helixTimegateCommercial->setMinimumWidth(
        helixTimegateCommercial->minimumSizeHint().width());

    auto *helixTimegateModerators =
        layout.addDropdown<std::underlying_type<HelixTimegateOverride>::type>(
            "Helix timegate /mods behaviour",
            {"Timegate", "Always use IRC", "Always use Helix"},
            s.helixTimegateModerators,
            helixTimegateGetValue,  //
            helixTimegateSetValue,  //
            false);
    helixTimegateModerators->setMinimumWidth(
        helixTimegateModerators->minimumSizeHint().width());

    layout.addStretch();

    // invisible element for width
    auto inv = new BaseWidget(this);
    //    inv->setScaleIndependantWidth(600);
    layout.addWidget(inv);
}

void GeneralPage::initExtra()
{
    /// update cache path
    if (this->cachePath_)
    {
        getSettings()->cachePath.connect(
            [cachePath = this->cachePath_](const auto &, auto) mutable {
                QString newPath = getPaths()->cacheDirectory();

                QString pathShortened = "Current location: <a href=\"file:///" +
                                        newPath + "\">" +
                                        shortenString(newPath, 50) + "</a>";

                cachePath->setText(pathShortened);
                cachePath->setToolTip(newPath);
            });
    }
}

QString GeneralPage::getFont(const DropdownArgs &args) const
{
    if (args.combobox->currentIndex() == args.combobox->count() - 1)
    {
        args.combobox->setCurrentIndex(0);
        args.combobox->setEditText("Choosing...");
        QFontDialog dialog(getApp()->fonts->getFont(FontStyle::ChatMedium, 1.));

        auto ok = bool();
        auto font = dialog.getFont(&ok, this->window());

        if (ok)
            return font.family();
        else
            return args.combobox->itemText(0);
    }
    return args.value;
}

}  // namespace chatterino<|MERGE_RESOLUTION|>--- conflicted
+++ resolved
@@ -419,13 +419,10 @@
     layout.addCheckbox("Mute mention sounds", s.streamerModeMuteMentions);
     layout.addCheckbox("Suppress Live Notifications",
                        s.streamerModeSuppressLiveNotifications);
-<<<<<<< HEAD
+    layout.addCheckbox("Suppress Inline Whispers",
+                       s.streamerModeSuppressInlineWhispers);
     layout.addCheckbox("Hide moderation actions",
                        s.streamerModeSuppressModActions);
-=======
-    layout.addCheckbox("Suppress Inline Whispers",
-                       s.streamerModeSuppressInlineWhispers);
->>>>>>> 6f88c1cc
 
     layout.addTitle("Link Previews");
     layout.addDescription(
