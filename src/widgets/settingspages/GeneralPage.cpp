#include "widgets/settingspages/GeneralPage.hpp"

#include "Application.hpp"
#include "common/QLogging.hpp"
#include "common/Version.hpp"
<<<<<<< HEAD
=======
#include "controllers/hotkeys/HotkeyCategory.hpp"
#include "controllers/hotkeys/HotkeyController.hpp"
>>>>>>> 62b689e7
#include "providers/twitch/TwitchChannel.hpp"
#include "providers/twitch/TwitchIrcServer.hpp"
#include "singletons/Fonts.hpp"
#include "singletons/NativeMessaging.hpp"
#include "singletons/Paths.hpp"
#include "singletons/Theme.hpp"
#include "singletons/WindowManager.hpp"
#include "util/FuzzyConvert.hpp"
#include "util/Helpers.hpp"
#include "util/IncognitoBrowser.hpp"
#include "util/StreamerMode.hpp"
#include "widgets/BaseWindow.hpp"
#include "widgets/helper/Line.hpp"
#include "widgets/settingspages/GeneralPageView.hpp"

#include <QDesktopServices>
#include <QFileDialog>
#include <QFontDialog>
#include <QLabel>
#include <QScrollArea>

#define CHROME_EXTENSION_LINK                                           \
    "https://chrome.google.com/webstore/detail/chatterino-native-host/" \
    "glknmaideaikkmemifbfkhnomoknepka"
#define FIREFOX_EXTENSION_LINK \
    "https://addons.mozilla.org/en-US/firefox/addon/chatterino-native-host/"

// define to highlight sections in editor
#define addTitle addTitle
#define addSubtitle addSubtitle

#ifdef Q_OS_WIN
#    define META_KEY "Windows"
#else
#    define META_KEY "Meta"
#endif

namespace chatterino {
namespace {
    void addKeyboardModifierSetting(GeneralPageView &layout,
                                    const QString &title,
                                    EnumSetting<Qt::KeyboardModifier> &setting)
    {
        layout.addDropdown<std::underlying_type<Qt::KeyboardModifier>::type>(
            title, {"None", "Shift", "Control", "Alt", META_KEY}, setting,
            [](int index) {
                switch (index)
                {
                    case Qt::ShiftModifier:
                        return 1;
                    case Qt::ControlModifier:
                        return 2;
                    case Qt::AltModifier:
                        return 3;
                    case Qt::MetaModifier:
                        return 4;
                    default:
                        return 0;
                }
            },
            [](DropdownArgs args) {
                switch (args.index)
                {
                    case 1:
                        return Qt::ShiftModifier;
                    case 2:
                        return Qt::ControlModifier;
                    case 3:
                        return Qt::AltModifier;
                    case 4:
                        return Qt::MetaModifier;
                    default:
                        return Qt::NoModifier;
                }
            },
            false);
    }
}  // namespace

GeneralPage::GeneralPage()
{
    auto y = new QVBoxLayout;
    auto x = new QHBoxLayout;
    auto view = new GeneralPageView;
    this->view_ = view;
    x->addWidget(view);
    auto z = new QFrame;
    z->setLayout(x);
    y->addWidget(z);
    this->setLayout(y);

    this->initLayout(*view);

    this->initExtra();
}

bool GeneralPage::filterElements(const QString &query)
{
    if (this->view_)
        return this->view_->filterElements(query) || query.isEmpty();
    else
        return false;
}

void GeneralPage::initLayout(GeneralPageView &layout)
{
    auto &s = *getSettings();

    layout.addTitle("Interface");
    layout.addDropdown("Theme", {"White", "Light", "Dark", "Black"},
                       getApp()->themes->themeName);
    layout.addDropdown<QString>(
        "Font", {"Segoe UI", "Arial", "Choose..."},
        getApp()->fonts->chatFontFamily,
        [](auto val) {
            return val;
        },
        [this](auto args) {
            return this->getFont(args);
        });
    layout.addDropdown<int>(
        "Font size", {"9pt", "10pt", "12pt", "14pt", "16pt", "20pt"},
        getApp()->fonts->chatFontSize,
        [](auto val) {
            return QString::number(val) + "pt";
        },
        [](auto args) {
            return fuzzyToInt(args.value, 10);
        });
    layout.addDropdown<float>(
        "Zoom",
        {"0.5x", "0.6x", "0.7x", "0.8x", "0.9x", "Default", "1.2x", "1.4x",
         "1.6x", "1.8x", "2x", "2.33x", "2.66x", "3x", "3.5x", "4x"},
        s.uiScale,
        [](auto val) {
            if (val == 1)
                return QString("Default");
            else
                return QString::number(val) + "x";
        },
        [](auto args) {
            return fuzzyToFloat(args.value, 1.f);
        });
    ComboBox *tabDirectionDropdown =
        layout.addDropdown<std::underlying_type<NotebookTabLocation>::type>(
            "Tab layout", {"Top", "Left", "Right", "Bottom"}, s.tabDirection,
            [](auto val) {
                switch (val)
                {
                    case NotebookTabLocation::Top:
                        return "Top";
                    case NotebookTabLocation::Left:
                        return "Left";
                    case NotebookTabLocation::Right:
                        return "Right";
                    case NotebookTabLocation::Bottom:
                        return "Bottom";
                }

                return "";
            },
            [](auto args) {
                if (args.value == "Bottom")
                {
                    return NotebookTabLocation::Bottom;
                }
                else if (args.value == "Left")
                {
                    return NotebookTabLocation::Left;
                }
                else if (args.value == "Right")
                {
                    return NotebookTabLocation::Right;
                }
                else
                {
                    // default to top
                    return NotebookTabLocation::Top;
                }
            },
            false);
    tabDirectionDropdown->setMinimumWidth(
        tabDirectionDropdown->minimumSizeHint().width());

    layout.addCheckbox("Show message reply button", s.showReplyButton);
    layout.addCheckbox("Show tab close button", s.showTabCloseButton);
    layout.addCheckbox("Always on top", s.windowTopMost);
#ifdef USEWINSDK
    layout.addCheckbox("Start with Windows", s.autorun);
#endif
    if (!BaseWindow::supportsCustomWindowFrame())
    {
        auto settingsSeq = getApp()->hotkeys->getDisplaySequence(
            HotkeyCategory::Window, "openSettings");
        QString shortcut = " (no key bound to open them otherwise)";
        // TODO: maybe prevent the user from locking themselves out of the settings?
        if (!settingsSeq.isEmpty())
        {
            shortcut = QStringLiteral(" (%1 to show)")
                           .arg(settingsSeq.toString(
                               QKeySequence::SequenceFormat::NativeText));
        }
        layout.addCheckbox("Show preferences button" + shortcut,
                           s.hidePreferencesButton, true);
        layout.addCheckbox("Show user button", s.hideUserButton, true);
    }
    layout.addCheckbox("Show which channels are live in tabs", s.showTabLive);

    layout.addTitle("Chat");

    layout.addDropdown<float>(
        "Pause on mouse hover",
        {"Disabled", "0.5s", "1s", "2s", "5s", "Indefinite"},
        s.pauseOnHoverDuration,
        [](auto val) {
            if (val < -0.5f)
                return QString("Indefinite");
            else if (val < 0.001f)
                return QString("Disabled");
            else
                return QString::number(val) + "s";
        },
        [](auto args) {
            if (args.index == 0)
                return 0.0f;
            else if (args.value == "Indefinite")
                return -1.0f;
            else
                return fuzzyToFloat(args.value,
                                    std::numeric_limits<float>::infinity());
        });
    addKeyboardModifierSetting(layout, "Pause while holding a key",
                               s.pauseChatModifier);
    layout.addDropdown<float>(
        "Mousewheel scroll speed", {"0.5x", "0.75x", "Default", "1.5x", "2x"},
        s.mouseScrollMultiplier,
        [](auto val) {
            if (val == 1)
                return QString("Default");
            else
                return QString::number(val) + "x";
        },
        [](auto args) {
            return fuzzyToFloat(args.value, 1.f);
        });
    layout.addCheckbox("Smooth scrolling", s.enableSmoothScrolling);
    layout.addCheckbox("Smooth scrolling on new messages",
                       s.enableSmoothScrollingNewMessages);
    layout.addCheckbox("Show input when it's empty", s.showEmptyInput);
    layout.addCheckbox("Show message length while typing", s.showMessageLength);
    layout.addCheckbox("Allow sending duplicate messages",
                       s.allowDuplicateMessages);

    layout.addTitle("Messages");
    layout.addCheckbox("Separate with lines", s.separateMessages);
    layout.addCheckbox("Alternate background color", s.alternateMessages);
    layout.addCheckbox("Show deleted messages", s.hideModerated, true);
    layout.addDropdown<QString>(
        "Timestamp format (a = am/pm, zzz = milliseconds)",
        {"Disable", "h:mm", "hh:mm", "h:mm a", "hh:mm a", "h:mm:ss", "hh:mm:ss",
         "h:mm:ss a", "hh:mm:ss a", "h:mm:ss.zzz", "h:mm:ss.zzz a",
         "hh:mm:ss.zzz", "hh:mm:ss.zzz a"},
        s.timestampFormat,
        [](auto val) {
            return getSettings()->showTimestamps.getValue()
                       ? val
                       : QString("Disable");
        },
        [](auto args) {
            getSettings()->showTimestamps.setValue(args.index != 0);

            return args.index == 0 ? getSettings()->timestampFormat.getValue()
                                   : args.value;
        });
    layout.addDropdown<int>(
        "Limit message height",
        {"Never", "2 lines", "3 lines", "4 lines", "5 lines"},
        s.collpseMessagesMinLines,
        [](auto val) {
            return val ? QString::number(val) + " lines" : QString("Never");
        },
        [](auto args) {
            return fuzzyToInt(args.value, 0);
        });
    layout.addSeperator();
    layout.addCheckbox("Draw a line below the most recent message before "
                       "switching applications.",
                       s.showLastMessageIndicator);
    layout.addDropdown<std::underlying_type<Qt::BrushStyle>::type>(
        "Line style", {"Dotted", "Solid"}, s.lastMessagePattern,
        [](int value) {
            switch (value)
            {
                case Qt::VerPattern:
                    return 0;
                case Qt::SolidPattern:
                default:
                    return 1;
            }
        },
        [](DropdownArgs args) {
            switch (args.index)
            {
                case 0:
                    return Qt::VerPattern;
                case 1:
                default:
                    return Qt::SolidPattern;
            }
        },
        false);
    layout.addColorButton("Line color",
                          QColor(getSettings()->lastMessageColor.getValue()),
                          getSettings()->lastMessageColor);

    layout.addTitle("Emotes");
    layout.addCheckbox("Enable", s.enableEmoteImages);
    layout.addCheckbox("Animate", s.animateEmotes);
    layout.addCheckbox("Animate only when Chatterino is focused",
                       s.animationsWhenFocused);
    layout.addCheckbox("Enable emote auto-completion by typing :",
                       s.emoteCompletionWithColon);
    layout.addDropdown<float>(
        "Size", {"0.5x", "0.75x", "Default", "1.25x", "1.5x", "2x", "3x", "4x"},
        s.emoteScale,
        [](auto val) {
            if (val == 1)
                return QString("Default");
            else
                return QString::number(val) + "x";
        },
        [](auto args) {
            return fuzzyToFloat(args.value, 1.f);
        });

    layout.addCheckbox("Remove spaces between emotes",
                       s.removeSpacesBetweenEmotes);
<<<<<<< HEAD
    layout.addCheckbox("Show unlisted / unapproved emotes (7TV only)",
                       s.showUnlistedEmotes);
    s.showUnlistedEmotes.connect(
=======
    layout.addCheckbox("Show unlisted 7TV emotes", s.showUnlistedSevenTVEmotes);
    s.showUnlistedSevenTVEmotes.connect(
>>>>>>> 62b689e7
        []() {
            getApp()->twitch->forEachChannelAndSpecialChannels(
                [](const auto &c) {
                    if (c->isTwitchChannel())
                    {
<<<<<<< HEAD
                        auto channel = dynamic_cast<TwitchChannel *>(c.get());
                        if (channel != nullptr)
                        {
                            channel->refresh7TVChannelEmotes(false);
=======
                        auto *channel = dynamic_cast<TwitchChannel *>(c.get());
                        if (channel != nullptr)
                        {
                            channel->refreshSevenTVChannelEmotes(false);
>>>>>>> 62b689e7
                        }
                    }
                });
        },
        false);
    layout.addDropdown<int>(
        "Show info on hover", {"Don't show", "Always show", "Hold shift"},
        s.emotesTooltipPreview,
        [](int index) {
            return index;
        },
        [](auto args) {
            return args.index;
        },
        false);
    layout.addDropdown("Emoji style",
                       {
                           "Twitter",
                           "Facebook",
                           "Apple",
                           "Google",
                       },
                       s.emojiSet);
    layout.addCheckbox("Show BTTV global emotes", s.enableBTTVGlobalEmotes);
    layout.addCheckbox("Show BTTV channel emotes", s.enableBTTVChannelEmotes);
    layout.addCheckbox("Show FFZ global emotes", s.enableFFZGlobalEmotes);
    layout.addCheckbox("Show FFZ channel emotes", s.enableFFZChannelEmotes);
    layout.addCheckbox("Show 7TV global emotes", s.enableSevenTVGlobalEmotes);
    layout.addCheckbox("Show 7TV channel emotes", s.enableSevenTVChannelEmotes);

    layout.addTitle("Streamer Mode");
    layout.addDescription(
        "Chatterino can automatically change behavior if it detects that any "
        "streaming software is running.\nSelect which things you want to "
        "change while streaming");

    ComboBox *dankDropdown =
        layout.addDropdown<std::underlying_type<StreamerModeSetting>::type>(
            "Enable Streamer Mode",
            {"Disabled", "Enabled", "Automatic (Detect streaming software)"},
            s.enableStreamerMode,
            [](int value) {
                return value;
            },
            [](DropdownArgs args) {
                return static_cast<StreamerModeSetting>(args.index);
            },
            false);
    dankDropdown->setMinimumWidth(dankDropdown->minimumSizeHint().width() + 30);

    layout.addCheckbox("Hide usercard avatars",
                       s.streamerModeHideUsercardAvatars);
    layout.addCheckbox("Hide link thumbnails",
                       s.streamerModeHideLinkThumbnails);
    layout.addCheckbox(
        "Hide viewer count and stream length while hovering over split header",
        s.streamerModeHideViewerCountAndDuration);
    layout.addCheckbox("Mute mention sounds", s.streamerModeMuteMentions);
    layout.addCheckbox("Suppress Live Notifications",
                       s.streamerModeSuppressLiveNotifications);

    layout.addTitle("Link Previews");
    layout.addDescription(
        "Extra information like \"youtube video stats\" or title of webpages "
        "can be loaded for all links if enabled. Optionally you can also show "
        "thumbnails for emotes, videos and more. The information is pulled "
        "from our servers. The Link Previews are loaded through <a "
        "href=\"https://github.com/Chatterino/api\">an API</a> hosted by the "
        "Chatterino developers. These are the API <a "
        "href=\"https://braize.pajlada.com/chatterino/legal/"
        "terms-of-service\">Terms of Services</a> and <a "
        "href=\"https://braize.pajlada.com/chatterino/legal/"
        "privacy-policy\">Privacy Policy</a>.");
    layout.addCheckbox("Enable", s.linkInfoTooltip);
    layout.addDropdown<int>(
        "Also show thumbnails if available",
        {"Off", "Small", "Medium", "Large"}, s.thumbnailSize,
        [](auto val) {
            if (val == 0)
                return QString("Off");
            else if (val == 100)
                return QString("Small");
            else if (val == 200)
                return QString("Medium");
            else if (val == 300)
                return QString("Large");
            else
                return QString::number(val);
        },
        [](auto args) {
            if (args.value == "Small")
                return 100;
            else if (args.value == "Medium")
                return 200;
            else if (args.value == "Large")
                return 300;

            return fuzzyToInt(args.value, 0);
        });
    layout.addDropdown<int>(
        "Show thumbnails of streams", {"Off", "Small", "Medium", "Large"},
        s.thumbnailSizeStream,
        [](auto val) {
            if (val == 0)
                return QString("Off");
            else if (val == 1)
                return QString("Small");
            else if (val == 2)
                return QString("Medium");
            else if (val == 3)
                return QString("Large");
            else
                return QString::number(val);
        },
        [](auto args) {
            if (args.value == "Small")
                return 1;
            else if (args.value == "Medium")
                return 2;
            else if (args.value == "Large")
                return 3;

            return fuzzyToInt(args.value, 0);
        });

    layout.addNavigationSpacing();
    layout.addTitle("Beta");
    if (Version::instance().isSupportedOS())
    {
        layout.addDescription(
            "You can receive updates earlier by ticking the box below. Report "
            "issues <a href='https://chatterino.com/link/issues'>here</a>.");
        layout.addCheckbox("Receive beta updates", s.betaUpdates);
    }
    else
    {
        layout.addDescription(
            "Your operating system is not officially supplied with builds. For "
            "updates, please rebuild Chatterino from sources. Report "
            "issues <a href='https://chatterino.com/link/issues'>here</a>.");
    }

#ifdef Q_OS_WIN
    layout.addTitle("Browser Integration");
    layout.addDescription("The browser extension replaces the default "
                          "Twitch.tv chat with Chatterino.");

    {
        if (auto err = nmIpcError().get())
        {
            layout.addDescription(
                "An error happened during initialization of the "
                "browser extension: " +
                *err);
        }
    }

    layout.addDescription(formatRichNamedLink(
        CHROME_EXTENSION_LINK,
        "Download for Google Chrome and similar browsers."));
    layout.addDescription(
        formatRichNamedLink(FIREFOX_EXTENSION_LINK, "Download for Firefox"));

    layout.addDescription("Chatterino only attaches to known browsers to avoid "
                          "attaching to other windows by accident.");
    layout.addCheckbox("Attach to any browser (may cause issues)",
                       s.attachExtensionToAnyProcess);
#endif

    layout.addTitle("AppData & Cache");

    layout.addSubtitle("Application Data");
    layout.addDescription("All local files like settings and cache files are "
                          "store in this directory.");
    layout.addButton("Open AppData directory", [] {
#ifdef Q_OS_DARWIN
        QDesktopServices::openUrl("file://" + getPaths()->rootAppDataDirectory);
#else
        QDesktopServices::openUrl(getPaths()->rootAppDataDirectory);
#endif
    });

    layout.addSubtitle("Temporary files (Cache)");
    layout.addDescription(
        "Files that are used often (such as emotes) are saved to disk to "
        "reduce bandwidth usage and to speed up loading.");

    auto cachePathLabel = layout.addDescription("placeholder :D");
    getSettings()->cachePath.connect([cachePathLabel](const auto &,
                                                      auto) mutable {
        QString newPath = getPaths()->cacheDirectory();

        QString pathShortened = "Cache saved at <a href=\"file:///" + newPath +
                                "\"><span style=\"color: white;\">" +
                                shortenString(newPath, 50) + "</span></a>";
        cachePathLabel->setText(pathShortened);
        cachePathLabel->setToolTip(newPath);
    });

    // Choose and reset buttons
    {
        auto box = new QHBoxLayout;

        box->addWidget(layout.makeButton("Choose cache path", [this]() {
            getSettings()->cachePath = QFileDialog::getExistingDirectory(this);
        }));
        box->addWidget(layout.makeButton("Reset", []() {
            getSettings()->cachePath = "";
        }));
        box->addWidget(layout.makeButton("Clear Cache", [&layout]() {
            auto reply = QMessageBox::question(
                layout.window(), "Clear cache",
                "Are you sure that you want to clear your cache? Emotes may "
                "take longer to load next time Chatterino is started.",
                QMessageBox::Yes | QMessageBox::No);

            if (reply == QMessageBox::Yes)
            {
                auto cacheDir = QDir(getPaths()->cacheDirectory());
                cacheDir.removeRecursively();
                cacheDir.mkdir(getPaths()->cacheDirectory());
            }
        }));
        box->addStretch(1);

        layout.addLayout(box);
    }

    layout.addTitle("Advanced");

    layout.addSubtitle("Chat title");
    layout.addDescription("In live channels show:");
    layout.addCheckbox("Uptime", s.headerUptime);
    layout.addCheckbox("Viewer count", s.headerViewerCount);
    layout.addCheckbox("Category", s.headerGame);
    layout.addCheckbox("Title", s.headerStreamTitle);

    layout.addSubtitle("R9K");
    auto toggleLocalr9kSeq = getApp()->hotkeys->getDisplaySequence(
        HotkeyCategory::Window, "toggleLocalR9K");
    QString toggleLocalr9kShortcut =
        "an assigned hotkey (Window -> Toggle local R9K)";
    if (!toggleLocalr9kSeq.isEmpty())
    {
        toggleLocalr9kShortcut = toggleLocalr9kSeq.toString(
            QKeySequence::SequenceFormat::NativeText);
    }
    layout.addDescription("Hide similar messages. Toggle hidden "
                          "messages by pressing " +
                          toggleLocalr9kShortcut + ".");
    layout.addCheckbox("Hide similar messages", s.similarityEnabled);
    //layout.addCheckbox("Gray out matches", s.colorSimilarDisabled);
    layout.addCheckbox("By the same user", s.hideSimilarBySameUser);
    layout.addCheckbox("Hide my own messages", s.hideSimilarMyself);
    layout.addCheckbox("Receive notification sounds from hidden messages",
                       s.shownSimilarTriggerHighlights);
    s.hideSimilar.connect(
        []() {
            getApp()->windows->forceLayoutChannelViews();
        },
        false);
    layout.addDropdown<float>(
        "Similarity threshold", {"0.5", "0.75", "0.9"}, s.similarityPercentage,
        [](auto val) {
            return QString::number(val);
        },
        [](auto args) {
            return fuzzyToFloat(args.value, 0.9f);
        });
    layout.addDropdown<int>(
        "Maximum delay between messages",
        {"5s", "10s", "15s", "30s", "60s", "120s"}, s.hideSimilarMaxDelay,
        [](auto val) {
            return QString::number(val) + "s";
        },
        [](auto args) {
            return fuzzyToInt(args.value, 5);
        });
    layout.addDropdown<int>(
        "Amount of previous messages to check", {"1", "2", "3", "4", "5"},
        s.hideSimilarMaxMessagesToCheck,
        [](auto val) {
            return QString::number(val);
        },
        [](auto args) {
            return fuzzyToInt(args.value, 3);
        });

    layout.addSubtitle("Visible badges");
    layout.addCheckbox("Authority (staff, admin)", s.showBadgesGlobalAuthority);
    layout.addCheckbox("Predictions", s.showBadgesPredictions);
    layout.addCheckbox("Channel (broadcaster, moderator)",
                       s.showBadgesChannelAuthority);
    layout.addCheckbox("Subscriber ", s.showBadgesSubscription);
    layout.addCheckbox("Vanity (prime, bits, subgifter)", s.showBadgesVanity);
    layout.addCheckbox("Chatterino", s.showBadgesChatterino);
    layout.addCheckbox("Dankerino", s.showBadgesDankerino);
    layout.addCheckbox("SevenTV", s.showBadgesSeventv);
    layout.addCheckbox("FrankerFaceZ (Bot, FFZ Supporter, FFZ Developer)",
                       s.showBadgesFfz);
    layout.addCheckbox("7TV", s.showBadgesSevenTV);
    layout.addSeperator();
    layout.addCheckbox("Use custom FrankerFaceZ moderator badges",
                       s.useCustomFfzModeratorBadges);
    layout.addCheckbox("Use custom FrankerFaceZ VIP badges",
                       s.useCustomFfzVipBadges);

    layout.addSubtitle("Miscellaneous");

    if (supportsIncognitoLinks())
    {
        layout.addCheckbox("Open links in incognito/private mode",
                           s.openLinksIncognito);
    }

    layout.addCheckbox("Restart on crash", s.restartOnCrash);

#if defined(Q_OS_LINUX) && !defined(NO_QTKEYCHAIN)
    if (!getPaths()->isPortable())
    {
        layout.addCheckbox(
            "Use libsecret/KWallet/Gnome keychain to secure passwords",
            s.useKeyring);
    }
#endif

    layout.addCheckbox("Show 7TV Animated Profile Picture",
                       s.displaySevenTVAnimatedProfile);
    layout.addCheckbox("Show moderation messages", s.hideModerationActions,
                       true);
    layout.addCheckbox("Show deletions of single messages",
                       s.hideDeletionActions, true);
    layout.addCheckbox("Colorize users without color set (gray names)",
                       s.colorizeNicknames);
    layout.addCheckbox("Mention users with a comma (User,)",
                       s.mentionUsersWithComma);
    layout.addCheckbox("Show joined users (< 1000 chatters)", s.showJoins);
    layout.addCheckbox("Show parted users (< 1000 chatters)", s.showParts);
    layout.addCheckbox("Automatically close user popup when it loses focus",
                       s.autoCloseUserPopup);
    layout.addCheckbox(
        "Automatically close reply thread popup when it loses focus",
        s.autoCloseThreadPopup);
    layout.addCheckbox("Lowercase domains (anti-phishing)", s.lowercaseDomains);
    layout.addCheckbox("Bold @usernames", s.boldUsernames);
    layout.addCheckbox("Color @usernames", s.colorUsernames);
    layout.addCheckbox("Try to find usernames without @ prefix",
                       s.findAllUsernames);
    layout.addCheckbox("Show username autocompletion popup menu",
                       s.showUsernameCompletionMenu);
    const QStringList usernameDisplayModes = {"Username", "Localized name",
                                              "Username and localized name"};

    ComboBox *nameDropdown =
        layout.addDropdown<std::underlying_type<UsernameDisplayMode>::type>(
            "Username style", usernameDisplayModes, s.usernameDisplayMode,
            [usernameDisplayModes](auto val) {
                return usernameDisplayModes.at(val - 1);
                // UsernameDisplayMode enum indexes from 1
            },
            [](auto args) {
                return args.index + 1;
            },
            false);
    nameDropdown->setMinimumWidth(nameDropdown->minimumSizeHint().width());

    layout.addDropdown<float>(
        "Username font weight", {"50", "Default", "75", "100"}, s.boldScale,
        [](auto val) {
            if (val == 63)
                return QString("Default");
            else
                return QString::number(val);
        },
        [](auto args) {
            return fuzzyToFloat(args.value, 63.f);
        });
    layout.addCheckbox("Double click to open links and other elements in chat",
                       s.linksDoubleClickOnly);
    layout.addCheckbox("Unshorten links", s.unshortLinks);

    layout.addCheckbox(
        "Only search for emote autocompletion at the start of emote names",
        s.prefixOnlyEmoteCompletion);
    layout.addCheckbox("Only search for username autocompletion with an @",
                       s.userCompletionOnlyWithAt);

    layout.addCheckbox("Show Twitch whispers inline", s.inlineWhispers);
    layout.addCheckbox("Highlight received inline whispers",
                       s.highlightInlineWhispers);
    layout.addCheckbox("Load message history on connect",
                       s.loadTwitchMessageHistoryOnConnect);
    // TODO: Change phrasing to use better english once we can tag settings, right now it's kept as history instead of historical so that the setting shows up when the user searches for history
    layout.addIntInput("Max number of history messages to load on connect",
                       s.twitchMessageHistoryLimit, 10, 800, 10);

    layout.addCheckbox("Enable experimental IRC support (requires restart)",
                       s.enableExperimentalIrc);
    layout.addCheckbox("Show unhandled IRC messages",
                       s.showUnhandledIrcMessages);
    layout.addDropdown<int>(
        "Stack timeouts", {"Stack", "Stack until timeout", "Don't stack"},
        s.timeoutStackStyle,
        [](int index) {
            return index;
        },
        [](auto args) {
            return args.index;
        },
        false);
    layout.addCheckbox("Combine multiple bit tips into one", s.stackBits);
    layout.addCheckbox("Messages in /mentions highlights tab",
                       s.highlightMentions);
    layout.addCheckbox("Strip leading mention in replies", s.stripReplyMention);

    // Helix timegate settings
    auto helixTimegateGetValue = [](auto val) {
        switch (val)
        {
            case HelixTimegateOverride::Timegate:
                return "Timegate";
            case HelixTimegateOverride::AlwaysUseIRC:
                return "Always use IRC";
            case HelixTimegateOverride::AlwaysUseHelix:
                return "Always use Helix";
            default:
                return "Timegate";
        }
    };

    auto helixTimegateSetValue = [](auto args) {
        const auto &v = args.value;
        if (v == "Timegate")
        {
            return HelixTimegateOverride::Timegate;
        }
        if (v == "Always use IRC")
        {
            return HelixTimegateOverride::AlwaysUseIRC;
        }
        if (v == "Always use Helix")
        {
            return HelixTimegateOverride::AlwaysUseHelix;
        }

        qCDebug(chatterinoSettings) << "Unknown Helix timegate override value"
                                    << v << ", using default value Timegate";
        return HelixTimegateOverride::Timegate;
    };

    auto *helixTimegateRaid =
        layout.addDropdown<std::underlying_type<HelixTimegateOverride>::type>(
            "Helix timegate /raid behaviour",
            {"Timegate", "Always use IRC", "Always use Helix"},
            s.helixTimegateRaid,
            helixTimegateGetValue,  //
            helixTimegateSetValue,  //
            false);
    helixTimegateRaid->setMinimumWidth(
        helixTimegateRaid->minimumSizeHint().width());

    auto *helixTimegateWhisper =
        layout.addDropdown<std::underlying_type<HelixTimegateOverride>::type>(
            "Helix timegate /w behaviour",
            {"Timegate", "Always use IRC", "Always use Helix"},
            s.helixTimegateWhisper,
            helixTimegateGetValue,  //
            helixTimegateSetValue,  //
            false);
    helixTimegateWhisper->setMinimumWidth(
        helixTimegateWhisper->minimumSizeHint().width());

    auto *helixTimegateVIPs =
        layout.addDropdown<std::underlying_type<HelixTimegateOverride>::type>(
            "Helix timegate /vips behaviour",
            {"Timegate", "Always use IRC", "Always use Helix"},
            s.helixTimegateVIPs,
            helixTimegateGetValue,  //
            helixTimegateSetValue,  //
            false);
    helixTimegateVIPs->setMinimumWidth(
        helixTimegateVIPs->minimumSizeHint().width());

    layout.addStretch();

    // invisible element for width
    auto inv = new BaseWidget(this);
    //    inv->setScaleIndependantWidth(600);
    layout.addWidget(inv);
}

void GeneralPage::initExtra()
{
    /// update cache path
    if (this->cachePath_)
    {
        getSettings()->cachePath.connect(
            [cachePath = this->cachePath_](const auto &, auto) mutable {
                QString newPath = getPaths()->cacheDirectory();

                QString pathShortened = "Current location: <a href=\"file:///" +
                                        newPath + "\">" +
                                        shortenString(newPath, 50) + "</a>";

                cachePath->setText(pathShortened);
                cachePath->setToolTip(newPath);
            });
    }
}

QString GeneralPage::getFont(const DropdownArgs &args) const
{
    if (args.combobox->currentIndex() == args.combobox->count() - 1)
    {
        args.combobox->setCurrentIndex(0);
        args.combobox->setEditText("Choosing...");
        QFontDialog dialog(getApp()->fonts->getFont(FontStyle::ChatMedium, 1.));

        auto ok = bool();
        auto font = dialog.getFont(&ok, this->window());

        if (ok)
            return font.family();
        else
            return args.combobox->itemText(0);
    }
    return args.value;
}

}  // namespace chatterino<|MERGE_RESOLUTION|>--- conflicted
+++ resolved
@@ -3,11 +3,8 @@
 #include "Application.hpp"
 #include "common/QLogging.hpp"
 #include "common/Version.hpp"
-<<<<<<< HEAD
-=======
 #include "controllers/hotkeys/HotkeyCategory.hpp"
 #include "controllers/hotkeys/HotkeyController.hpp"
->>>>>>> 62b689e7
 #include "providers/twitch/TwitchChannel.hpp"
 #include "providers/twitch/TwitchIrcServer.hpp"
 #include "singletons/Fonts.hpp"
@@ -345,30 +342,17 @@
 
     layout.addCheckbox("Remove spaces between emotes",
                        s.removeSpacesBetweenEmotes);
-<<<<<<< HEAD
-    layout.addCheckbox("Show unlisted / unapproved emotes (7TV only)",
-                       s.showUnlistedEmotes);
-    s.showUnlistedEmotes.connect(
-=======
     layout.addCheckbox("Show unlisted 7TV emotes", s.showUnlistedSevenTVEmotes);
     s.showUnlistedSevenTVEmotes.connect(
->>>>>>> 62b689e7
         []() {
             getApp()->twitch->forEachChannelAndSpecialChannels(
                 [](const auto &c) {
                     if (c->isTwitchChannel())
                     {
-<<<<<<< HEAD
-                        auto channel = dynamic_cast<TwitchChannel *>(c.get());
-                        if (channel != nullptr)
-                        {
-                            channel->refresh7TVChannelEmotes(false);
-=======
                         auto *channel = dynamic_cast<TwitchChannel *>(c.get());
                         if (channel != nullptr)
                         {
                             channel->refreshSevenTVChannelEmotes(false);
->>>>>>> 62b689e7
                         }
                     }
                 });
