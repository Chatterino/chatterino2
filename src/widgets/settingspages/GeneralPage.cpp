#include "widgets/settingspages/GeneralPage.hpp"

#include "Application.hpp"
#include "common/QLogging.hpp"
#include "common/Version.hpp"
#include "controllers/hotkeys/HotkeyCategory.hpp"
#include "controllers/hotkeys/HotkeyController.hpp"
#include "providers/twitch/TwitchChannel.hpp"
#include "providers/twitch/TwitchIrcServer.hpp"
#include "singletons/Fonts.hpp"
#include "singletons/NativeMessaging.hpp"
#include "singletons/Paths.hpp"
#include "singletons/Theme.hpp"
#include "singletons/WindowManager.hpp"
#include "util/FuzzyConvert.hpp"
#include "util/Helpers.hpp"
#include "util/IncognitoBrowser.hpp"
#include "util/StreamerMode.hpp"
#include "widgets/BaseWindow.hpp"
#include "widgets/helper/Line.hpp"
#include "widgets/settingspages/GeneralPageView.hpp"
#include "widgets/splits/SplitInput.hpp"

#include <QDesktopServices>
#include <QFileDialog>
#include <QFontDialog>
#include <QLabel>
#include <QScrollArea>

#define CHROME_EXTENSION_LINK                                           \
    "https://chrome.google.com/webstore/detail/chatterino-native-host/" \
    "glknmaideaikkmemifbfkhnomoknepka"
#define FIREFOX_EXTENSION_LINK \
    "https://addons.mozilla.org/en-US/firefox/addon/chatterino-native-host/"

// define to highlight sections in editor
#define addTitle addTitle
#define addSubtitle addSubtitle

#ifdef Q_OS_WIN
#    define META_KEY "Windows"
#else
#    define META_KEY "Meta"
#endif

namespace chatterino {
namespace {
    void addKeyboardModifierSetting(GeneralPageView &layout,
                                    const QString &title,
                                    EnumSetting<Qt::KeyboardModifier> &setting)
    {
        layout.addDropdown<std::underlying_type<Qt::KeyboardModifier>::type>(
            title, {"None", "Shift", "Control", "Alt", META_KEY}, setting,
            [](int index) {
                switch (index)
                {
                    case Qt::ShiftModifier:
                        return 1;
                    case Qt::ControlModifier:
                        return 2;
                    case Qt::AltModifier:
                        return 3;
                    case Qt::MetaModifier:
                        return 4;
                    default:
                        return 0;
                }
            },
            [](DropdownArgs args) {
                switch (args.index)
                {
                    case 1:
                        return Qt::ShiftModifier;
                    case 2:
                        return Qt::ControlModifier;
                    case 3:
                        return Qt::AltModifier;
                    case 4:
                        return Qt::MetaModifier;
                    default:
                        return Qt::NoModifier;
                }
            },
            false);
    }
}  // namespace

GeneralPage::GeneralPage()
{
    auto y = new QVBoxLayout;
    auto x = new QHBoxLayout;
    auto view = new GeneralPageView;
    this->view_ = view;
    x->addWidget(view);
    auto z = new QFrame;
    z->setLayout(x);
    y->addWidget(z);
    this->setLayout(y);

    this->initLayout(*view);

    this->initExtra();
}

bool GeneralPage::filterElements(const QString &query)
{
    if (this->view_)
        return this->view_->filterElements(query) || query.isEmpty();
    else
        return false;
}

void GeneralPage::initLayout(GeneralPageView &layout)
{
    auto &s = *getSettings();

    layout.addTitle("Interface");
    layout.addDropdown("Theme", {"White", "Light", "Dark", "Black"},
                       getApp()->themes->themeName);
    layout.addDropdown<QString>(
        "Font", {"Segoe UI", "Arial", "Choose..."},
        getApp()->fonts->chatFontFamily,
        [](auto val) {
            return val;
        },
        [this](auto args) {
            return this->getFont(args);
        });
    layout.addDropdown<int>(
        "Font size", {"9pt", "10pt", "12pt", "14pt", "16pt", "20pt"},
        getApp()->fonts->chatFontSize,
        [](auto val) {
            return QString::number(val) + "pt";
        },
        [](auto args) {
            return fuzzyToInt(args.value, 10);
        });
    layout.addDropdown<float>(
        "Zoom",
        {"0.5x", "0.6x", "0.7x", "0.8x", "0.9x", "Default", "1.2x", "1.4x",
         "1.6x", "1.8x", "2x", "2.33x", "2.66x", "3x", "3.5x", "4x"},
        s.uiScale,
        [](auto val) {
            if (val == 1)
                return QString("Default");
            else
                return QString::number(val) + "x";
        },
        [](auto args) {
            return fuzzyToFloat(args.value, 1.f);
        });
    ComboBox *tabDirectionDropdown =
        layout.addDropdown<std::underlying_type<NotebookTabLocation>::type>(
            "Tab layout", {"Top", "Left", "Right", "Bottom"}, s.tabDirection,
            [](auto val) {
                switch (val)
                {
                    case NotebookTabLocation::Top:
                        return "Top";
                    case NotebookTabLocation::Left:
                        return "Left";
                    case NotebookTabLocation::Right:
                        return "Right";
                    case NotebookTabLocation::Bottom:
                        return "Bottom";
                }

                return "";
            },
            [](auto args) {
                if (args.value == "Bottom")
                {
                    return NotebookTabLocation::Bottom;
                }
                else if (args.value == "Left")
                {
                    return NotebookTabLocation::Left;
                }
                else if (args.value == "Right")
                {
                    return NotebookTabLocation::Right;
                }
                else
                {
                    // default to top
                    return NotebookTabLocation::Top;
                }
            },
            false);
    tabDirectionDropdown->setMinimumWidth(
        tabDirectionDropdown->minimumSizeHint().width());

    layout.addCheckbox("Show message reply button", s.showReplyButton);
    layout.addCheckbox("Show tab close button", s.showTabCloseButton);
    layout.addCheckbox("Always on top", s.windowTopMost, false,
                       "Always keep Chatterino as the top window.");
#ifdef USEWINSDK
    layout.addCheckbox("Start with Windows", s.autorun, false,
                       "Start Chatterino when your computer starts.");
#endif
    if (!BaseWindow::supportsCustomWindowFrame())
    {
        auto settingsSeq = getApp()->hotkeys->getDisplaySequence(
            HotkeyCategory::Window, "openSettings");
        QString shortcut = " (no key bound to open them otherwise)";
        // TODO: maybe prevent the user from locking themselves out of the settings?
        if (!settingsSeq.isEmpty())
        {
            shortcut = QStringLiteral(" (%1 to show)")
                           .arg(settingsSeq.toString(
                               QKeySequence::SequenceFormat::NativeText));
        }
        layout.addCheckbox("Show preferences button" + shortcut,
                           s.hidePreferencesButton, true);
        layout.addCheckbox("Show user button", s.hideUserButton, true);
    }
    layout.addCheckbox("Show which channels are live in tabs", s.showTabLive);

    layout.addTitle("Chat");

    layout.addDropdown<float>(
        "Pause on mouse hover",
        {"Disabled", "0.5s", "1s", "2s", "5s", "Indefinite"},
        s.pauseOnHoverDuration,
        [](auto val) {
            if (val < -0.5f)
                return QString("Indefinite");
            else if (val < 0.001f)
                return QString("Disabled");
            else
                return QString::number(val) + "s";
        },
        [](auto args) {
            if (args.index == 0)
                return 0.0f;
            else if (args.value == "Indefinite")
                return -1.0f;
            else
                return fuzzyToFloat(args.value,
                                    std::numeric_limits<float>::infinity());
        });
    addKeyboardModifierSetting(layout, "Pause while holding a key",
                               s.pauseChatModifier);
    layout.addDropdown<float>(
        "Mousewheel scroll speed", {"0.5x", "0.75x", "Default", "1.5x", "2x"},
        s.mouseScrollMultiplier,
        [](auto val) {
            if (val == 1)
                return QString("Default");
            else
                return QString::number(val) + "x";
        },
        [](auto args) {
            return fuzzyToFloat(args.value, 1.f);
        });
    layout.addCheckbox("Smooth scrolling", s.enableSmoothScrolling);
    layout.addCheckbox("Smooth scrolling on new messages",
                       s.enableSmoothScrollingNewMessages);
    layout.addCheckbox("Show input when it's empty", s.showEmptyInput, false,
                       "Show the chat box even when there is nothing typed.");
    layout.addCheckbox(
        "Show message length while typing", s.showMessageLength, false,
        "Show how many characters are currently in your input box.\n"
        "Useful for making sure you don't go past the 500 character Twitch "
        "limit, or a lower limit enforced by a moderation bot");
    layout.addCheckbox(
        "Allow sending duplicate messages", s.allowDuplicateMessages, false,
        "Allow a single message to be repeatedly sent without any changes.");
    layout.addDropdown<std::underlying_type<MessageOverflow>::type>(
        "Message overflow", {"Highlight", "Prevent", "Allow"},
        s.messageOverflow,
        [](auto index) {
            return index;
        },
        [](auto args) {
            return static_cast<MessageOverflow>(args.index);
        },
        false,
        "Specify how Chatterino will handle messages that exceed Twitch "
        "message limits");

    layout.addTitle("Messages");
    layout.addCheckbox("Separate with lines", s.separateMessages);
    layout.addCheckbox("Alternate background color", s.alternateMessages);
    layout.addCheckbox("Show deleted messages", s.hideModerated, true);
    layout.addDropdown<QString>(
        "Timestamp format",
        {"Disable", "h:mm", "hh:mm", "h:mm a", "hh:mm a", "h:mm:ss", "hh:mm:ss",
         "h:mm:ss a", "hh:mm:ss a", "h:mm:ss.zzz", "h:mm:ss.zzz a",
         "hh:mm:ss.zzz", "hh:mm:ss.zzz a"},
        s.timestampFormat,
        [](auto val) {
            return getSettings()->showTimestamps.getValue()
                       ? val
                       : QString("Disable");
        },
        [](auto args) {
            getSettings()->showTimestamps.setValue(args.index != 0);

            return args.index == 0 ? getSettings()->timestampFormat.getValue()
                                   : args.value;
        },
        true, "a = am/pm, zzz = milliseconds");
    layout.addDropdown<int>(
        "Limit message height",
        {"Never", "2 lines", "3 lines", "4 lines", "5 lines"},
        s.collpseMessagesMinLines,
        [](auto val) {
            return val ? QString::number(val) + " lines" : QString("Never");
        },
        [](auto args) {
            return fuzzyToInt(args.value, 0);
        });
    layout.addSeperator();
    layout.addCheckbox("Draw a line below the most recent message before "
                       "switching applications.",
                       s.showLastMessageIndicator);
    layout.addDropdown<std::underlying_type<Qt::BrushStyle>::type>(
        "Line style", {"Dotted", "Solid"}, s.lastMessagePattern,
        [](int value) {
            switch (value)
            {
                case Qt::VerPattern:
                    return 0;
                case Qt::SolidPattern:
                default:
                    return 1;
            }
        },
        [](DropdownArgs args) {
            switch (args.index)
            {
                case 0:
                    return Qt::VerPattern;
                case 1:
                default:
                    return Qt::SolidPattern;
            }
        },
        false);
    layout.addColorButton("Line color",
                          QColor(getSettings()->lastMessageColor.getValue()),
                          getSettings()->lastMessageColor);

    layout.addTitle("Emotes");
    layout.addCheckbox("Enable", s.enableEmoteImages);
    layout.addCheckbox("Animate", s.animateEmotes);
    layout.addCheckbox("Animate only when Chatterino is focused",
                       s.animationsWhenFocused);
    layout.addCheckbox("Enable emote auto-completion by typing :",
                       s.emoteCompletionWithColon);
    layout.addDropdown<float>(
        "Size", {"0.5x", "0.75x", "Default", "1.25x", "1.5x", "2x", "3x", "4x"},
        s.emoteScale,
        [](auto val) {
            if (val == 1)
                return QString("Default");
            else
                return QString::number(val) + "x";
        },
        [](auto args) {
            return fuzzyToFloat(args.value, 1.f);
        });

    layout.addCheckbox("Remove spaces between emotes",
                       s.removeSpacesBetweenEmotes);
    layout.addCheckbox("Show unlisted 7TV emotes", s.showUnlistedSevenTVEmotes);
    s.showUnlistedSevenTVEmotes.connect(
        []() {
            getApp()->twitch->forEachChannelAndSpecialChannels(
                [](const auto &c) {
                    if (c->isTwitchChannel())
                    {
                        auto *channel = dynamic_cast<TwitchChannel *>(c.get());
                        if (channel != nullptr)
                        {
                            channel->refreshSevenTVChannelEmotes(false);
                        }
                    }
                });
        },
        false);
    layout.addDropdown<int>(
        "Show info on hover", {"Don't show", "Always show", "Hold shift"},
        s.emotesTooltipPreview,
        [](int index) {
            return index;
        },
        [](auto args) {
            return args.index;
        },
        false, "Show emote name, provider, and author on hover.");
    layout.addDropdown("Emoji style",
                       {
                           "Twitter",
                           "Facebook",
                           "Apple",
                           "Google",
                       },
                       s.emojiSet);
    layout.addCheckbox("Show BTTV global emotes", s.enableBTTVGlobalEmotes);
    layout.addCheckbox("Show BTTV channel emotes", s.enableBTTVChannelEmotes);
    layout.addCheckbox("Show FFZ global emotes", s.enableFFZGlobalEmotes);
    layout.addCheckbox("Show FFZ channel emotes", s.enableFFZChannelEmotes);
    layout.addCheckbox("Show 7TV global emotes", s.enableSevenTVGlobalEmotes);
    layout.addCheckbox("Show 7TV channel emotes", s.enableSevenTVChannelEmotes);
    layout.addCheckbox("Enable 7TV live emote updates (requires restart)",
                       s.enableSevenTVEventAPI);

    layout.addTitle("Streamer Mode");
    layout.addDescription(
        "Chatterino can automatically change behavior if it detects that any "
        "streaming software is running.\nSelect which things you want to "
        "change while streaming");

    ComboBox *dankDropdown =
        layout.addDropdown<std::underlying_type<StreamerModeSetting>::type>(
            "Enable Streamer Mode",
            {"Disabled", "Enabled", "Automatic (Detect streaming software)"},
            s.enableStreamerMode,
            [](int value) {
                return value;
            },
            [](DropdownArgs args) {
                return static_cast<StreamerModeSetting>(args.index);
            },
            false);
    dankDropdown->setMinimumWidth(dankDropdown->minimumSizeHint().width() + 30);

    layout.addCheckbox("Hide usercard avatars",
                       s.streamerModeHideUsercardAvatars, false,
                       "Prevent potentially explicit avatars from showing.");
    layout.addCheckbox("Hide link thumbnails", s.streamerModeHideLinkThumbnails,
                       false,
                       "Prevent potentially explicit thumbnails from showing "
                       "when hovering links.");
    layout.addCheckbox(
        "Hide viewer count and stream length while hovering over split header",
        s.streamerModeHideViewerCountAndDuration);
    layout.addCheckbox("Hide moderation actions", s.streamerModeHideModActions,
                       false, "Hide bans & timeouts from appearing in chat.");
    layout.addCheckbox("Mute mention sounds", s.streamerModeMuteMentions, false,
                       "Mute your ping sound from playing.");
    layout.addCheckbox(
        "Suppress Live Notifications", s.streamerModeSuppressLiveNotifications,
        false, "Hide Live notification popups from appearing. (Windows Only)");
    layout.addCheckbox("Suppress Inline Whispers",
                       s.streamerModeSuppressInlineWhispers, false,
                       "Hide whispers sent to you from appearing in chat.");

    layout.addTitle("Link Previews");
    layout.addDescription(
        "Extra information like \"youtube video stats\" or title of webpages "
        "can be loaded for all links if enabled. Optionally you can also show "
        "thumbnails for emotes, videos and more. The information is pulled "
        "from our servers. The Link Previews are loaded through <a "
        "href=\"https://github.com/Chatterino/api\">an API</a> hosted by the "
        "Chatterino developers. These are the API <a "
        "href=\"https://braize.pajlada.com/chatterino/legal/"
        "terms-of-service\">Terms of Services</a> and <a "
        "href=\"https://braize.pajlada.com/chatterino/legal/"
        "privacy-policy\">Privacy Policy</a>.");
    layout.addCheckbox("Enable", s.linkInfoTooltip);
    layout.addDropdown<int>(
        "Also show thumbnails if available",
        {"Off", "Small", "Medium", "Large"}, s.thumbnailSize,
        [](auto val) {
            if (val == 0)
                return QString("Off");
            else if (val == 100)
                return QString("Small");
            else if (val == 200)
                return QString("Medium");
            else if (val == 300)
                return QString("Large");
            else
                return QString::number(val);
        },
        [](auto args) {
            if (args.value == "Small")
                return 100;
            else if (args.value == "Medium")
                return 200;
            else if (args.value == "Large")
                return 300;

            return fuzzyToInt(args.value, 0);
        });
    layout.addDropdown<int>(
        "Show thumbnails of streams", {"Off", "Small", "Medium", "Large"},
        s.thumbnailSizeStream,
        [](auto val) {
            if (val == 0)
                return QString("Off");
            else if (val == 1)
                return QString("Small");
            else if (val == 2)
                return QString("Medium");
            else if (val == 3)
                return QString("Large");
            else
                return QString::number(val);
        },
        [](auto args) {
            if (args.value == "Small")
                return 1;
            else if (args.value == "Medium")
                return 2;
            else if (args.value == "Large")
                return 3;

            return fuzzyToInt(args.value, 0);
        });

    layout.addNavigationSpacing();
    layout.addTitle("Beta");
    if (Version::instance().isSupportedOS())
    {
        layout.addDescription(
            "You can receive updates earlier by ticking the box below. Report "
            "issues <a href='https://chatterino.com/link/issues'>here</a>.");
        layout.addCheckbox("Receive beta updates", s.betaUpdates);
    }
    else
    {
        layout.addDescription(
            "Your operating system is not officially supplied with builds. For "
            "updates, please rebuild Chatterino from sources. Report "
            "issues <a href='https://chatterino.com/link/issues'>here</a>.");
    }

#ifdef Q_OS_WIN
    layout.addTitle("Browser Integration");
    layout.addDescription("The browser extension replaces the default "
                          "Twitch.tv chat with Chatterino.");

    {
        if (auto err = nmIpcError().get())
        {
            layout.addDescription(
                "An error happened during initialization of the "
                "browser extension: " +
                *err);
        }
    }

    layout.addDescription(formatRichNamedLink(
        CHROME_EXTENSION_LINK,
        "Download for Google Chrome and similar browsers."));
    layout.addDescription(
        formatRichNamedLink(FIREFOX_EXTENSION_LINK, "Download for Firefox"));

    layout.addDescription("Chatterino only attaches to known browsers to avoid "
                          "attaching to other windows by accident.");
    layout.addCheckbox("Attach to any browser (may cause issues)",
                       s.attachExtensionToAnyProcess);
#endif

    layout.addTitle("AppData & Cache");

    layout.addSubtitle("Application Data");
    layout.addDescription("All local files like settings and cache files are "
                          "store in this directory.");
    layout.addButton("Open AppData directory", [] {
#ifdef Q_OS_DARWIN
        QDesktopServices::openUrl("file://" + getPaths()->rootAppDataDirectory);
#else
        QDesktopServices::openUrl(getPaths()->rootAppDataDirectory);
#endif
    });

    layout.addSubtitle("Temporary files (Cache)");
    layout.addDescription(
        "Files that are used often (such as emotes) are saved to disk to "
        "reduce bandwidth usage and to speed up loading.");

    auto cachePathLabel = layout.addDescription("placeholder :D");
    getSettings()->cachePath.connect([cachePathLabel](const auto &,
                                                      auto) mutable {
        QString newPath = getPaths()->cacheDirectory();

        QString pathShortened = "Cache saved at <a href=\"file:///" + newPath +
                                "\"><span style=\"color: white;\">" +
                                shortenString(newPath, 50) + "</span></a>";
        cachePathLabel->setText(pathShortened);
        cachePathLabel->setToolTip(newPath);
    });

    // Choose and reset buttons
    {
        auto box = new QHBoxLayout;

        box->addWidget(layout.makeButton("Choose cache path", [this]() {
            getSettings()->cachePath = QFileDialog::getExistingDirectory(this);
        }));
        box->addWidget(layout.makeButton("Reset", []() {
            getSettings()->cachePath = "";
        }));
        box->addWidget(layout.makeButton("Clear Cache", [&layout]() {
            auto reply = QMessageBox::question(
                layout.window(), "Clear cache",
                "Are you sure that you want to clear your cache? Emotes may "
                "take longer to load next time Chatterino is started.",
                QMessageBox::Yes | QMessageBox::No);

            if (reply == QMessageBox::Yes)
            {
                auto cacheDir = QDir(getPaths()->cacheDirectory());
                cacheDir.removeRecursively();
                cacheDir.mkdir(getPaths()->cacheDirectory());
            }
        }));
        box->addStretch(1);

        layout.addLayout(box);
    }

    layout.addTitle("Advanced");

    layout.addSubtitle("Chat title");
    layout.addDescription("In live channels show:");
    layout.addCheckbox("Uptime", s.headerUptime, false,
                       "Show how long the channel has been live");
    layout.addCheckbox("Viewer count", s.headerViewerCount, false,
                       "Show how many users are watching");
    layout.addCheckbox("Category", s.headerGame, false,
                       "Show what Category the stream is listed under");
    layout.addCheckbox("Title", s.headerStreamTitle, false,
                       "Show the stream title");

    layout.addSubtitle("R9K");
    auto toggleLocalr9kSeq = getApp()->hotkeys->getDisplaySequence(
        HotkeyCategory::Window, "toggleLocalR9K");
    QString toggleLocalr9kShortcut =
        "an assigned hotkey (Window -> Toggle local R9K)";
    if (!toggleLocalr9kSeq.isEmpty())
    {
        toggleLocalr9kShortcut = toggleLocalr9kSeq.toString(
            QKeySequence::SequenceFormat::NativeText);
    }
    layout.addDescription("Hide similar messages. Toggle hidden "
                          "messages by pressing " +
                          toggleLocalr9kShortcut + ".");
    layout.addCheckbox("Hide similar messages", s.similarityEnabled);
    //layout.addCheckbox("Gray out matches", s.colorSimilarDisabled);
    layout.addCheckbox("By the same user", s.hideSimilarBySameUser);
    layout.addCheckbox("Hide my own messages", s.hideSimilarMyself);
    layout.addCheckbox("Receive notification sounds from hidden messages",
                       s.shownSimilarTriggerHighlights);
    s.hideSimilar.connect(
        []() {
            getApp()->windows->forceLayoutChannelViews();
        },
        false);
    layout.addDropdown<float>(
        "Similarity threshold", {"0.5", "0.75", "0.9"}, s.similarityPercentage,
        [](auto val) {
            return QString::number(val);
        },
        [](auto args) {
            return fuzzyToFloat(args.value, 0.9f);
        });
    layout.addDropdown<int>(
        "Maximum delay between messages",
        {"5s", "10s", "15s", "30s", "60s", "120s"}, s.hideSimilarMaxDelay,
        [](auto val) {
            return QString::number(val) + "s";
        },
        [](auto args) {
            return fuzzyToInt(args.value, 5);
        });
    layout.addDropdown<int>(
        "Amount of previous messages to check", {"1", "2", "3", "4", "5"},
        s.hideSimilarMaxMessagesToCheck,
        [](auto val) {
            return QString::number(val);
        },
        [](auto args) {
            return fuzzyToInt(args.value, 3);
        });

    layout.addSubtitle("Visible badges");
    layout.addCheckbox("Authority", s.showBadgesGlobalAuthority, false,
                       "e.g. staff, admin");
    layout.addCheckbox("Predictions", s.showBadgesPredictions);
    layout.addCheckbox("Channel", s.showBadgesChannelAuthority, false,
                       "e.g. broadcaster, moderator");
    layout.addCheckbox("Subscriber ", s.showBadgesSubscription);
    layout.addCheckbox("Vanity", s.showBadgesVanity, false,
<<<<<<< HEAD
                       "e.g., prime, bits, sub gifter");
    layout.addCheckbox("Chatterino", s.showBadgesChatterino);
    // these currently have no real use
    // layout.addCheckbox("Dankerino", s.showBadgesDankerino);
=======
                       "e.g. prime, bits, sub gifter");
    layout.addCheckbox("Chatterino", s.showBadgesChatterino, false,
                       "e.g. Chatterino Supporter/Contributor/Developer");
>>>>>>> e68a3fcd
    layout.addCheckbox("FrankerFaceZ", s.showBadgesFfz, false,
                       "e.g. Bot, FFZ supporter, FFZ developer");
    layout.addCheckbox("7TV", s.showBadgesSevenTV, false,
                       "Badges for 7TV admins, developers, and supporters");
    layout.addSeperator();
    layout.addCheckbox("Use custom FrankerFaceZ moderator badges",
                       s.useCustomFfzModeratorBadges);
    layout.addCheckbox("Use custom FrankerFaceZ VIP badges",
                       s.useCustomFfzVipBadges);

    layout.addSubtitle("Miscellaneous");

    if (supportsIncognitoLinks())
    {
        layout.addCheckbox("Open links in incognito/private mode",
                           s.openLinksIncognito);
    }

    layout.addCheckbox(
        "Restart on crash", s.restartOnCrash, false,
        "When possible, restart Chatterino if the program crashes");

#if defined(Q_OS_LINUX) && !defined(NO_QTKEYCHAIN)
    if (!getPaths()->isPortable())
    {
        layout.addCheckbox(
            "Use libsecret/KWallet/Gnome keychain to secure passwords",
            s.useKeyring);
    }
#endif

    layout.addCheckbox("Show 7TV Animated Profile Picture",
                       s.displaySevenTVAnimatedProfile);
    layout.addCheckbox(
        "Show moderation messages", s.hideModerationActions, true,
        "Show messages for timeouts, bans, and other moderator actions.");
    layout.addCheckbox("Show deletions of single messages",
                       s.hideDeletionActions, true);
    layout.addCheckbox(
        "Colorize users without color set (gray names)", s.colorizeNicknames,
        false,
        "Grant a random color to users who never set a color for themselves");
    layout.addCheckbox("Mention users with a comma", s.mentionUsersWithComma,
                       false,
                       "When using tab-completon, if the username is at the "
                       "start of the message, include a comma at the end of "
                       "the name.\ne.g. pajl -> pajlada,");
    layout.addCheckbox(
        "Show joined users (< 1000 chatters)", s.showJoins, false,
        "Show a Twitch system message stating what users have joined the chat, "
        "only available when the chat has less than 1000 users");
    layout.addCheckbox(
        "Show parted users (< 1000 chatters)", s.showParts, false,
        "Show a Twitch system message stating what users have left the chat, "
        "only available when chat has less than 1000 users");
    layout.addCheckbox("Automatically close user popup when it loses focus",
                       s.autoCloseUserPopup);
    layout.addCheckbox(
        "Automatically close reply thread popup when it loses focus",
        s.autoCloseThreadPopup);
    layout.addCheckbox("Lowercase domains (anti-phishing)", s.lowercaseDomains,
                       false,
                       "Make all clickable links lowercase to deter "
                       "phishing attempts.");
    layout.addCheckbox("Bold @usernames", s.boldUsernames, false,
                       "Bold @mentions to make them more noticable.");
    layout.addCheckbox("Color @usernames", s.colorUsernames, false,
                       "If Chatterino has seen a user, highlight @mention's of "
                       "them with their Twitch color.");
    layout.addCheckbox("Try to find usernames without @ prefix",
                       s.findAllUsernames, false,
                       "Find mentions of users in chat without the @ prefix.");
    layout.addCheckbox("Show username autocompletion popup menu",
                       s.showUsernameCompletionMenu);
    const QStringList usernameDisplayModes = {"Username", "Localized name",
                                              "Username and localized name"};

    ComboBox *nameDropdown =
        layout.addDropdown<std::underlying_type<UsernameDisplayMode>::type>(
            "Username style", usernameDisplayModes, s.usernameDisplayMode,
            [usernameDisplayModes](auto val) {
                return usernameDisplayModes.at(val - 1);
                // UsernameDisplayMode enum indexes from 1
            },
            [](auto args) {
                return args.index + 1;
            },
            false);
    nameDropdown->setMinimumWidth(nameDropdown->minimumSizeHint().width());

    layout.addDropdown<float>(
        "Username font weight", {"50", "Default", "75", "100"}, s.boldScale,
        [](auto val) {
            if (val == 63)
                return QString("Default");
            else
                return QString::number(val);
        },
        [](auto args) {
            return fuzzyToFloat(args.value, 63.f);
        });
    layout.addCheckbox("Double click to open links and other elements in chat",
                       s.linksDoubleClickOnly);
    layout.addCheckbox("Unshorten links", s.unshortLinks);

    layout.addCheckbox(
        "Only search for emote autocompletion at the start of emote names",
        s.prefixOnlyEmoteCompletion, false,
        "When disabled, emote tab-completion will complete based on any part "
        "of the name."
        "\ne.g. sheffy -> DatSheffy");
    layout.addCheckbox(
        "Only search for username autocompletion with an @",
        s.userCompletionOnlyWithAt, false,
        "When enabled, username tab-completion will only complete when using @"
        "\ne.g. pajl -> pajl | @pajl -> @pajlada");

    layout.addCheckbox("Show Twitch whispers inline", s.inlineWhispers, false,
                       "Show whispers as messages in all splits instead "
                       "of just /whispers.");
    layout.addCheckbox("Highlight received inline whispers",
                       s.highlightInlineWhispers);
    layout.addCheckbox("Load message history on connect",
                       s.loadTwitchMessageHistoryOnConnect);
    // TODO: Change phrasing to use better english once we can tag settings, right now it's kept as history instead of historical so that the setting shows up when the user searches for history
    layout.addIntInput("Max number of history messages to load on connect",
                       s.twitchMessageHistoryLimit, 10, 800, 10);

    layout.addIntInput("Split message scrollback limit (requires restart)",
                       s.scrollbackSplitLimit, 100, 100000, 100);
    layout.addIntInput("Usercard scrollback limit (requires restart)",
                       s.scrollbackUsercardLimit, 100, 100000, 100);

    layout.addCheckbox("Enable experimental IRC support (requires restart)",
                       s.enableExperimentalIrc, false,
                       "When enabled, attempting to join a channel will "
                       "include an \"IRC (Beta)\" tab allowing the user to "
                       "connect to an IRC server outside of Twitch ");
    layout.addCheckbox("Show unhandled IRC messages",
                       s.showUnhandledIrcMessages);
    layout.addDropdown<int>(
        "Stack timeouts", {"Stack", "Stack until timeout", "Don't stack"},
        s.timeoutStackStyle,
        [](int index) {
            return index;
        },
        [](auto args) {
            return args.index;
        },
        false, "Combine consecutive timeout messages into a single message.");
    layout.addCheckbox("Combine multiple bit tips into one", s.stackBits, false,
                       "Combine consecutive cheermotes (sent in a single "
                       "message) into one cheermote.");
    layout.addCheckbox("Messages in /mentions highlights tab",
                       s.highlightMentions);
    layout.addCheckbox("Strip leading mention in replies", s.stripReplyMention,
                       true,
                       "When disabled, messages sent in reply threads will "
                       "include the @mention for the related thread");

    // Helix timegate settings
    auto helixTimegateGetValue = [](auto val) {
        switch (val)
        {
            case HelixTimegateOverride::Timegate:
                return "Timegate";
            case HelixTimegateOverride::AlwaysUseIRC:
                return "Always use IRC";
            case HelixTimegateOverride::AlwaysUseHelix:
                return "Always use Helix";
            default:
                return "Timegate";
        }
    };

    auto helixTimegateSetValue = [](auto args) {
        const auto &v = args.value;
        if (v == "Timegate")
        {
            return HelixTimegateOverride::Timegate;
        }
        if (v == "Always use IRC")
        {
            return HelixTimegateOverride::AlwaysUseIRC;
        }
        if (v == "Always use Helix")
        {
            return HelixTimegateOverride::AlwaysUseHelix;
        }

        qCDebug(chatterinoSettings) << "Unknown Helix timegate override value"
                                    << v << ", using default value Timegate";
        return HelixTimegateOverride::Timegate;
    };

    auto *helixTimegateRaid =
        layout.addDropdown<std::underlying_type<HelixTimegateOverride>::type>(
            "Helix timegate /raid behaviour",
            {"Timegate", "Always use IRC", "Always use Helix"},
            s.helixTimegateRaid,
            helixTimegateGetValue,  //
            helixTimegateSetValue,  //
            false);
    helixTimegateRaid->setMinimumWidth(
        helixTimegateRaid->minimumSizeHint().width());

    auto *helixTimegateWhisper =
        layout.addDropdown<std::underlying_type<HelixTimegateOverride>::type>(
            "Helix timegate /w behaviour",
            {"Timegate", "Always use IRC", "Always use Helix"},
            s.helixTimegateWhisper,
            helixTimegateGetValue,  //
            helixTimegateSetValue,  //
            false);
    helixTimegateWhisper->setMinimumWidth(
        helixTimegateWhisper->minimumSizeHint().width());

    auto *helixTimegateVIPs =
        layout.addDropdown<std::underlying_type<HelixTimegateOverride>::type>(
            "Helix timegate /vips behaviour",
            {"Timegate", "Always use IRC", "Always use Helix"},
            s.helixTimegateVIPs,
            helixTimegateGetValue,  //
            helixTimegateSetValue,  //
            false);
    helixTimegateVIPs->setMinimumWidth(
        helixTimegateVIPs->minimumSizeHint().width());

    auto *helixTimegateCommercial =
        layout.addDropdown<std::underlying_type<HelixTimegateOverride>::type>(
            "Helix timegate /commercial behaviour",
            {"Timegate", "Always use IRC", "Always use Helix"},
            s.helixTimegateCommercial,
            helixTimegateGetValue,  //
            helixTimegateSetValue,  //
            false);
    helixTimegateCommercial->setMinimumWidth(
        helixTimegateCommercial->minimumSizeHint().width());

    auto *helixTimegateModerators =
        layout.addDropdown<std::underlying_type<HelixTimegateOverride>::type>(
            "Helix timegate /mods behaviour",
            {"Timegate", "Always use IRC", "Always use Helix"},
            s.helixTimegateModerators,
            helixTimegateGetValue,  //
            helixTimegateSetValue,  //
            false);
    helixTimegateModerators->setMinimumWidth(
        helixTimegateModerators->minimumSizeHint().width());

    layout.addStretch();

    // invisible element for width
    auto inv = new BaseWidget(this);
    //    inv->setScaleIndependantWidth(600);
    layout.addWidget(inv);
}

void GeneralPage::initExtra()
{
    /// update cache path
    if (this->cachePath_)
    {
        getSettings()->cachePath.connect(
            [cachePath = this->cachePath_](const auto &, auto) mutable {
                QString newPath = getPaths()->cacheDirectory();

                QString pathShortened = "Current location: <a href=\"file:///" +
                                        newPath + "\">" +
                                        shortenString(newPath, 50) + "</a>";

                cachePath->setText(pathShortened);
                cachePath->setToolTip(newPath);
            });
    }
}

QString GeneralPage::getFont(const DropdownArgs &args) const
{
    if (args.combobox->currentIndex() == args.combobox->count() - 1)
    {
        args.combobox->setCurrentIndex(0);
        args.combobox->setEditText("Choosing...");
        QFontDialog dialog(getApp()->fonts->getFont(FontStyle::ChatMedium, 1.));

        auto ok = bool();
        auto font = dialog.getFont(&ok, this->window());

        if (ok)
            return font.family();
        else
            return args.combobox->itemText(0);
    }
    return args.value;
}

}  // namespace chatterino<|MERGE_RESOLUTION|>--- conflicted
+++ resolved
@@ -687,16 +687,11 @@
                        "e.g. broadcaster, moderator");
     layout.addCheckbox("Subscriber ", s.showBadgesSubscription);
     layout.addCheckbox("Vanity", s.showBadgesVanity, false,
-<<<<<<< HEAD
-                       "e.g., prime, bits, sub gifter");
-    layout.addCheckbox("Chatterino", s.showBadgesChatterino);
+                       "e.g. prime, bits, sub gifter");
     // these currently have no real use
     // layout.addCheckbox("Dankerino", s.showBadgesDankerino);
-=======
-                       "e.g. prime, bits, sub gifter");
     layout.addCheckbox("Chatterino", s.showBadgesChatterino, false,
                        "e.g. Chatterino Supporter/Contributor/Developer");
->>>>>>> e68a3fcd
     layout.addCheckbox("FrankerFaceZ", s.showBadgesFfz, false,
                        "e.g. Bot, FFZ supporter, FFZ developer");
     layout.addCheckbox("7TV", s.showBadgesSevenTV, false,
