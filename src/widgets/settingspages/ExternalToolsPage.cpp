#include "widgets/settingspages/ExternalToolsPage.hpp"

#include "singletons/Settings.hpp"
#include "util/Helpers.hpp"
#include "util/LayoutCreator.hpp"
#include "util/RemoveScrollAreaBackground.hpp"
#include "util/StreamLink.hpp"

#include <QFormLayout>
#include <QGroupBox>
#include <QLabel>

#define STREAMLINK_QUALITY \
    "Choose", "Source", "High", "Medium", "Low", "Audio only"

namespace chatterino {

ExternalToolsPage::ExternalToolsPage()
{
    LayoutCreator<ExternalToolsPage> layoutCreator(this);

    auto scroll = layoutCreator.emplace<QScrollArea>();
    auto widget = scroll.emplaceScrollAreaWidget();
    removeScrollAreaBackground(scroll.getElement(), widget.getElement());

    auto layout = widget.setLayoutType<QVBoxLayout>();

    {
        auto group = layout.emplace<QGroupBox>("Streamlink");
        auto groupLayout = group.setLayoutType<QFormLayout>();

        auto *description = new QLabel(
            "Streamlink is a command-line utility that pipes video streams "
            "from various "
            "services into a video player, such as VLC. Make sure to edit the "
            "configuration file before you use it!");
        description->setWordWrap(true);
        description->setStyleSheet("color: #bbb");

        auto *links = new QLabel(
            formatRichNamedLink("https://streamlink.github.io/", "Website") +
            " " +
            formatRichNamedLink(
                "https://github.com/streamlink/streamlink/releases/latest",
                "Download") +
            " " +
            formatRichNamedLink("https://streamlink.github.io/cli.html#twitch",
                                "Documentation"));
        links->setTextFormat(Qt::RichText);
        links->setTextInteractionFlags(Qt::TextBrowserInteraction |
                                       Qt::LinksAccessibleByKeyboard |
                                       Qt::LinksAccessibleByMouse);
        links->setOpenExternalLinks(true);

        groupLayout->setWidget(0, QFormLayout::SpanningRole, description);
        groupLayout->setWidget(1, QFormLayout::SpanningRole, links);

        auto *customPathCb =
            this->createCheckBox("Use custom path (Enable if using "
                                 "non-standard streamlink installation path)",
                                 getSettings()->streamlinkUseCustomPath);
        groupLayout->setWidget(2, QFormLayout::SpanningRole, customPathCb);

        auto *note = new QLabel(
            QStringLiteral(
                "Chatterino expects the executable to be called \"%1\".")
                .arg(STREAMLINK_BINARY_NAME));
        note->setWordWrap(true);
        note->setStyleSheet("color: #bbb");
        groupLayout->setWidget(3, QFormLayout::SpanningRole, note);

        auto *customPath = this->createLineEdit(getSettings()->streamlinkPath);
        customPath->setPlaceholderText(
            "Path to folder where Streamlink executable can be found");
        groupLayout->addRow("Custom streamlink path:", customPath);
        groupLayout->addRow(
            "Preferred quality:",
            this->createComboBox({STREAMLINK_QUALITY},
                                 getSettings()->preferredQuality));
        groupLayout->addRow(
            "Additional options:",
            this->createLineEdit(getSettings()->streamlinkOpts));

        getSettings()->streamlinkUseCustomPath.connect(
            [=](const auto &value, auto) {
                customPath->setEnabled(value);
            },
            this->managedConnections_);
    }
    layout->addSpacing(16);

    {
        auto group = layout.emplace<QGroupBox>("Custom stream player");
        auto groupLayout = group.setLayoutType<QFormLayout>();

        auto *description = new QLabel(
            "You can open Twitch streams directly in any video player that "
            "has built-in Twitch support and has own URI Scheme.\nE.g.: "
            "IINA for macOS and Potplayer (with extension) for "
            "Windows.\n\nWith this value set, you will get the option to "
            "\"Open in custom player\" when "
            "right-clicking a channel header.");
        description->setWordWrap(true);
        description->setStyleSheet("color: #bbb");

        groupLayout->setWidget(0, QFormLayout::SpanningRole, description);

        auto *lineEdit = this->createLineEdit(getSettings()->customURIScheme);
        lineEdit->setPlaceholderText("custom-player-scheme://");
        groupLayout->addRow("Custom stream player URI Scheme:", lineEdit);
    }
<<<<<<< HEAD
=======
    layout->addSpacing(16);

    {
        auto group = layout.emplace<QGroupBox>("Image Uploader");
        auto groupLayout = group.setLayoutType<QFormLayout>();

        auto *description = new QLabel(
            "You can set custom host for uploading images, like "
            "imgur.com or s-ul.eu.<br>Check " +
            formatRichNamedLink("https://chatterino.com/help/image-uploader",
                                "this guide") +
            " for help.");
        description->setWordWrap(true);
        description->setStyleSheet("color: #bbb");
        description->setTextFormat(Qt::RichText);
        description->setTextInteractionFlags(Qt::TextBrowserInteraction |
                                             Qt::LinksAccessibleByKeyboard |
                                             Qt::LinksAccessibleByMouse);
        description->setOpenExternalLinks(true);

        groupLayout->setWidget(0, QFormLayout::SpanningRole, description);

        groupLayout->addRow(this->createCheckBox(
            "Enable image uploader", getSettings()->imageUploaderEnabled));
        groupLayout->addRow(
            this->createCheckBox("Ask for confirmation when uploading an image",
                                 getSettings()->askOnImageUpload));

        groupLayout->addRow(
            "Request URL: ",
            this->createLineEdit(getSettings()->imageUploaderUrl));
        groupLayout->addRow(
            "Form field: ",
            this->createLineEdit(getSettings()->imageUploaderFormField));
        groupLayout->addRow(
            "Extra Headers: ",
            this->createLineEdit(getSettings()->imageUploaderHeaders));
        groupLayout->addRow(
            "Image link: ",
            this->createLineEdit(getSettings()->imageUploaderLink));
        groupLayout->addRow(
            "Deletion link: ",
            this->createLineEdit(getSettings()->imageUploaderDeletionLink));
    }

>>>>>>> e7508332
    layout->addStretch(1);
}

}  // namespace chatterino<|MERGE_RESOLUTION|>--- conflicted
+++ resolved
@@ -109,54 +109,6 @@
         lineEdit->setPlaceholderText("custom-player-scheme://");
         groupLayout->addRow("Custom stream player URI Scheme:", lineEdit);
     }
-<<<<<<< HEAD
-=======
-    layout->addSpacing(16);
-
-    {
-        auto group = layout.emplace<QGroupBox>("Image Uploader");
-        auto groupLayout = group.setLayoutType<QFormLayout>();
-
-        auto *description = new QLabel(
-            "You can set custom host for uploading images, like "
-            "imgur.com or s-ul.eu.<br>Check " +
-            formatRichNamedLink("https://chatterino.com/help/image-uploader",
-                                "this guide") +
-            " for help.");
-        description->setWordWrap(true);
-        description->setStyleSheet("color: #bbb");
-        description->setTextFormat(Qt::RichText);
-        description->setTextInteractionFlags(Qt::TextBrowserInteraction |
-                                             Qt::LinksAccessibleByKeyboard |
-                                             Qt::LinksAccessibleByMouse);
-        description->setOpenExternalLinks(true);
-
-        groupLayout->setWidget(0, QFormLayout::SpanningRole, description);
-
-        groupLayout->addRow(this->createCheckBox(
-            "Enable image uploader", getSettings()->imageUploaderEnabled));
-        groupLayout->addRow(
-            this->createCheckBox("Ask for confirmation when uploading an image",
-                                 getSettings()->askOnImageUpload));
-
-        groupLayout->addRow(
-            "Request URL: ",
-            this->createLineEdit(getSettings()->imageUploaderUrl));
-        groupLayout->addRow(
-            "Form field: ",
-            this->createLineEdit(getSettings()->imageUploaderFormField));
-        groupLayout->addRow(
-            "Extra Headers: ",
-            this->createLineEdit(getSettings()->imageUploaderHeaders));
-        groupLayout->addRow(
-            "Image link: ",
-            this->createLineEdit(getSettings()->imageUploaderLink));
-        groupLayout->addRow(
-            "Deletion link: ",
-            this->createLineEdit(getSettings()->imageUploaderDeletionLink));
-    }
-
->>>>>>> e7508332
     layout->addStretch(1);
 }
 
