--- conflicted
+++ resolved
@@ -1,107 +1,103 @@
-#include "IgnoresPage.hpp"
-
-#include "Application.hpp"
-#include "controllers/accounts/AccountController.hpp"
-#include "controllers/ignores/IgnoreController.hpp"
-#include "controllers/ignores/IgnoreModel.hpp"
-#include "providers/twitch/TwitchAccount.hpp"
-#include "singletons/Settings.hpp"
-#include "util/LayoutCreator.hpp"
-#include "widgets/helper/EditableModelView.hpp"
-
-#include <QCheckBox>
-#include <QGroupBox>
-#include <QHeaderView>
-#include <QLabel>
-#include <QListView>
-#include <QPushButton>
-#include <QTableView>
-#include <QVBoxLayout>
-
-// clang-format off
-#define INFO "/ignore <user> in chat ignores a user\n/unignore <user> in chat unignores a user"
-// clang-format on
-
-namespace chatterino {
-
-static void addPhrasesTab(LayoutCreator<QVBoxLayout> box);
-static void addUsersTab(IgnoresPage &page, LayoutCreator<QVBoxLayout> box, QStringListModel &model);
-
-IgnoresPage::IgnoresPage()
-    : SettingsPage("Ignores", "")
-{
-    LayoutCreator<IgnoresPage> layoutCreator(this);
-    auto layout = layoutCreator.setLayoutType<QVBoxLayout>();
-    auto tabs = layout.emplace<QTabWidget>();
-
-    addPhrasesTab(tabs.appendTab(new QVBoxLayout, "Phrases"));
-    addUsersTab(*this, tabs.appendTab(new QVBoxLayout, "Users"), this->userListModel_);
-
-    auto label = layout.emplace<QLabel>(INFO);
-    label->setWordWrap(true);
-    label->setStyleSheet("color: #BBB");
-}
-
-void addPhrasesTab(LayoutCreator<QVBoxLayout> layout)
-{
-    EditableModelView *view =
-        layout.emplace<EditableModelView>(getApp()->ignores->createModel(nullptr)).getElement();
-    view->setTitles({"Pattern", "Regex", "Case Sensitive", "Block", "Pattern"});
-    view->getTableView()->horizontalHeader()->setSectionResizeMode(QHeaderView::Fixed);
-    view->getTableView()->horizontalHeader()->setSectionResizeMode(0, QHeaderView::Stretch);
-
-    QTimer::singleShot(1, [view] {
-        view->getTableView()->resizeColumnsToContents();
-        view->getTableView()->setColumnWidth(0, 200);
-    });
-
-    view->addButtonPressed.connect([] {
-        getApp()->ignores->phrases.appendItem(IgnorePhrase{
-            "my phrase", false, false, getSettings()->ignoredPhraseReplace.getValue(), true});
-    });
-}
-
-void addUsersTab(IgnoresPage &page, LayoutCreator<QVBoxLayout> users, QStringListModel &userModel)
-{
-    users.append(page.createCheckBox("Enable twitch ignored users",
-<<<<<<< HEAD
-                                     getApp()->settings->enableTwitchIgnoredUsers));
-=======
-                                     getSettings()->enableTwitchIgnoredUsers));
->>>>>>> 8bcc9c48
-
-    auto anyways = users.emplace<QHBoxLayout>().withoutMargin();
-    {
-        anyways.emplace<QLabel>("Show anyways if:");
-        anyways.emplace<QComboBox>();
-        anyways->addStretch(1);
-    }
-
-    /*auto addremove = users.emplace<QHBoxLayout>().withoutMargin();
-    {
-        auto add = addremove.emplace<QPushButton>("Ignore user");
-        auto remove = addremove.emplace<QPushButton>("Unignore User");
-        addremove->addStretch(1);
-    }*/
-
-    users.emplace<QListView>()->setModel(&userModel);
-}
-
-void IgnoresPage::onShow()
-{
-    auto app = getApp();
-
-    auto user = app->accounts->twitch.getCurrent();
-
-    if (user->isAnon()) {
-        return;
-    }
-
-    QStringList users;
-    for (const auto &ignoredUser : user->getIgnores()) {
-        users << ignoredUser.name;
-    }
-    this->userListModel_.setStringList(users);
-}
-
-}  // namespace chatterino
+#include "IgnoresPage.hpp"
+
+#include "Application.hpp"
+#include "controllers/accounts/AccountController.hpp"
+#include "controllers/ignores/IgnoreController.hpp"
+#include "controllers/ignores/IgnoreModel.hpp"
+#include "providers/twitch/TwitchAccount.hpp"
+#include "singletons/Settings.hpp"
+#include "util/LayoutCreator.hpp"
+#include "widgets/helper/EditableModelView.hpp"
+
+#include <QCheckBox>
+#include <QGroupBox>
+#include <QHeaderView>
+#include <QLabel>
+#include <QListView>
+#include <QPushButton>
+#include <QTableView>
+#include <QVBoxLayout>
+
+// clang-format off
+#define INFO "/ignore <user> in chat ignores a user\n/unignore <user> in chat unignores a user"
+// clang-format on
+
+namespace chatterino {
+
+static void addPhrasesTab(LayoutCreator<QVBoxLayout> box);
+static void addUsersTab(IgnoresPage &page, LayoutCreator<QVBoxLayout> box, QStringListModel &model);
+
+IgnoresPage::IgnoresPage()
+    : SettingsPage("Ignores", "")
+{
+    LayoutCreator<IgnoresPage> layoutCreator(this);
+    auto layout = layoutCreator.setLayoutType<QVBoxLayout>();
+    auto tabs = layout.emplace<QTabWidget>();
+
+    addPhrasesTab(tabs.appendTab(new QVBoxLayout, "Phrases"));
+    addUsersTab(*this, tabs.appendTab(new QVBoxLayout, "Users"), this->userListModel_);
+
+    auto label = layout.emplace<QLabel>(INFO);
+    label->setWordWrap(true);
+    label->setStyleSheet("color: #BBB");
+}
+
+void addPhrasesTab(LayoutCreator<QVBoxLayout> layout)
+{
+    EditableModelView *view =
+        layout.emplace<EditableModelView>(getApp()->ignores->createModel(nullptr)).getElement();
+    view->setTitles({"Pattern", "Regex", "Case Sensitive", "Block", "Pattern"});
+    view->getTableView()->horizontalHeader()->setSectionResizeMode(QHeaderView::Fixed);
+    view->getTableView()->horizontalHeader()->setSectionResizeMode(0, QHeaderView::Stretch);
+
+    QTimer::singleShot(1, [view] {
+        view->getTableView()->resizeColumnsToContents();
+        view->getTableView()->setColumnWidth(0, 200);
+    });
+
+    view->addButtonPressed.connect([] {
+        getApp()->ignores->phrases.appendItem(IgnorePhrase{
+            "my phrase", false, false, getSettings()->ignoredPhraseReplace.getValue(), true});
+    });
+}
+
+void addUsersTab(IgnoresPage &page, LayoutCreator<QVBoxLayout> users, QStringListModel &userModel)
+{
+    users.append(page.createCheckBox("Enable twitch ignored users",
+                                     getSettings()->enableTwitchIgnoredUsers));
+
+    auto anyways = users.emplace<QHBoxLayout>().withoutMargin();
+    {
+        anyways.emplace<QLabel>("Show anyways if:");
+        anyways.emplace<QComboBox>();
+        anyways->addStretch(1);
+    }
+
+    /*auto addremove = users.emplace<QHBoxLayout>().withoutMargin();
+    {
+        auto add = addremove.emplace<QPushButton>("Ignore user");
+        auto remove = addremove.emplace<QPushButton>("Unignore User");
+        addremove->addStretch(1);
+    }*/
+
+    users.emplace<QListView>()->setModel(&userModel);
+}
+
+void IgnoresPage::onShow()
+{
+    auto app = getApp();
+
+    auto user = app->accounts->twitch.getCurrent();
+
+    if (user->isAnon()) {
+        return;
+    }
+
+    QStringList users;
+    for (const auto &ignoredUser : user->getIgnores()) {
+        users << ignoredUser.name;
+    }
+    this->userListModel_.setStringList(users);
+}
+
+}  // namespace chatterino