<<<<<<< HEAD
#include "AboutPage.hpp"

#include "debug/Log.hpp"
#include "util/LayoutCreator.hpp"
#include "util/RemoveScrollAreaBackground.hpp"
#include "widgets/helper/SignalLabel.hpp"

#include <QFormLayout>
#include <QGroupBox>
#include <QLabel>
#include <QTextEdit>
#include <QTextStream>
#include <QVBoxLayout>

#define PIXMAP_WIDTH 500

namespace chatterino {

AboutPage::AboutPage()
    : SettingsPage("About", ":/settings/about.svg")
{
    LayoutCreator<AboutPage> layoutCreator(this);

    auto scroll = layoutCreator.emplace<QScrollArea>();
    auto widget = scroll.emplaceScrollAreaWidget();
    removeScrollAreaBackground(scroll.getElement(), widget.getElement());

    auto layout = widget.setLayoutType<QVBoxLayout>();
    {
        QPixmap pixmap;
        pixmap.load(":/settings/aboutlogo.png");

        auto logo = layout.emplace<QLabel>().assign(&this->logo_);
        logo->setPixmap(pixmap);
        logo->setFixedSize(PIXMAP_WIDTH,
                           PIXMAP_WIDTH * pixmap.height() / pixmap.width());
        logo->setScaledContents(true);

        // this does nothing
        //        QPalette palette;
        //        palette.setColor(QPalette::Text, Qt::white);
        //        palette.setColor(QPalette::Link, "#a5cdff");
        //        palette.setColor(QPalette::LinkVisited, "#a5cdff");

        /*auto xd = layout.emplace<QGroupBox>("Created by...");
        {
            auto created = xd.emplace<QLabel>();
            {
                created->setText("Created by <a
        href=\"https://github.com/fourtf\">fourtf</a><br>" "with big help from
        pajlada."); created->setTextFormat(Qt::RichText);
                created->setTextInteractionFlags(Qt::TextBrowserInteraction |
                                                 Qt::LinksAccessibleByKeyboard |
                                                 Qt::LinksAccessibleByKeyboard);
                created->setOpenExternalLinks(true);
                //        created->setPalette(palette);
            }

            //            auto github = xd.emplace<QLabel>();
            //            {
            //                github->setText(
            //                    "<a
        href=\"https://github.com/fourtf/chatterino2\">Chatterino on
            //                    Github</a>");
            //                github->setTextFormat(Qt::RichText);
            // github->setTextInteractionFlags(Qt::TextBrowserInteraction |
            // Qt::LinksAccessibleByKeyboard |
            // Qt::LinksAccessibleByKeyboard);
            //                github->setOpenExternalLinks(true);
            //                //        github->setPalette(palette);
            //            }
        }*/

        auto licenses =
            layout.emplace<QGroupBox>("Open source software used...");
        {
            auto form = licenses.emplace<QFormLayout>();

            addLicense(form.getElement(), "Qt Framework", "https://www.qt.io",
                       ":/licenses/qt_lgpl-3.0.txt");
            addLicense(form.getElement(), "Boost", "https://www.boost.org/",
                       ":/licenses/boost_boost.txt");
            addLicense(form.getElement(), "Fmt", "http://fmtlib.net/",
                       ":/licenses/fmt_bsd2.txt");
            addLicense(form.getElement(), "LibCommuni",
                       "https://github.com/communi/libcommuni",
                       ":/licenses/libcommuni_BSD3.txt");
            addLicense(form.getElement(), "OpenSSL", "https://www.openssl.org/",
                       ":/licenses/openssl.txt");
            addLicense(form.getElement(), "RapidJson", "http://rapidjson.org/",
                       ":/licenses/rapidjson.txt");
            addLicense(form.getElement(), "Pajlada/Settings",
                       "https://github.com/pajlada/settings",
                       ":/licenses/pajlada_settings.txt");
            addLicense(form.getElement(), "Pajlada/Signals",
                       "https://github.com/pajlada/signals",
                       ":/licenses/pajlada_signals.txt");
            addLicense(form.getElement(), "Websocketpp",
                       "https://www.zaphoyd.com/websocketpp/",
                       ":/licenses/websocketpp.txt");
            addLicense(form.getElement(), "QtKeychain",
                       "https://github.com/frankosterfeld/qtkeychain",
                       ":/licenses/qtkeychain.txt");
        }

        auto attributions = layout.emplace<QGroupBox>("Attributions...");
        {
            auto l = attributions.emplace<QVBoxLayout>();

            // clang-format off
            l.emplace<QLabel>("EmojiOne 2 and 3 emojis provided by <a href=\"https://www.emojione.com/\">EmojiOne</a>")->setOpenExternalLinks(true);
            l.emplace<QLabel>("Twemoji emojis provided by <a href=\"https://github.com/twitter/twemoji\">Twitter's Twemoji</a>")->setOpenExternalLinks(true);
            l.emplace<QLabel>("Facebook emojis provided by <a href=\"https://facebook.com\">Facebook</a>")->setOpenExternalLinks(true);
            l.emplace<QLabel>("Apple emojis provided by <a href=\"https://apple.com\">Apple</a>")->setOpenExternalLinks(true);
            l.emplace<QLabel>("Google emojis provided by <a href=\"https://google.com\">Google</a>")->setOpenExternalLinks(true);
            l.emplace<QLabel>("Messenger emojis provided by <a href=\"https://facebook.com\">Facebook</a>")->setOpenExternalLinks(true);
            l.emplace<QLabel>("Emoji datasource provided by <a href=\"https://www.iamcal.com/\">Cal Henderson</a>"
                              "(<a href=\"https://github.com/iamcal/emoji-data/blob/master/LICENSE\">show license</a>)")->setOpenExternalLinks(true);
            l.emplace<QLabel>("Twitch emote data provided by <a href=\"https://twitchemotes.com/\">twitchemotes.com</a> through the <a href=\"https://github.com/Chatterino/api\">Chatterino API</a>")->setOpenExternalLinks(true);
            // clang-format on
        }

        // Contributors
        auto contributors = layout.emplace<QGroupBox>("Contributors");
        {
            auto l = contributors.emplace<QVBoxLayout>();

            QFile contributorsFile(":/contributors.txt");
            contributorsFile.open(QFile::ReadOnly);

            QTextStream stream(&contributorsFile);
            stream.setCodec("UTF-8");

            QString line;

            while (stream.readLineInto(&line))
            {
                if (line.isEmpty() || line.startsWith('#'))
                {
                    continue;
                }

                QStringList contributorParts = line.split("|");

                if (contributorParts.size() != 4)
                {
                    log("Missing parts in line '{}'", line);
                    continue;
                }

                QString username = contributorParts[0].trimmed();
                QString url = contributorParts[1].trimmed();
                QString avatarUrl = contributorParts[2].trimmed();
                QString role = contributorParts[3].trimmed();

                auto *usernameLabel =
                    new QLabel("<a href=\"" + url + "\">" + username + "</a>");
                usernameLabel->setOpenExternalLinks(true);
                auto *roleLabel = new QLabel(role);

                auto contributorBox2 = l.emplace<QHBoxLayout>();

                const auto addAvatar = [&avatarUrl, &contributorBox2] {
                    if (!avatarUrl.isEmpty())
                    {
                        QPixmap avatarPixmap;
                        avatarPixmap.load(avatarUrl);

                        auto avatar = contributorBox2.emplace<QLabel>();
                        avatar->setPixmap(avatarPixmap);
                        avatar->setFixedSize(64, 64);
                        avatar->setScaledContents(true);
                    }
                };

                const auto addLabels = [&contributorBox2, &usernameLabel,
                                        &roleLabel] {
                    auto labelBox = new QVBoxLayout();
                    contributorBox2->addLayout(labelBox);

                    labelBox->addWidget(usernameLabel);
                    labelBox->addWidget(roleLabel);
                };

                addLabels();
                addAvatar();
            }
        }
    }

    auto buildInfo = QStringList();
    buildInfo += "Qt " QT_VERSION_STR;
#ifdef USEWINSDK
    buildInfo += "Windows SDK";
#endif
#ifdef _MSC_FULL_VER
    buildInfo += "MSVC " + QString::number(_MSC_FULL_VER, 10);
#endif

    auto buildText = QString("Built with " + buildInfo.join(", "));
    layout.emplace<QLabel>(buildText);

    layout->addStretch(1);
}

void AboutPage::addLicense(QFormLayout *form, const QString &name,
                           const QString &website, const QString &licenseLink)
{
    auto *a = new QLabel("<a href=\"" + website + "\">" + name + "</a>");
    a->setOpenExternalLinks(true);
    auto *b = new QLabel("<a href=\"" + licenseLink + "\">show license</a>");
    QObject::connect(b, &QLabel::linkActivated, [licenseLink] {
        auto *edit = new QTextEdit;

        QFile file(licenseLink);
        file.open(QIODevice::ReadOnly);
        edit->setText(file.readAll());
        edit->setReadOnly(true);
        edit->show();
    });

    form->addRow(a, b);
}

}  // namespace chatterino
=======
#include "AboutPage.hpp"

#include "debug/Log.hpp"
#include "util/LayoutCreator.hpp"
#include "util/RemoveScrollAreaBackground.hpp"
#include "widgets/helper/SignalLabel.hpp"

#include <QFormLayout>
#include <QGroupBox>
#include <QLabel>
#include <QTextEdit>
#include <QTextStream>
#include <QVBoxLayout>

#define PIXMAP_WIDTH 500

namespace chatterino {

AboutPage::AboutPage()
    : SettingsPage("About", ":/settings/about.svg")
{
    LayoutCreator<AboutPage> layoutCreator(this);

    auto scroll = layoutCreator.emplace<QScrollArea>();
    auto widget = scroll.emplaceScrollAreaWidget();
    removeScrollAreaBackground(scroll.getElement(), widget.getElement());

    auto layout = widget.setLayoutType<QVBoxLayout>();
    {
        QPixmap pixmap;
        pixmap.load(":/settings/aboutlogo.png");

        auto logo = layout.emplace<QLabel>().assign(&this->logo_);
        logo->setPixmap(pixmap);
        logo->setFixedSize(PIXMAP_WIDTH,
                           PIXMAP_WIDTH * pixmap.height() / pixmap.width());
        logo->setScaledContents(true);

        // this does nothing
        //        QPalette palette;
        //        palette.setColor(QPalette::Text, Qt::white);
        //        palette.setColor(QPalette::Link, "#a5cdff");
        //        palette.setColor(QPalette::LinkVisited, "#a5cdff");

        /*auto xd = layout.emplace<QGroupBox>("Created by...");
        {
            auto created = xd.emplace<QLabel>();
            {
                created->setText("Created by <a
        href=\"https://github.com/fourtf\">fourtf</a><br>" "with big help from
        pajlada."); created->setTextFormat(Qt::RichText);
                created->setTextInteractionFlags(Qt::TextBrowserInteraction |
                                                 Qt::LinksAccessibleByKeyboard |
                                                 Qt::LinksAccessibleByKeyboard);
                created->setOpenExternalLinks(true);
                //        created->setPalette(palette);
            }

            //            auto github = xd.emplace<QLabel>();
            //            {
            //                github->setText(
            //                    "<a
        href=\"https://github.com/fourtf/chatterino2\">Chatterino on
            //                    Github</a>");
            //                github->setTextFormat(Qt::RichText);
            // github->setTextInteractionFlags(Qt::TextBrowserInteraction |
            // Qt::LinksAccessibleByKeyboard |
            // Qt::LinksAccessibleByKeyboard);
            //                github->setOpenExternalLinks(true);
            //                //        github->setPalette(palette);
            //            }
        }*/

        auto licenses =
            layout.emplace<QGroupBox>("Open source software used...");
        {
            auto form = licenses.emplace<QFormLayout>();

            addLicense(form.getElement(), "Qt Framework", "https://www.qt.io",
                       ":/licenses/qt_lgpl-3.0.txt");
            addLicense(form.getElement(), "Boost", "https://www.boost.org/",
                       ":/licenses/boost_boost.txt");
            addLicense(form.getElement(), "Fmt", "http://fmtlib.net/",
                       ":/licenses/fmt_bsd2.txt");
            addLicense(form.getElement(), "LibCommuni",
                       "https://github.com/communi/libcommuni",
                       ":/licenses/libcommuni_BSD3.txt");
            addLicense(form.getElement(), "OpenSSL", "https://www.openssl.org/",
                       ":/licenses/openssl.txt");
            addLicense(form.getElement(), "RapidJson", "http://rapidjson.org/",
                       ":/licenses/rapidjson.txt");
            addLicense(form.getElement(), "Pajlada/Settings",
                       "https://github.com/pajlada/settings",
                       ":/licenses/pajlada_settings.txt");
            addLicense(form.getElement(), "Pajlada/Signals",
                       "https://github.com/pajlada/signals",
                       ":/licenses/pajlada_signals.txt");
            addLicense(form.getElement(), "Websocketpp",
                       "https://www.zaphoyd.com/websocketpp/",
                       ":/licenses/websocketpp.txt");
        }

        auto attributions = layout.emplace<QGroupBox>("Attributions...");
        {
            auto l = attributions.emplace<QVBoxLayout>();

            // clang-format off
            l.emplace<QLabel>("EmojiOne 2 and 3 emojis provided by <a href=\"https://www.emojione.com/\">EmojiOne</a>")->setOpenExternalLinks(true);
            l.emplace<QLabel>("Twemoji emojis provided by <a href=\"https://github.com/twitter/twemoji\">Twitter's Twemoji</a>")->setOpenExternalLinks(true);
            l.emplace<QLabel>("Facebook emojis provided by <a href=\"https://facebook.com\">Facebook</a>")->setOpenExternalLinks(true);
            l.emplace<QLabel>("Apple emojis provided by <a href=\"https://apple.com\">Apple</a>")->setOpenExternalLinks(true);
            l.emplace<QLabel>("Google emojis provided by <a href=\"https://google.com\">Google</a>")->setOpenExternalLinks(true);
            l.emplace<QLabel>("Messenger emojis provided by <a href=\"https://facebook.com\">Facebook</a>")->setOpenExternalLinks(true);
            l.emplace<QLabel>("Emoji datasource provided by <a href=\"https://www.iamcal.com/\">Cal Henderson</a>"
                              "(<a href=\"https://github.com/iamcal/emoji-data/blob/master/LICENSE\">show license</a>)")->setOpenExternalLinks(true);
            l.emplace<QLabel>("Twitch emote data provided by <a href=\"https://twitchemotes.com/\">twitchemotes.com</a> through the <a href=\"https://github.com/Chatterino/api\">Chatterino API</a>")->setOpenExternalLinks(true);
            // clang-format on
        }

        // Contributors
        auto contributors = layout.emplace<QGroupBox>("Contributors");
        {
            auto l = contributors.emplace<QVBoxLayout>();

            QFile contributorsFile(":/contributors.txt");
            contributorsFile.open(QFile::ReadOnly);

            QTextStream stream(&contributorsFile);
            stream.setCodec("UTF-8");

            QString line;

            while (stream.readLineInto(&line))
            {
                if (line.isEmpty() || line.startsWith('#'))
                {
                    continue;
                }

                QStringList contributorParts = line.split("|");

                if (contributorParts.size() != 4)
                {
                    log("Missing parts in line '{}'", line);
                    continue;
                }

                QString username = contributorParts[0].trimmed();
                QString url = contributorParts[1].trimmed();
                QString avatarUrl = contributorParts[2].trimmed();
                QString role = contributorParts[3].trimmed();

                auto *usernameLabel =
                    new QLabel("<a href=\"" + url + "\">" + username + "</a>");
                usernameLabel->setOpenExternalLinks(true);
                auto *roleLabel = new QLabel(role);

                auto contributorBox2 = l.emplace<QHBoxLayout>();

                const auto addAvatar = [&avatarUrl, &contributorBox2] {
                    if (!avatarUrl.isEmpty())
                    {
                        QPixmap avatarPixmap;
                        avatarPixmap.load(avatarUrl);

                        auto avatar = contributorBox2.emplace<QLabel>();
                        avatar->setPixmap(avatarPixmap);
                        avatar->setFixedSize(64, 64);
                        avatar->setScaledContents(true);
                    }
                };

                const auto addLabels = [&contributorBox2, &usernameLabel,
                                        &roleLabel] {
                    auto labelBox = new QVBoxLayout();
                    contributorBox2->addLayout(labelBox);

                    labelBox->addWidget(usernameLabel);
                    labelBox->addWidget(roleLabel);
                };

                addLabels();
                addAvatar();
            }
        }
    }

    auto buildInfo = QStringList();
    buildInfo += "Qt " QT_VERSION_STR;
#ifdef USEWINSDK
    buildInfo += "Windows SDK";
#endif
#ifdef _MSC_FULL_VER
    buildInfo += "MSVC " + QString::number(_MSC_FULL_VER, 10);
#endif

    auto buildText = QString("Built with " + buildInfo.join(", "));
    layout.emplace<QLabel>(buildText);

    layout->addStretch(1);
}

void AboutPage::addLicense(QFormLayout *form, const QString &name,
                           const QString &website, const QString &licenseLink)
{
    auto *a = new QLabel("<a href=\"" + website + "\">" + name + "</a>");
    a->setOpenExternalLinks(true);
    auto *b = new QLabel("<a href=\"" + licenseLink + "\">show license</a>");
    QObject::connect(b, &QLabel::linkActivated, [licenseLink] {
        auto *edit = new QTextEdit;

        QFile file(licenseLink);
        file.open(QIODevice::ReadOnly);
        edit->setText(file.readAll());
        edit->setReadOnly(true);
        edit->show();
    });

    form->addRow(a, b);
}

}  // namespace chatterino
>>>>>>> b06918eb
<|MERGE_RESOLUTION|>--- conflicted
+++ resolved
@@ -1,4 +1,3 @@
-<<<<<<< HEAD
 #include "AboutPage.hpp"
 
 #include "debug/Log.hpp"
@@ -223,228 +222,4 @@
     form->addRow(a, b);
 }
 
-}  // namespace chatterino
-=======
-#include "AboutPage.hpp"
-
-#include "debug/Log.hpp"
-#include "util/LayoutCreator.hpp"
-#include "util/RemoveScrollAreaBackground.hpp"
-#include "widgets/helper/SignalLabel.hpp"
-
-#include <QFormLayout>
-#include <QGroupBox>
-#include <QLabel>
-#include <QTextEdit>
-#include <QTextStream>
-#include <QVBoxLayout>
-
-#define PIXMAP_WIDTH 500
-
-namespace chatterino {
-
-AboutPage::AboutPage()
-    : SettingsPage("About", ":/settings/about.svg")
-{
-    LayoutCreator<AboutPage> layoutCreator(this);
-
-    auto scroll = layoutCreator.emplace<QScrollArea>();
-    auto widget = scroll.emplaceScrollAreaWidget();
-    removeScrollAreaBackground(scroll.getElement(), widget.getElement());
-
-    auto layout = widget.setLayoutType<QVBoxLayout>();
-    {
-        QPixmap pixmap;
-        pixmap.load(":/settings/aboutlogo.png");
-
-        auto logo = layout.emplace<QLabel>().assign(&this->logo_);
-        logo->setPixmap(pixmap);
-        logo->setFixedSize(PIXMAP_WIDTH,
-                           PIXMAP_WIDTH * pixmap.height() / pixmap.width());
-        logo->setScaledContents(true);
-
-        // this does nothing
-        //        QPalette palette;
-        //        palette.setColor(QPalette::Text, Qt::white);
-        //        palette.setColor(QPalette::Link, "#a5cdff");
-        //        palette.setColor(QPalette::LinkVisited, "#a5cdff");
-
-        /*auto xd = layout.emplace<QGroupBox>("Created by...");
-        {
-            auto created = xd.emplace<QLabel>();
-            {
-                created->setText("Created by <a
-        href=\"https://github.com/fourtf\">fourtf</a><br>" "with big help from
-        pajlada."); created->setTextFormat(Qt::RichText);
-                created->setTextInteractionFlags(Qt::TextBrowserInteraction |
-                                                 Qt::LinksAccessibleByKeyboard |
-                                                 Qt::LinksAccessibleByKeyboard);
-                created->setOpenExternalLinks(true);
-                //        created->setPalette(palette);
-            }
-
-            //            auto github = xd.emplace<QLabel>();
-            //            {
-            //                github->setText(
-            //                    "<a
-        href=\"https://github.com/fourtf/chatterino2\">Chatterino on
-            //                    Github</a>");
-            //                github->setTextFormat(Qt::RichText);
-            // github->setTextInteractionFlags(Qt::TextBrowserInteraction |
-            // Qt::LinksAccessibleByKeyboard |
-            // Qt::LinksAccessibleByKeyboard);
-            //                github->setOpenExternalLinks(true);
-            //                //        github->setPalette(palette);
-            //            }
-        }*/
-
-        auto licenses =
-            layout.emplace<QGroupBox>("Open source software used...");
-        {
-            auto form = licenses.emplace<QFormLayout>();
-
-            addLicense(form.getElement(), "Qt Framework", "https://www.qt.io",
-                       ":/licenses/qt_lgpl-3.0.txt");
-            addLicense(form.getElement(), "Boost", "https://www.boost.org/",
-                       ":/licenses/boost_boost.txt");
-            addLicense(form.getElement(), "Fmt", "http://fmtlib.net/",
-                       ":/licenses/fmt_bsd2.txt");
-            addLicense(form.getElement(), "LibCommuni",
-                       "https://github.com/communi/libcommuni",
-                       ":/licenses/libcommuni_BSD3.txt");
-            addLicense(form.getElement(), "OpenSSL", "https://www.openssl.org/",
-                       ":/licenses/openssl.txt");
-            addLicense(form.getElement(), "RapidJson", "http://rapidjson.org/",
-                       ":/licenses/rapidjson.txt");
-            addLicense(form.getElement(), "Pajlada/Settings",
-                       "https://github.com/pajlada/settings",
-                       ":/licenses/pajlada_settings.txt");
-            addLicense(form.getElement(), "Pajlada/Signals",
-                       "https://github.com/pajlada/signals",
-                       ":/licenses/pajlada_signals.txt");
-            addLicense(form.getElement(), "Websocketpp",
-                       "https://www.zaphoyd.com/websocketpp/",
-                       ":/licenses/websocketpp.txt");
-        }
-
-        auto attributions = layout.emplace<QGroupBox>("Attributions...");
-        {
-            auto l = attributions.emplace<QVBoxLayout>();
-
-            // clang-format off
-            l.emplace<QLabel>("EmojiOne 2 and 3 emojis provided by <a href=\"https://www.emojione.com/\">EmojiOne</a>")->setOpenExternalLinks(true);
-            l.emplace<QLabel>("Twemoji emojis provided by <a href=\"https://github.com/twitter/twemoji\">Twitter's Twemoji</a>")->setOpenExternalLinks(true);
-            l.emplace<QLabel>("Facebook emojis provided by <a href=\"https://facebook.com\">Facebook</a>")->setOpenExternalLinks(true);
-            l.emplace<QLabel>("Apple emojis provided by <a href=\"https://apple.com\">Apple</a>")->setOpenExternalLinks(true);
-            l.emplace<QLabel>("Google emojis provided by <a href=\"https://google.com\">Google</a>")->setOpenExternalLinks(true);
-            l.emplace<QLabel>("Messenger emojis provided by <a href=\"https://facebook.com\">Facebook</a>")->setOpenExternalLinks(true);
-            l.emplace<QLabel>("Emoji datasource provided by <a href=\"https://www.iamcal.com/\">Cal Henderson</a>"
-                              "(<a href=\"https://github.com/iamcal/emoji-data/blob/master/LICENSE\">show license</a>)")->setOpenExternalLinks(true);
-            l.emplace<QLabel>("Twitch emote data provided by <a href=\"https://twitchemotes.com/\">twitchemotes.com</a> through the <a href=\"https://github.com/Chatterino/api\">Chatterino API</a>")->setOpenExternalLinks(true);
-            // clang-format on
-        }
-
-        // Contributors
-        auto contributors = layout.emplace<QGroupBox>("Contributors");
-        {
-            auto l = contributors.emplace<QVBoxLayout>();
-
-            QFile contributorsFile(":/contributors.txt");
-            contributorsFile.open(QFile::ReadOnly);
-
-            QTextStream stream(&contributorsFile);
-            stream.setCodec("UTF-8");
-
-            QString line;
-
-            while (stream.readLineInto(&line))
-            {
-                if (line.isEmpty() || line.startsWith('#'))
-                {
-                    continue;
-                }
-
-                QStringList contributorParts = line.split("|");
-
-                if (contributorParts.size() != 4)
-                {
-                    log("Missing parts in line '{}'", line);
-                    continue;
-                }
-
-                QString username = contributorParts[0].trimmed();
-                QString url = contributorParts[1].trimmed();
-                QString avatarUrl = contributorParts[2].trimmed();
-                QString role = contributorParts[3].trimmed();
-
-                auto *usernameLabel =
-                    new QLabel("<a href=\"" + url + "\">" + username + "</a>");
-                usernameLabel->setOpenExternalLinks(true);
-                auto *roleLabel = new QLabel(role);
-
-                auto contributorBox2 = l.emplace<QHBoxLayout>();
-
-                const auto addAvatar = [&avatarUrl, &contributorBox2] {
-                    if (!avatarUrl.isEmpty())
-                    {
-                        QPixmap avatarPixmap;
-                        avatarPixmap.load(avatarUrl);
-
-                        auto avatar = contributorBox2.emplace<QLabel>();
-                        avatar->setPixmap(avatarPixmap);
-                        avatar->setFixedSize(64, 64);
-                        avatar->setScaledContents(true);
-                    }
-                };
-
-                const auto addLabels = [&contributorBox2, &usernameLabel,
-                                        &roleLabel] {
-                    auto labelBox = new QVBoxLayout();
-                    contributorBox2->addLayout(labelBox);
-
-                    labelBox->addWidget(usernameLabel);
-                    labelBox->addWidget(roleLabel);
-                };
-
-                addLabels();
-                addAvatar();
-            }
-        }
-    }
-
-    auto buildInfo = QStringList();
-    buildInfo += "Qt " QT_VERSION_STR;
-#ifdef USEWINSDK
-    buildInfo += "Windows SDK";
-#endif
-#ifdef _MSC_FULL_VER
-    buildInfo += "MSVC " + QString::number(_MSC_FULL_VER, 10);
-#endif
-
-    auto buildText = QString("Built with " + buildInfo.join(", "));
-    layout.emplace<QLabel>(buildText);
-
-    layout->addStretch(1);
-}
-
-void AboutPage::addLicense(QFormLayout *form, const QString &name,
-                           const QString &website, const QString &licenseLink)
-{
-    auto *a = new QLabel("<a href=\"" + website + "\">" + name + "</a>");
-    a->setOpenExternalLinks(true);
-    auto *b = new QLabel("<a href=\"" + licenseLink + "\">show license</a>");
-    QObject::connect(b, &QLabel::linkActivated, [licenseLink] {
-        auto *edit = new QTextEdit;
-
-        QFile file(licenseLink);
-        file.open(QIODevice::ReadOnly);
-        edit->setText(file.readAll());
-        edit->setReadOnly(true);
-        edit->show();
-    });
-
-    form->addRow(a, b);
-}
-
-}  // namespace chatterino
->>>>>>> b06918eb
+}  // namespace chatterino