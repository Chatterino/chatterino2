--- conflicted
+++ resolved
@@ -1,173 +1,160 @@
-#include "moderationpage.hpp"
-
-#include "application.hpp"
-<<<<<<< HEAD
-#include "singletons/loggingmanager.hpp"
-=======
-#include "controllers/taggedusers/taggeduserscontroller.hpp"
-#include "controllers/taggedusers/taggedusersmodel.hpp"
->>>>>>> ac40bede
-#include "singletons/pathmanager.hpp"
-#include "util/layoutcreator.hpp"
-#include "widgets/helper/editablemodelview.hpp"
-
-#include <QFormLayout>
-#include <QGroupBox>
-#include <QHBoxLayout>
-#include <QHeaderView>
-#include <QLabel>
-#include <QListView>
-#include <QPushButton>
-#include <QTableView>
-#include <QTextEdit>
-#include <QVBoxLayout>
-
-namespace chatterino {
-namespace widgets {
-namespace settingspages {
-
-inline QString CreateLink(const QString &url, bool file = false)
-{
-    if (file) {
-        return QString("<a href=\"file:///" + url + "\"><span style=\"color: white;\">" + url +
-                       "</span></a>");
-    }
-
-    return QString("<a href=\"" + url + "\"><span style=\"color: white;\">" + url + "</span></a>");
-}
-
-ModerationPage::ModerationPage()
-    : SettingsPage("Moderation", "")
-{
-    auto app = getApp();
-    util::LayoutCreator<ModerationPage> layoutCreator(this);
-
-    auto tabs = layoutCreator.emplace<QTabWidget>();
-
-    auto logs = tabs.appendTab(new QVBoxLayout, "Logs");
-    {
-<<<<<<< HEAD
-        // Logs (copied from LoggingMananger)
-
-        auto created = layout.emplace<QLabel>();
-        if (app->settings->logPath == "") {
-            created->setText("Logs are saved to " +
-                             CreateLink(QCoreApplication::applicationDirPath(), true));
-        } else {
-            created->setText("Logs are saved to " + CreateLink(app->settings->logPath, true));
-        }
-=======
-        auto logPath = app->paths->logsFolderPath;
-
-        auto created = logs.emplace<QLabel>();
-        created->setText("Logs are saved to " + CreateLink(logPath, true));
->>>>>>> ac40bede
-        created->setTextFormat(Qt::RichText);
-        created->setTextInteractionFlags(Qt::TextBrowserInteraction |
-                                         Qt::LinksAccessibleByKeyboard |
-                                         Qt::LinksAccessibleByKeyboard);
-        created->setOpenExternalLinks(true);
-        logs.append(this->createCheckBox("Enable logging", app->settings->enableLogging));
-
-<<<<<<< HEAD
-        layout->addStretch(1);
-
-        auto selectDir = layout.emplace<QPushButton>("Set custom logpath");
-
-        // Setting custom logpath
-        QObject::connect(selectDir.getElement(), &QPushButton::clicked, this, [
-            this, created, app, dirMemory = QString{app->settings->logPath}
-        ]() mutable {
-            auto dirName = QFileDialog::getExistingDirectory(this);
-            created->setText("Logs are saved to " + CreateLink(dirName, true));
-
-            if (dirName == "" && dirMemory == "") {
-                created->setText(
-                    "Logs are saved to " +
-                    CreateLink(QStandardPaths::writableLocation(QStandardPaths::AppDataLocation),
-                               true));
-            } else if (dirName == "") {
-                dirName = dirMemory;
-                created->setText("Logs are saved to " + CreateLink(dirName, true));
-            }
-
-            app->settings->logPath = dirName;
-            dirMemory = dirName;
-            app->logging->refreshLoggingPath();
-
-        });
-        // Reset custom logpath
-        auto resetDir = layout.emplace<QPushButton>("Reset logpath");
-        QObject::connect(
-            resetDir.getElement(), &QPushButton::clicked, this, [this, created, app]() mutable {
-                app->settings->logPath = "";
-                created->setText(
-                    "Logs are saved to " +
-                    CreateLink(QStandardPaths::writableLocation(QStandardPaths::AppDataLocation),
-                               true));
-                app->logging->refreshLoggingPath();
-            });
-
-        // Logs end
-=======
-        logs->addStretch(1);
-    }
->>>>>>> ac40bede
-
-    auto modMode = tabs.appendTab(new QVBoxLayout, "Moderation mode");
-    {
-        // clang-format off
-        auto label = modMode.emplace<QLabel>("Click the moderation mod button (<img width='18' height='18' src=':/images/moderatormode_disabled.png'>) in a channel that you moderate to enable moderator mode.<br>");
-        label->setWordWrap(true);
-        label->setStyleSheet("color: #bbb");
-        // clang-format on
-
-        //        auto form = modMode.emplace<QFormLayout>();
-        //        {
-        //            form->addRow("Action on timed out messages (unimplemented):",
-        //                         this->createComboBox({"Disable", "Hide"},
-        //                         app->settings->timeoutAction));
-        //        }
-
-        auto modButtons =
-            modMode.emplace<QGroupBox>("Custom moderator buttons").setLayoutType<QVBoxLayout>();
-        {
-            auto label2 =
-                modButtons.emplace<QLabel>("One action per line. {user} will be replaced with the "
-                                           "username.<br>Example `/timeout {user} 120`<br>");
-            label2->setWordWrap(true);
-
-            auto text = modButtons.emplace<QTextEdit>().getElement();
-
-            text->setPlainText(app->settings->moderationActions);
-
-            QObject::connect(text, &QTextEdit::textChanged, this,
-                             [this] { this->itemsChangedTimer.start(200); });
-
-            QObject::connect(&this->itemsChangedTimer, &QTimer::timeout, this, [text, app]() {
-                app->settings->moderationActions = text->toPlainText();
-            });
-        }
-
-        /*auto taggedUsers = tabs.appendTab(new QVBoxLayout, "Tagged users");
-        {
-            helper::EditableModelView *view = *taggedUsers.emplace<helper::EditableModelView>(
-                app->taggedUsers->createModel(nullptr));
-
-            view->setTitles({"Name"});
-            view->getTableView()->horizontalHeader()->setStretchLastSection(true);
-
-            view->addButtonPressed.connect([] {
-                getApp()->taggedUsers->users.appendItem(
-                    controllers::taggedusers::TaggedUser(ProviderId::Twitch, "example", "xD"));
-            });
-        }*/
-    }
-
-    // ---- misc
-    this->itemsChangedTimer.setSingleShot(true);
-}
-
-}  // namespace settingspages
-}  // namespace widgets
-}  // namespace chatterino
+#include "moderationpage.hpp"
+
+#include "application.hpp"
+#include "singletons/loggingmanager.hpp"
+#include "controllers/taggedusers/taggeduserscontroller.hpp"
+#include "controllers/taggedusers/taggedusersmodel.hpp"
+#include "singletons/pathmanager.hpp"
+#include "util/layoutcreator.hpp"
+#include "widgets/helper/editablemodelview.hpp"
+
+#include <QFormLayout>
+#include <QGroupBox>
+#include <QHBoxLayout>
+#include <QHeaderView>
+#include <QLabel>
+#include <QListView>
+#include <QPushButton>
+#include <QTableView>
+#include <QTextEdit>
+#include <QVBoxLayout>
+
+namespace chatterino {
+namespace widgets {
+namespace settingspages {
+
+inline QString CreateLink(const QString &url, bool file = false)
+{
+    if (file) {
+        return QString("<a href=\"file:///" + url + "\"><span style=\"color: white;\">" + url +
+                       "</span></a>");
+    }
+
+    return QString("<a href=\"" + url + "\"><span style=\"color: white;\">" + url + "</span></a>");
+}
+
+ModerationPage::ModerationPage()
+    : SettingsPage("Moderation", "")
+{
+    auto app = getApp();
+    util::LayoutCreator<ModerationPage> layoutCreator(this);
+
+    auto tabs = layoutCreator.emplace<QTabWidget>();
+
+    auto logs = tabs.appendTab(new QVBoxLayout, "Logs");
+    {
+        // Logs (copied from LoggingMananger)
+
+        auto created = logs.emplace<QLabel>();
+        if (app->settings->logPath == "") {
+            created->setText("Logs are saved to " +
+                             CreateLink(QCoreApplication::applicationDirPath(), true));
+        } else {
+            created->setText("Logs are saved to " + CreateLink(app->settings->logPath, true));
+        }
+        created->setTextFormat(Qt::RichText);
+        created->setTextInteractionFlags(Qt::TextBrowserInteraction |
+                                         Qt::LinksAccessibleByKeyboard |
+                                         Qt::LinksAccessibleByKeyboard);
+        created->setOpenExternalLinks(true);
+        logs.append(this->createCheckBox("Enable logging", app->settings->enableLogging));
+
+<
+        logs->addStretch(1);
+
+        auto selectDir = layout.emplace<QPushButton>("Set custom logpath");
+
+        // Setting custom logpath
+        QObject::connect(selectDir.getElement(), &QPushButton::clicked, this, [
+            this, created, app, dirMemory = QString{app->settings->logPath}
+        ]() mutable {
+            auto dirName = QFileDialog::getExistingDirectory(this);
+            created->setText("Logs are saved to " + CreateLink(dirName, true));
+
+            if (dirName == "" && dirMemory == "") {
+                created->setText(
+                    "Logs are saved to " +
+                    CreateLink(QStandardPaths::writableLocation(QStandardPaths::AppDataLocation),
+                               true));
+            } else if (dirName == "") {
+                dirName = dirMemory;
+                created->setText("Logs are saved to " + CreateLink(dirName, true));
+            }
+
+            app->settings->logPath = dirName;
+            dirMemory = dirName;
+            app->logging->refreshLoggingPath();
+
+        });
+        // Reset custom logpath
+        auto resetDir = layout.emplace<QPushButton>("Reset logpath");
+        QObject::connect(
+            resetDir.getElement(), &QPushButton::clicked, this, [this, created, app]() mutable {
+                app->settings->logPath = "";
+                created->setText(
+                    "Logs are saved to " +
+                    CreateLink(QStandardPaths::writableLocation(QStandardPaths::AppDataLocation),
+                               true));
+                app->logging->refreshLoggingPath();
+            });
+
+        // Logs end
+    }
+
+    auto modMode = tabs.appendTab(new QVBoxLayout, "Moderation mode");
+    {
+        // clang-format off
+        auto label = modMode.emplace<QLabel>("Click the moderation mod button (<img width='18' height='18' src=':/images/moderatormode_disabled.png'>) in a channel that you moderate to enable moderator mode.<br>");
+        label->setWordWrap(true);
+        label->setStyleSheet("color: #bbb");
+        // clang-format on
+
+        //        auto form = modMode.emplace<QFormLayout>();
+        //        {
+        //            form->addRow("Action on timed out messages (unimplemented):",
+        //                         this->createComboBox({"Disable", "Hide"},
+        //                         app->settings->timeoutAction));
+        //        }
+
+        auto modButtons =
+            modMode.emplace<QGroupBox>("Custom moderator buttons").setLayoutType<QVBoxLayout>();
+        {
+            auto label2 =
+                modButtons.emplace<QLabel>("One action per line. {user} will be replaced with the "
+                                           "username.<br>Example `/timeout {user} 120`<br>");
+            label2->setWordWrap(true);
+
+            auto text = modButtons.emplace<QTextEdit>().getElement();
+
+            text->setPlainText(app->settings->moderationActions);
+
+            QObject::connect(text, &QTextEdit::textChanged, this,
+                             [this] { this->itemsChangedTimer.start(200); });
+
+            QObject::connect(&this->itemsChangedTimer, &QTimer::timeout, this, [text, app]() {
+                app->settings->moderationActions = text->toPlainText();
+            });
+        }
+
+        /*auto taggedUsers = tabs.appendTab(new QVBoxLayout, "Tagged users");
+        {
+            helper::EditableModelView *view = *taggedUsers.emplace<helper::EditableModelView>(
+                app->taggedUsers->createModel(nullptr));
+
+            view->setTitles({"Name"});
+            view->getTableView()->horizontalHeader()->setStretchLastSection(true);
+
+            view->addButtonPressed.connect([] {
+                getApp()->taggedUsers->users.appendItem(
+                    controllers::taggedusers::TaggedUser(ProviderId::Twitch, "example", "xD"));
+            });
+        }*/
+    }
+
+    // ---- misc
+    this->itemsChangedTimer.setSingleShot(true);
+}
+
+}  // namespace settingspages
+}  // namespace widgets
+}  // namespace chatterino