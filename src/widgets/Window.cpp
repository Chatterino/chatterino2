#include "widgets/Window.hpp"

#include "Application.hpp"
#include "common/Credentials.hpp"
#include "common/Modes.hpp"
#include "common/QLogging.hpp"
#include "common/Version.hpp"
#include "controllers/accounts/AccountController.hpp"
#include "controllers/hotkeys/HotkeyController.hpp"
#include "providers/twitch/TwitchIrcServer.hpp"
#include "singletons/Settings.hpp"
#include "singletons/Theme.hpp"
#include "singletons/Updates.hpp"
#include "singletons/WindowManager.hpp"
#include "util/InitUpdateButton.hpp"
#include "widgets/AccountSwitchPopup.hpp"
#include "widgets/Notebook.hpp"
#include "widgets/dialogs/SettingsDialog.hpp"
#include "widgets/dialogs/UpdateDialog.hpp"
#include "widgets/dialogs/WelcomeDialog.hpp"
#include "widgets/dialogs/switcher/QuickSwitcherPopup.hpp"
#include "widgets/helper/EffectLabel.hpp"
#include "widgets/helper/NotebookTab.hpp"
#include "widgets/helper/TitlebarButton.hpp"
#include "widgets/splits/ClosedSplits.hpp"
#include "widgets/splits/Split.hpp"
#include "widgets/splits/SplitContainer.hpp"

<<<<<<< HEAD
#include <rapidjson/document.h>
#include "providers/twitch/PubsubClient.hpp"
#include "util/SampleCheerMessages.hpp"
#include "util/SampleLinks.hpp"
=======
#ifndef NDEBUG
#    include <rapidjson/document.h>
#    include "providers/twitch/PubsubClient.hpp"
#    include "util/SampleCheerMessages.hpp"
#    include "util/SampleLinks.hpp"
#endif
>>>>>>> ddba279f

#include <QApplication>
#include <QDesktopServices>
#include <QHeaderView>
#include <QMenuBar>
#include <QPalette>
#include <QStandardItemModel>
#include <QVBoxLayout>

namespace chatterino {

Window::Window(WindowType type)
    : BaseWindow(BaseWindow::EnableCustomFrame)
    , type_(type)
    , notebook_(new SplitNotebook(this))
{
    this->addCustomTitlebarButtons();
    this->addShortcuts();
    this->addLayout();

#ifdef Q_OS_MACOS
    this->addMenuBar();
#endif

    this->signalHolder_.managedConnect(
        getApp()->accounts->twitch.currentUserChanged, [this] {
            this->onAccountSelected();
        });
    this->onAccountSelected();

    if (type == WindowType::Main)
    {
        this->resize(int(600 * this->scale()), int(500 * this->scale()));
        getSettings()->tabDirection.connect([this](int val) {
            this->notebook_->setTabDirection(NotebookTabDirection(val));
        });
    }
    else
    {
        this->resize(int(300 * this->scale()), int(500 * this->scale()));
    }

    this->signalHolder_.managedConnect(getApp()->hotkeys->onItemsUpdated,
                                       [this]() {
                                           this->clearShortcuts();
                                           this->addShortcuts();
                                       });
}

WindowType Window::getType()
{
    return this->type_;
}

SplitNotebook &Window::getNotebook()
{
    return *this->notebook_;
}

bool Window::event(QEvent *event)
{
    switch (event->type())
    {
        case QEvent::WindowActivate:
            break;

        case QEvent::WindowDeactivate: {
            auto page = this->notebook_->getOrAddSelectedPage();

            if (page != nullptr)
            {
                std::vector<Split *> splits = page->getSplits();

                for (Split *split : splits)
                {
                    split->updateLastReadMessage();
                }
            }

            if (SplitContainer *container =
                    dynamic_cast<SplitContainer *>(page))
            {
                container->hideResizeHandles();
            }
        }
        break;

        default:;
    }

    return BaseWindow::event(event);
}

void Window::closeEvent(QCloseEvent *)
{
    if (this->type_ == WindowType::Main)
    {
        auto app = getApp();
        app->windows->save();
        app->windows->closeAll();
    }

    this->closed.invoke();

    if (this->type_ == WindowType::Main)
    {
        QApplication::exit();
    }
}

void Window::addLayout()
{
    QVBoxLayout *layout = new QVBoxLayout(this);

    layout->addWidget(this->notebook_);
    this->getLayoutContainer()->setLayout(layout);

    // set margin
    layout->setMargin(0);

    this->notebook_->setAllowUserTabManagement(true);
    this->notebook_->setShowAddButton(true);
}

void Window::addCustomTitlebarButtons()
{
    if (!this->hasCustomWindowFrame())
        return;
    if (this->type_ != WindowType::Main)
        return;

    // settings
    this->addTitleBarButton(TitleBarButtonStyle::Settings, [this] {
        getApp()->windows->showSettingsDialog(this);
    });

    // updates
    auto update = this->addTitleBarButton(TitleBarButtonStyle::None, [] {});

    initUpdateButton(*update, this->signalHolder_);

    // account
    this->userLabel_ = this->addTitleBarLabel([this] {
        getApp()->windows->showAccountSelectPopup(this->userLabel_->mapToGlobal(
            this->userLabel_->rect().bottomLeft()));
    });
    this->userLabel_->setMinimumWidth(20 * scale());
}

void Window::addDebugStuff(
    std::map<QString, std::function<QString(std::vector<QString>)>> &actions)
{
<<<<<<< HEAD
=======
#ifndef NDEBUG
>>>>>>> ddba279f
    std::vector<QString> cheerMessages, subMessages, miscMessages, linkMessages,
        emoteTestMessages;

    cheerMessages = getSampleCheerMessage();
    auto validLinks = getValidLinks();
    auto invalidLinks = getInvalidLinks();
    // clang-format off

    subMessages.emplace_back(R"(@badges=staff/1,broadcaster/1,turbo/1;color=#008000;display-name=ronni;emotes=;id=db25007f-7a18-43eb-9379-80131e44d633;login=ronni;mod=0;msg-id=resub;msg-param-months=6;msg-param-sub-plan=Prime;msg-param-sub-plan-name=Prime;room-id=1337;subscriber=1;system-msg=ronni\shas\ssubscribed\sfor\s6\smonths!;tmi-sent-ts=1507246572675;turbo=1;user-id=1337;user-type=staff :tmi.twitch.tv USERNOTICE #pajlada :Great stream -- keep it up!)");
    subMessages.emplace_back(R"(@badges=staff/1,premium/1;color=#0000FF;display-name=TWW2;emotes=;id=e9176cd8-5e22-4684-ad40-ce53c2561c5e;login=tww2;mod=0;msg-id=subgift;msg-param-months=1;msg-param-recipient-display-name=Mr_Woodchuck;msg-param-recipient-id=89614178;msg-param-recipient-name=mr_woodchuck;msg-param-sub-plan-name=House\sof\sNyoro~n;msg-param-sub-plan=1000;room-id=19571752;subscriber=0;system-msg=TWW2\sgifted\sa\sTier\s1\ssub\sto\sMr_Woodchuck!;tmi-sent-ts=1521159445153;turbo=0;user-id=13405587;user-type=staff :tmi.twitch.tv USERNOTICE #pajlada)");

    // hyperbolicxd gifted a sub to quote_if_nam
    subMessages.emplace_back(R"(@badges=subscriber/0,premium/1;color=#00FF7F;display-name=hyperbolicxd;emotes=;id=b20ef4fe-cba8-41d0-a371-6327651dc9cc;login=hyperbolicxd;mod=0;msg-id=subgift;msg-param-months=1;msg-param-recipient-display-name=quote_if_nam;msg-param-recipient-id=217259245;msg-param-recipient-user-name=quote_if_nam;msg-param-sender-count=1;msg-param-sub-plan-name=Channel\sSubscription\s(nymn_hs);msg-param-sub-plan=1000;room-id=62300805;subscriber=1;system-msg=hyperbolicxd\sgifted\sa\sTier\s1\ssub\sto\squote_if_nam!\sThis\sis\stheir\sfirst\sGift\sSub\sin\sthe\schannel!;tmi-sent-ts=1528190938558;turbo=0;user-id=111534250;user-type= :tmi.twitch.tv USERNOTICE #pajlada)");

    // first time sub
    subMessages.emplace_back(R"(@badges=subscriber/0,premium/1;color=#0000FF;display-name=byebyeheart;emotes=;id=fe390424-ab89-4c33-bb5a-53c6e5214b9f;login=byebyeheart;mod=0;msg-id=sub;msg-param-months=0;msg-param-sub-plan-name=Dakotaz;msg-param-sub-plan=Prime;room-id=39298218;subscriber=0;system-msg=byebyeheart\sjust\ssubscribed\swith\sTwitch\sPrime!;tmi-sent-ts=1528190963670;turbo=0;user-id=131956000;user-type= :tmi.twitch.tv USERNOTICE #pajlada)");

    // first time sub
    subMessages.emplace_back(R"(@badges=subscriber/0,premium/1;color=;display-name=vJoeyzz;emotes=;id=b2476df5-fffe-4338-837b-380c5dd90051;login=vjoeyzz;mod=0;msg-id=sub;msg-param-months=0;msg-param-sub-plan-name=Dakotaz;msg-param-sub-plan=Prime;room-id=39298218;subscriber=0;system-msg=vJoeyzz\sjust\ssubscribed\swith\sTwitch\sPrime!;tmi-sent-ts=1528190995089;turbo=0;user-id=78945903;user-type= :tmi.twitch.tv USERNOTICE #pajlada)");

    // first time sub
    subMessages.emplace_back(R"(@badges=subscriber/0,premium/1;color=;display-name=Lennydog3;emotes=;id=44feb1eb-df60-45f6-904b-7bf0d5375a41;login=lennydog3;mod=0;msg-id=sub;msg-param-months=0;msg-param-sub-plan-name=Dakotaz;msg-param-sub-plan=Prime;room-id=39298218;subscriber=0;system-msg=Lennydog3\sjust\ssubscribed\swith\sTwitch\sPrime!;tmi-sent-ts=1528191098733;turbo=0;user-id=175759335;user-type= :tmi.twitch.tv USERNOTICE #pajlada)");

    // resub with message
    subMessages.emplace_back(R"(@badges=subscriber/0,premium/1;color=#1E90FF;display-name=OscarLord;emotes=;id=376529fd-31a8-4da9-9c0d-92a9470da2cd;login=oscarlord;mod=0;msg-id=resub;msg-param-months=2;msg-param-sub-plan-name=Dakotaz;msg-param-sub-plan=1000;room-id=39298218;subscriber=1;system-msg=OscarLord\sjust\ssubscribed\swith\sa\sTier\s1\ssub.\sOscarLord\ssubscribed\sfor\s2\smonths\sin\sa\srow!;tmi-sent-ts=1528191154801;turbo=0;user-id=162607810;user-type= :tmi.twitch.tv USERNOTICE #pajlada :Hey dk love to watch your streams keep up the good work)");

    // resub with message
    subMessages.emplace_back(R"(@badges=subscriber/0,premium/1;color=;display-name=samewl;emotes=9:22-23;id=599fda87-ca1e-41f2-9af7-6a28208daf1c;login=samewl;mod=0;msg-id=resub;msg-param-months=5;msg-param-sub-plan-name=Channel\sSubscription\s(forsenlol);msg-param-sub-plan=Prime;room-id=22484632;subscriber=1;system-msg=samewl\sjust\ssubscribed\swith\sTwitch\sPrime.\ssamewl\ssubscribed\sfor\s5\smonths\sin\sa\srow!;tmi-sent-ts=1528191317948;turbo=0;user-id=70273207;user-type= :tmi.twitch.tv USERNOTICE #pajlada :lot of love sebastian <3)");

    // resub without message
    subMessages.emplace_back(R"(@badges=subscriber/12;color=#CC00C2;display-name=cspice;emotes=;id=6fc4c3e0-ca61-454a-84b8-5669dee69fc9;login=cspice;mod=0;msg-id=resub;msg-param-months=12;msg-param-sub-plan-name=Channel\sSubscription\s(forsenlol):\s$9.99\sSub;msg-param-sub-plan=2000;room-id=22484632;subscriber=1;system-msg=cspice\sjust\ssubscribed\swith\sa\sTier\s2\ssub.\scspice\ssubscribed\sfor\s12\smonths\sin\sa\srow!;tmi-sent-ts=1528192510808;turbo=0;user-id=47894662;user-type= :tmi.twitch.tv USERNOTICE #pajlada)");

    // display name renders strangely
    miscMessages.emplace_back(R"(@badges=;color=#00AD2B;display-name=Iamme420\s;emotes=;id=d47a1e4b-a3c6-4b9e-9bf1-51b8f3dbc76e;mod=0;room-id=11148817;subscriber=0;tmi-sent-ts=1529670347537;turbo=0;user-id=56422869;user-type= :iamme420!iamme420@iamme420.tmi.twitch.tv PRIVMSG #pajlada :offline chat gachiBASS)");
    miscMessages.emplace_back(R"(@badge-info=founder/47;badges=moderator/1,founder/0,premium/1;color=#00FF80;display-name=gempir;emotes=;flags=;id=d4514490-202e-43cb-b429-ef01a9d9c2fe;mod=1;room-id=11148817;subscriber=0;tmi-sent-ts=1575198233854;turbo=0;user-id=77829817;user-type=mod :gempir!gempir@gempir.tmi.twitch.tv PRIVMSG #pajlada :offline chat gachiBASS)");

    // various link tests
    linkMessages.emplace_back(R"(@badge-info=subscriber/48;badges=broadcaster/1,subscriber/36,partner/1;color=#CC44FF;display-name=pajlada;emotes=;flags=;id=3c23cf3c-0864-4699-a76b-089350141147;mod=0;room-id=11148817;subscriber=1;tmi-sent-ts=1577628844607;turbo=0;user-id=11148817;user-type= :pajlada!pajlada@pajlada.tmi.twitch.tv PRIVMSG #pajlada : Links that should pass: )" + getValidLinks().join(' '));
    linkMessages.emplace_back(R"(@badge-info=subscriber/48;badges=broadcaster/1,subscriber/36,partner/1;color=#CC44FF;display-name=pajlada;emotes=;flags=;id=3c23cf3c-0864-4699-a76b-089350141147;mod=0;room-id=11148817;subscriber=1;tmi-sent-ts=1577628844607;turbo=0;user-id=11148817;user-type= :pajlada!pajlada@pajlada.tmi.twitch.tv PRIVMSG #pajlada : Links that should NOT pass: )" + getInvalidLinks().join(' '));
    linkMessages.emplace_back(R"(@badge-info=subscriber/48;badges=broadcaster/1,subscriber/36,partner/1;color=#CC44FF;display-name=pajlada;emotes=;flags=;id=3c23cf3c-0864-4699-a76b-089350141147;mod=0;room-id=11148817;subscriber=1;tmi-sent-ts=1577628844607;turbo=0;user-id=11148817;user-type= :pajlada!pajlada@pajlada.tmi.twitch.tv PRIVMSG #pajlada : Links that should technically pass but we choose not to parse them: )" + getValidButIgnoredLinks().join(' '));

    // channel point reward test
    const char *channelRewardMessage = "{ \"type\": \"MESSAGE\", \"data\": { \"topic\": \"community-points-channel-v1.11148817\", \"message\": { \"type\": \"reward-redeemed\", \"data\": { \"timestamp\": \"2020-07-13T20:19:31.430785354Z\", \"redemption\": { \"id\": \"b9628798-1b4e-4122-b2a6-031658df6755\", \"user\": { \"id\": \"91800084\", \"login\": \"cranken1337\", \"display_name\": \"cranken1337\" }, \"channel_id\": \"11148817\", \"redeemed_at\": \"2020-07-13T20:19:31.345237005Z\", \"reward\": { \"id\": \"313969fe-cc9f-4a0a-83c6-172acbd96957\", \"channel_id\": \"11148817\", \"title\": \"annoying reward pogchamp\", \"prompt\": \"\", \"cost\": 3000, \"is_user_input_required\": true, \"is_sub_only\": false, \"image\": null, \"default_image\": { \"url_1x\": \"https://static-cdn.jtvnw.net/custom-reward-images/default-1.png\", \"url_2x\": \"https://static-cdn.jtvnw.net/custom-reward-images/default-2.png\", \"url_4x\": \"https://static-cdn.jtvnw.net/custom-reward-images/default-4.png\" }, \"background_color\": \"#52ACEC\", \"is_enabled\": true, \"is_paused\": false, \"is_in_stock\": true, \"max_per_stream\": { \"is_enabled\": false, \"max_per_stream\": 0 }, \"should_redemptions_skip_request_queue\": false, \"template_id\": null, \"updated_for_indicator_at\": \"2020-01-20T04:33:33.624956679Z\" }, \"user_input\": \"wow, amazing reward\", \"status\": \"UNFULFILLED\", \"cursor\": \"Yjk2Mjg3OTgtMWI0ZS00MTIyLWIyYTYtMDMxNjU4ZGY2NzU1X18yMDIwLTA3LTEzVDIwOjE5OjMxLjM0NTIzNzAwNVo=\" } } } } }";
    const char *channelRewardMessage2 = "{ \"type\": \"MESSAGE\", \"data\": { \"topic\": \"community-points-channel-v1.11148817\", \"message\": { \"type\": \"reward-redeemed\", \"data\": { \"timestamp\": \"2020-07-13T20:19:31.430785354Z\", \"redemption\": { \"id\": \"b9628798-1b4e-4122-b2a6-031658df6755\", \"user\": { \"id\": \"91800084\", \"login\": \"cranken1337\", \"display_name\": \"cranken1337\" }, \"channel_id\": \"11148817\", \"redeemed_at\": \"2020-07-13T20:19:31.345237005Z\", \"reward\": { \"id\": \"313969fe-cc9f-4a0a-83c6-172acbd96957\", \"channel_id\": \"11148817\", \"title\": \"annoying reward pogchamp\", \"prompt\": \"\", \"cost\": 3000, \"is_user_input_required\": false, \"is_sub_only\": false, \"image\": null, \"default_image\": { \"url_1x\": \"https://static-cdn.jtvnw.net/custom-reward-images/default-1.png\", \"url_2x\": \"https://static-cdn.jtvnw.net/custom-reward-images/default-2.png\", \"url_4x\": \"https://static-cdn.jtvnw.net/custom-reward-images/default-4.png\" }, \"background_color\": \"#52ACEC\", \"is_enabled\": true, \"is_paused\": false, \"is_in_stock\": true, \"max_per_stream\": { \"is_enabled\": false, \"max_per_stream\": 0 }, \"should_redemptions_skip_request_queue\": false, \"template_id\": null, \"updated_for_indicator_at\": \"2020-01-20T04:33:33.624956679Z\" }, \"status\": \"UNFULFILLED\", \"cursor\": \"Yjk2Mjg3OTgtMWI0ZS00MTIyLWIyYTYtMDMxNjU4ZGY2NzU1X18yMDIwLTA3LTEzVDIwOjE5OjMxLjM0NTIzNzAwNVo=\" } } } } }";
    const char *channelRewardIRCMessage(R"(@badge-info=subscriber/43;badges=subscriber/42;color=#1E90FF;custom-reward-id=313969fe-cc9f-4a0a-83c6-172acbd96957;display-name=Cranken1337;emotes=;flags=;id=3cee3f27-a1d0-44d1-a606-722cebdad08b;mod=0;room-id=11148817;subscriber=1;tmi-sent-ts=1594756484132;turbo=0;user-id=91800084;user-type= :cranken1337!cranken1337@cranken1337.tmi.twitch.tv PRIVMSG #pajlada :wow, amazing reward)");

    emoteTestMessages.emplace_back(R"(@badge-info=subscriber/3;badges=subscriber/3;color=#0000FF;display-name=Linkoping;emotes=25:40-44;flags=17-26:S.6;id=744f9c58-b180-4f46-bd9e-b515b5ef75c1;mod=0;room-id=11148817;subscriber=1;tmi-sent-ts=1566335866017;turbo=0;user-id=91673457;user-type= :linkoping!linkoping@linkoping.tmi.twitch.tv PRIVMSG #pajlada :Då kan du begära skadestånd och förtal Kappa)");
    emoteTestMessages.emplace_back(R"(@badge-info=subscriber/1;badges=subscriber/0;color=;display-name=jhoelsc;emotes=301683486:46-58,60-72,74-86/301683544:88-100;flags=0-4:S.6;id=1f1afcdd-d94c-4699-b35f-d214deb1e11a;mod=0;room-id=11148817;subscriber=1;tmi-sent-ts=1588640587462;turbo=0;user-id=505763008;user-type= :jhoelsc!jhoelsc@jhoelsc.tmi.twitch.tv PRIVMSG #pajlada :pensé que no habría directo que bueno que si staryuukiLove staryuukiLove staryuukiLove staryuukiBits)");
    emoteTestMessages.emplace_back(R"(@badge-info=subscriber/34;badges=moderator/1,subscriber/24;color=#FF0000;display-name=테스트계정420;emotes=41:6-13,16-23;flags=;id=97c28382-e8d2-45a0-bb5d-2305fc4ef139;mod=1;room-id=11148817;subscriber=1;tmi-sent-ts=1590922036771;turbo=0;user-id=117166826;user-type=mod :testaccount_420!testaccount_420@testaccount_420.tmi.twitch.tv PRIVMSG #pajlada :-tags Kreygasm, Kreygasm)");
    emoteTestMessages.emplace_back(R"(@badge-info=subscriber/34;badges=moderator/1,subscriber/24;color=#FF0000;display-name=테스트계정420;emotes=25:24-28/41:6-13,15-22;flags=;id=5a36536b-a952-43f7-9c41-88c829371b7a;mod=1;room-id=11148817;subscriber=1;tmi-sent-ts=1590922039721;turbo=0;user-id=117166826;user-type=mod :testaccount_420!testaccount_420@testaccount_420.tmi.twitch.tv PRIVMSG #pajlada :-tags Kreygasm,Kreygasm Kappa (no space then space))");
    emoteTestMessages.emplace_back(R"(@badge-info=subscriber/34;badges=moderator/1,subscriber/24;color=#FF0000;display-name=테스트계정420;emotes=25:6-10/1902:12-16/88:18-25;flags=;id=aed9e67e-f8cd-493e-aa6b-da054edd7292;mod=1;room-id=11148817;subscriber=1;tmi-sent-ts=1590922042881;turbo=0;user-id=117166826;user-type=mod :testaccount_420!testaccount_420@testaccount_420.tmi.twitch.tv PRIVMSG #pajlada :-tags Kappa.Keepo.PogChamp.extratext (3 emotes with extra text))");
	emoteTestMessages.emplace_back(R"(@badge-info=;badges=moderator/1,partner/1;color=#5B99FF;display-name=StreamElements;emotes=86:30-39/822112:73-79;flags=22-27:S.5;id=03c3eec9-afd1-4858-a2e0-fccbf6ad8d1a;mod=1;room-id=11148817;subscriber=0;tmi-sent-ts=1588638345928;turbo=0;user-id=100135110;user-type=mod :streamelements!streamelements@streamelements.tmi.twitch.tv PRIVMSG #pajlada :╔ACTION A LOJA AINDA NÃO ESTÁ PRONTA BibleThump , AGUARDE... NOVIDADES EM BREVE FortOne╔)");
	emoteTestMessages.emplace_back(R"(@badge-info=subscriber/20;badges=moderator/1,subscriber/12;color=#19E6E6;display-name=randers;emotes=25:39-43;flags=;id=3ea97f01-abb2-4acf-bdb8-f52e79cd0324;mod=1;room-id=11148817;subscriber=1;tmi-sent-ts=1588837097115;turbo=0;user-id=40286300;user-type=mod :randers!randers@randers.tmi.twitch.tv PRIVMSG #pajlada :Då kan du begära skadestånd och förtal Kappa)");
	emoteTestMessages.emplace_back(R"(@badge-info=subscriber/34;badges=moderator/1,subscriber/24;color=#FF0000;display-name=테스트계정420;emotes=41:6-13,15-22;flags=;id=a3196c7e-be4c-4b49-9c5a-8b8302b50c2a;mod=1;room-id=11148817;subscriber=1;tmi-sent-ts=1590922213730;turbo=0;user-id=117166826;user-type=mod :testaccount_420!testaccount_420@testaccount_420.tmi.twitch.tv PRIVMSG #pajlada :-tags Kreygasm,Kreygasm (no space))");
    // clang-format on

    actions.insert({"addMiscMessage", [=](std::vector<QString>) -> QString {
                        const auto &messages = miscMessages;
                        static int index = 0;
                        auto app = getApp();
                        const auto &msg = messages[index++ % messages.size()];
                        app->twitch.server->addFakeMessage(msg);
                        return "";
                    }});

    actions.insert({"addCheerMessage", [=](std::vector<QString>) -> QString {
                        const auto &messages = cheerMessages;
                        static int index = 0;
                        const auto &msg = messages[index++ % messages.size()];
                        getApp()->twitch.server->addFakeMessage(msg);
                        return "";
                    }});

    actions.insert({"addLinkMessage", [=](std::vector<QString>) -> QString {
                        const auto &messages = linkMessages;
                        static int index = 0;
                        auto app = getApp();
                        const auto &msg = messages[index++ % messages.size()];
                        app->twitch.server->addFakeMessage(msg);
                        return "";
                    }});

    actions.insert(
        {"addRewardMessage", [=](std::vector<QString>) -> QString {
             rapidjson::Document doc;
             auto app = getApp();
             static bool alt = true;
             if (alt)
             {
                 doc.Parse(channelRewardMessage);
                 app->twitch.server->addFakeMessage(channelRewardIRCMessage);
                 app->twitch.pubsub->signals_.pointReward.redeemed.invoke(
                     doc["data"]["message"]["data"]["redemption"]);
                 alt = !alt;
             }
             else
             {
                 doc.Parse(channelRewardMessage2);
                 app->twitch.pubsub->signals_.pointReward.redeemed.invoke(
                     doc["data"]["message"]["data"]["redemption"]);
                 alt = !alt;
             }
             return "";
         }});

    actions.insert({"addEmoteMessage", [=](std::vector<QString>) -> QString {
                        const auto &messages = emoteTestMessages;
                        static int index = 0;
                        const auto &msg = messages[index++ % messages.size()];
                        getApp()->twitch.server->addFakeMessage(msg);
                        return "";
                    }});
}

void Window::addShortcuts()
{
    std::map<QString, std::function<QString(std::vector<QString>)>> windowActions{
        {"openSettings",  // Open settings
         [this](std::vector<QString>) -> QString {
             SettingsDialog::showDialog(this);
             return "";
         }},
        {"newSplit",  // Create a new split
         [this](std::vector<QString>) -> QString {
             this->notebook_->getOrAddSelectedPage()->appendNewSplit(true);
             return "";
         }},
        {"openTab",  // CTRL + 1-8 to open corresponding tab.
         [this](std::vector<QString> arguments) -> QString {
             if (arguments.size() == 0)
             {
                 qCWarning(chatterinoHotkeys)
                     << "openTab shortcut called without arguments. "
                        "Takes only "
                        "one argument: tab specifier";
                 return "openTab shortcut called without arguments. "
                        "Takes only "
                        "one argument: tab specifier";
             }
             auto target = arguments.at(0);
             if (target == "last")
             {
                 this->notebook_->selectLastTab();
             }
             else if (target == "next")
             {
                 this->notebook_->selectNextTab();
             }
             else if (target == "previous")
             {
                 this->notebook_->selectPreviousTab();
             }
             else
             {
                 bool ok;
                 int result = target.toInt(&ok);
                 if (ok)
                 {
                     this->notebook_->selectIndex(result);
                 }
                 else
                 {
                     qCWarning(chatterinoHotkeys)
                         << "Invalid argument for openTab shortcut";
                     return QString("Invalid argument for openTab "
                                    "shortcut: \"%1\". Use \"last\", "
                                    "\"next\", \"previous\" or an integer.")
                         .arg(target);
                 }
             }
             return "";
         }},
        {"popup",
         [this](std::vector<QString>) -> QString {
             if (auto page = dynamic_cast<SplitContainer *>(
                     this->notebook_->getSelectedPage()))
             {
                 if (auto split = page->getSelectedSplit())
                 {
                     split->popup();
                 }
             }
             return "";
         }},
        {"zoom",
         [](std::vector<QString> arguments) -> QString {
             if (arguments.size() == 0)
             {
                 qCWarning(chatterinoHotkeys)
                     << "zoom shortcut called without arguments. Takes "
                        "only "
                        "one argument: \"in\" or \"out\"";
                 return "zoom shortcut called without arguments. Takes "
                        "only "
                        "one argument: \"in\" or \"out\"";
             }
             auto change = 0.0f;
             auto direction = arguments.at(0);
             if (direction == "in")
             {
                 change = 0.1f;
             }
             else if (direction == "out")
             {
                 change = -0.1f;
             }
             else
             {
                 qCWarning(chatterinoHotkeys)
                     << "Invalid zoom direction, use \"in\" or \"out\"";
                 return "Invalid zoom direction. Use \"in\" or \"out\".";
             }
             getSettings()->setClampedUiScale(
                 getSettings()->getClampedUiScale() + change);
             return "";
         }},
        {"newTab",
         [this](std::vector<QString>) -> QString {
             this->notebook_->addPage(true);
             return "";
         }},
        {"removeTab",
         [this](std::vector<QString>) -> QString {
             this->notebook_->removeCurrentPage();
             return "";
         }},
        {"reopenSplit",
         [this](std::vector<QString>) -> QString {
             if (ClosedSplits::empty())
             {
                 return "";
             }
             ClosedSplits::SplitInfo si = ClosedSplits::pop();
             SplitContainer *splitContainer{nullptr};
             if (si.tab)
             {
                 splitContainer = dynamic_cast<SplitContainer *>(si.tab->page);
             }
             if (!splitContainer)
             {
                 splitContainer = this->notebook_->getOrAddSelectedPage();
             }
             this->notebook_->select(splitContainer);
             Split *split = new Split(splitContainer);
             split->setChannel(
                 getApp()->twitch.server->getOrAddChannel(si.channelName));
             splitContainer->appendSplit(split);
             return "";
         }},
        {"toggleLocalR9K",
         [](std::vector<QString>) -> QString {
             getSettings()->hideSimilar.setValue(!getSettings()->hideSimilar);
             getApp()->windows->forceLayoutChannelViews();
             return "";
         }},
        {"openQuickSwitcher",
         [](std::vector<QString>) -> QString {
             auto quickSwitcher =
                 new QuickSwitcherPopup(&getApp()->windows->getMainWindow());
             quickSwitcher->show();
             return "";
         }},
        {"quit",
         [](std::vector<QString>) -> QString {
             QApplication::exit();
             return "";
         }},
        {"moveTab",
         [this](std::vector<QString> arguments) -> QString {
             if (arguments.size() == 0)
             {
                 qCWarning(chatterinoHotkeys)
                     << "moveTab shortcut called without arguments. "
                        "Takes only one argument: new index (number, "
                        "\"next\" "
                        "or \"previous\")";
                 return "moveTab shortcut called without arguments. "
                        "Takes only one argument: new index (number, "
                        "\"next\" "
                        "or \"previous\")";
             }
             int newIndex = -1;
             bool indexIsGenerated =
                 false;  // indicates if `newIndex` was generated using target="next" or target="previous"

             auto target = arguments.at(0);
             qCDebug(chatterinoHotkeys) << target;
             if (target == "next")
             {
                 newIndex = this->notebook_->getSelectedIndex() + 1;
                 indexIsGenerated = true;
             }
             else if (target == "previous")
             {
                 newIndex = this->notebook_->getSelectedIndex() - 1;
                 indexIsGenerated = true;
             }
             else
             {
                 bool ok;
                 int result = target.toInt(&ok);
                 if (!ok)
                 {
                     qCWarning(chatterinoHotkeys)
                         << "Invalid argument for moveTab shortcut";
                     return QString("Invalid argument for moveTab shortcut: "
                                    "%1. Use \"next\" or \"previous\" or an "
                                    "integer.")
                         .arg(target);
                 }
                 newIndex = result;
             }
             if (newIndex >= this->notebook_->getPageCount() || 0 > newIndex)
             {
                 if (indexIsGenerated)
                 {
                     return "";  // don't error out on generated indexes, ie move tab right
                 }
                 qCWarning(chatterinoHotkeys)
                     << "Invalid index for moveTab shortcut:" << newIndex;
                 return QString("Invalid index for moveTab shortcut: %1.")
                     .arg(newIndex);
             }
             this->notebook_->rearrangePage(this->notebook_->getSelectedPage(),
                                            newIndex);
             return "";
         }},
        {"setStreamerMode",
         [](std::vector<QString> arguments) -> QString {
             auto mode = 2;
             if (arguments.size() != 0)
             {
                 auto arg = arguments.at(0);
                 if (arg == "off")
                 {
                     mode = 0;
                 }
                 else if (arg == "on")
                 {
                     mode = 1;
                 }
                 else if (arg == "toggle")
                 {
                     mode = 2;
                 }
                 else if (arg == "auto")
                 {
                     mode = 3;
                 }
                 else
                 {
                     qCWarning(chatterinoHotkeys)
                         << "Invalid argument for setStreamerMode hotkey: "
                         << arg;
                     return QString("Invalid argument for setStreamerMode "
                                    "hotkey: %1. Use \"on\", \"off\", "
                                    "\"toggle\" or \"auto\".")
                         .arg(arg);
                 }
             }

             if (mode == 0)
             {
                 getSettings()->enableStreamerMode.setValue(
                     StreamerModeSetting::Disabled);
             }
             else if (mode == 1)
             {
                 getSettings()->enableStreamerMode.setValue(
                     StreamerModeSetting::Enabled);
             }
             else if (mode == 2)
             {
                 if (isInStreamerMode())
                 {
                     getSettings()->enableStreamerMode.setValue(
                         StreamerModeSetting::Disabled);
                 }
                 else
                 {
                     getSettings()->enableStreamerMode.setValue(
                         StreamerModeSetting::Enabled);
                 }
             }
             else if (mode == 3)
             {
                 getSettings()->enableStreamerMode.setValue(
                     StreamerModeSetting::DetectObs);
             }
             return "";
         }},
    };
    this->addDebugStuff(windowActions);
    this->shortcuts_ = getApp()->hotkeys->shortcutsForScope(
        HotkeyScope::Window, windowActions, this);
}

void Window::addMenuBar()
{
    QMenuBar *mainMenu = new QMenuBar();
    mainMenu->setNativeMenuBar(true);

    // First menu.
    QMenu *menu = mainMenu->addMenu(QString());
    QAction *prefs = menu->addAction(QString());
    prefs->setMenuRole(QAction::PreferencesRole);
    connect(prefs, &QAction::triggered, this, [this] {
        SettingsDialog::showDialog(this);
    });

    // Window menu.
    QMenu *windowMenu = mainMenu->addMenu(QString("Window"));

    QAction *nextTab = windowMenu->addAction(QString("Select next tab"));
    nextTab->setShortcuts({QKeySequence("Meta+Tab")});
    connect(nextTab, &QAction::triggered, this, [=] {
        this->notebook_->selectNextTab();
    });

    QAction *prevTab = windowMenu->addAction(QString("Select previous tab"));
    prevTab->setShortcuts({QKeySequence("Meta+Shift+Tab")});
    connect(prevTab, &QAction::triggered, this, [=] {
        this->notebook_->selectPreviousTab();
    });
}

void Window::onAccountSelected()
{
    auto user = getApp()->accounts->twitch.getCurrent();

    // update title (also append username on Linux and MacOS)
    QString windowTitle = Version::instance().fullVersion();

#if defined(Q_OS_LINUX) || defined(Q_OS_MACOS)
    if (user->isAnon())
    {
        windowTitle += " - not logged in";
    }
    else
    {
        windowTitle += " - " + user->getUserName();
    }
#endif

    this->setWindowTitle(windowTitle);

    // update user
    if (this->userLabel_)
    {
        if (user->isAnon())
        {
            this->userLabel_->getLabel().setText("anonymous");
        }
        else
        {
            this->userLabel_->getLabel().setText(user->getUserName());
        }
    }
}

}  // namespace chatterino<|MERGE_RESOLUTION|>--- conflicted
+++ resolved
@@ -26,19 +26,12 @@
 #include "widgets/splits/Split.hpp"
 #include "widgets/splits/SplitContainer.hpp"
 
-<<<<<<< HEAD
-#include <rapidjson/document.h>
-#include "providers/twitch/PubsubClient.hpp"
-#include "util/SampleCheerMessages.hpp"
-#include "util/SampleLinks.hpp"
-=======
 #ifndef NDEBUG
 #    include <rapidjson/document.h>
 #    include "providers/twitch/PubsubClient.hpp"
 #    include "util/SampleCheerMessages.hpp"
 #    include "util/SampleLinks.hpp"
 #endif
->>>>>>> ddba279f
 
 #include <QApplication>
 #include <QDesktopServices>
@@ -191,10 +184,7 @@
 void Window::addDebugStuff(
     std::map<QString, std::function<QString(std::vector<QString>)>> &actions)
 {
-<<<<<<< HEAD
-=======
 #ifndef NDEBUG
->>>>>>> ddba279f
     std::vector<QString> cheerMessages, subMessages, miscMessages, linkMessages,
         emoteTestMessages;
 
@@ -307,6 +297,7 @@
                         getApp()->twitch.server->addFakeMessage(msg);
                         return "";
                     }});
+#endif
 }
 
 void Window::addShortcuts()
