--- conflicted
+++ resolved
@@ -389,14 +389,9 @@
             OPEN_IN_BROWSER, this->split_, &Split::openInBrowser,
             h->getDisplaySequence(HotkeyCategory::Split, "openInBrowser"));
         menu->addAction(OPEN_PLAYER_IN_BROWSER, this->split_,
-<<<<<<< HEAD
-                        &Split::openBrowserPlayer);
-=======
                         &Split::openBrowserPlayer,
                         h->getDisplaySequence(HotkeyCategory::Split,
                                               "openPlayerInBrowser"));
-#endif
->>>>>>> 59160c5d
         menu->addAction(
             OPEN_IN_STREAMLINK, this->split_, &Split::openInStreamlink,
             h->getDisplaySequence(HotkeyCategory::Split, "openInStreamlink"));
