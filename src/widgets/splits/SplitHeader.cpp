--- conflicted
+++ resolved
@@ -375,16 +375,11 @@
         menu->addAction(OPEN_PLAYER_IN_BROWSER, this->split_,
                         &Split::openBrowserPlayer);
 #endif
-<<<<<<< HEAD
-        menu->addAction(OPEN_IN_STREAMLINK, this->split_,
-                        &Split::openInStreamlink);
-        menu->addAction(STREAM_SETTINGS_EDITOR, this->split_,
-                        &Split::openStreamSettingsEditor);
-=======
         menu->addAction(
             OPEN_IN_STREAMLINK, this->split_, &Split::openInStreamlink,
             h->getDisplaySequence(HotkeyCategory::Split, "openInStreamlink"));
->>>>>>> 62b689e7
+        menu->addAction(STREAM_SETTINGS_EDITOR, this->split_,
+                        &Split::openStreamSettingsEditor);
 
         if (!getSettings()->customURIScheme.getValue().isEmpty())
         {
@@ -1004,7 +999,6 @@
 
     if (auto twitchChannel = dynamic_cast<TwitchChannel *>(channel.get()))
     {
-        twitchChannel->refresh7TVChannelEmotes(true);
         twitchChannel->refreshFFZChannelEmotes(true);
         twitchChannel->refreshBTTVChannelEmotes(true);
         twitchChannel->refreshSevenTVChannelEmotes(true);
