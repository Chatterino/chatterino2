--- conflicted
+++ resolved
@@ -155,10 +155,6 @@
                 QTextCursor cursor = this->ui_.textEdit->textCursor();
                 QString textToInsert(link.value + " ");
 
-<<<<<<< HEAD
-                auto symbolBeforeCursor = getInputText()[cursor.position() - 1];
-=======
->>>>>>> a733b697
                 // If symbol before cursor isn't space or empty
                 // Then insert space before emote.
                 if (cursor.position() > 0 &&
