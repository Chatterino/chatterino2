#include "widgets/splits/SplitInput.hpp"

#include "Application.hpp"
#include "common/QLogging.hpp"
#include "controllers/commands/CommandController.hpp"
#include "controllers/hotkeys/HotkeyController.hpp"
#include "messages/Link.hpp"
#include "providers/twitch/TwitchChannel.hpp"
#include "providers/twitch/TwitchIrcServer.hpp"
#include "singletons/Settings.hpp"
#include "singletons/Theme.hpp"
#include "util/Clamp.hpp"
#include "util/LayoutCreator.hpp"
#include "widgets/Notebook.hpp"
#include "widgets/Scrollbar.hpp"
#include "widgets/dialogs/EmotePopup.hpp"
#include "widgets/helper/ChannelView.hpp"
#include "widgets/helper/EffectLabel.hpp"
#include "widgets/helper/ResizingTextEdit.hpp"
#include "widgets/splits/InputCompletionPopup.hpp"
#include "widgets/splits/Split.hpp"
#include "widgets/splits/SplitContainer.hpp"
#include "widgets/splits/SplitInput.hpp"

#include <QCompleter>
#include <QPainter>

namespace chatterino {
const int TWITCH_MESSAGE_LIMIT = 500;

SplitInput::SplitInput(Split *_chatWidget)
    : BaseWidget(_chatWidget)
    , split_(_chatWidget)
{
    this->initLayout();

    auto completer =
        new QCompleter(&this->split_->getChannel().get()->completionModel);
    this->ui_.textEdit->setCompleter(completer);

    this->split_->channelChanged.connect([this] {
        auto completer =
            new QCompleter(&this->split_->getChannel()->completionModel);
        this->ui_.textEdit->setCompleter(completer);
    });

    // misc
    this->installKeyPressedEvent();
    this->addShortcuts();
    this->ui_.textEdit->focusLost.connect([this] {
        this->hideCompletionPopup();
    });
    this->scaleChangedEvent(this->scale());
    this->signalHolder_.managedConnect(getApp()->hotkeys->onItemsUpdated,
                                       [this]() {
                                           this->clearShortcuts();
                                           this->addShortcuts();
                                       });
}

void SplitInput::initLayout()
{
    auto app = getApp();
    LayoutCreator<SplitInput> layoutCreator(this);

    auto layout =
        layoutCreator.setLayoutType<QHBoxLayout>().withoutMargin().assign(
            &this->ui_.hbox);

    // input
    auto textEdit =
        layout.emplace<ResizingTextEdit>().assign(&this->ui_.textEdit);
    connect(textEdit.getElement(), &ResizingTextEdit::textChanged, this,
            &SplitInput::editTextChanged);

    // right box
    auto box = layout.emplace<QVBoxLayout>().withoutMargin();
    box->setSpacing(0);
    {
        auto textEditLength =
            box.emplace<QLabel>().assign(&this->ui_.textEditLength);
        textEditLength->setAlignment(Qt::AlignRight);

        box->addStretch(1);
        box.emplace<EffectLabel>().assign(&this->ui_.emoteButton);
    }

    this->ui_.emoteButton->getLabel().setTextFormat(Qt::RichText);

    // ---- misc

    // set edit font
    this->ui_.textEdit->setFont(
        app->fonts->getFont(FontStyle::ChatMedium, this->scale()));
    QObject::connect(this->ui_.textEdit, &QTextEdit::cursorPositionChanged,
                     this, &SplitInput::onCursorPositionChanged);
    QObject::connect(this->ui_.textEdit, &QTextEdit::textChanged, this,
                     &SplitInput::onTextChanged);

    this->managedConnections_.push_back(app->fonts->fontChanged.connect([=]() {
        this->ui_.textEdit->setFont(
            app->fonts->getFont(FontStyle::ChatMedium, this->scale()));
    }));

    // open emote popup
    QObject::connect(this->ui_.emoteButton, &EffectLabel::leftClicked, [=] {
        this->openEmotePopup();
    });

    // clear channelview selection when selecting in the input
    QObject::connect(this->ui_.textEdit, &QTextEdit::copyAvailable,
                     [this](bool available) {
                         if (available)
                         {
                             this->split_->view_->clearSelection();
                         }
                     });

    // textEditLength visibility
    getSettings()->showMessageLength.connect(
        [this](const bool &value, auto) {
            // this->ui_.textEditLength->setHidden(!value);
            this->editTextChanged();
        },
        this->managedConnections_);
}

void SplitInput::scaleChangedEvent(float scale)
{
    // update the icon size of the emote button
    this->updateEmoteButton();

    // set maximum height
    this->setMaximumHeight(int(150 * this->scale()));
    this->ui_.textEdit->setFont(
        getApp()->fonts->getFont(FontStyle::ChatMedium, this->scale()));
}

void SplitInput::themeChangedEvent()
{
    QPalette palette, placeholderPalette;

    palette.setColor(QPalette::WindowText, this->theme->splits.input.text);
    placeholderPalette.setColor(
        QPalette::PlaceholderText,
        this->theme->messages.textColors.chatPlaceholder);

    this->updateEmoteButton();
    this->ui_.textEditLength->setPalette(palette);

    this->ui_.textEdit->setPalette(placeholderPalette);
    this->ui_.textEdit->setStyleSheet(this->theme->splits.input.styleSheet);

    this->ui_.hbox->setMargin(
        int((this->theme->isLightTheme() ? 4 : 2) * this->scale()));

    this->ui_.emoteButton->getLabel().setStyleSheet("color: #000");
}

void SplitInput::updateEmoteButton()
{
    float scale = this->scale();

    QString text = "<img src=':/buttons/emote.svg' width='xD' height='xD' />";
    text.replace("xD", QString::number(int(12 * scale)));

    if (this->theme->isLightTheme())
    {
        text.replace("emote", "emoteDark");
    }

    this->ui_.emoteButton->getLabel().setText(text);
    this->ui_.emoteButton->setFixedHeight(int(18 * scale));
}

void SplitInput::openEmotePopup()
{
    if (!this->emotePopup_)
    {
        this->emotePopup_ = new EmotePopup(this);
        this->emotePopup_->setAttribute(Qt::WA_DeleteOnClose);

        this->emotePopup_->linkClicked.connect([this](const Link &link) {
            if (link.type == Link::InsertText)
            {
                QTextCursor cursor = this->ui_.textEdit->textCursor();
                QString textToInsert(link.value + " ");

                // If symbol before cursor isn't space or empty
                // Then insert space before emote.
                if (cursor.position() > 0 &&
                    !this->getInputText()[cursor.position() - 1].isSpace())
                {
                    textToInsert = " " + textToInsert;
                }
                this->insertText(textToInsert);
            }
        });
    }

    this->emotePopup_->resize(int(300 * this->emotePopup_->scale()),
                              int(500 * this->emotePopup_->scale()));
    this->emotePopup_->loadChannel(this->split_->getChannel());
    this->emotePopup_->show();
    this->emotePopup_->activateWindow();
}

void SplitInput::addShortcuts()
{
    auto app = getApp();

<<<<<<< HEAD
    std::map<QString, std::function<QString(std::vector<QString>)>>
        splitInputActions{
            {"jumpCursor",
             [this](std::vector<QString> arguments) -> QString {
                 if (arguments.size() != 2)
                 {
                     qCWarning(chatterinoHotkeys)
                         << "Invalid jumpCursor arguments. Argument 0: place "
                            "(\"start\" or \"end\"), argument 1: select "
                            "(\"withSelection\" or \"withoutSelection\")";
                     return "Invalid jumpCursor arguments. Argument 0: place "
                            "(\"start\" or \"end\"), argument 1: select "
                            "(\"withSelection\" or \"withoutSelection\")";
                 }
                 QTextCursor cursor = this->ui_.textEdit->textCursor();
                 auto place = QTextCursor::Start;
                 auto stringPlace = arguments.at(0);
                 if (stringPlace == "start")
                 {
                     place = QTextCursor::Start;
                 }
                 else if (stringPlace == "end")
                 {
                     place = QTextCursor::End;
                 }
                 else
                 {
                     qCWarning(chatterinoHotkeys)
                         << "Invalid jumpCursor place argument (0)!";
                     return "Invalid jumpCursor place argument (0)!";
                 }
                 auto stringTakeSelection = arguments.at(1);
                 bool select;
                 if (stringTakeSelection == "withSelection")
                 {
                     select = true;
                 }
                 else if (stringTakeSelection == "withoutSelection")
                 {
                     select = false;
                 }
                 else
                 {
                     qCWarning(chatterinoHotkeys)
                         << "Invalid jumpCursor select argument (1)!";
                     return "Invalid jumpCursor select argument (1)!";
                 }

                 cursor.movePosition(
                     place, select ? QTextCursor::MoveMode::KeepAnchor
                                   : QTextCursor::MoveMode::MoveAnchor);
                 this->ui_.textEdit->setTextCursor(cursor);
                 return "";
             }},
            {"openEmotesPopup",
             [this](std::vector<QString>) -> QString {
                 this->openEmotePopup();
                 return "";
             }},
            {"sendMessage",
             [this](std::vector<QString> arguments) -> QString {
                 auto c = this->split_->getChannel();
                 if (c == nullptr)
                     return "";

                 QString message = ui_.textEdit->toPlainText();

                 message = message.replace('\n', ' ');
                 QString sendMessage =
                     getApp()->commands->execCommand(message, c, false);

                 c->sendMessage(sendMessage);
                 // don't add duplicate messages and empty message to message history
                 if ((this->prevMsg_.isEmpty() ||
                      !this->prevMsg_.endsWith(message)) &&
                     !message.trimmed().isEmpty())
                 {
                     this->prevMsg_.append(message);
                 }
                 bool shouldClearInput = true;
                 if (arguments.size() != 0 && arguments.at(0) == "keepInput")
                 {
                     shouldClearInput = false;
                 }

                 if (shouldClearInput)
                 {
                     this->currMsg_ = QString();
                     this->ui_.textEdit->setPlainText(QString());
                 }
                 this->prevIndex_ = this->prevMsg_.size();
                 return "";
             }},
            {"previousMessage",
             [this](std::vector<QString>) -> QString {
                 if (this->prevMsg_.size() && this->prevIndex_)
                 {
                     if (this->prevIndex_ == (this->prevMsg_.size()))
                     {
                         this->currMsg_ = ui_.textEdit->toPlainText();
                     }

                     this->prevIndex_--;
                     this->ui_.textEdit->setPlainText(
                         this->prevMsg_.at(this->prevIndex_));

                     QTextCursor cursor = this->ui_.textEdit->textCursor();
                     cursor.movePosition(QTextCursor::End);
                     this->ui_.textEdit->setTextCursor(cursor);
                 }
                 return "";
             }},
            {"nextMessage",
             [this](std::vector<QString>) -> QString {
                 // If user did not write anything before then just do nothing.
                 if (this->prevMsg_.isEmpty())
                 {
                     return "";
                 }
                 bool cursorToEnd = true;
                 QString message = ui_.textEdit->toPlainText();

                 if (this->prevIndex_ != (this->prevMsg_.size() - 1) &&
                     this->prevIndex_ != this->prevMsg_.size())
                 {
                     this->prevIndex_++;
                     this->ui_.textEdit->setPlainText(
                         this->prevMsg_.at(this->prevIndex_));
                 }
                 else
                 {
                     this->prevIndex_ = this->prevMsg_.size();
                     if (message == this->prevMsg_.at(this->prevIndex_ - 1))
                     {
                         // If user has just come from a message history
                         // Then simply get currMsg_.
                         this->ui_.textEdit->setPlainText(this->currMsg_);
                     }
                     else if (message != this->currMsg_)
                     {
                         // If user are already in current message
                         // And type something new
                         // Then replace currMsg_ with new one.
                         this->currMsg_ = message;
                     }
                     // If user is already in current message
                     // Then don't touch cursos.
                     cursorToEnd =
                         (message == this->prevMsg_.at(this->prevIndex_ - 1));
                 }

                 if (cursorToEnd)
                 {
                     QTextCursor cursor = this->ui_.textEdit->textCursor();
                     cursor.movePosition(QTextCursor::End);
                     this->ui_.textEdit->setTextCursor(cursor);
                 }
                 return "";
             }},
            {"undo",
             [this](std::vector<QString>) -> QString {
                 this->ui_.textEdit->undo();
                 return "";
             }},
            {"redo",
             [this](std::vector<QString>) -> QString {
                 this->ui_.textEdit->redo();
                 return "";
             }},
            {"copy",
             [this](std::vector<QString> arguments) -> QString {
                 qCWarning(chatterinoHotkeys) << "Hello from copy shortcut!";
                 auto copyFromSplit = false;
                 if (arguments.size() == 0)
                 {
                     return "copy action takes only one argument: the source "
                            "of the copy \"split\", \"splitInput\" or "
                            "\"auto\". If the source is \"split\", only text "
                            "from the chat will be copied. If it is "
                            "\"splitInput\", text from the input box will be "
                            "copied. Automatic will pick whichever has a "
                            "selection";
                 }
                 const auto &cursor = this->ui_.textEdit->textCursor();
                 if (cursor.hasSelection())
                 {
                     copyFromSplit = false;
                 }
                 else
                 {
                     copyFromSplit = true;
                 }

                 if (copyFromSplit)
                 {
                     this->split_->copyToClipboard();
                 }
                 else
                 {
                     this->ui_.textEdit->copy();
                 }
                 return "";
             }},
            {"paste",
             [this](std::vector<QString>) -> QString {
                 this->ui_.textEdit->paste();
                 return "";
             }},
            {"clear",
             [this](std::vector<QString>) -> QString {
                 this->ui_.textEdit->setText("");
                 this->ui_.textEdit->moveCursor(QTextCursor::Start);
                 return "";
             }},
            {"selectAll",
             [this](std::vector<QString>) -> QString {
                 this->ui_.textEdit->selectAll();
                 return "";
             }},
        };

    this->shortcuts_ = app->hotkeys->shortcutsForScope(HotkeyScope::SplitInput,
                                                       splitInputActions, this);
}
void SplitInput::installKeyPressedEvent()
{
    this->ui_.textEdit->keyPressed.disconnectAll();
    this->ui_.textEdit->keyPressed.connect([this](QKeyEvent *event) {
        if (auto popup = this->emoteInputPopup_.get())
=======
    this->ui_.textEdit->keyPressed.connect([this, app](QKeyEvent *event) {
        if (auto popup = this->inputCompletionPopup_.get())
>>>>>>> 97b9bfb2
        {
            if (popup->isVisible())
            {
                if (popup->eventFilter(nullptr, event))
                {
                    event->accept();
                    return;
                }
            }
        }

        // One of the last remaining of it's kind, the copy shortcut.
        // For some bizarre reason Qt doesn't want this key be rebound.
        // TODO(Mm2PL): Revisit in Qt6, maybe something changed?
        if ((event->key() == Qt::Key_C || event->key() == Qt::Key_Insert) &&
            event->modifiers() == Qt::ControlModifier)
        {
            if (this->split_->view_->hasSelection())
            {
                this->split_->copyToClipboard();
                event->accept();
            }
        }
    });
}

void SplitInput::onTextChanged()
{
    this->updateCompletionPopup();
}

void SplitInput::onCursorPositionChanged()
{
    this->updateCompletionPopup();
}

void SplitInput::updateCompletionPopup()
{
    auto channel = this->split_->getChannel().get();
    auto tc = dynamic_cast<TwitchChannel *>(channel);
    bool showEmoteCompletion =
        getSettings()->emoteCompletionWithColon &&
        (tc || (channel->getType() == Channel::Type::TwitchWhispers));
    bool showUsernameCompletion =
        tc && getSettings()->showUsernameCompletionMenu;
    if (!showEmoteCompletion && !showUsernameCompletion)
    {
        this->hideCompletionPopup();
        return;
    }

    // check if in completion prefix
    auto &edit = *this->ui_.textEdit;

    auto text = edit.toPlainText();
    auto position = edit.textCursor().position() - 1;

    if (text.length() == 0)
    {
        this->hideCompletionPopup();
        return;
    }

    for (int i = clamp(position, 0, text.length() - 1); i >= 0; i--)
    {
        if (text[i] == ' ')
        {
            this->hideCompletionPopup();
            return;
        }
        else if (text[i] == ':' && showEmoteCompletion)
        {
            if (i == 0 || text[i - 1].isSpace())
                this->showCompletionPopup(text.mid(i, position - i + 1).mid(1),
                                          true);
            else
                this->hideCompletionPopup();
            return;
        }
        else if (text[i] == '@' && showUsernameCompletion)
        {
            if (i == 0 || text[i - 1].isSpace())
                this->showCompletionPopup(text.mid(i, position - i + 1).mid(1),
                                          false);
            else
                this->hideCompletionPopup();
            return;
        }
    }

    this->hideCompletionPopup();
}

void SplitInput::showCompletionPopup(const QString &text, bool emoteCompletion)
{
    if (!this->inputCompletionPopup_.get())
    {
        this->inputCompletionPopup_ = new InputCompletionPopup(this);
        this->inputCompletionPopup_->setInputAction(
            [that = QObjectRef(this)](const QString &text) mutable {
                if (auto this2 = that.get())
                {
                    this2->insertCompletionText(text);
                    this2->hideCompletionPopup();
                }
            });
    }

    auto popup = this->inputCompletionPopup_.get();
    assert(popup);

    if (emoteCompletion)  // autocomplete emotes
        popup->updateEmotes(text, this->split_->getChannel());
    else  // autocomplete usernames
        popup->updateUsers(text, this->split_->getChannel());

    auto pos = this->mapToGlobal({0, 0}) - QPoint(0, popup->height()) +
               QPoint((this->width() - popup->width()) / 2, 0);

    popup->move(pos);
    popup->show();
}

void SplitInput::hideCompletionPopup()
{
    if (auto popup = this->inputCompletionPopup_.get())
        popup->hide();
}

void SplitInput::insertCompletionText(const QString &input_)
{
    auto &edit = *this->ui_.textEdit;
    auto input = input_ + ' ';

    auto text = edit.toPlainText();
    auto position = edit.textCursor().position();

    for (int i = clamp(position, 0, text.length() - 1); i >= 0; i--)
    {
        bool done = false;
        if (text[i] == ':')
        {
            done = true;
        }
        else if (text[i] == '@')
        {
            input = "@" + input_ +
                    (getSettings()->mentionUsersWithComma ? ", " : " ");
            done = true;
        }

        if (done)
        {
            auto cursor = edit.textCursor();
            edit.setText(text.remove(i, position - i).insert(i, input));

            cursor.setPosition(i + input.size());
            edit.setTextCursor(cursor);
            break;
        }
    }
}

void SplitInput::clearSelection()
{
    QTextCursor c = this->ui_.textEdit->textCursor();

    c.setPosition(c.position());
    c.setPosition(c.position(), QTextCursor::KeepAnchor);

    this->ui_.textEdit->setTextCursor(c);
}

QString SplitInput::getInputText() const
{
    return this->ui_.textEdit->toPlainText();
}

void SplitInput::insertText(const QString &text)
{
    this->ui_.textEdit->insertPlainText(text);
}

void SplitInput::editTextChanged()
{
    auto app = getApp();

    // set textLengthLabel value
    QString text = this->ui_.textEdit->toPlainText();

    if (text.startsWith("/r ", Qt::CaseInsensitive) &&
        this->split_->getChannel()->isTwitchChannel())
    {
        QString lastUser = app->twitch.server->lastUserThatWhisperedMe.get();
        if (!lastUser.isEmpty())
        {
            this->ui_.textEdit->setPlainText("/w " + lastUser + text.mid(2));
            this->ui_.textEdit->moveCursor(QTextCursor::EndOfBlock);
        }
    }
    else
    {
        this->textChanged.invoke(text);

        text = text.trimmed();
        static QRegularExpression spaceRegex("\\s\\s+");
        text = text.replace(spaceRegex, " ");

        text =
            app->commands->execCommand(text, this->split_->getChannel(), true);
    }

    QString labelText;

    if (text.length() > 0 && getSettings()->showMessageLength)
    {
        labelText = QString::number(text.length());
        if (text.length() > TWITCH_MESSAGE_LIMIT)
        {
            this->ui_.textEditLength->setStyleSheet("color: red");
        }
        else
        {
            this->ui_.textEditLength->setStyleSheet("");
        }
    }
    else
    {
        labelText = "";
    }

    this->ui_.textEditLength->setText(labelText);
}

void SplitInput::paintEvent(QPaintEvent *)
{
    QPainter painter(this);

    if (this->theme->isLightTheme())
    {
        int s = int(3 * this->scale());
        QRect rect = this->rect().marginsRemoved(QMargins(s - 1, s - 1, s, s));

        painter.fillRect(rect, this->theme->splits.input.background);

        painter.setPen(QColor("#ccc"));
        painter.drawRect(rect);
    }
    else
    {
        int s = int(1 * this->scale());
        QRect rect = this->rect().marginsRemoved(QMargins(s - 1, s - 1, s, s));

        painter.fillRect(rect, this->theme->splits.input.background);

        painter.setPen(QColor("#333"));
        painter.drawRect(rect);
    }

    //    int offset = 2;
    //    painter.fillRect(offset, this->height() - offset, this->width() - 2 *
    //    offset, 1,
    //                     getApp()->themes->splits.input.focusedLine);
}

void SplitInput::resizeEvent(QResizeEvent *)
{
    if (this->height() == this->maximumHeight())
    {
        this->ui_.textEdit->setVerticalScrollBarPolicy(Qt::ScrollBarAsNeeded);
    }
    else
    {
        this->ui_.textEdit->setVerticalScrollBarPolicy(Qt::ScrollBarAlwaysOff);
    }
}

void SplitInput::mousePressEvent(QMouseEvent *)
{
    this->split_->giveFocus(Qt::MouseFocusReason);
}

}  // namespace chatterino<|MERGE_RESOLUTION|>--- conflicted
+++ resolved
@@ -208,8 +208,6 @@
 void SplitInput::addShortcuts()
 {
     auto app = getApp();
-
-<<<<<<< HEAD
     std::map<QString, std::function<QString(std::vector<QString>)>>
         splitInputActions{
             {"jumpCursor",
@@ -437,12 +435,8 @@
 void SplitInput::installKeyPressedEvent()
 {
     this->ui_.textEdit->keyPressed.disconnectAll();
-    this->ui_.textEdit->keyPressed.connect([this](QKeyEvent *event) {
-        if (auto popup = this->emoteInputPopup_.get())
-=======
     this->ui_.textEdit->keyPressed.connect([this, app](QKeyEvent *event) {
         if (auto popup = this->inputCompletionPopup_.get())
->>>>>>> 97b9bfb2
         {
             if (popup->isVisible())
             {
