--- conflicted
+++ resolved
@@ -1370,7 +1370,6 @@
     this->updateTextEditPalette();
 }
 
-<<<<<<< HEAD
 std::optional<bool> SplitInput::checkSpellingOverride() const
 {
     return this->checkSpellingOverride_;
@@ -1403,7 +1402,8 @@
     {
         this->spellcheckHighlighter->setDocument(target);
     }
-=======
+}
+
 void SplitInput::updateFonts()
 {
     auto *app = getApp();
@@ -1416,7 +1416,6 @@
         app->getFonts()->getFont(FontStyle::TimestampMedium, this->scale()));
     this->ui_.replyLabel->setFont(
         app->getFonts()->getFont(FontStyle::ChatMediumBold, this->scale()));
->>>>>>> 2d446db2
 }
 
 }  // namespace chatterino