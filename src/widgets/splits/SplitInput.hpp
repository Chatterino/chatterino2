#pragma once

#include "util/QObjectRef.hpp"
#include "widgets/BaseWidget.hpp"
#include "widgets/dialogs/EmotePopup.hpp"

#include <QHBoxLayout>
#include <QLabel>
#include <QLineEdit>
#include <QPaintEvent>
#include <QTextEdit>
#include <QVBoxLayout>
#include <QWidget>
#include <memory>

namespace chatterino {

class Split;
class EmotePopup;
class InputCompletionPopup;
class EffectLabel;
class MessageThread;
class ResizingTextEdit;

class SplitInput : public BaseWidget
{
    Q_OBJECT

public:
    SplitInput(Split *_chatWidget);
    SplitInput(QWidget *parent, Split *_chatWidget);

    void clearSelection();
    bool isEditFirstWord() const;
    QString getInputText() const;
    void insertText(const QString &text);

<<<<<<< HEAD
    void setReply(const std::shared_ptr<MessageThread> &reply);
=======
    /**
     * @brief Hide the widget
     *
     * This is a no-op if the SplitInput is already hidden
     **/
    void hide();

    /**
     * @brief Show the widget
     *
     * This is a no-op if the SplitInput is already shown
     **/
    void show();

    /**
     * @brief Returns the hidden or shown state of the SplitInput
     *
     * Hidden in this context means "has 0 height", meaning it won't be visible
     * but Qt still treats the widget as "technically visible" so we receive events
     * as if the widget is visible
     **/
    bool isHidden() const;
>>>>>>> 0ab53d62

    pajlada::Signals::Signal<const QString &> textChanged;

protected:
    void scaleChangedEvent(float scale_) override;
    void themeChangedEvent() override;

    void paintEvent(QPaintEvent * /*event*/) override;
    void resizeEvent(QResizeEvent * /*event*/) override;

    virtual void giveFocus(Qt::FocusReason reason);

    void postMessageSend(const QString &message,
                         const std::vector<QString> &arguments);

protected:
    virtual QString hotkeyCursorToStart(std::vector<QString> &arguments);
    virtual QString hotkeyCursorToEnd(std::vector<QString> &arguments);
    virtual QString hotkeyOpenEmotesPopup();
    virtual QString hotkeySendMessage(std::vector<QString> &arguments);
    virtual QString hotkeyPreviousMessage();
    virtual QString hotkeyNextMessage();
    virtual QString hotkeyUndo();
    virtual QString hotkeyRedo();
    virtual QString hotkeyCopy(std::vector<QString> &arguments);
    virtual QString hotkeyPaste();
    virtual QString hotkeyClear();
    virtual QString hotkeySelectAll();
    virtual QString hotkeySelectWord();

    void addShortcuts() override;
    void initLayout();
    bool eventFilter(QObject *obj, QEvent *event) override;
    void installKeyPressedEvent();
    void onCursorPositionChanged();
    void onTextChanged();
    void updateEmoteButton();
    void updateCompletionPopup();
    void showCompletionPopup(const QString &text, bool emoteCompletion);
    void hideCompletionPopup();
    void insertCompletionText(const QString &text);
    void openEmotePopup();

<<<<<<< HEAD
    void updateCancelReplyButton();
    int replyBottomPadding() const;
=======
    // scaledMaxHeight returns the height in pixels that this widget can grow to
    // This does not take hidden into account, so callers must take hidden into account themselves
    int scaledMaxHeight() const;
>>>>>>> 0ab53d62

    Split *const split_;
    QObjectRef<EmotePopup> emotePopup_;
    QObjectRef<InputCompletionPopup> inputCompletionPopup_;

    struct {
        ResizingTextEdit *textEdit;
        QLabel *textEditLength;
        EffectLabel *emoteButton;

        QHBoxLayout *hbox;
        QVBoxLayout *vbox;

        QHBoxLayout *replyHbox;
        QLabel *replyLabel;
        EffectLabel *cancelReplyButton;
    } ui_;

    std::shared_ptr<MessageThread> replyThread_ = nullptr;

    pajlada::Signals::SignalHolder managedConnections_;
    QStringList prevMsg_;
    QString currMsg_;
    int prevIndex_ = 0;

    // Hidden denotes whether this split input should be hidden or not
    // This is used instead of the regular QWidget::hide/show because
    // focus events don't work as expected, so instead we use this bool and
    // set the height of the split input to 0 if we're supposed to be hidden instead
    bool hidden{false};

private slots:
    void editTextChanged();

    friend class Split;
    friend class ReplyThreadPopup;
};

}  // namespace chatterino<|MERGE_RESOLUTION|>--- conflicted
+++ resolved
@@ -35,9 +35,8 @@
     QString getInputText() const;
     void insertText(const QString &text);
 
-<<<<<<< HEAD
     void setReply(const std::shared_ptr<MessageThread> &reply);
-=======
+
     /**
      * @brief Hide the widget
      *
@@ -60,7 +59,6 @@
      * as if the widget is visible
      **/
     bool isHidden() const;
->>>>>>> 0ab53d62
 
     pajlada::Signals::Signal<const QString &> textChanged;
 
@@ -104,14 +102,12 @@
     void insertCompletionText(const QString &text);
     void openEmotePopup();
 
-<<<<<<< HEAD
     void updateCancelReplyButton();
     int replyBottomPadding() const;
-=======
+
     // scaledMaxHeight returns the height in pixels that this widget can grow to
     // This does not take hidden into account, so callers must take hidden into account themselves
     int scaledMaxHeight() const;
->>>>>>> 0ab53d62
 
     Split *const split_;
     QObjectRef<EmotePopup> emotePopup_;
