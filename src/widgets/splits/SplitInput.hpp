#pragma once

#include "messages/Message.hpp"
#include "widgets/BaseWidget.hpp"

#include <QHBoxLayout>
#include <QLabel>
#include <QLineEdit>
#include <QPaintEvent>
#include <QPointer>
#include <QTextEdit>
#include <QVBoxLayout>
#include <QWidget>

#include <memory>

namespace chatterino {

class Split;
class EmotePopup;
class InputCompletionPopup;
class EffectLabel;
class MessageView;
class ResizingTextEdit;
class ChannelView;
enum class CompletionKind;

class SplitInput : public BaseWidget
{
    Q_OBJECT

public:
    SplitInput(Split *_chatWidget, bool enableInlineReplying = true);
    SplitInput(QWidget *parent, Split *_chatWidget, ChannelView *_channelView,
               bool enableInlineReplying = true);

    bool hasSelection() const;
    void clearSelection() const;

    bool isEditFirstWord() const;
    QString getInputText() const;
    void insertText(const QString &text);

    void setReply(MessagePtr target);
    void setPlaceholderText(const QString &text);

    /**
     * @brief Hide the widget
     *
     * This is a no-op if the SplitInput is already hidden
     **/
    void hide();

    /**
     * @brief Show the widget
     *
     * This is a no-op if the SplitInput is already shown
     **/
    void show();

    /**
     * @brief Returns the hidden or shown state of the SplitInput
     *
     * Hidden in this context means "has 0 height", meaning it won't be visible
     * but Qt still treats the widget as "technically visible" so we receive events
     * as if the widget is visible
     **/
    bool isHidden() const;

    /**
     * @brief Sets the text of this input
     *
     * This method should only be used in tests
     */
    void setInputText(const QString &newInputText);

    pajlada::Signals::Signal<const QString &> textChanged;
    pajlada::Signals::NoArgSignal selectionChanged;

protected:
    void scaleChangedEvent(float scale_) override;
    void themeChangedEvent() override;

    void paintEvent(QPaintEvent * /*event*/) override;
    void resizeEvent(QResizeEvent * /*event*/) override;

    void mousePressEvent(QMouseEvent *event) override;

    virtual void giveFocus(Qt::FocusReason reason);

    QString handleSendMessage(const std::vector<QString> &arguments);
    void postMessageSend(const QString &message,
                         const std::vector<QString> &arguments);

    /// Clears the input box, clears reply target if inline replies are enabled
    void clearInput();

<<<<<<< HEAD
private:
=======
>>>>>>> b9f669d3
    void addShortcuts() override;
    void initLayout();
    bool eventFilter(QObject *obj, QEvent *event) override;
#ifdef DEBUG
    bool keyPressedEventInstalled{};
#endif
    void installKeyPressedEvent();
    void onCursorPositionChanged();
    void onTextChanged();
    void updateEmoteButton();
    void updateCompletionPopup();
    void showCompletionPopup(const QString &text, CompletionKind kind);
    void hideCompletionPopup();
    void insertCompletionText(const QString &input_) const;
    void openEmotePopup();
    void clearReplyTarget();

    void updateCancelReplyButton();

    // scaledMaxHeight returns the height in pixels that this widget can grow to
    // This does not take hidden into account, so callers must take hidden into account themselves
    int scaledMaxHeight() const;

    // Returns true if the channel this input is connected to is a Twitch channel,
    // the user's setting is set to Prevent, and the given text goes beyond the Twitch message length limit
    bool shouldPreventInput(const QString &text) const;

    int marginForTheme() const;

    Split *const split_;
    ChannelView *const channelView_;
    QPointer<EmotePopup> emotePopup_;
    QPointer<InputCompletionPopup> inputCompletionPopup_;

    struct {
        // vbox for all components
        QVBoxLayout *vbox;

        // reply widgets
        QWidget *replyWrapper;
        QVBoxLayout *replyVbox;
        QHBoxLayout *replyHbox;
        MessageView *replyMessage;
        QLabel *replyLabel;
        EffectLabel *cancelReplyButton;

        // input widgets
        QWidget *inputWrapper;
        QHBoxLayout *inputHbox;
        ResizingTextEdit *textEdit;
        QLabel *textEditLength;
        EffectLabel *sendButton;
        EffectLabel *emoteButton;
    } ui_;

    MessagePtr replyTarget_ = nullptr;
    bool enableInlineReplying_;

    pajlada::Signals::SignalHolder managedConnections_;
    QStringList prevMsg_;
    QString currMsg_;
    int prevIndex_ = 0;

    // Hidden denotes whether this split input should be hidden or not
    // This is used instead of the regular QWidget::hide/show because
    // focus events don't work as expected, so instead we use this bool and
    // set the height of the split input to 0 if we're supposed to be hidden instead
    bool hidden{false};

private slots:
    void editTextChanged();

    friend class Split;
    friend class ReplyThreadPopup;
};

}  // namespace chatterino<|MERGE_RESOLUTION|>--- conflicted
+++ resolved
@@ -95,10 +95,6 @@
     /// Clears the input box, clears reply target if inline replies are enabled
     void clearInput();
 
-<<<<<<< HEAD
-private:
-=======
->>>>>>> b9f669d3
     void addShortcuts() override;
     void initLayout();
     bool eventFilter(QObject *obj, QEvent *event) override;
