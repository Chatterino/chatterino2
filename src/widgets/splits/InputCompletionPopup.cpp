--- conflicted
+++ resolved
@@ -109,13 +109,9 @@
                 addEmotes(emotes, *ffz, text, "Channel FrankerFaceZ");
         }
 
-<<<<<<< HEAD
-        if (auto seventvG = getApp()->twitch2->getSeventvEmotes().emotes())
+        if (auto seventvG = getApp()->twitch->getSeventvEmotes().emotes())
             addEmotes(emotes, *seventvG, text, "Global 7TV");
-        if (auto bttvG = getApp()->twitch2->getBttvEmotes().emotes())
-=======
         if (auto bttvG = getApp()->twitch->getBttvEmotes().emotes())
->>>>>>> baeec59a
             addEmotes(emotes, *bttvG, text, "Global BetterTTV");
         if (auto ffzG = getApp()->twitch->getFfzEmotes().emotes())
             addEmotes(emotes, *ffzG, text, "Global FrankerFaceZ");
