#pragma once

#include "providers/autocomplete/AutocompleteModel.hpp"
#include "widgets/BasePopup.hpp"
#include "widgets/listview/GenericListView.hpp"

#include <boost/optional.hpp>

#include <functional>
#include <memory>
#include <vector>

namespace chatterino {

class Channel;
using ChannelPtr = std::shared_ptr<Channel>;

<<<<<<< HEAD
=======
struct Emote;
using EmotePtr = std::shared_ptr<const Emote>;

namespace detail {

    struct CompletionEmote {
        EmotePtr emote;
        QString displayName;
        QString providerName;
    };

    std::vector<CompletionEmote> buildCompletionEmoteList(const QString &text,
                                                          ChannelPtr channel);

}  // namespace detail

class GenericListView;

>>>>>>> ba6fae6d
class InputCompletionPopup : public BasePopup
{
    using ActionCallback = std::function<void(const QString &)>;

    constexpr static size_t MAX_ENTRY_COUNT = 200;

public:
    InputCompletionPopup(QWidget *parent = nullptr);

    void updateCompletion(const QString &text, CompletionKind kind,
                          ChannelPtr channel);

    void setInputAction(ActionCallback callback);

    bool eventFilter(QObject *watched, QEvent *event) override;

protected:
    void showEvent(QShowEvent *event) override;
    void hideEvent(QHideEvent *event) override;

private:
    void initLayout();
    void beginCompletion(CompletionKind kind, ChannelPtr channel);
    void endCompletion();

    std::unique_ptr<AutocompleteSource> getSource() const;

    struct {
        GenericListView *listView;
    } ui_;

    AutocompleteModel model_;
    ActionCallback callback_;
    QTimer redrawTimer_;

    boost::optional<CompletionKind> currentKind_{};
    ChannelPtr currentChannel_{};
};

}  // namespace chatterino<|MERGE_RESOLUTION|>--- conflicted
+++ resolved
@@ -15,8 +15,6 @@
 class Channel;
 using ChannelPtr = std::shared_ptr<Channel>;
 
-<<<<<<< HEAD
-=======
 struct Emote;
 using EmotePtr = std::shared_ptr<const Emote>;
 
@@ -35,7 +33,6 @@
 
 class GenericListView;
 
->>>>>>> ba6fae6d
 class InputCompletionPopup : public BasePopup
 {
     using ActionCallback = std::function<void(const QString &)>;
