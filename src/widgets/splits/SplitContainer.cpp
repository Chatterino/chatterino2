#include "widgets/splits/SplitContainer.hpp"

#include "Application.hpp"
#include "common/Common.hpp"
#include "debug/AssertInGuiThread.hpp"
#include "singletons/Fonts.hpp"
#include "singletons/Theme.hpp"
#include "singletons/WindowManager.hpp"
#include "util/Helpers.hpp"
#include "util/LayoutCreator.hpp"
#include "widgets/Notebook.hpp"
#include "widgets/helper/ChannelView.hpp"
#include "widgets/helper/NotebookTab.hpp"
#include "widgets/splits/Split.hpp"

#include <QApplication>
#include <QDebug>
#include <QHBoxLayout>
#include <QJsonArray>
#include <QJsonObject>
#include <QMimeData>
#include <QObject>
#include <QPainter>
#include <QVBoxLayout>
#include <QWidget>
#include <algorithm>
#include <boost/foreach.hpp>

namespace chatterino {

bool SplitContainer::isDraggingSplit = false;
Split *SplitContainer::draggingSplit = nullptr;

SplitContainer::SplitContainer(Notebook *parent)
    : BaseWidget(parent)
    , overlay_(this)
    , mouseOverPoint_(-10000, -10000)
    , tab_(nullptr)
{
    this->refreshTabTitle();

    this->managedConnect(Split::modifierStatusChanged, [this](auto modifiers) {
        this->layout();

        if (modifiers == showResizeHandlesModifiers)
        {
            for (auto &handle : this->resizeHandles_)
            {
                handle->show();
                handle->raise();
            }
        }
        else
        {
            for (auto &handle : this->resizeHandles_)
            {
                handle->hide();
            }
        }

        if (modifiers == showSplitOverlayModifiers)
        {
            this->setCursor(Qt::PointingHandCursor);
        }
        else
        {
            this->unsetCursor();
        }
    });

    this->setCursor(Qt::PointingHandCursor);
    this->setAcceptDrops(true);

    this->managedConnect(this->overlay_.dragEnded, [this]() {
        this->isDragging_ = false;
        this->layout();
    });

    this->overlay_.hide();

    this->setMouseTracking(true);
    this->setAcceptDrops(true);
}

NotebookTab *SplitContainer::getTab() const
{
    return this->tab_;
}

void SplitContainer::setTab(NotebookTab *_tab)
{
    this->tab_ = _tab;

    this->tab_->page = this;

    this->refreshTab();
}

void SplitContainer::hideResizeHandles()
{
    this->overlay_.hide();

    for (auto &handle : this->resizeHandles_)
    {
        handle->hide();
    }
}

void SplitContainer::resetMouseStatus()
{
    this->mouseOverPoint_ = QPoint(-10000, -10000);
    this->update();
}

Split *SplitContainer::appendNewSplit(bool openChannelNameDialog)
{
    assertInGuiThread();

    Split *split = new Split(this);
    this->appendSplit(split);

    if (openChannelNameDialog)
    {
        split->showChangeChannelPopup("Open channel name", true, [=](bool ok) {
            if (!ok)
            {
                this->deleteSplit(split);
            }
        });
    }

    return split;
}

void SplitContainer::appendSplit(Split *split)
{
    this->insertSplit(split, Direction::Right);
}

void SplitContainer::insertSplit(Split *split, const Position &position)
{
    this->insertSplit(split, position.direction_,
                      reinterpret_cast<Node *>(position.relativeNode_));
}

void SplitContainer::insertSplit(Split *split, Direction direction,
                                 Split *relativeTo)
{
    Node *node = this->baseNode_.findNodeContainingSplit(relativeTo);
    assert(node != nullptr);

    this->insertSplit(split, direction, node);
}

void SplitContainer::insertSplit(Split *split, Direction direction,
                                 Node *relativeTo)
{
    // Queue up save because: Split added
    getApp()->windows->queueSave();

    assertInGuiThread();

    split->setContainer(this);

    if (relativeTo == nullptr)
    {
        if (this->baseNode_.type_ == Node::EmptyRoot)
        {
            this->baseNode_.setSplit(split);
        }
        else if (this->baseNode_.type_ == Node::_Split)
        {
            this->baseNode_.nestSplitIntoCollection(split, direction);
        }
        else
        {
            this->baseNode_.insertSplitRelative(split, direction);
        }
    }
    else
    {
        assert(this->baseNode_.isOrContainsNode(relativeTo));

        relativeTo->insertSplitRelative(split, direction);
    }

    this->addSplit(split);
}

Split *SplitContainer::getSelectedSplit() const
{
    // safety check
    if (std::find(this->splits_.begin(), this->splits_.end(),
                  this->selected_) == this->splits_.end())
    {
        return nullptr;
    }

    return this->selected_;
}

void SplitContainer::addSplit(Split *split)
{
    assertInGuiThread();

    split->setParent(this);
    split->show();
    split->giveFocus(Qt::MouseFocusReason);
    this->unsetCursor();
    this->splits_.push_back(split);

    this->refreshTab();

    split->getChannelView().tabHighlightRequested.connect(
        [this](HighlightState state) {
            if (this->tab_ != nullptr)
            {
                this->tab_->setHighlightState(state);
            }
        });

    split->getChannelView().liveStatusChanged.connect([this]() {
        this->refreshTabLiveStatus();  //
    });

    split->focused.connect([this, split] { this->setSelected(split); });

    this->layout();
}

void SplitContainer::setSelected(Split *split)
{
    // safety
    if (std::find(this->splits_.begin(), this->splits_.end(), split) ==
        this->splits_.end())
    {
        return;
    }

    this->selected_ = split;

    if (Node *node = this->baseNode_.findNodeContainingSplit(split))
    {
        this->focusSplitRecursive(node);
        this->setPreferedTargetRecursive(node);
    }
}

void SplitContainer::setPreferedTargetRecursive(Node *node)
{
    if (node->parent_ != nullptr)
    {
        node->parent_->preferedFocusTarget_ = node;

        this->setPreferedTargetRecursive(node->parent_);
    }
}

SplitContainer::Position SplitContainer::releaseSplit(Split *split)
{
    assertInGuiThread();

    Node *node = this->baseNode_.findNodeContainingSplit(split);
    assert(node != nullptr);

    this->splits_.erase(
        std::find(this->splits_.begin(), this->splits_.end(), split));
    split->setParent(nullptr);
    Position position = node->releaseSplit();
    this->layout();
    if (splits_.size() == 0)
    {
        this->setSelected(nullptr);
        this->setCursor(Qt::PointingHandCursor);
    }
    else
    {
        this->splits_.front()->giveFocus(Qt::MouseFocusReason);
    }

    this->refreshTab();

    // fourtf: really bad
    split->getChannelView().tabHighlightRequested.disconnectAll();

    split->getChannelView().tabHighlightRequested.disconnectAll();

    return position;
}

SplitContainer::Position SplitContainer::deleteSplit(Split *split)
{
    // Queue up save because: Split removed
    getApp()->windows->queueSave();

    assertInGuiThread();
    assert(split != nullptr);

    split->deleteLater();
    return releaseSplit(split);
}

void SplitContainer::selectNextSplit(Direction direction)
{
    assertInGuiThread();

    if (Node *node = this->baseNode_.findNodeContainingSplit(this->selected_))
    {
        this->selectSplitRecursive(node, direction);
    }
}

void SplitContainer::selectSplitRecursive(Node *node, Direction direction)
{
    if (node->parent_ != nullptr)
    {
        if (node->parent_->type_ == Node::toContainerType(direction))
        {
            auto &siblings = node->parent_->children_;

            auto it = std::find_if(
                siblings.begin(), siblings.end(),
                [node](const auto &other) { return other.get() == node; });
            assert(it != siblings.end());

            if (direction == Direction::Left || direction == Direction::Above)
            {
                if (it == siblings.begin())
                {
                    this->selectSplitRecursive(node->parent_, direction);
                }
                else
                {
                    this->focusSplitRecursive(
                        siblings[it - siblings.begin() - 1].get());
                }
            }
            else
            {
                if (it->get() == siblings.back().get())
                {
                    this->selectSplitRecursive(node->parent_, direction);
                }
                else
                {
                    this->focusSplitRecursive(
                        siblings[it - siblings.begin() + 1].get());
                }
            }
        }
        else
        {
            this->selectSplitRecursive(node->parent_, direction);
        }
    }
}

void SplitContainer::focusSplitRecursive(Node *node)
{
    switch (node->type_)
    {
        case Node::_Split: {
            node->split_->giveFocus(Qt::OtherFocusReason);
        }
        break;

        case Node::HorizontalContainer:
        case Node::VerticalContainer: {
            auto &children = node->children_;

            auto it = std::find_if(
                children.begin(), children.end(), [node](const auto &other) {
                    return node->preferedFocusTarget_ == other.get();
                });

            if (it != children.end())
            {
                this->focusSplitRecursive(it->get());
            }
            else
            {
                this->focusSplitRecursive(node->children_.front().get());
            }
        }
        break;

        default:;
    }
}

Split *SplitContainer::getTopRightSplit(Node &node)
{
    switch (node.getType())
    {
        case Node::_Split:
            return node.getSplit();
        case Node::VerticalContainer:
            if (!node.getChildren().empty())
                return getTopRightSplit(*node.getChildren().front());
            break;
        case Node::HorizontalContainer:
            if (!node.getChildren().empty())
                return getTopRightSplit(*node.getChildren().back());
            break;
        default:;
    }
    return nullptr;
}

void SplitContainer::layout()
{
    // update top right split
    auto topRight = this->getTopRightSplit(this->baseNode_);
    if (this->topRight_)
        this->topRight_->setIsTopRightSplit(false);
    this->topRight_ = topRight;
    if (topRight)
        this->topRight_->setIsTopRightSplit(true);

    // layout
    this->baseNode_.geometry_ = this->rect().adjusted(-1, -1, 0, 0);

    std::vector<DropRect> _dropRects;
    std::vector<ResizeRect> _resizeRects;
    this->baseNode_.layout(
        Split::modifierStatus == showAddSplitRegions || this->isDragging_,
        this->scale(), _dropRects, _resizeRects);

    this->dropRects_ = _dropRects;

    for (Split *split : this->splits_)
    {
        const QRect &g = split->geometry();

        Node *node = this->baseNode_.findNodeContainingSplit(split);

        // left
        _dropRects.push_back(
            DropRect(QRect(g.left(), g.top(), g.width() / 3, g.height()),
                     Position(node, Direction::Left)));
        // right
        _dropRects.push_back(DropRect(QRect(g.right() - g.width() / 3, g.top(),
                                            g.width() / 3, g.height()),
                                      Position(node, Direction::Right)));

        // top
        _dropRects.push_back(
            DropRect(QRect(g.left(), g.top(), g.width(), g.height() / 2),
                     Position(node, Direction::Above)));
        // bottom
        _dropRects.push_back(
            DropRect(QRect(g.left(), g.bottom() - g.height() / 2, g.width(),
                           g.height() / 2),
                     Position(node, Direction::Below)));
    }

    if (this->splits_.empty())
    {
        QRect g = this->rect();
        _dropRects.push_back(
            DropRect(QRect(g.left(), g.top(), g.width() - 1, g.height() - 1),
                     Position(nullptr, Direction::Below)));
    }

    this->overlay_.setRects(std::move(_dropRects));

    // handle resizeHandles
    if (this->resizeHandles_.size() < _resizeRects.size())
    {
        while (this->resizeHandles_.size() < _resizeRects.size())
        {
            this->resizeHandles_.push_back(
                std::make_unique<ResizeHandle>(this));
        }
    }
    else if (this->resizeHandles_.size() > _resizeRects.size())
    {
        this->resizeHandles_.resize(_resizeRects.size());
    }

    {
        size_t i = 0;
        for (ResizeRect &resizeRect : _resizeRects)
        {
            ResizeHandle *handle = this->resizeHandles_[i].get();
            handle->setGeometry(resizeRect.rect);
            handle->setVertical(resizeRect.vertical);
            handle->node = resizeRect.node;

            if (Split::modifierStatus == showResizeHandlesModifiers)
            {
                handle->show();
                handle->raise();
            }

            i++;
        }
    }

    // redraw
    this->update();
}

void SplitContainer::resizeEvent(QResizeEvent *event)
{
    BaseWidget::resizeEvent(event);

    this->layout();
}

void SplitContainer::mouseReleaseEvent(QMouseEvent *event)
{
    if (event->button() == Qt::LeftButton)
    {
        if (this->splits_.size() == 0)
        {
            // "Add Chat" was clicked
            this->appendNewSplit(true);
            this->mouseOverPoint_ = QPoint(-10000, -10000);

            //            this->setCursor(QCursor(Qt::ArrowCursor));
        }
        else
        {
            auto it =
                std::find_if(this->dropRects_.begin(), this->dropRects_.end(),
                             [event](DropRect &rect) {
                                 return rect.rect.contains(event->pos());
                             });
            if (it != this->dropRects_.end())
            {
                this->insertSplit(new Split(this), it->position);
            }
        }
    }
}

void SplitContainer::paintEvent(QPaintEvent *)
{
    QPainter painter(this);

    if (this->splits_.size() == 0)
    {
        painter.fillRect(rect(), this->theme->splits.background);

        painter.setPen(this->theme->splits.header.text);

        const auto font =
            getApp()->fonts->getFont(FontStyle::ChatMedium, this->scale());
        painter.setFont(font);

        QString text = "Click to add a split";

        Notebook *notebook = dynamic_cast<Notebook *>(this->parentWidget());

        if (notebook != nullptr)
        {
            if (notebook->getPageCount() > 1)
            {
                text += "\n\nAfter adding hold <Ctrl+Alt> to move or split it.";
            }
        }

        painter.drawText(rect(), text, QTextOption(Qt::AlignCenter));
    }
    else
    {
        if (getApp()->themes->isLightTheme())
        {
            painter.fillRect(rect(), QColor("#999"));
        }
        else
        {
            painter.fillRect(rect(), QColor("#555"));
        }
    }

    for (DropRect &dropRect : this->dropRects_)
    {
        QColor border = getApp()->themes->splits.dropTargetRectBorder;
        QColor background = getApp()->themes->splits.dropTargetRect;

        if (!dropRect.rect.contains(this->mouseOverPoint_))
        {
            //            border.setAlphaF(0.1);
            //            background.setAlphaF(0.1);
        }
        else
        {
            //            background.setAlphaF(0.1);
            border.setAlpha(255);
        }

        painter.setPen(border);
        painter.setBrush(background);

        auto rect = dropRect.rect.marginsRemoved(QMargins(2, 2, 2, 2));

        painter.drawRect(rect);

        int s =
            std::min<int>(dropRect.rect.width(), dropRect.rect.height()) - 12;

        if (this->theme->isLightTheme())
        {
            painter.setPen(QColor(0, 0, 0));
        }
        else
        {
            painter.setPen(QColor(255, 255, 255));
        }
        painter.drawLine(rect.left() + rect.width() / 2 - (s / 2),
                         rect.top() + rect.height() / 2,
                         rect.left() + rect.width() / 2 + (s / 2),
                         rect.top() + rect.height() / 2);
        painter.drawLine(rect.left() + rect.width() / 2,
                         rect.top() + rect.height() / 2 - (s / 2),
                         rect.left() + rect.width() / 2,
                         rect.top() + rect.height() / 2 + (s / 2));
    }

    QBrush accentColor =
        (QApplication::activeWindow() == this->window()
             ? this->theme->tabs.selected.backgrounds.regular
             : this->theme->tabs.selected.backgrounds.unfocused);

    painter.fillRect(0, 0, width(), 1, accentColor);
}

void SplitContainer::dragEnterEvent(QDragEnterEvent *event)
{
    if (!event->mimeData()->hasFormat("chatterino/split"))
        return;

    if (!SplitContainer::isDraggingSplit)
        return;

    this->isDragging_ = true;
    this->layout();

    this->overlay_.setGeometry(this->rect());
    this->overlay_.show();
    this->overlay_.raise();
}

void SplitContainer::mouseMoveEvent(QMouseEvent *event)
{
    if (Split::modifierStatus == showSplitOverlayModifiers)
    {
        this->setCursor(Qt::PointingHandCursor);
    }

    this->mouseOverPoint_ = event->pos();
    this->update();
}

void SplitContainer::leaveEvent(QEvent *)
{
    this->mouseOverPoint_ = QPoint(-10000, -10000);
    this->update();
}

void SplitContainer::focusInEvent(QFocusEvent *)
{
    if (this->baseNode_.findNodeContainingSplit(this->selected_) != nullptr)
    {
        this->selected_->setFocus();
        return;
    }

    if (this->splits_.size() != 0)
    {
        this->splits_.front()->setFocus();
    }
}

void SplitContainer::refreshTab()
{
    this->refreshTabTitle();
    this->refreshTabLiveStatus();
}

int SplitContainer::getSplitCount()
{
    return this->splits_.size();
}

const std::vector<Split *> SplitContainer::getSplits() const
{
    return this->splits_;
}

SplitContainer::Node *SplitContainer::getBaseNode()
{
    return &this->baseNode_;
}

void SplitContainer::applyFromDescriptor(const NodeDescriptor &rootNode)
{
    assert(this->baseNode_.type_ == Node::EmptyRoot);

<<<<<<< HEAD
    this->decodeNodeRecursively(obj, &this->baseNode_);
}

void SplitContainer::decodeNodeRecursively(QJsonObject &obj, Node *node)
=======
    this->applyFromDescriptorRecursively(rootNode, &this->baseNode_);
}

void SplitContainer::applyFromDescriptorRecursively(
    const NodeDescriptor &rootNode, Node *node)
>>>>>>> 3450b1cc
{
    if (std::holds_alternative<SplitNodeDescriptor>(rootNode))
    {
        auto *n = std::get_if<SplitNodeDescriptor>(&rootNode);
        if (!n)
        {
            return;
        }
        const auto &splitNode = *n;
        auto *split = new Split(this);
<<<<<<< HEAD
        split->setChannel(
            WindowManager::decodeChannel(obj.value("data").toObject()));
        split->setModerationMode(obj.value("moderationMode").toBool(false));
        auto filters = obj.value("filters");
        split->setFilters(decodeFilters(filters));
=======
        split->setChannel(WindowManager::decodeChannel(splitNode));
        split->setModerationMode(splitNode.moderationMode_);
>>>>>>> 3450b1cc

        this->appendSplit(split);
    }
    else if (std::holds_alternative<ContainerNodeDescriptor>(rootNode))
    {
        auto *n = std::get_if<ContainerNodeDescriptor>(&rootNode);
        if (!n)
        {
            return;
        }
        const auto &containerNode = *n;

        bool vertical = containerNode.vertical_;

        Direction direction = vertical ? Direction::Below : Direction::Right;

        node->type_ =
            vertical ? Node::VerticalContainer : Node::HorizontalContainer;

        for (const auto &item : containerNode.items_)
        {
            if (std::holds_alternative<SplitNodeDescriptor>(item))
            {
                auto *n = std::get_if<SplitNodeDescriptor>(&item);
                if (!n)
                {
                    return;
                }
                const auto &splitNode = *n;
                auto *split = new Split(this);
<<<<<<< HEAD
                split->setChannel(WindowManager::decodeChannel(
                    _obj.value("data").toObject()));
                split->setModerationMode(
                    _obj.value("moderationMode").toBool(false));
                auto filters = _obj.value("filters");
                split->setFilters(decodeFilters(filters));
=======
                split->setChannel(WindowManager::decodeChannel(splitNode));
                split->setModerationMode(splitNode.moderationMode_);
>>>>>>> 3450b1cc

                Node *_node = new Node();
                _node->parent_ = node;
                _node->split_ = split;
                _node->type_ = Node::_Split;

                _node->flexH_ = splitNode.flexH_;
                _node->flexV_ = splitNode.flexV_;
                node->children_.emplace_back(_node);

                this->addSplit(split);
            }
            else
            {
                Node *_node = new Node();
                _node->parent_ = node;
                node->children_.emplace_back(_node);
<<<<<<< HEAD
                this->decodeNodeRecursively(_obj, _node);
            }
        }

        for (int i = 0; i < 2; i++)
        {
            if (node->getChildren().size() < 2)
            {
                auto *split = new Split(this);
                split->setChannel(
                    WindowManager::decodeChannel(obj.value("data").toObject()));

                this->insertSplit(split, direction, node);
=======
                this->applyFromDescriptorRecursively(item, _node);
>>>>>>> 3450b1cc
            }
        }
    }
}

QList<QUuid> SplitContainer::decodeFilters(QJsonValue &val)
{
    QList<QUuid> filterIds;

    if (!val.isUndefined())
    {
        for (const auto &id : val.toArray())
        {
            filterIds.append(QUuid::fromString(id.toString()));
        }
    }

    return filterIds;
}

void SplitContainer::refreshTabTitle()
{
    if (this->tab_ == nullptr)
    {
        return;
    }

    QString newTitle = "";
    bool first = true;

    for (const auto &chatWidget : this->splits_)
    {
        auto channelName = chatWidget->getChannel()->getName();
        if (channelName.isEmpty())
        {
            continue;
        }

        if (!first)
        {
            newTitle += ", ";
        }
        newTitle += channelName;

        first = false;
    }

    if (newTitle.isEmpty())
    {
        newTitle = "empty";
    }

    this->tab_->setDefaultTitle(newTitle);
}

void SplitContainer::refreshTabLiveStatus()
{
    if (this->tab_ == nullptr)
    {
        return;
    }

    bool liveStatus = false;
    for (const auto &s : this->splits_)
    {
        auto c = s->getChannel();
        if (c->isLive())
        {
            liveStatus = true;
            break;
        }
    }

    this->tab_->setLive(liveStatus);
}

//
// Node
//

SplitContainer::Node::Type SplitContainer::Node::getType()
{
    return this->type_;
}
Split *SplitContainer::Node::getSplit()
{
    return this->split_;
}

SplitContainer::Node *SplitContainer::Node::getParent()
{
    return this->parent_;
}

qreal SplitContainer::Node::getHorizontalFlex()
{
    return this->flexH_;
}

qreal SplitContainer::Node::getVerticalFlex()
{
    return this->flexV_;
}

const std::vector<std::unique_ptr<SplitContainer::Node>>
    &SplitContainer::Node::getChildren()
{
    return this->children_;
}

SplitContainer::Node::Node()
    : type_(SplitContainer::Node::Type::EmptyRoot)
    , split_(nullptr)
    , parent_(nullptr)
{
}

SplitContainer::Node::Node(Split *_split, Node *_parent)
    : type_(Type::_Split)
    , split_(_split)
    , parent_(_parent)
{
}

bool SplitContainer::Node::isOrContainsNode(SplitContainer::Node *_node)
{
    if (this == _node)
    {
        return true;
    }

    return std::any_of(this->children_.begin(), this->children_.end(),
                       [_node](std::unique_ptr<Node> &n) {
                           return n->isOrContainsNode(_node);
                       });
}

SplitContainer::Node *SplitContainer::Node::findNodeContainingSplit(
    Split *_split)
{
    if (this->type_ == Type::_Split && this->split_ == _split)
    {
        return this;
    }

    for (std::unique_ptr<Node> &node : this->children_)
    {
        Node *a = node->findNodeContainingSplit(_split);

        if (a != nullptr)
        {
            return a;
        }
    }
    return nullptr;
}

void SplitContainer::Node::insertSplitRelative(Split *_split,
                                               Direction _direction)
{
    if (this->parent_ == nullptr)
    {
        switch (this->type_)
        {
            case Node::EmptyRoot: {
                this->setSplit(_split);
            }
            break;
            case Node::_Split: {
                this->nestSplitIntoCollection(_split, _direction);
            }
            break;
            case Node::HorizontalContainer: {
                this->nestSplitIntoCollection(_split, _direction);
            }
            break;
            case Node::VerticalContainer: {
                this->nestSplitIntoCollection(_split, _direction);
            }
            break;
        }
        return;
    }

    // parent != nullptr
    if (parent_->type_ == toContainerType(_direction))
    {
        // hell yeah we'll just insert it next to outselves
        this->insertNextToThis(_split, _direction);
    }
    else
    {
        this->nestSplitIntoCollection(_split, _direction);
    }
}

void SplitContainer::Node::nestSplitIntoCollection(Split *_split,
                                                   Direction _direction)
{
    if (toContainerType(_direction) == this->type_)
    {
        this->children_.emplace_back(new Node(_split, this));
    }
    else
    {
        // we'll need to nest outselves
        // move all our data into a new node
        Node *clone = new Node();
        clone->type_ = this->type_;
        clone->children_ = std::move(this->children_);
        for (std::unique_ptr<Node> &node : clone->children_)
        {
            node->parent_ = clone;
        }
        clone->split_ = this->split_;
        clone->parent_ = this;

        // add the node to our children and change our type
        this->children_.push_back(std::unique_ptr<Node>(clone));
        this->type_ = toContainerType(_direction);
        this->split_ = nullptr;

        clone->insertNextToThis(_split, _direction);
    }
}

void SplitContainer::Node::insertNextToThis(Split *_split, Direction _direction)
{
    auto &siblings = this->parent_->children_;

    qreal width = this->parent_->geometry_.width() /
                  std::max<qreal>(0.0001, siblings.size());
    qreal height = this->parent_->geometry_.height() /
                   std::max<qreal>(0.0001, siblings.size());

    if (siblings.size() == 1)
    {
        this->geometry_ = QRect(0, 0, int(width), int(height));
    }

    auto it = std::find_if(siblings.begin(), siblings.end(),
                           [this](auto &node) { return this == node.get(); });

    assert(it != siblings.end());
    if (_direction == Direction::Right || _direction == Direction::Below)
    {
        it++;
    }

    Node *node = new Node(_split, this->parent_);
    node->geometry_ = QRectF(0, 0, width, height);
    siblings.insert(it, std::unique_ptr<Node>(node));
}

void SplitContainer::Node::setSplit(Split *_split)
{
    assert(this->split_ == nullptr);
    assert(this->children_.size() == 0);

    this->split_ = _split;
    this->type_ = Type::_Split;
}

SplitContainer::Position SplitContainer::Node::releaseSplit()
{
    assert(this->type_ == Type::_Split);

    if (parent_ == nullptr)
    {
        this->type_ = Type::EmptyRoot;
        this->split_ = nullptr;

        Position pos;
        pos.relativeNode_ = nullptr;
        pos.direction_ = Direction::Right;
        return pos;
    }
    else
    {
        auto &siblings = this->parent_->children_;

        auto it =
            std::find_if(begin(siblings), end(siblings),
                         [this](auto &node) { return this == node.get(); });
        assert(it != siblings.end());

        Position position;
        if (siblings.size() == 2)
        {
            // delete this and move split to parent
            position.relativeNode_ = this->parent_;
            if (this->parent_->type_ == Type::VerticalContainer)
            {
                position.direction_ = siblings.begin() == it ? Direction::Above
                                                             : Direction::Below;
            }
            else
            {
                position.direction_ =
                    siblings.begin() == it ? Direction::Left : Direction::Right;
            }

            Node *_parent = this->parent_;
            siblings.erase(it);
            std::unique_ptr<Node> &sibling = siblings.front();
            _parent->type_ = sibling->type_;
            _parent->split_ = sibling->split_;
            std::vector<std::unique_ptr<Node>> nodes =
                std::move(sibling->children_);
            for (auto &node : nodes)
            {
                node->parent_ = _parent;
            }
            _parent->children_ = std::move(nodes);
        }
        else
        {
            if (this == siblings.back().get())
            {
                position.direction_ =
                    this->parent_->type_ == Type::VerticalContainer
                        ? Direction::Below
                        : Direction::Right;
                siblings.erase(it);
                position.relativeNode_ = siblings.back().get();
            }
            else
            {
                position.relativeNode_ = (it + 1)->get();
                position.direction_ =
                    this->parent_->type_ == Type::VerticalContainer
                        ? Direction::Above
                        : Direction::Left;
                siblings.erase(it);
            }
        }

        return position;
    }
}

qreal SplitContainer::Node::getFlex(bool isVertical)
{
    return isVertical ? this->flexV_ : this->flexH_;
}

qreal SplitContainer::Node::getSize(bool isVertical)
{
    return isVertical ? this->geometry_.height() : this->geometry_.width();
}

qreal SplitContainer::Node::getChildrensTotalFlex(bool isVertical)
{
    return std::accumulate(this->children_.begin(), this->children_.end(),
                           qreal(0),
                           [=](qreal val, std::unique_ptr<Node> &node) {
                               return val + node->getFlex(isVertical);
                           });
}

void SplitContainer::Node::layout(bool addSpacing, float _scale,
                                  std::vector<DropRect> &dropRects,
                                  std::vector<ResizeRect> &resizeRects)
{
    for (std::unique_ptr<Node> &node : this->children_)
    {
        if (node->flexH_ <= 0)
            node->flexH_ = 0;
        if (node->flexV_ <= 0)
            node->flexV_ = 0;
    }

    switch (this->type_)
    {
        case Node::_Split: {
            QRect rect = this->geometry_.toRect();
            this->split_->setGeometry(
                rect.marginsRemoved(QMargins(1, 1, 0, 0)));
        }
        break;
        case Node::VerticalContainer:
        case Node::HorizontalContainer: {
            bool isVertical = this->type_ == Node::VerticalContainer;

            // vars
            qreal minSize = qreal(48 * _scale);

            qreal totalFlex = std::max<qreal>(
                0.0001, this->getChildrensTotalFlex(isVertical));
            qreal totalSize = std::accumulate(
                this->children_.begin(), this->children_.end(), qreal(0),
                [=](int val, std::unique_ptr<Node> &node) {
                    return val + std::max<qreal>(
                                     this->getSize(isVertical) /
                                         std::max<qreal>(0.0001, totalFlex) *
                                         node->getFlex(isVertical),
                                     minSize);
                });

            totalSize = std::max<qreal>(0.0001, totalSize);

            qreal sizeMultiplier = this->getSize(isVertical) / totalSize;
            QRectF childRect = this->geometry_;

            // add spacing if reqested
            if (addSpacing)
            {
                qreal offset = std::min<qreal>(this->getSize(!isVertical) * 0.1,
                                               qreal(_scale * 24));

                // droprect left / above
                dropRects.emplace_back(
                    QRectF(this->geometry_.left(), this->geometry_.top(),
                           isVertical ? offset : this->geometry_.width(),
                           isVertical ? this->geometry_.height() : offset)
                        .toRect(),
                    Position(this,
                             isVertical ? Direction::Left : Direction::Above));

                // droprect right / below
                if (isVertical)
                {
                    dropRects.emplace_back(
                        QRectF(this->geometry_.right() - offset,
                               this->geometry_.top(), offset,
                               this->geometry_.height())
                            .toRect(),
                        Position(this, Direction::Right));
                }
                else
                {
                    dropRects.emplace_back(
                        QRectF(this->geometry_.left(),
                               this->geometry_.bottom() - offset,
                               this->geometry_.width(), offset)
                            .toRect(),
                        Position(this, Direction::Below));
                }

                // shrink childRect
                if (isVertical)
                {
                    childRect.setLeft(childRect.left() + offset);
                    childRect.setRight(childRect.right() - offset);
                }
                else
                {
                    childRect.setTop(childRect.top() + offset);
                    childRect.setBottom(childRect.bottom() - offset);
                }
            }

            // iterate children
            auto pos = int(isVertical ? childRect.top() : childRect.left());
            for (std::unique_ptr<Node> &child : this->children_)
            {
                // set rect
                QRect rect = childRect.toRect();
                if (isVertical)
                {
                    rect.setTop(pos);
                    rect.setHeight(
                        std::max<qreal>(this->geometry_.height() / totalFlex *
                                            child->flexV_,
                                        minSize) *
                        sizeMultiplier);
                }
                else
                {
                    rect.setLeft(pos);
                    rect.setWidth(std::max<qreal>(this->geometry_.width() /
                                                      totalFlex * child->flexH_,
                                                  minSize) *
                                  sizeMultiplier);
                }

                if (child == this->children_.back())
                {
                    rect.setRight(childRect.right() - 1);
                    rect.setBottom(childRect.bottom() - 1);
                }

                child->geometry_ = rect;
                child->layout(addSpacing, _scale, dropRects, resizeRects);

                pos += child->getSize(isVertical);

                // add resize rect
                if (child != this->children_.front())
                {
                    QRectF r = isVertical ? QRectF(this->geometry_.left(),
                                                   child->geometry_.top() - 4,
                                                   this->geometry_.width(), 8)
                                          : QRectF(child->geometry_.left() - 4,
                                                   this->geometry_.top(), 8,
                                                   this->geometry_.height());
                    resizeRects.push_back(
                        ResizeRect(r.toRect(), child.get(), isVertical));
                }

                // normalize flex
                if (isVertical)
                {
                    child->flexV_ =
                        child->flexV_ / totalFlex * this->children_.size();
                    child->flexH_ = 1;
                }
                else
                {
                    child->flexH_ =
                        child->flexH_ / totalFlex * this->children_.size();
                    child->flexV_ = 1;
                }
            }
        }
        break;
    }
}

SplitContainer::Node::Type SplitContainer::Node::toContainerType(Direction _dir)
{
    return _dir == Direction::Left || _dir == Direction::Right
               ? Type::HorizontalContainer
               : Type::VerticalContainer;
}

//
// DropOverlay
//

SplitContainer::DropOverlay::DropOverlay(SplitContainer *_parent)
    : QWidget(_parent)
    , mouseOverPoint_(-10000, -10000)
    , parent_(_parent)
{
    this->setMouseTracking(true);
    this->setAcceptDrops(true);
}

void SplitContainer::DropOverlay::setRects(
    std::vector<SplitContainer::DropRect> _rects)
{
    this->rects_ = std::move(_rects);
}

// pajlada::Signals::NoArgSignal dragEnded;

void SplitContainer::DropOverlay::paintEvent(QPaintEvent *)
{
    QPainter painter(this);

    //            painter.fillRect(this->rect(), QColor("#334"));

    bool foundMover = false;

    for (DropRect &rect : this->rects_)
    {
        if (!foundMover && rect.rect.contains(this->mouseOverPoint_))
        {
            painter.setBrush(getApp()->themes->splits.dropPreview);
            painter.setPen(getApp()->themes->splits.dropPreviewBorder);
            foundMover = true;
        }
        else
        {
            painter.setBrush(QColor(0, 0, 0, 0));
            painter.setPen(QColor(0, 0, 0, 0));
            // painter.setPen(getApp()->themes->splits.dropPreviewBorder);
        }

        painter.drawRect(rect.rect);
    }
}

void SplitContainer::DropOverlay::dragEnterEvent(QDragEnterEvent *event)
{
    event->acceptProposedAction();
}

void SplitContainer::DropOverlay::dragMoveEvent(QDragMoveEvent *event)
{
    event->acceptProposedAction();

    this->mouseOverPoint_ = event->pos();
    this->update();
}

void SplitContainer::DropOverlay::dragLeaveEvent(QDragLeaveEvent *)
{
    this->mouseOverPoint_ = QPoint(-10000, -10000);
    this->close();
    this->dragEnded.invoke();
}

void SplitContainer::DropOverlay::dropEvent(QDropEvent *event)
{
    Position *position = nullptr;
    for (DropRect &rect : this->rects_)
    {
        if (rect.rect.contains(this->mouseOverPoint_))
        {
            position = &rect.position;
            break;
        }
    }

    if (position != nullptr)
    {
        this->parent_->insertSplit(SplitContainer::draggingSplit, *position);
        event->acceptProposedAction();
    }

    this->mouseOverPoint_ = QPoint(-10000, -10000);
    this->close();
    this->dragEnded.invoke();
}

//
// ResizeHandle
//

void SplitContainer::ResizeHandle::setVertical(bool isVertical)
{
    this->setCursor(isVertical ? Qt::SplitVCursor : Qt::SplitHCursor);
    this->vertical_ = isVertical;
}

SplitContainer::ResizeHandle::ResizeHandle(SplitContainer *_parent)
    : QWidget(_parent)
    , parent(_parent)
{
    this->setMouseTracking(true);
    this->hide();
}

void SplitContainer::ResizeHandle::paintEvent(QPaintEvent *)
{
    QPainter painter(this);
    painter.setPen(QPen(getApp()->themes->splits.resizeHandle, 2));

    painter.fillRect(this->rect(),
                     getApp()->themes->splits.resizeHandleBackground);

    if (this->vertical_)
    {
        painter.drawLine(0, this->height() / 2, this->width(),
                         this->height() / 2);
    }
    else
    {
        painter.drawLine(this->width() / 2, 0, this->width() / 2,
                         this->height());
    }
}

void SplitContainer::ResizeHandle::mousePressEvent(QMouseEvent *event)
{
    this->isMouseDown_ = true;

    if (event->button() == Qt::RightButton)
    {
        this->resetFlex();
    }
}

void SplitContainer::ResizeHandle::mouseReleaseEvent(QMouseEvent *)
{
    this->isMouseDown_ = false;
}

void SplitContainer::ResizeHandle::mouseMoveEvent(QMouseEvent *event)
{
    if (!this->isMouseDown_)
    {
        return;
    }

    assert(node != nullptr);
    assert(node->parent_ != nullptr);

    auto &siblings = node->parent_->getChildren();
    auto it = std::find_if(siblings.begin(), siblings.end(),
                           [this](const std::unique_ptr<Node> &n) {
                               return n.get() == this->node;
                           });

    assert(it != siblings.end());
    Node *before = siblings[it - siblings.begin() - 1].get();

    QPoint topLeft =
        this->parent->mapToGlobal(before->geometry_.topLeft().toPoint());
    QPoint bottomRight = this->parent->mapToGlobal(
        this->node->geometry_.bottomRight().toPoint());

    int globalX = topLeft.x() > event->globalX()
                      ? topLeft.x()
                      : (bottomRight.x() < event->globalX() ? bottomRight.x()
                                                            : event->globalX());
    int globalY = topLeft.y() > event->globalY()
                      ? topLeft.y()
                      : (bottomRight.y() < event->globalY() ? bottomRight.y()
                                                            : event->globalY());

    QPoint mousePoint(globalX, globalY);

    if (this->vertical_)
    {
        qreal totalFlexV = this->node->flexV_ + before->flexV_;
        before->flexV_ = totalFlexV * (mousePoint.y() - topLeft.y()) /
                         (bottomRight.y() - topLeft.y());
        this->node->flexV_ = totalFlexV - before->flexV_;

        this->parent->layout();

        // move handle
        this->move(this->x(), int(before->geometry_.bottom() - 4));
    }
    else
    {
        qreal totalFlexH = this->node->flexH_ + before->flexH_;
        before->flexH_ = totalFlexH * (mousePoint.x() - topLeft.x()) /
                         (bottomRight.x() - topLeft.x());
        this->node->flexH_ = totalFlexH - before->flexH_;

        this->parent->layout();

        // move handle
        this->move(int(before->geometry_.right() - 4), this->y());
    }
}

void SplitContainer::ResizeHandle::mouseDoubleClickEvent(QMouseEvent *event)
{
    event->accept();

    this->resetFlex();
}

void SplitContainer::ResizeHandle::resetFlex()
{
    for (auto &sibling : this->node->getParent()->getChildren())
    {
        sibling->flexH_ = 1;
        sibling->flexV_ = 1;
    }

    this->parent->layout();
}

}  // namespace chatterino<|MERGE_RESOLUTION|>--- conflicted
+++ resolved
@@ -699,18 +699,11 @@
 {
     assert(this->baseNode_.type_ == Node::EmptyRoot);
 
-<<<<<<< HEAD
-    this->decodeNodeRecursively(obj, &this->baseNode_);
-}
-
-void SplitContainer::decodeNodeRecursively(QJsonObject &obj, Node *node)
-=======
     this->applyFromDescriptorRecursively(rootNode, &this->baseNode_);
 }
 
 void SplitContainer::applyFromDescriptorRecursively(
     const NodeDescriptor &rootNode, Node *node)
->>>>>>> 3450b1cc
 {
     if (std::holds_alternative<SplitNodeDescriptor>(rootNode))
     {
@@ -721,16 +714,9 @@
         }
         const auto &splitNode = *n;
         auto *split = new Split(this);
-<<<<<<< HEAD
-        split->setChannel(
-            WindowManager::decodeChannel(obj.value("data").toObject()));
-        split->setModerationMode(obj.value("moderationMode").toBool(false));
-        auto filters = obj.value("filters");
-        split->setFilters(decodeFilters(filters));
-=======
         split->setChannel(WindowManager::decodeChannel(splitNode));
         split->setModerationMode(splitNode.moderationMode_);
->>>>>>> 3450b1cc
+        split->setFilters(splitNode.filters_);
 
         this->appendSplit(split);
     }
@@ -761,17 +747,9 @@
                 }
                 const auto &splitNode = *n;
                 auto *split = new Split(this);
-<<<<<<< HEAD
-                split->setChannel(WindowManager::decodeChannel(
-                    _obj.value("data").toObject()));
-                split->setModerationMode(
-                    _obj.value("moderationMode").toBool(false));
-                auto filters = _obj.value("filters");
-                split->setFilters(decodeFilters(filters));
-=======
                 split->setChannel(WindowManager::decodeChannel(splitNode));
                 split->setModerationMode(splitNode.moderationMode_);
->>>>>>> 3450b1cc
+                split->setFilters(splitNode.filters_);
 
                 Node *_node = new Node();
                 _node->parent_ = node;
@@ -789,41 +767,10 @@
                 Node *_node = new Node();
                 _node->parent_ = node;
                 node->children_.emplace_back(_node);
-<<<<<<< HEAD
-                this->decodeNodeRecursively(_obj, _node);
-            }
-        }
-
-        for (int i = 0; i < 2; i++)
-        {
-            if (node->getChildren().size() < 2)
-            {
-                auto *split = new Split(this);
-                split->setChannel(
-                    WindowManager::decodeChannel(obj.value("data").toObject()));
-
-                this->insertSplit(split, direction, node);
-=======
                 this->applyFromDescriptorRecursively(item, _node);
->>>>>>> 3450b1cc
-            }
-        }
-    }
-}
-
-QList<QUuid> SplitContainer::decodeFilters(QJsonValue &val)
-{
-    QList<QUuid> filterIds;
-
-    if (!val.isUndefined())
-    {
-        for (const auto &id : val.toArray())
-        {
-            filterIds.append(QUuid::fromString(id.toString()));
-        }
-    }
-
-    return filterIds;
+            }
+        }
+    }
 }
 
 void SplitContainer::refreshTabTitle()
