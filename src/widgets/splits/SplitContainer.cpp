--- conflicted
+++ resolved
@@ -212,8 +212,10 @@
 
     this->refreshTab();
 
-<<<<<<< HEAD
-    split->getChannelView().tabHighlightRequested.connect(
+    auto &&conns = this->connectionsPerSplit_[split];
+
+    conns.managedConnect(
+        split->getChannelView().tabHighlightRequested,
         [this](HighlightState state, std::shared_ptr<QColor> color) {
             if (this->tab_ != nullptr)
             {
@@ -223,16 +225,8 @@
                 {
                     this->tab_->setHighlightColor(color);
                 }
-=======
-    auto &&conns = this->connectionsPerSplit_[split];
-
-    conns.managedConnect(split->getChannelView().tabHighlightRequested,
-                         [this](HighlightState state) {
-                             if (this->tab_ != nullptr)
-                             {
-                                 this->tab_->setHighlightState(state);
-                             }
-                         });
+            }
+        });
 
     conns.managedConnect(split->getChannelView().liveStatusChanged, [this]() {
         this->refreshTabLiveStatus();
@@ -285,7 +279,6 @@
                 case Split::Action::SelectSplitBelow:
                     this->selectNextSplit(SplitContainer::Below);
                     break;
->>>>>>> c1af2c3f
             }
         });
 
