--- conflicted
+++ resolved
@@ -1268,14 +1268,11 @@
     }
 }
 
-<<<<<<< HEAD
 void Split::setInputReply(const std::shared_ptr<MessageThread> &reply)
 {
     this->input_->setReply(reply);
 }
 
-}  // namespace chatterino
-=======
 }  // namespace chatterino
 
 QDebug operator<<(QDebug dbg, const chatterino::Split &split)
@@ -1304,5 +1301,4 @@
     dbg.nospace() << "Split(nullptr)";
 
     return dbg;
-}
->>>>>>> 0ab53d62
+}