#include "widgets/splits/Split.hpp"

#include "Application.hpp"
#include "common/Common.hpp"
#include "common/Env.hpp"
#include "common/NetworkRequest.hpp"
#include "controllers/accounts/AccountController.hpp"
#include "providers/twitch/EmoteValue.hpp"
#include "providers/twitch/TwitchChannel.hpp"
#include "providers/twitch/TwitchIrcServer.hpp"
#include "providers/twitch/TwitchMessageBuilder.hpp"
#include "singletons/Fonts.hpp"
#include "singletons/Settings.hpp"
#include "singletons/Theme.hpp"
#include "singletons/WindowManager.hpp"
#include "util/Clipboard.hpp"
#include "util/NuulsUploader.hpp"
#include "util/Shortcut.hpp"
#include "util/StreamLink.hpp"
#include "widgets/Notebook.hpp"
#include "widgets/TooltipWidget.hpp"
#include "widgets/Window.hpp"
#include "widgets/dialogs/QualityPopup.hpp"
#include "widgets/dialogs/SelectChannelDialog.hpp"
#include "widgets/dialogs/SelectChannelFiltersDialog.hpp"
#include "widgets/dialogs/TextInputDialog.hpp"
#include "widgets/dialogs/UserInfoPopup.hpp"
#include "widgets/helper/ChannelView.hpp"
#include "widgets/helper/DebugPopup.hpp"
#include "widgets/helper/NotebookTab.hpp"
#include "widgets/helper/ResizingTextEdit.hpp"
#include "widgets/helper/SearchPopup.hpp"
#include "widgets/splits/ClosedSplits.hpp"
#include "widgets/splits/SplitContainer.hpp"
#include "widgets/splits/SplitHeader.hpp"
#include "widgets/splits/SplitInput.hpp"
#include "widgets/splits/SplitOverlay.hpp"
#include "qlogging.hpp"

#include <QApplication>
#include <QClipboard>
#include <QDesktopServices>
#include <QDockWidget>
#include <QDrag>
#include <QJsonArray>
#include <QLabel>
#include <QListWidget>
#include <QMimeData>
#include <QMovie>
#include <QPainter>
#include <QVBoxLayout>

#include <functional>
#include <random>

namespace chatterino {
namespace {
    void showTutorialVideo(QWidget *parent, const QString &source,
                           const QString &title, const QString &description)
    {
        auto window =
            new BasePopup(BaseWindow::Flags::EnableCustomFrame, parent);
        window->setWindowTitle("Chatterino - " + title);
        window->setAttribute(Qt::WA_DeleteOnClose);
        auto layout = new QVBoxLayout();
        layout->addWidget(new QLabel(description));
        auto label = new QLabel(window);
        layout->addWidget(label);
        auto movie = new QMovie(label);
        movie->setFileName(source);
        label->setMovie(movie);
        movie->start();
        window->getLayoutContainer()->setLayout(layout);
        window->show();
    }
}  // namespace

pajlada::Signals::Signal<Qt::KeyboardModifiers> Split::modifierStatusChanged;
Qt::KeyboardModifiers Split::modifierStatus = Qt::NoModifier;

Split::Split(SplitContainer *parent)
    : Split(static_cast<QWidget *>(parent))
{
    this->container_ = parent;
}

Split::Split(QWidget *parent)
    : BaseWidget(parent)
    , container_(nullptr)
    , channel_(Channel::getEmpty())
    , vbox_(new QVBoxLayout(this))
    , header_(new SplitHeader(this))
    , view_(new ChannelView(this))
    , input_(new SplitInput(this))
    , overlay_(new SplitOverlay(this))
{
    this->setMouseTracking(true);
    this->view_->setPausable(true);
    this->view_->setFocusPolicy(Qt::FocusPolicy::NoFocus);

    this->vbox_->setSpacing(0);
    this->vbox_->setMargin(1);

    this->vbox_->addWidget(this->header_);
    this->vbox_->addWidget(this->view_, 1);
    this->vbox_->addWidget(this->input_);

    // Initialize chat widget-wide hotkeys
    // CTRL+W: Close Split
    createShortcut(this, "CTRL+W", &Split::deleteFromContainer);

    // CTRL+R: Change Channel
    createShortcut(this, "CTRL+R", &Split::changeChannel);

    // CTRL+F: Search
    createShortcut(this, "CTRL+F", &Split::showSearch);

    // F5: reload emotes
    createShortcut(this, "F5", &Split::reloadChannelAndSubscriberEmotes);

    // F10
    createShortcut(this, "F10", [] {
        auto *popup = new DebugPopup;
        popup->setAttribute(Qt::WA_DeleteOnClose);
        popup->setWindowTitle("Chatterino - Debug popup");
        popup->show();
    });

    // xd
    // CreateShortcut(this, "ALT+SHIFT+RIGHT", &Split::doIncFlexX);
    // CreateShortcut(this, "ALT+SHIFT+LEFT", &Split::doDecFlexX);
    // CreateShortcut(this, "ALT+SHIFT+UP", &Split::doIncFlexY);
    // CreateShortcut(this, "ALT+SHIFT+DOWN", &Split::doDecFlexY);

    this->input_->ui_.textEdit->installEventFilter(parent);

    this->signalHolder_.managedConnect(
        getApp()->accounts->twitch.currentUserChanged, [this] {
            this->onAccountSelected();
        });
    this->onAccountSelected();

    this->view_->mouseDown.connect([this](QMouseEvent *) {
        this->giveFocus(Qt::MouseFocusReason);
    });
    this->view_->selectionChanged.connect([this]() {
        if (view_->hasSelection())
        {
            this->input_->clearSelection();
        }
    });

    this->view_->joinToChannel.connect([this](QString twitchChannel) {
        this->container_->appendNewSplit(false)->setChannel(
            getApp()->twitch.server->getOrAddChannel(twitchChannel));
    });

    this->input_->textChanged.connect([=](const QString &newText) {
        if (getSettings()->showEmptyInput)
        {
            return;
        }

        if (newText.length() == 0)
        {
            this->input_->hide();
        }
        else if (this->input_->isHidden())
        {
            this->input_->show();
        }
    });

    getSettings()->showEmptyInput.connect(
        [this](const bool &showEmptyInput, auto) {
            if (!showEmptyInput && this->input_->getInputText().length() == 0)
            {
                this->input_->hide();
            }
            else
            {
                this->input_->show();
            }
        },
        this->managedConnections_);

    this->header_->updateModerationModeIcon();
    this->overlay_->hide();

    this->setSizePolicy(QSizePolicy::MinimumExpanding,
                        QSizePolicy::MinimumExpanding);

    this->managedConnect(modifierStatusChanged, [this](Qt::KeyboardModifiers
                                                           status) {
        if ((status ==
             showSplitOverlayModifiers /*|| status == showAddSplitRegions*/) &&
            this->isMouseOver_)
        {
            this->overlay_->show();
        }
        else
        {
            this->overlay_->hide();
        }

        if (getSettings()->pauseChatModifier.getEnum() != Qt::NoModifier &&
            status == getSettings()->pauseChatModifier.getEnum())
        {
            this->view_->pause(PauseReason::KeyboardModifier);
        }
        else
        {
            this->view_->unpause(PauseReason::KeyboardModifier);
        }
    });

    this->input_->ui_.textEdit->focused.connect([this] {
        this->focused.invoke();
    });
    this->input_->ui_.textEdit->focusLost.connect([this] {
        this->focusLost.invoke();
    });
    this->input_->ui_.textEdit->imagePasted.connect(
        [this](const QMimeData *source) {
            if (!getSettings()->imageUploaderEnabled)
                return;

            if (getSettings()->askOnImageUpload.getValue())
            {
                QMessageBox msgBox;
                msgBox.setText("Image upload");
                msgBox.setInformativeText(
                    "You are uploading an image to a 3rd party service not in "
                    "control of the chatterino team. You may not be able to "
                    "remove the image from the site. Are you okay with this?");
                msgBox.addButton(QMessageBox::Cancel);
                msgBox.addButton(QMessageBox::Yes);
                msgBox.addButton("Yes, don't ask again", QMessageBox::YesRole);

                msgBox.setDefaultButton(QMessageBox::Yes);

                auto picked = msgBox.exec();
                if (picked == QMessageBox::Cancel)
                {
                    return;
                }
                else if (picked == 0)  // don't ask again button
                {
                    getSettings()->askOnImageUpload.setValue(false);
                }
            }
            upload(source, this->getChannel(), *this->input_->ui_.textEdit);
        });

    getSettings()->imageUploaderEnabled.connect(
        [this](const bool &val) {
            this->setAcceptDrops(val);
        },
        this->managedConnections_);
}

Split::~Split()
{
    this->usermodeChangedConnection_.disconnect();
    this->roomModeChangedConnection_.disconnect();
    this->channelIDChangedConnection_.disconnect();
    this->indirectChannelChangedConnection_.disconnect();
}

ChannelView &Split::getChannelView()
{
    return *this->view_;
}

SplitContainer *Split::getContainer()
{
    return this->container_;
}

bool Split::isInContainer() const
{
    return this->container_ != nullptr;
}

void Split::setContainer(SplitContainer *container)
{
    this->container_ = container;
}

void Split::onAccountSelected()
{
    if (!this->getChannel()->isTwitchChannel())
    {
        return;
    }

    auto user = getApp()->accounts->twitch.getCurrent();
    QString placeholderText;

    if (user->isAnon())
    {
        placeholderText = "Log in to send messages...";
    }
    else
    {
        placeholderText =
            QString("Send message as %1...")
                .arg(getApp()->accounts->twitch.getCurrent()->getUserName());
    }

    this->input_->ui_.textEdit->setPlaceholderText(placeholderText);

    this->updateTooltipColor();
    this->signalHolder_.managedConnect(this->theme->updated, [this]() {
        this->updateTooltipColor();
    });
}

void Split::updateTooltipColor()
{
    QPalette dankPalette;
    dankPalette.setColor(QPalette::PlaceholderText,
                         this->theme->messages.textColors.chatPlaceholder);
    this->input_->ui_.textEdit->setPalette(dankPalette);
}

IndirectChannel Split::getIndirectChannel()
{
    return this->channel_;
}

ChannelPtr Split::getChannel()
{
    return this->channel_.get();
}

void Split::setChannel(IndirectChannel newChannel)
{
    this->channel_ = newChannel;

    this->view_->setChannel(newChannel.get());

    this->usermodeChangedConnection_.disconnect();
    this->roomModeChangedConnection_.disconnect();
    this->indirectChannelChangedConnection_.disconnect();

    TwitchChannel *tc = dynamic_cast<TwitchChannel *>(newChannel.get().get());

    if (tc != nullptr)
    {
        this->usermodeChangedConnection_ = tc->userStateChanged.connect([this] {
            this->header_->updateModerationModeIcon();
            this->header_->updateRoomModes();
        });

        this->roomModeChangedConnection_ = tc->roomModesChanged.connect([this] {
            this->header_->updateRoomModes();
        });
    }

    this->indirectChannelChangedConnection_ =
        newChannel.getChannelChanged().connect([this] {
            QTimer::singleShot(0, [this] {
                this->setChannel(this->channel_);
            });
        });

    this->header_->updateModerationModeIcon();
    this->header_->updateChannelText();
    this->header_->updateRoomModes();

    if (newChannel.getType() == Channel::Type::Twitch)
    {
        this->header_->setViewersButtonVisible(true);
    }
    else
    {
        this->header_->setViewersButtonVisible(false);
    }

    this->channelChanged.invoke();

    // Queue up save because: Split channel changed
    getApp()->windows->queueSave();
}

void Split::setModerationMode(bool value)
{
    this->moderationMode_ = value;
    this->header_->updateModerationModeIcon();
    this->view_->queueLayout();
}

bool Split::getModerationMode() const
{
    return this->moderationMode_;
}

void Split::insertTextToInput(const QString &text)
{
    this->input_->insertText(text);
}

void Split::showChangeChannelPopup(const char *dialogTitle, bool empty,
                                   std::function<void(bool)> callback)
{
    if (this->selectChannelDialog_.hasElement())
    {
        this->selectChannelDialog_->raise();

        return;
    }

    auto dialog = new SelectChannelDialog(this);
    if (!empty)
    {
        dialog->setSelectedChannel(this->getIndirectChannel());
    }
    dialog->setAttribute(Qt::WA_DeleteOnClose);
    dialog->show();
    dialog->closed.connect([=] {
        if (dialog->hasSeletedChannel())
        {
            this->setChannel(dialog->getSelectedChannel());
            if (this->isInContainer())
            {
                this->container_->refreshTab();
            }
        }

        callback(dialog->hasSeletedChannel());
        this->selectChannelDialog_ = nullptr;
    });
    this->selectChannelDialog_ = dialog;
}

void Split::updateGifEmotes()
{
    this->view_->queueUpdate();
}

void Split::updateLastReadMessage()
{
    this->view_->updateLastReadMessage();
}

void Split::giveFocus(Qt::FocusReason reason)
{
    this->input_->ui_.textEdit->setFocus(reason);
}

bool Split::hasFocus() const
{
    return this->input_->ui_.textEdit->hasFocus();
}

void Split::paintEvent(QPaintEvent *)
{
    // color the background of the chat
    QPainter painter(this);

    painter.fillRect(this->rect(), this->theme->splits.background);
}

void Split::mouseMoveEvent(QMouseEvent *event)
{
    this->handleModifiers(QGuiApplication::queryKeyboardModifiers());
}

void Split::keyPressEvent(QKeyEvent *event)
{
    this->view_->unsetCursor();
    this->handleModifiers(QGuiApplication::queryKeyboardModifiers());
}

void Split::keyReleaseEvent(QKeyEvent *event)
{
    this->view_->unsetCursor();
    this->handleModifiers(QGuiApplication::queryKeyboardModifiers());
}

void Split::resizeEvent(QResizeEvent *event)
{
    // Queue up save because: Split resized
    getApp()->windows->queueSave();

    BaseWidget::resizeEvent(event);

    this->overlay_->setGeometry(this->rect());
}

void Split::enterEvent(QEvent *event)
{
    this->isMouseOver_ = true;

    this->handleModifiers(QGuiApplication::queryKeyboardModifiers());

    if (modifierStatus ==
        showSplitOverlayModifiers /*|| modifierStatus == showAddSplitRegions*/)
    {
        this->overlay_->show();
    }

    if (this->container_ != nullptr)
    {
        this->container_->resetMouseStatus();
    }
}

void Split::leaveEvent(QEvent *event)
{
    this->isMouseOver_ = false;

    this->overlay_->hide();

    TooltipWidget::instance()->hide();

    this->handleModifiers(QGuiApplication::queryKeyboardModifiers());
}

void Split::focusInEvent(QFocusEvent *event)
{
    this->giveFocus(event->reason());
}

void Split::handleModifiers(Qt::KeyboardModifiers modifiers)
{
    if (modifierStatus != modifiers)
    {
        modifierStatus = modifiers;
        modifierStatusChanged.invoke(modifiers);
    }
}

void Split::setIsTopRightSplit(bool value)
{
    this->isTopRightSplit_ = value;
    this->header_->setAddButtonVisible(value);
}

/// Slots
void Split::addSibling()
{
    if (this->container_)
    {
        this->container_->appendNewSplit(true);
    }
}

void Split::deleteFromContainer()
{
    if (this->container_)
    {
        this->container_->deleteSplit(this);
        auto *tab = this->getContainer()->getTab();
        tab->connect(tab, &QWidget::destroyed, [tab]() mutable {
            ClosedSplits::invalidateTab(tab);
        });
        ClosedSplits::push({this->getChannel()->getName(), tab});
    }
}

void Split::changeChannel()
{
    this->showChangeChannelPopup("Change channel", false, [](bool) {});

    auto popup = this->findChildren<QDockWidget *>();
    if (popup.size() && popup.at(0)->isVisible() && !popup.at(0)->isFloating())
    {
        popup.at(0)->hide();
        showViewerList();
    }
}

void Split::explainMoving()
{
    showTutorialVideo(this, ":/examples/moving.gif", "Moving",
                      "Hold <Ctrl+Alt> to move splits.\n\nExample:");
}

void Split::explainSplitting()
{
    showTutorialVideo(this, ":/examples/splitting.gif", "Splitting",
                      "Hold <Ctrl+Alt> to add new splits.\n\nExample:");
}

void Split::popup()
{
    auto app = getApp();
    Window &window = app->windows->createWindow(WindowType::Popup);

    Split *split = new Split(static_cast<SplitContainer *>(
        window.getNotebook().getOrAddSelectedPage()));

    split->setChannel(this->getIndirectChannel());
    window.getNotebook().getOrAddSelectedPage()->appendSplit(split);

    window.show();
}

void Split::clear()
{
    this->view_->clearMessages();
}

void Split::openInBrowser()
{
    auto channel = this->getChannel();

    if (auto twitchChannel = dynamic_cast<TwitchChannel *>(channel.get()))
    {
        QDesktopServices::openUrl("https://twitch.tv/" +
                                  twitchChannel->getName());
    }
}

void Split::openWhispersInBrowser()
{
    auto userName = getApp()->accounts->twitch.getCurrent()->getUserName();
    QDesktopServices::openUrl("https://twitch.tv/popout/moderator/" + userName +
                              "/whispers");
}

void Split::openBrowserPlayer()
{
    ChannelPtr channel = this->getChannel();
    if (auto twitchChannel = dynamic_cast<TwitchChannel *>(channel.get()))
    {
        QDesktopServices::openUrl(
            "https://player.twitch.tv/?parent=twitch.tv&channel=" +
            twitchChannel->getName());
    }
}

void Split::openInStreamlink()
{
    try
    {
        openStreamlinkForChannel(this->getChannel()->getName());
    }
    catch (const Exception &ex)
    {
<<<<<<< HEAD
        qCDebug(chatterinoWidget) << "Error in doOpenStreamlink:" << ex.what();
=======
        qWarning() << "Error in doOpenStreamlink:" << ex.what();
>>>>>>> 7c6326cb
    }
}

void Split::openWithCustomScheme()
{
    QString scheme = getSettings()->customURIScheme.getValue();
    if (scheme.isEmpty())
    {
        return;
    }

    const auto channel = this->getChannel().get();

    if (const auto twitchChannel = dynamic_cast<TwitchChannel *>(channel))
    {
        QDesktopServices::openUrl(QString("%1https://twitch.tv/%2")
                                      .arg(scheme)
                                      .arg(twitchChannel->getName()));
    }
}

void Split::showViewerList()
{
    auto viewerDock =
        new QDockWidget("Viewer List - " + this->getChannel()->getName(), this);
    viewerDock->setAllowedAreas(Qt::LeftDockWidgetArea);
    viewerDock->setFeatures(QDockWidget::DockWidgetVerticalTitleBar |
                            QDockWidget::DockWidgetClosable |
                            QDockWidget::DockWidgetFloatable);
    viewerDock->resize(
        0.5 * this->width(),
        this->height() - this->header_->height() - this->input_->height());
    viewerDock->move(0, this->header_->height());

    auto multiWidget = new QWidget(viewerDock);
    auto dockVbox = new QVBoxLayout(viewerDock);
    auto searchBar = new QLineEdit(viewerDock);

    auto chattersList = new QListWidget();
    auto resultList = new QListWidget();

    auto formatListItemText = [](QString text) {
        auto item = new QListWidgetItem();
        item->setText(text);
        item->setFont(getApp()->fonts->getFont(FontStyle::ChatMedium, 1.0));
        return item;
    };

    static QStringList labels = {
        "Broadcaster", "Moderators",        "VIPs",   "Staff",
        "Admins",      "Global Moderators", "Viewers"};
    static QStringList jsonLabels = {"broadcaster", "moderators", "vips",
                                     "staff",       "admins",     "global_mods",
                                     "viewers"};
    QList<QListWidgetItem *> labelList;
    for (auto &x : labels)
    {
        auto label = formatListItemText(x);
        label->setForeground(this->theme->accent);
        labelList.append(label);
    }
    auto loadingLabel = new QLabel("Loading...");

    NetworkRequest::twitchRequest("https://tmi.twitch.tv/group/user/" +
                                  this->getChannel()->getName() + "/chatters")
        .caller(this)
        .onSuccess([=](auto result) -> Outcome {
            auto obj = result.parseJson();
            QJsonObject chattersObj = obj.value("chatters").toObject();

            loadingLabel->hide();
            for (int i = 0; i < jsonLabels.size(); i++)
            {
                auto currentCategory =
                    chattersObj.value(jsonLabels.at(i)).toArray();
                // If current category of chatters is empty, dont show this
                // category.
                if (currentCategory.empty())
                    continue;

                chattersList->addItem(labelList.at(i));
                foreach (const QJsonValue &v, currentCategory)
                {
                    chattersList->addItem(formatListItemText(v.toString()));
                }
                chattersList->addItem(new QListWidgetItem());
            }

            return Success;
        })
        .execute();

    searchBar->setPlaceholderText("Search User...");
    QObject::connect(searchBar, &QLineEdit::textEdited, this, [=]() {
        auto query = searchBar->text();
        if (!query.isEmpty())
        {
            auto results = chattersList->findItems(query, Qt::MatchStartsWith);
            chattersList->hide();
            resultList->clear();
            for (auto &item : results)
            {
                if (!labels.contains(item->text()))
                {
                    resultList->addItem(formatListItemText(item->text()));
                }
            }
            resultList->show();
        }
        else
        {
            resultList->hide();
            chattersList->show();
        }
    });

    QObject::connect(viewerDock, &QDockWidget::topLevelChanged, this, [=]() {
        viewerDock->setMinimumWidth(300);
    });

    auto listDoubleClick = [=](QString userName) {
        if (!labels.contains(userName) && !userName.isEmpty())
        {
            this->view_->showUserInfoPopup(userName);
        }
    };

    QObject::connect(chattersList, &QListWidget::doubleClicked, this, [=]() {
        listDoubleClick(chattersList->currentItem()->text());
    });

    QObject::connect(resultList, &QListWidget::doubleClicked, this, [=]() {
        listDoubleClick(resultList->currentItem()->text());
    });

    dockVbox->addWidget(searchBar);
    dockVbox->addWidget(loadingLabel);
    dockVbox->addWidget(chattersList);
    dockVbox->addWidget(resultList);
    resultList->hide();

    multiWidget->setStyleSheet(this->theme->splits.input.styleSheet);
    multiWidget->setLayout(dockVbox);
    viewerDock->setWidget(multiWidget);
    viewerDock->setFloating(true);
    viewerDock->show();
    viewerDock->activateWindow();
}

void Split::openSubPage()
{
    ChannelPtr channel = this->getChannel();

    if (auto twitchChannel = dynamic_cast<TwitchChannel *>(channel.get()))
    {
        QDesktopServices::openUrl(twitchChannel->subscriptionUrl());
    }
}

void Split::copyToClipboard()
{
    crossPlatformCopy(this->view_->getSelectedText());
}

void Split::setFiltersDialog()
{
    SelectChannelFiltersDialog d(this->getFilters(), this);
    d.setWindowTitle("Select filters");

    if (d.exec() == QDialog::Accepted)
    {
        this->setFilters(d.getSelection());
    }
}

void Split::setFilters(const QList<QUuid> ids)
{
    this->view_->setFilters(ids);
    this->header_->updateChannelText();
}

const QList<QUuid> Split::getFilters() const
{
    return this->view_->getFilterIds();
}

void Split::showSearch()
{
    SearchPopup *popup = new SearchPopup(this);

    popup->setChannelFilters(this->view_->getFilterSet());
    popup->setAttribute(Qt::WA_DeleteOnClose);
    popup->setChannel(this->getChannel());
    popup->show();
}

void Split::reloadChannelAndSubscriberEmotes()
{
    getApp()->accounts->twitch.getCurrent()->loadEmotes();
    auto channel = this->getChannel();

    if (auto twitchChannel = dynamic_cast<TwitchChannel *>(channel.get()))
    {
        twitchChannel->refreshBTTVChannelEmotes(true);
        twitchChannel->refreshFFZChannelEmotes(true);
    }
}

void Split::dragEnterEvent(QDragEnterEvent *event)
{
    if (getSettings()->imageUploaderEnabled &&
        (event->mimeData()->hasImage() || event->mimeData()->hasUrls()))
    {
        event->acceptProposedAction();
    }
    else
    {
        BaseWidget::dragEnterEvent(event);
    }
}

void Split::dropEvent(QDropEvent *event)
{
    if (getSettings()->imageUploaderEnabled &&
        (event->mimeData()->hasImage() || event->mimeData()->hasUrls()))
    {
        this->input_->ui_.textEdit->imagePasted.invoke(event->mimeData());
    }
    else
    {
        BaseWidget::dropEvent(event);
    }
}
template <typename Iter, typename RandomGenerator>
static Iter select_randomly(Iter start, Iter end, RandomGenerator &g)
{
    std::uniform_int_distribution<> dis(0, std::distance(start, end) - 1);
    std::advance(start, dis(g));
    return start;
}

template <typename Iter>
static Iter select_randomly(Iter start, Iter end)
{
    static std::random_device rd;
    static std::mt19937 gen(rd());
    return select_randomly(start, end, gen);
}

void Split::drag()
{
    if (auto container = dynamic_cast<SplitContainer *>(this->parentWidget()))
    {
        SplitContainer::isDraggingSplit = true;
        SplitContainer::draggingSplit = this;

        auto originalLocation = container->releaseSplit(this);
        auto drag = new QDrag(this);
        auto mimeData = new QMimeData;

        mimeData->setData("chatterino/split", "xD");
        drag->setMimeData(mimeData);

        if (drag->exec(Qt::MoveAction) == Qt::IgnoreAction)
        {
            container->insertSplit(this, originalLocation);
        }

        SplitContainer::isDraggingSplit = false;
    }
}

}  // namespace chatterino<|MERGE_RESOLUTION|>--- conflicted
+++ resolved
@@ -640,11 +640,7 @@
     }
     catch (const Exception &ex)
     {
-<<<<<<< HEAD
-        qCDebug(chatterinoWidget) << "Error in doOpenStreamlink:" << ex.what();
-=======
-        qWarning() << "Error in doOpenStreamlink:" << ex.what();
->>>>>>> 7c6326cb
+        qCWarning(chatterinoWidget) << "Error in doOpenStreamlink:" << ex.what();
     }
 }
 
