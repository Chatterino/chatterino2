--- conflicted
+++ resolved
@@ -109,48 +109,7 @@
     this->vbox_->addWidget(this->view_, 1);
     this->vbox_->addWidget(this->input_);
 
-<<<<<<< HEAD
-=======
-    // Initialize chat widget-wide hotkeys
-    // CTRL+W: Close Split
-    createShortcut(this, "CTRL+W", &Split::deleteFromContainer);
-
-    // CTRL+R: Change Channel
-    createShortcut(this, "CTRL+R", &Split::changeChannel);
-
-    // CTRL+F: Search
-    createShortcut(this, "CTRL+F", &Split::showSearch);
-
-    // F5: reload emotes
-    createShortcut(this, "F5", &Split::reloadChannelAndSubscriberEmotes);
-
-    // CTRL+F5: reconnect
-    createShortcut(this, "CTRL+F5", &Split::reconnect);
-
-    // Alt+X: create clip LUL
-    createShortcut(this, "Alt+X", [this] {
-        if (const auto type = this->getChannel()->getType();
-            type != Channel::Type::Twitch &&
-            type != Channel::Type::TwitchWatching)
-        {
-            return;
-        }
-
-        auto *twitchChannel =
-            dynamic_cast<TwitchChannel *>(this->getChannel().get());
-
-        twitchChannel->createClip();
-    });
-
-    // F10
-    createShortcut(this, "F10", [] {
-        auto *popup = new DebugPopup;
-        popup->setAttribute(Qt::WA_DeleteOnClose);
-        popup->setWindowTitle("Chatterino - Debug popup");
-        popup->show();
-    });
-
->>>>>>> e00938df
+
     // xd
     // CreateShortcut(this, "ALT+SHIFT+RIGHT", &Split::doIncFlexX);
     // CreateShortcut(this, "ALT+SHIFT+LEFT", &Split::doDecFlexX);
@@ -435,7 +394,9 @@
             {"createClip",
              [this](std::vector<QString>) -> QString {
                  // Alt+X: create clip LUL
-                 if (!this->getChannel()->isTwitchChannel())
+                 if (const auto type = this->getChannel()->getType();
+                     type != Channel::Type::Twitch &&
+                     type != Channel::Type::TwitchWatching)
                  {
                      return "Cannot create clip it non-twitch channel.";
                  }
