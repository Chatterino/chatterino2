--- conflicted
+++ resolved
@@ -107,7 +107,6 @@
     this->vbox_->addWidget(this->view_, 1);
     this->vbox_->addWidget(this->input_);
 
-<<<<<<< HEAD
     std::map<QString, std::function<void(std::vector<QString>)>> splitActions{
         {"test",
          [](std::vector<QString> test) {
@@ -203,23 +202,6 @@
     };  // TODO: move rest
     this->shortcuts_ = getApp()->hotkeys->shortcutsForScope(HotkeyScope::Split,
                                                             splitActions, this);
-=======
-    // Initialize chat widget-wide hotkeys
-    // CTRL+W: Close Split
-    createShortcut(this, "CTRL+W", &Split::deleteFromContainer);
-
-    // CTRL+R: Change Channel
-    createShortcut(this, "CTRL+R", &Split::changeChannel);
-
-    // CTRL+F: Search
-    createShortcut(this, "CTRL+F", &Split::showSearch);
-
-    // F5: reload emotes
-    createShortcut(this, "F5", &Split::reloadChannelAndSubscriberEmotes);
-
-    // CTRL+F5: reconnect
-    createShortcut(this, "CTRL+F5", &Split::reconnect);
-
     // Alt+X: create clip LUL
     createShortcut(this, "Alt+X", [this] {
         if (!this->getChannel()->isTwitchChannel())
@@ -232,15 +214,6 @@
 
         twitchChannel->createClip();
     });
-
-    // F10
-    createShortcut(this, "F10", [] {
-        auto *popup = new DebugPopup;
-        popup->setAttribute(Qt::WA_DeleteOnClose);
-        popup->setWindowTitle("Chatterino - Debug popup");
-        popup->show();
-    });
->>>>>>> 055db0cc
 
     // xd
     // CreateShortcut(this, "ALT+SHIFT+RIGHT", &Split::doIncFlexX);
