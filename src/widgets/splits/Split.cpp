#include "widgets/splits/Split.hpp"

#include "common/Common.hpp"
#include "common/Env.hpp"
#include "common/NetworkRequest.hpp"
#include "controllers/accounts/AccountController.hpp"
#include "providers/twitch/EmoteValue.hpp"
#include "providers/twitch/TwitchChannel.hpp"
#include "providers/twitch/TwitchIrcServer.hpp"
#include "providers/twitch/TwitchMessageBuilder.hpp"
#include "singletons/Settings.hpp"
#include "singletons/Theme.hpp"
#include "singletons/WindowManager.hpp"
#include "util/Clipboard.hpp"
#include "util/NuulsUploader.hpp"
#include "util/Shortcut.hpp"
#include "util/StreamLink.hpp"
#include "widgets/Notebook.hpp"
#include "widgets/TooltipWidget.hpp"
#include "widgets/Window.hpp"
#include "widgets/dialogs/QualityPopup.hpp"
#include "widgets/dialogs/SelectChannelDialog.hpp"
#include "widgets/dialogs/SelectChannelFiltersDialog.hpp"
#include "widgets/dialogs/TextInputDialog.hpp"
#include "widgets/dialogs/UserInfoPopup.hpp"
#include "widgets/helper/ChannelView.hpp"
#include "widgets/helper/DebugPopup.hpp"
#include "widgets/helper/NotebookTab.hpp"
#include "widgets/helper/ResizingTextEdit.hpp"
#include "widgets/helper/SearchPopup.hpp"
#include "widgets/splits/ClosedSplits.hpp"
#include "widgets/splits/SplitContainer.hpp"
#include "widgets/splits/SplitHeader.hpp"
#include "widgets/splits/SplitInput.hpp"
#include "widgets/splits/SplitOverlay.hpp"

#include <QApplication>
#include <QClipboard>
#include <QDesktopServices>
#include <QDockWidget>
#include <QDrag>
#include <QJsonArray>
#include <QLabel>
#include <QListWidget>
#include <QMimeData>
#include <QMovie>
#include <QPainter>
#include <QVBoxLayout>

#include <functional>
#include <random>

namespace chatterino {
namespace {
    void showTutorialVideo(QWidget *parent, const QString &source,
                           const QString &title, const QString &description)
    {
        auto window =
            new BaseWindow(BaseWindow::Flags::EnableCustomFrame, parent);
        window->setWindowTitle("Chatterino - " + title);
        window->setAttribute(Qt::WA_DeleteOnClose);
        auto layout = new QVBoxLayout();
        layout->addWidget(new QLabel(description));
        auto label = new QLabel(window);
        layout->addWidget(label);
        auto movie = new QMovie(label);
        movie->setFileName(source);
        label->setMovie(movie);
        movie->start();
        window->getLayoutContainer()->setLayout(layout);
        window->show();
    }
}  // namespace

pajlada::Signals::Signal<Qt::KeyboardModifiers> Split::modifierStatusChanged;
Qt::KeyboardModifiers Split::modifierStatus = Qt::NoModifier;

Split::Split(SplitContainer *parent)
    : Split(static_cast<QWidget *>(parent))
{
    this->container_ = parent;
}

Split::Split(QWidget *parent)
    : BaseWidget(parent)
    , container_(nullptr)
    , channel_(Channel::getEmpty())
    , vbox_(new QVBoxLayout(this))
    , header_(new SplitHeader(this))
    , view_(new ChannelView(this))
    , input_(new SplitInput(this))
    , overlay_(new SplitOverlay(this))
{
    this->setMouseTracking(true);
    this->view_->setPausable(true);
    this->view_->setFocusPolicy(Qt::FocusPolicy::NoFocus);

    this->vbox_->setSpacing(0);
    this->vbox_->setMargin(1);

    this->vbox_->addWidget(this->header_);
    this->vbox_->addWidget(this->view_, 1);
    this->vbox_->addWidget(this->input_);

    // Initialize chat widget-wide hotkeys
    // CTRL+W: Close Split
    createShortcut(this, "CTRL+W", &Split::deleteFromContainer);

    // CTRL+R: Change Channel
    createShortcut(this, "CTRL+R", &Split::changeChannel);

    // CTRL+F: Search
    createShortcut(this, "CTRL+F", &Split::showSearch);

    // F5: reload emotes
    createShortcut(this, "F5", &Split::reloadChannelAndSubscriberEmotes);

    // F10
    createShortcut(this, "F10", [] {
        auto *popup = new DebugPopup;
        popup->setAttribute(Qt::WA_DeleteOnClose);
        popup->show();
    });

    // xd
    // CreateShortcut(this, "ALT+SHIFT+RIGHT", &Split::doIncFlexX);
    // CreateShortcut(this, "ALT+SHIFT+LEFT", &Split::doDecFlexX);
    // CreateShortcut(this, "ALT+SHIFT+UP", &Split::doIncFlexY);
    // CreateShortcut(this, "ALT+SHIFT+DOWN", &Split::doDecFlexY);

    this->input_->ui_.textEdit->installEventFilter(parent);

    this->view_->mouseDown.connect([this](QMouseEvent *) {  //
        this->giveFocus(Qt::MouseFocusReason);
    });
    this->view_->selectionChanged.connect([this]() {
        if (view_->hasSelection())
        {
            this->input_->clearSelection();
        }
    });

    this->view_->joinToChannel.connect([this](QString twitchChannel) {
        this->container_->appendNewSplit(false)->setChannel(
            getApp()->twitch.server->getOrAddChannel(twitchChannel));
    });

    this->input_->textChanged.connect([=](const QString &newText) {
        if (getSettings()->showEmptyInput)
        {
            return;
        }

        if (newText.length() == 0)
        {
            this->input_->hide();
        }
        else if (this->input_->isHidden())
        {
            this->input_->show();
        }
    });

    getSettings()->showEmptyInput.connect(
        [this](const bool &showEmptyInput, auto) {
            if (!showEmptyInput && this->input_->getInputText().length() == 0)
            {
                this->input_->hide();
            }
            else
            {
                this->input_->show();
            }
        },
        this->managedConnections_);

    this->header_->updateModerationModeIcon();
    this->overlay_->hide();

    this->setSizePolicy(QSizePolicy::MinimumExpanding,
                        QSizePolicy::MinimumExpanding);

    this->managedConnect(modifierStatusChanged, [this](Qt::KeyboardModifiers
                                                           status) {
        if ((status ==
             showSplitOverlayModifiers /*|| status == showAddSplitRegions*/) &&
            this->isMouseOver_)
        {
            this->overlay_->show();
        }
        else
        {
            this->overlay_->hide();
        }

        if (getSettings()->pauseChatModifier.getEnum() != Qt::NoModifier &&
            status == getSettings()->pauseChatModifier.getEnum())
        {
            this->view_->pause(PauseReason::KeyboardModifier);
        }
        else
        {
            this->view_->unpause(PauseReason::KeyboardModifier);
        }
    });

    this->input_->ui_.textEdit->focused.connect(
        [this] { this->focused.invoke(); });
    this->input_->ui_.textEdit->focusLost.connect(
        [this] { this->focusLost.invoke(); });
    this->input_->ui_.textEdit->imagePasted.connect(
        [this](const QMimeData *source) {
            if (!getSettings()->imageUploaderEnabled)
                return;

            if (getSettings()->askOnImageUpload.getValue())
            {
                QMessageBox msgBox;
                msgBox.setText("Image upload");
                msgBox.setInformativeText(
                    "You are uploading an image to a 3rd party service not in "
                    "control of the chatterino team. You may not be able to "
                    "remove the image from the site. Are you okay with this?");
                msgBox.addButton(QMessageBox::Cancel);
                msgBox.addButton(QMessageBox::Yes);
                msgBox.addButton("Yes, don't ask again", QMessageBox::YesRole);

                msgBox.setDefaultButton(QMessageBox::Yes);

                auto picked = msgBox.exec();
                if (picked == QMessageBox::Cancel)
                {
                    return;
                }
                else if (picked == 0)  // don't ask again button
                {
                    getSettings()->askOnImageUpload.setValue(false);
                }
            }
            upload(source, this->getChannel(), *this->input_->ui_.textEdit);
        });

    getSettings()->imageUploaderEnabled.connect(
        [this](const bool &val) { this->setAcceptDrops(val); },
        this->managedConnections_);
}

Split::~Split()
{
    this->usermodeChangedConnection_.disconnect();
    this->roomModeChangedConnection_.disconnect();
    this->channelIDChangedConnection_.disconnect();
    this->indirectChannelChangedConnection_.disconnect();
}

ChannelView &Split::getChannelView()
{
    return *this->view_;
}

SplitContainer *Split::getContainer()
{
    return this->container_;
}

bool Split::isInContainer() const
{
    return this->container_ != nullptr;
}

void Split::setContainer(SplitContainer *container)
{
    this->container_ = container;
}

IndirectChannel Split::getIndirectChannel()
{
    return this->channel_;
}

ChannelPtr Split::getChannel()
{
    return this->channel_.get();
}

void Split::setChannel(IndirectChannel newChannel)
{
    this->channel_ = newChannel;

    this->view_->setChannel(newChannel.get());

    this->usermodeChangedConnection_.disconnect();
    this->roomModeChangedConnection_.disconnect();
    this->indirectChannelChangedConnection_.disconnect();

    TwitchChannel *tc = dynamic_cast<TwitchChannel *>(newChannel.get().get());

    if (tc != nullptr)
    {
        this->usermodeChangedConnection_ = tc->userStateChanged.connect([this] {
            this->header_->updateModerationModeIcon();
            this->header_->updateRoomModes();
        });

        this->roomModeChangedConnection_ = tc->roomModesChanged.connect(
            [this] { this->header_->updateRoomModes(); });
    }

    this->indirectChannelChangedConnection_ =
        newChannel.getChannelChanged().connect([this] {  //
            QTimer::singleShot(0, [this] { this->setChannel(this->channel_); });
        });

    this->header_->updateModerationModeIcon();
    this->header_->updateChannelText();
    this->header_->updateRoomModes();

    this->channelChanged.invoke();

    // Queue up save because: Split channel changed
    getApp()->windows->queueSave();
}

void Split::setModerationMode(bool value)
{
    this->moderationMode_ = value;
    this->header_->updateModerationModeIcon();
    this->view_->queueLayout();
}

bool Split::getModerationMode() const
{
    return this->moderationMode_;
}

void Split::insertTextToInput(const QString &text)
{
    this->input_->insertText(text);
}

void Split::showChangeChannelPopup(const char *dialogTitle, bool empty,
                                   std::function<void(bool)> callback)
{
    if (this->selectChannelDialog_.hasElement())
    {
        this->selectChannelDialog_->raise();

        return;
    }

    auto dialog = new SelectChannelDialog(this);
    if (!empty)
    {
        dialog->setSelectedChannel(this->getIndirectChannel());
    }
    dialog->setAttribute(Qt::WA_DeleteOnClose);
    dialog->show();
    dialog->closed.connect([=] {
        if (dialog->hasSeletedChannel())
        {
            this->setChannel(dialog->getSelectedChannel());
            if (this->isInContainer())
            {
                this->container_->refreshTab();
            }
        }

        callback(dialog->hasSeletedChannel());
        this->selectChannelDialog_ = nullptr;
    });
    this->selectChannelDialog_ = dialog;
}

void Split::updateGifEmotes()
{
    this->view_->queueUpdate();
}

void Split::updateLastReadMessage()
{
    this->view_->updateLastReadMessage();
}

void Split::giveFocus(Qt::FocusReason reason)
{
    this->input_->ui_.textEdit->setFocus(reason);
}

bool Split::hasFocus() const
{
    return this->input_->ui_.textEdit->hasFocus();
}

void Split::paintEvent(QPaintEvent *)
{
    // color the background of the chat
    QPainter painter(this);

    painter.fillRect(this->rect(), this->theme->splits.background);
}

void Split::mouseMoveEvent(QMouseEvent *event)
{
    this->handleModifiers(QGuiApplication::queryKeyboardModifiers());
}

void Split::keyPressEvent(QKeyEvent *event)
{
    this->view_->unsetCursor();
    this->handleModifiers(QGuiApplication::queryKeyboardModifiers());
}

void Split::keyReleaseEvent(QKeyEvent *event)
{
    this->view_->unsetCursor();
    this->handleModifiers(QGuiApplication::queryKeyboardModifiers());
}

void Split::resizeEvent(QResizeEvent *event)
{
    // Queue up save because: Split resized
    getApp()->windows->queueSave();

    BaseWidget::resizeEvent(event);

    this->overlay_->setGeometry(this->rect());
}

void Split::enterEvent(QEvent *event)
{
    this->isMouseOver_ = true;

    this->handleModifiers(QGuiApplication::queryKeyboardModifiers());

    if (modifierStatus ==
        showSplitOverlayModifiers /*|| modifierStatus == showAddSplitRegions*/)
    {
        this->overlay_->show();
    }

    if (this->container_ != nullptr)
    {
        this->container_->resetMouseStatus();
    }
}

void Split::leaveEvent(QEvent *event)
{
    this->isMouseOver_ = false;

    this->overlay_->hide();

    TooltipWidget::instance()->hide();

    this->handleModifiers(QGuiApplication::queryKeyboardModifiers());
}

void Split::focusInEvent(QFocusEvent *event)
{
    this->giveFocus(event->reason());
}

void Split::handleModifiers(Qt::KeyboardModifiers modifiers)
{
    if (modifierStatus != modifiers)
    {
        modifierStatus = modifiers;
        modifierStatusChanged.invoke(modifiers);
    }
}

void Split::setIsTopRightSplit(bool value)
{
    this->isTopRightSplit_ = value;
    this->header_->setAddButtonVisible(value);
}

/// Slots
void Split::addSibling()
{
    if (this->container_)
    {
        this->container_->appendNewSplit(true);
    }
}

void Split::deleteFromContainer()
{
    if (this->container_)
    {
        this->container_->deleteSplit(this);
        auto *tab = this->getContainer()->getTab();
        tab->connect(tab, &QWidget::destroyed,
                     [tab]() mutable { ClosedSplits::invalidateTab(tab); });
        ClosedSplits::push({this->getChannel()->getName(), tab});
    }
}

void Split::changeChannel()
{
    this->showChangeChannelPopup("Change channel", false, [](bool) {});

    auto popup = this->findChildren<QDockWidget *>();
    if (popup.size() && popup.at(0)->isVisible() && !popup.at(0)->isFloating())
    {
        popup.at(0)->hide();
        showViewerList();
    }
}

void Split::explainMoving()
{
    showTutorialVideo(this, ":/examples/moving.gif", "Moving",
                      "Hold <Ctrl+Alt> to move splits.\n\nExample:");
}

void Split::explainSplitting()
{
    showTutorialVideo(this, ":/examples/splitting.gif", "Splitting",
                      "Hold <Ctrl+Alt> to add new splits.\n\nExample:");
}

void Split::popup()
{
    auto app = getApp();
    Window &window = app->windows->createWindow(WindowType::Popup);

    Split *split = new Split(static_cast<SplitContainer *>(
        window.getNotebook().getOrAddSelectedPage()));

    split->setChannel(this->getIndirectChannel());
    window.getNotebook().getOrAddSelectedPage()->appendSplit(split);

    window.show();
}

void Split::clear()
{
    this->view_->clearMessages();
}

void Split::openInBrowser()
{
    auto channel = this->getChannel();

    if (auto twitchChannel = dynamic_cast<TwitchChannel *>(channel.get()))
    {
        QDesktopServices::openUrl("https://twitch.tv/" +
                                  twitchChannel->getName());
    }
}

void Split::openWhispersInBrowser()
{
    auto userName = getApp()->accounts->twitch.getCurrent()->getUserName();
    QDesktopServices::openUrl("https://twitch.tv/popout/moderator/" + userName +
                              "/whispers");
}

void Split::openBrowserPlayer()
{
    ChannelPtr channel = this->getChannel();
    if (auto twitchChannel = dynamic_cast<TwitchChannel *>(channel.get()))
    {
        QDesktopServices::openUrl(
            "https://player.twitch.tv/?parent=twitch.tv&channel=" +
            twitchChannel->getName());
    }
}

void Split::openInStreamlink()
{
    try
    {
        openStreamlinkForChannel(this->getChannel()->getName());
    }
    catch (const Exception &ex)
    {
        qDebug() << "Error in doOpenStreamlink:" << ex.what();
    }
}

void Split::openWithCustomScheme()
{
    QString scheme = getSettings()->customURIScheme.getValue();
    if (scheme.isEmpty())
    {
        return;
    }

    const auto channel = this->getChannel().get();

    if (const auto twitchChannel = dynamic_cast<TwitchChannel *>(channel))
    {
        QDesktopServices::openUrl(QString("%1https://twitch.tv/%2")
                                      .arg(scheme)
                                      .arg(twitchChannel->getName()));
    }
}

void Split::showViewerList()
{
    auto viewerDock = new QDockWidget("Viewer List", this);
    viewerDock->setAllowedAreas(Qt::LeftDockWidgetArea);
    viewerDock->setFeatures(QDockWidget::DockWidgetVerticalTitleBar |
                            QDockWidget::DockWidgetClosable |
                            QDockWidget::DockWidgetFloatable);
    viewerDock->resize(
        0.5 * this->width(),
        this->height() - this->header_->height() - this->input_->height());
    viewerDock->move(0, this->header_->height());

    auto multiWidget = new QWidget(viewerDock);
    auto dockVbox = new QVBoxLayout(viewerDock);
    auto searchBar = new QLineEdit(viewerDock);

    auto chattersList = new QListWidget();
    auto resultList = new QListWidget();

    static QStringList labels = {"Broadcaster", "VIPs",   "Moderators",
                                 "Staff",       "Admins", "Global Moderators",
                                 "Viewers"};
    static QStringList jsonLabels = {"broadcaster", "vips",   "moderators",
                                     "staff",       "admins", "global_mods",
                                     "viewers"};
    QList<QListWidgetItem *> labelList;
    for (auto &x : labels)
    {
        auto label = new QListWidgetItem(x);
        label->setBackgroundColor(this->theme->splits.header.background);
        labelList.append(label);
    }
    auto loadingLabel = new QLabel("Loading...");

    NetworkRequest::twitchRequest("https://tmi.twitch.tv/group/user/" +
                                  this->getChannel()->getName() + "/chatters")
        .caller(this)
        .onSuccess([=](auto result) -> Outcome {
            auto obj = result.parseJson();
            QJsonObject chattersObj = obj.value("chatters").toObject();

            loadingLabel->hide();
            for (int i = 0; i < jsonLabels.size(); i++)
            {
                auto currentCategory =
                    chattersObj.value(jsonLabels.at(i)).toArray();
                // If current category of chatters is empty, dont show this
                // category.
                if (currentCategory.empty())
                    continue;

                chattersList->addItem(labelList.at(i));
                foreach (const QJsonValue &v, currentCategory)
                    chattersList->addItem(v.toString());
            }

            return Success;
        })
        .execute();

    searchBar->setPlaceholderText("Search User...");
    QObject::connect(searchBar, &QLineEdit::textEdited, this, [=]() {
        auto query = searchBar->text();
        if (!query.isEmpty())
        {
            auto results = chattersList->findItems(query, Qt::MatchStartsWith);
            chattersList->hide();
            resultList->clear();
            for (auto &item : results)
            {
                if (!labels.contains(item->text()))
                    resultList->addItem(item->text());
            }
            resultList->show();
        }
        else
        {
            resultList->hide();
            chattersList->show();
        }
    });

    QObject::connect(viewerDock, &QDockWidget::topLevelChanged, this,
                     [=]() { viewerDock->setMinimumWidth(300); });

    auto listDoubleClick = [=](QString userName) {
        if (!labels.contains(userName))
        {
            this->view_->showUserInfoPopup(userName);
        }
    };

    QObject::connect(chattersList, &QListWidget::doubleClicked, this, [=]() {
        listDoubleClick(chattersList->currentItem()->text());
    });

    QObject::connect(resultList, &QListWidget::doubleClicked, this, [=]() {
        listDoubleClick(resultList->currentItem()->text());
    });

    dockVbox->addWidget(searchBar);
    dockVbox->addWidget(loadingLabel);
    dockVbox->addWidget(chattersList);
    dockVbox->addWidget(resultList);
    resultList->hide();

    multiWidget->setStyleSheet(this->theme->splits.input.styleSheet);
    multiWidget->setLayout(dockVbox);
    viewerDock->setWidget(multiWidget);
    viewerDock->setFloating(true);
    viewerDock->show();
    viewerDock->activateWindow();
}

void Split::openSubPage()
{
    ChannelPtr channel = this->getChannel();

    if (auto twitchChannel = dynamic_cast<TwitchChannel *>(channel.get()))
    {
        QDesktopServices::openUrl(twitchChannel->subscriptionUrl());
    }
}

void Split::copyToClipboard()
{
    crossPlatformCopy(this->view_->getSelectedText());
}

void Split::setFiltersDialog()
{
    SelectChannelFiltersDialog d(this->getFilters(), this);
    d.setWindowTitle("Select filters");

    if (d.exec() == QDialog::Accepted)
    {
        this->setFilters(d.getSelection());
    }
}

void Split::setFilters(const QList<QUuid> ids)
{
    this->view_->setFilters(ids);
}

const QList<QUuid> Split::getFilters() const
{
    return this->view_->getFilterIds();
}

void Split::showSearch()
{
    SearchPopup *popup = new SearchPopup();

<<<<<<< HEAD
    popup->setChannelFilters(this->view_->getFilterSet());
=======
    popup->setAttribute(Qt::WA_DeleteOnClose);
>>>>>>> 63c167f1
    popup->setChannel(this->getChannel());
    popup->show();
}

void Split::reloadChannelAndSubscriberEmotes()
{
    getApp()->accounts->twitch.getCurrent()->loadEmotes();
    auto channel = this->getChannel();

    if (auto twitchChannel = dynamic_cast<TwitchChannel *>(channel.get()))
    {
        twitchChannel->refreshBTTVChannelEmotes(true);
        twitchChannel->refreshFFZChannelEmotes(true);
    }
}

void Split::dragEnterEvent(QDragEnterEvent *event)
{
    if (getSettings()->imageUploaderEnabled &&
        (event->mimeData()->hasImage() || event->mimeData()->hasUrls()))
    {
        event->acceptProposedAction();
    }
    else
    {
        BaseWidget::dragEnterEvent(event);
    }
}

void Split::dropEvent(QDropEvent *event)
{
    if (getSettings()->imageUploaderEnabled &&
        (event->mimeData()->hasImage() || event->mimeData()->hasUrls()))
    {
        this->input_->ui_.textEdit->imagePasted.invoke(event->mimeData());
    }
    else
    {
        BaseWidget::dropEvent(event);
    }
}
template <typename Iter, typename RandomGenerator>
static Iter select_randomly(Iter start, Iter end, RandomGenerator &g)
{
    std::uniform_int_distribution<> dis(0, std::distance(start, end) - 1);
    std::advance(start, dis(g));
    return start;
}

template <typename Iter>
static Iter select_randomly(Iter start, Iter end)
{
    static std::random_device rd;
    static std::mt19937 gen(rd());
    return select_randomly(start, end, gen);
}

void Split::drag()
{
    if (auto container = dynamic_cast<SplitContainer *>(this->parentWidget()))
    {
        SplitContainer::isDraggingSplit = true;
        SplitContainer::draggingSplit = this;

        auto originalLocation = container->releaseSplit(this);
        auto drag = new QDrag(this);
        auto mimeData = new QMimeData;

        mimeData->setData("chatterino/split", "xD");
        drag->setMimeData(mimeData);

        if (drag->exec(Qt::MoveAction) == Qt::IgnoreAction)
        {
            container->insertSplit(this, originalLocation);
        }

        SplitContainer::isDraggingSplit = false;
    }
}

}  // namespace chatterino<|MERGE_RESOLUTION|>--- conflicted
+++ resolved
@@ -752,11 +752,8 @@
 {
     SearchPopup *popup = new SearchPopup();
 
-<<<<<<< HEAD
     popup->setChannelFilters(this->view_->getFilterSet());
-=======
     popup->setAttribute(Qt::WA_DeleteOnClose);
->>>>>>> 63c167f1
     popup->setChannel(this->getChannel());
     popup->show();
 }
