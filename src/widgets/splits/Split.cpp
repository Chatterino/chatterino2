--- conflicted
+++ resolved
@@ -1219,7 +1219,6 @@
                 vipChatters.sort();
                 chatterList.sort();
 
-<<<<<<< HEAD
                 if (isBroadcaster)
                 {
                     addUserList(modChatters, QString("Moderators"));
@@ -1237,14 +1236,6 @@
                         "Moderators cannot check who is a VIP");
                     chattersList->addItem(new QListWidgetItem());
                 }
-=======
-    NetworkRequest::twitchRequest("https://tmi.twitch.tv/group/user/" +
-                                  this->getChannel()->getName() + "/chatters")
-        .caller(this)
-        .onSuccess([=, this](auto result) -> Outcome {
-            auto obj = result.parseJson();
-            QJsonObject chattersObj = obj.value("chatters").toObject();
->>>>>>> f7ac526c
 
                 addUserList(chatterList, QString("Chatters"));
 
