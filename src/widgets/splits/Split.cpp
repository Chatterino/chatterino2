--- conflicted
+++ resolved
@@ -1137,10 +1137,7 @@
     chatterDock->resize(
         0.5 * this->width(),
         this->height() - this->header_->height() - this->input_->height());
-<<<<<<< HEAD
-=======
     chatterDock->move(0, this->header_->height());
->>>>>>> a240797b
 
     auto *multiWidget = new QWidget(chatterDock);
     auto *dockVbox = new QVBoxLayout();
@@ -1398,20 +1395,13 @@
 
     multiWidget->setStyleSheet(this->theme->splits.input.styleSheet);
     multiWidget->setLayout(dockVbox);
-<<<<<<< HEAD
-    viewerDock->setWidget(multiWidget);
-    viewerDock->setFloating(true);
-    viewerDock->show();
-    viewerDock->activateWindow();
-    moveWindowTo(viewerDock,
-                 this->mapToGlobal(QPoint{0, this->header_->height()}),
-                 BoundsChecking::CursorPosition);
-=======
     chatterDock->setWidget(multiWidget);
     chatterDock->setFloating(true);
     chatterDock->show();
     chatterDock->activateWindow();
->>>>>>> a240797b
+    widgets::moveWindowTo(chatterDock,
+                          this->mapToGlobal(QPoint{0, this->header_->height()}),
+                          widgets::BoundsChecking::CursorPosition);
 }
 
 void Split::openSubPage()
