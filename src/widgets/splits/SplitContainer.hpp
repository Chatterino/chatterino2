#pragma once

#include "common/WindowDescriptors.hpp"
#include "widgets/BaseWidget.hpp"

#include <QDragEnterEvent>
#include <QHBoxLayout>
#include <QRect>
#include <QVBoxLayout>
#include <QVector>
#include <QWidget>

#include <algorithm>
#include <functional>
#include <pajlada/signals/signal.hpp>
#include <pajlada/signals/signalholder.hpp>
#include <vector>

class QJsonObject;

namespace chatterino {

class Split;
class NotebookTab;
class Notebook;

//
// Note: This class is a spaghetti container. There is a lot of spaghetti code
// inside but it doesn't expose any of it publicly.
//

class SplitContainer final : public BaseWidget, pajlada::Signals::SignalHolder
{
    Q_OBJECT

public:
    struct Node;

    // fourtf: !!! preserve the order of left, up, right and down
    enum Direction { Left, Above, Right, Below };

    struct Position final {
    private:
        Position() = default;
        Position(Node *relativeNode, Direction direcion)
            : relativeNode_(relativeNode)
            , direction_(direcion)
        {
        }

        Node *relativeNode_;
        Direction direction_;

        friend struct Node;
        friend class SplitContainer;
    };

private:
    struct DropRect final {
        QRect rect;
        Position position;

        DropRect(const QRect &_rect, const Position &_position)
            : rect(_rect)
            , position(_position)
        {
        }
    };

    struct ResizeRect final {
        QRect rect;
        Node *node;
        bool vertical;

        ResizeRect(const QRect &_rect, Node *_node, bool _vertical)
            : rect(_rect)
            , node(_node)
            , vertical(_vertical)
        {
        }
    };

public:
    struct Node final {
        enum Type { EmptyRoot, _Split, VerticalContainer, HorizontalContainer };

        Type getType();
        Split *getSplit();
        Node *getParent();
        qreal getHorizontalFlex();
        qreal getVerticalFlex();
        const std::vector<std::unique_ptr<Node>> &getChildren();

    private:
        Node();
        Node(Split *_split, Node *_parent);

        bool isOrContainsNode(Node *_node);
        Node *findNodeContainingSplit(Split *_split);
        void insertSplitRelative(Split *_split, Direction _direction);
        void nestSplitIntoCollection(Split *_split, Direction _direction);
        void insertNextToThis(Split *_split, Direction _direction);
        void setSplit(Split *_split);
        Position releaseSplit();
        qreal getFlex(bool isVertical);
        qreal getSize(bool isVertical);
        qreal getChildrensTotalFlex(bool isVertical);
        void layout(bool addSpacing, float _scale,
                    std::vector<DropRect> &dropRects_,
                    std::vector<ResizeRect> &resizeRects);

        static Type toContainerType(Direction _dir);

        Type type_;
        Split *split_;
        Node *preferedFocusTarget_;
        Node *parent_;
        QRectF geometry_;
        qreal flexH_ = 1;
        qreal flexV_ = 1;
        std::vector<std::unique_ptr<Node>> children_;

        friend class SplitContainer;
    };

private:
    class DropOverlay final : public QWidget
    {
    public:
        DropOverlay(SplitContainer *_parent = nullptr);

        void setRects(std::vector<SplitContainer::DropRect> _rects);

        pajlada::Signals::NoArgSignal dragEnded;

    protected:
        void paintEvent(QPaintEvent *event) override;
        void dragEnterEvent(QDragEnterEvent *event) override;
        void dragMoveEvent(QDragMoveEvent *event) override;
        void dragLeaveEvent(QDragLeaveEvent *event) override;
        void dropEvent(QDropEvent *event) override;

    private:
        std::vector<DropRect> rects_;
        QPoint mouseOverPoint_;
        SplitContainer *parent_;
    };

    class ResizeHandle final : public QWidget
    {
    public:
        SplitContainer *parent;
        Node *node;

        void setVertical(bool isVertical);
        ResizeHandle(SplitContainer *_parent = nullptr);
        void paintEvent(QPaintEvent *event) override;
        void mousePressEvent(QMouseEvent *event) override;
        void mouseReleaseEvent(QMouseEvent *event) override;
        void mouseMoveEvent(QMouseEvent *event) override;
        void mouseDoubleClickEvent(QMouseEvent *event) override;

        friend class SplitContainer;

    private:
        void resetFlex();

        bool vertical_;
        bool isMouseDown_ = false;
    };

public:
    SplitContainer(Notebook *parent);

    Split *appendNewSplit(bool openChannelNameDialog);
    void appendSplit(Split *split);
    void insertSplit(Split *split, const Position &position);
    void insertSplit(Split *split, Direction direction, Split *relativeTo);
    void insertSplit(Split *split, Direction direction,
                     Node *relativeTo = nullptr);
    Split *getSelectedSplit() const;
    Position releaseSplit(Split *split);
    Position deleteSplit(Split *split);

    void selectNextSplit(Direction direction);
    void setSelected(Split *selected_);

    int getSplitCount();
    const std::vector<Split *> getSplits() const;

    void refreshTab();

    NotebookTab *getTab() const;
    Node *getBaseNode();

    void setTab(NotebookTab *tab_);
    void hideResizeHandles();
    void resetMouseStatus();

    static bool isDraggingSplit;
    static Split *draggingSplit;

<<<<<<< HEAD
    static QList<QUuid> decodeFilters(QJsonValue &val);
=======
    void applyFromDescriptor(const NodeDescriptor &rootNode);
>>>>>>> 3450b1cc

protected:
    void paintEvent(QPaintEvent *event) override;

    void focusInEvent(QFocusEvent *event) override;
    void leaveEvent(QEvent *event) override;
    void mouseMoveEvent(QMouseEvent *event) override;
    void mouseReleaseEvent(QMouseEvent *event) override;

    void dragEnterEvent(QDragEnterEvent *event) override;

    void resizeEvent(QResizeEvent *event) override;

private:
    void applyFromDescriptorRecursively(const NodeDescriptor &rootNode,
                                        Node *node);

    void layout();
    void selectSplitRecursive(Node *node, Direction direction);
    void focusSplitRecursive(Node *node);
    void setPreferedTargetRecursive(Node *node);

    void addSplit(Split *split);

<<<<<<< HEAD
    void decodeNodeRecursively(QJsonObject &obj, Node *node);
=======
>>>>>>> 3450b1cc
    Split *getTopRightSplit(Node &node);

    void refreshTabTitle();
    void refreshTabLiveStatus();

    struct DropRegion {
        QRect rect;
        std::pair<int, int> position;

        DropRegion(QRect rect, std::pair<int, int> position)
        {
            this->rect = rect;
            this->position = position;
        }
    };

    std::vector<DropRect> dropRects_;
    std::vector<DropRegion> dropRegions_;
    DropOverlay overlay_;
    std::vector<std::unique_ptr<ResizeHandle>> resizeHandles_;
    QPoint mouseOverPoint_;

    Node baseNode_;
    Split *selected_{};
    Split *topRight_{};

    NotebookTab *tab_;
    std::vector<Split *> splits_;

    bool isDragging_ = false;
};

}  // namespace chatterino<|MERGE_RESOLUTION|>--- conflicted
+++ resolved
@@ -200,11 +200,7 @@
     static bool isDraggingSplit;
     static Split *draggingSplit;
 
-<<<<<<< HEAD
-    static QList<QUuid> decodeFilters(QJsonValue &val);
-=======
     void applyFromDescriptor(const NodeDescriptor &rootNode);
->>>>>>> 3450b1cc
 
 protected:
     void paintEvent(QPaintEvent *event) override;
@@ -229,10 +225,6 @@
 
     void addSplit(Split *split);
 
-<<<<<<< HEAD
-    void decodeNodeRecursively(QJsonObject &obj, Node *node);
-=======
->>>>>>> 3450b1cc
     Split *getTopRightSplit(Node &node);
 
     void refreshTabTitle();
