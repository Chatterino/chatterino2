--- conflicted
+++ resolved
@@ -5,12 +5,9 @@
 #include "controllers/completion/sources/Helpers.hpp"
 #include "providers/bttv/BttvEmotes.hpp"
 #include "providers/emoji/Emojis.hpp"
-<<<<<<< HEAD
-#include "providers/seventv/SeventvPersonalEmotes.hpp"
-=======
 #include "providers/ffz/FfzEmotes.hpp"
 #include "providers/seventv/SeventvEmotes.hpp"
->>>>>>> 7604d7ea
+#include "providers/seventv/SeventvPersonalEmotes.hpp"
 #include "providers/twitch/TwitchAccount.hpp"
 #include "providers/twitch/TwitchChannel.hpp"
 #include "providers/twitch/TwitchIrcServer.hpp"
@@ -120,8 +117,8 @@
         if (tc)
         {
             for (const auto &map :
-                 getApp()->seventvPersonalEmotes->getEmoteSetsForUser(
-                     getApp()->accounts->twitch.getCurrent()->getUserId()))
+                 app->getSeventvPersonalEmotes()->getEmoteSetsForUser(
+                     app->getAccounts()->twitch.getCurrent()->getUserId()))
             {
                 addEmotes(emotes, *map, "Personal 7TV");
             }
