#include "controllers/completion/sources/EmoteSource.hpp"

#include "Application.hpp"
#include "controllers/accounts/AccountController.hpp"
#include "controllers/completion/sources/Helpers.hpp"
#include "providers/bttv/BttvEmotes.hpp"
#include "providers/emoji/Emojis.hpp"
#include "providers/ffz/FfzEmotes.hpp"
#include "providers/seventv/SeventvEmotes.hpp"
#include "providers/seventv/SeventvPersonalEmotes.hpp"
#include "providers/twitch/TwitchAccount.hpp"
#include "providers/twitch/TwitchChannel.hpp"
#include "providers/twitch/TwitchIrcServer.hpp"
#include "singletons/Emotes.hpp"

namespace chatterino::completion {

namespace {

    void addEmotes(std::vector<EmoteItem> &out, const EmoteMap &map,
                   const QString &providerName)
    {
        for (auto &&emote : map)
        {
            out.push_back({.emote = emote.second,
                           .searchName = emote.first.string,
                           .tabCompletionName = emote.first.string,
                           .displayName = emote.second->name.string,
                           .providerName = providerName,
                           .isEmoji = false});
        }
    }

    void addEmojis(std::vector<EmoteItem> &out,
                   const std::vector<EmojiPtr> &map)
    {
        for (const auto &emoji : map)
        {
            for (auto &&shortCode : emoji->shortCodes)
            {
                out.push_back(
                    {.emote = emoji->emote,
                     .searchName = shortCode,
                     .tabCompletionName = QStringLiteral(":%1:").arg(shortCode),
                     .displayName = shortCode,
                     .providerName = "Emoji",
                     .isEmoji = true});
            }
        };
    }

}  // namespace

EmoteSource::EmoteSource(const Channel *channel,
                         std::unique_ptr<EmoteStrategy> strategy,
                         ActionCallback callback)
    : strategy_(std::move(strategy))
    , callback_(std::move(callback))
{
    this->initializeFromChannel(channel);
}

void EmoteSource::update(const QString &query)
{
    this->output_.clear();
    if (this->strategy_)
    {
        this->strategy_->apply(this->items_, this->output_, query);
    }
}

void EmoteSource::addToListModel(GenericListModel &model, size_t maxCount) const
{
    addVecToListModel(this->output_, model, maxCount,
                      [this](const EmoteItem &e) {
                          return std::make_unique<InputCompletionItem>(
                              e.emote, e.displayName + " - " + e.providerName,
                              this->callback_);
                      });
}

void EmoteSource::addToStringList(QStringList &list, size_t maxCount,
                                  bool /* isFirstWord */) const
{
    addVecToStringList(this->output_, list, maxCount, [](const EmoteItem &e) {
        return e.tabCompletionName + " ";
    });
}

void EmoteSource::initializeFromChannel(const Channel *channel)
{
    auto *app = getApp();

    std::vector<EmoteItem> emotes;
    const auto *tc = dynamic_cast<const TwitchChannel *>(channel);
    // returns true also for special Twitch channels (/live, /mentions, /whispers, etc.)
    if (channel->isTwitchChannel())
    {
        if (tc)
        {
            if (auto twitch = tc->localTwitchEmotes())
            {
                addEmotes(emotes, *twitch, "Local Twitch Emotes");
            }

<<<<<<< HEAD
        if (tc)
        {
            for (const auto &map :
                 app->getSeventvPersonalEmotes()->getEmoteSetsForUser(
                     app->getAccounts()->twitch.getCurrent()->getUserId()))
            {
                addEmotes(emotes, *map, "Personal 7TV");
            }
=======
            auto user = getApp()->getAccounts()->twitch.getCurrent();
            addEmotes(emotes, **user->accessEmotes(), "Twitch Emote");
>>>>>>> 61b04dbe

            // TODO extract "Channel {BetterTTV,7TV,FrankerFaceZ}" text into a #define.
            if (auto bttv = tc->bttvEmotes())
            {
                addEmotes(emotes, *bttv, "Channel BetterTTV");
            }
            if (auto ffz = tc->ffzEmotes())
            {
                addEmotes(emotes, *ffz, "Channel FrankerFaceZ");
            }
            if (auto seventv = tc->seventvEmotes())
            {
                addEmotes(emotes, *seventv, "Channel 7TV");
            }
        }

        if (auto bttvG = app->getBttvEmotes()->emotes())
        {
            addEmotes(emotes, *bttvG, "Global BetterTTV");
        }
        if (auto ffzG = app->getFfzEmotes()->emotes())
        {
            addEmotes(emotes, *ffzG, "Global FrankerFaceZ");
        }
        if (auto seventvG = app->getSeventvEmotes()->globalEmotes())
        {
            addEmotes(emotes, *seventvG, "Global 7TV");
        }
    }

    addEmojis(emotes, app->getEmotes()->getEmojis()->getEmojis());

    this->items_ = std::move(emotes);
}

const std::vector<EmoteItem> &EmoteSource::output() const
{
    return this->output_;
}

}  // namespace chatterino::completion<|MERGE_RESOLUTION|>--- conflicted
+++ resolved
@@ -103,19 +103,15 @@
                 addEmotes(emotes, *twitch, "Local Twitch Emotes");
             }
 
-<<<<<<< HEAD
-        if (tc)
-        {
+            auto user = getApp()->getAccounts()->twitch.getCurrent();
+            addEmotes(emotes, **user->accessEmotes(), "Twitch Emote");
+
             for (const auto &map :
                  app->getSeventvPersonalEmotes()->getEmoteSetsForUser(
                      app->getAccounts()->twitch.getCurrent()->getUserId()))
             {
                 addEmotes(emotes, *map, "Personal 7TV");
             }
-=======
-            auto user = getApp()->getAccounts()->twitch.getCurrent();
-            addEmotes(emotes, **user->accessEmotes(), "Twitch Emote");
->>>>>>> 61b04dbe
 
             // TODO extract "Channel {BetterTTV,7TV,FrankerFaceZ}" text into a #define.
             if (auto bttv = tc->bttvEmotes())
