--- conflicted
+++ resolved
@@ -136,7 +136,7 @@
     MessageBuilder builder;
     TwitchMessageBuilder::liveMessage(payload.displayName, &builder);
     builder.message().id = payload.channelId;
-    getApp()->twitch->liveChannel->addMessage(builder.release());
+    getIApp()->getTwitch()->getLiveChannel()->addMessage(builder.release());
 
     // Notify on all channels with a ping sound
     if (showNotification && !playedSound &&
@@ -151,7 +151,7 @@
 {
     // "delete" old 'CHANNEL is live' message
     LimitedQueueSnapshot<MessagePtr> snapshot =
-        getApp()->twitch->liveChannel->getMessageSnapshot();
+        getIApp()->getTwitch()->getLiveChannel()->getMessageSnapshot();
     int snapshotLength = static_cast<int>(snapshot.size());
 
     int end = std::max(0, snapshotLength - 200);
@@ -175,13 +175,8 @@
     QStringList channels;
     for (size_t i = 0; i < channelMap_[Platform::Twitch].raw().size(); i++)
     {
-<<<<<<< HEAD
         const auto &name = channelMap_[Platform::Twitch].raw()[i];
-        auto chan = getApp()->twitch->getChannelOrEmpty(name);
-=======
-        auto chan = getIApp()->getTwitchAbstract()->getChannelOrEmpty(
-            channelMap[Platform::Twitch].raw()[i]);
->>>>>>> 7bfb5ac0
+        auto chan = getIApp()->getTwitchAbstract()->getChannelOrEmpty(name);
         if (chan->isEmpty())
         {
             channels.push_back(name);
@@ -258,25 +253,6 @@
     {
         channelIt->second.id = stream->userId;
     }
-<<<<<<< HEAD
-=======
-    bool inStreamerMode = getIApp()->getStreamerMode()->isEnabled();
-    if (getSettings()->notificationPlaySound &&
-        !(inStreamerMode &&
-          getSettings()->streamerModeSuppressLiveNotifications))
-    {
-        getIApp()->getNotifications()->playSound();
-    }
-    if (getSettings()->notificationFlashTaskbar &&
-        !(inStreamerMode &&
-          getSettings()->streamerModeSuppressLiveNotifications))
-    {
-        getIApp()->getWindows()->sendAlert();
-    }
-    MessageBuilder builder;
-    TwitchMessageBuilder::liveMessage(channelName, &builder);
-    getIApp()->getTwitch()->getLiveChannel()->addMessage(builder.release());
->>>>>>> 7bfb5ac0
 
     channelIt->second.isLive = live;
 
@@ -285,34 +261,9 @@
     // TwitchChannel.
     if (!live)
     {
-<<<<<<< HEAD
         // Stream is offline
         this->notifyTwitchChannelOffline(channelIt->second.id);
         return;
-=======
-        fakeTwitchChannels.erase(it);
-        // "delete" old 'CHANNEL is live' message
-        LimitedQueueSnapshot<MessagePtr> snapshot =
-            getIApp()->getTwitch()->getLiveChannel()->getMessageSnapshot();
-        int snapshotLength = snapshot.size();
-
-        // MSVC hates this code if the parens are not there
-        int end = (std::max)(0, snapshotLength - 200);
-        // this assumes that channelName is a login name therefore will only delete messages from fake channels
-        auto liveMessageSearchText = QString("%1 is live!").arg(channelName);
-
-        for (int i = snapshotLength - 1; i >= end; --i)
-        {
-            const auto &s = snapshot[i];
-
-            if (QString::compare(s->messageText, liveMessageSearchText,
-                                 Qt::CaseInsensitive) == 0)
-            {
-                s->flags.set(MessageFlag::Disabled);
-                break;
-            }
-        }
->>>>>>> 7bfb5ac0
     }
 
     this->notifyTwitchChannelLive({
