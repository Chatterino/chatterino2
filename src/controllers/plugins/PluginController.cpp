--- conflicted
+++ resolved
@@ -11,11 +11,8 @@
 #    include "controllers/plugins/api/HTTPRequest.hpp"
 #    include "controllers/plugins/api/HTTPResponse.hpp"
 #    include "controllers/plugins/api/IOWrapper.hpp"
-<<<<<<< HEAD
 #    include "controllers/plugins/api/Message.hpp"
-=======
 #    include "controllers/plugins/api/WebSocket.hpp"
->>>>>>> 7c8274ed
 #    include "controllers/plugins/LuaAPI.hpp"
 #    include "controllers/plugins/LuaUtilities.hpp"
 #    include "controllers/plugins/SolTypes.hpp"
