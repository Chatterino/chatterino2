#ifdef CHATTERINO_HAVE_PLUGINS
#    include "controllers/plugins/api/Message.hpp"

#    include "Application.hpp"
#    include "controllers/plugins/LuaUtilities.hpp"
#    include "controllers/plugins/SolTypes.hpp"
#    include "messages/Message.hpp"
#    include "messages/MessageElement.hpp"

#    include <sol/sol.hpp>

namespace {

using namespace chatterino;

QDateTime datetimeFromOffset(qint64 offset)
{
    auto dt = QDateTime::fromMSecsSinceEpoch(offset);

#    ifdef CHATTERINO_WITH_TESTS
    if (getApp()->isTest())
    {
        return dt.toUTC();
    }
#    endif

    return dt;
}

template <typename T>
T requiredGet(const sol::table &tbl, auto &&key)
{
    auto v = tbl.get<sol::optional<T>>(std::forward<decltype(key)>(key));
    if (!v)
    {
        throw std::runtime_error(std::string{"Missing required property: "} +
                                 key);
    }
    return *std::move(v);
}

std::unique_ptr<TextElement> textElementFromTable(const sol::table &tbl)
{
    return std::make_unique<TextElement>(
        requiredGet<QString>(tbl, "text"),
        tbl.get_or("flags", MessageElementFlag::Text),
        MessageColor::fromLua(tbl.get_or("color", QString{})),
        tbl.get_or("style", FontStyle::ChatMedium));
}

std::unique_ptr<SingleLineTextElement> singleLineTextElementFromTable(
    const sol::table &tbl)
{
    return std::make_unique<SingleLineTextElement>(
        requiredGet<QString>(tbl, "text"),
        tbl.get_or("flags", MessageElementFlag::Text),
        MessageColor::fromLua(tbl.get_or("color", QString{})),
        tbl.get_or("style", FontStyle::ChatMedium));
}

std::unique_ptr<MentionElement> mentionElementFromTable(const sol::table &tbl)
{
    // no flags!
    return std::make_unique<MentionElement>(
        requiredGet<QString>(tbl, "display_name"),
        requiredGet<QString>(tbl, "login_name"),
        MessageColor::fromLua(requiredGet<QString>(tbl, "fallback_color")),
        MessageColor::fromLua(requiredGet<QString>(tbl, "user_color")));
}

std::unique_ptr<TimestampElement> timestampElementFromTable(
    const sol::table &tbl)
{
    // no flags!
    auto time = tbl.get<std::optional<qint64>>("time");
    if (time)
    {
        return std::make_unique<TimestampElement>(
            datetimeFromOffset(*time).time());
    }
    return std::make_unique<TimestampElement>();
}

std::unique_ptr<TwitchModerationElement> twitchModerationElementFromTable()
{
    // no flags!
    return std::make_unique<TwitchModerationElement>();
}

std::unique_ptr<LinebreakElement> linebreakElementFromTable(
    const sol::table &tbl)
{
    return std::make_unique<LinebreakElement>(
        tbl.get_or("flags", MessageElementFlag::None));
}

std::unique_ptr<ReplyCurveElement> replyCurveElementFromTable()
{
    // no flags!
    return std::make_unique<ReplyCurveElement>();
}

void setLinkOn(MessageElement *el, const Link &link)
{
    el->setLink(link);
    QString tooltip;

    switch (link.type)
    {
        case Link::Url:
            tooltip = QString("<b>URL:</b> %1").arg(link.value);
            break;
        case Link::UserAction:
            tooltip = QString("<b>Command:</b> %1").arg(link.value);
            break;
        case Link::CopyToClipboard:
            tooltip = "<b>Copy to clipboard</b>";
            break;

        // these links should be safe to click as they don't have any immediate action associated with them
        case Link::JumpToChannel:
        case Link::JumpToMessage:
        case Link::UserInfo:
        case Link::UserWhisper:
        case Link::ReplyToMessage:
            break;

        // these types are not exposed to plugins
        case Link::None:
        case Link::AutoModAllow:
        case Link::AutoModDeny:
        case Link::InsertText:
        case Link::OpenAccountsPage:
        case Link::Reconnect:
        case Link::ViewThread:
            throw std::runtime_error("Invalid link type. How'd this happen?");
    }
    el->setTooltip(tooltip);
}

std::unique_ptr<MessageElement> elementFromTable(const sol::table &tbl)
{
    auto type = requiredGet<std::string>(tbl, "type");
    std::unique_ptr<MessageElement> el;
    bool linksAllowed = true;
    if (type == TextElement::TYPE)
    {
        el = textElementFromTable(tbl);
    }
    else if (type == SingleLineTextElement::TYPE)
    {
        el = singleLineTextElementFromTable(tbl);
    }
    else if (type == MentionElement::TYPE)
    {
        el = mentionElementFromTable(tbl);
        linksAllowed = false;
    }
    else if (type == TimestampElement::TYPE)
    {
        el = timestampElementFromTable(tbl);
    }
    else if (type == TwitchModerationElement::TYPE)
    {
        el = twitchModerationElementFromTable();
    }
    else if (type == LinebreakElement::TYPE)
    {
        el = linebreakElementFromTable(tbl);
    }
    else if (type == ReplyCurveElement::TYPE)
    {
        el = replyCurveElementFromTable();
        linksAllowed = false;
    }
    else
    {
        throw std::runtime_error("Invalid message type");
    }
    assert(el);

    el->setTrailingSpace(tbl.get_or("trailing_space", true));

    auto link = tbl.get<sol::optional<Link>>("link");
    if (link)
    {
        if (!linksAllowed)
        {
            throw std::runtime_error("'link' not supported on type='" + type +
                                     '\'');
        }
<<<<<<< HEAD
        setLinkOn(el.get(), *link);
=======
        el->setLink(*link);
        QString tooltip;

        switch (link->type)
        {
            case Link::Url:
                tooltip = QString("<b>URL:</b> %1").arg(link->value);
                break;
            case Link::UserAction:
                tooltip = QString("<b>Command:</b> %1").arg(link->value);
                break;
            case Link::CopyToClipboard:
                tooltip = "<b>Copy to clipboard</b>";
                break;

            // these links should be safe to click as they don't have any immediate action associated with them
            case Link::InsertText:
            case Link::JumpToChannel:
            case Link::JumpToMessage:
            case Link::UserInfo:
            case Link::UserWhisper:
            case Link::ReplyToMessage:
                break;

            // these types are not exposed to plugins
            case Link::None:
            case Link::AutoModAllow:
            case Link::AutoModDeny:
            case Link::OpenAccountsPage:
            case Link::ViewThread:
            case Link::Reconnect:
                throw std::runtime_error(
                    "Invalid link type. How'd this happen?");
        }
        el->setTooltip(tooltip);
>>>>>>> b63739e7
    }
    else
    {
        el->setTooltip(tbl.get_or("tooltip", QString{}));
    }

    return el;
}

std::shared_ptr<Message> messageFromTable(const sol::table &tbl)
{
    auto msg = std::make_shared<Message>();
    msg->flags = tbl.get_or("flags", MessageFlag::None);

    // This takes a UTC offset (not the milliseconds since the start of the day)
    auto parseTime = tbl.get<std::optional<qint64>>("parse_time");
    if (parseTime)
    {
        msg->parseTime = datetimeFromOffset(*parseTime).time();
    }

    msg->id = tbl.get_or("id", QString{});
    msg->searchText = tbl.get_or("search_text", QString{});
    msg->messageText = tbl.get_or("message_text", QString{});
    msg->loginName = tbl.get_or("login_name", QString{});
    msg->displayName = tbl.get_or("display_name", QString{});
    msg->localizedName = tbl.get_or("localized_name", QString{});
    msg->userID = tbl.get_or("user_id", QString{});
    // missing: timeoutUser
    msg->channelName = tbl.get_or("channel_name", QString{});

    auto usernameColor = tbl.get_or("username_color", QString{});
    if (!usernameColor.isEmpty())
    {
        msg->usernameColor = QColor(usernameColor);
    }

    auto serverReceivedTime =
        tbl.get<std::optional<qint64>>("server_received_time");
    if (serverReceivedTime)
    {
        msg->serverReceivedTime = datetimeFromOffset(*serverReceivedTime);
    }

    // missing: badges
    // missing: badgeInfos

    // we construct a color on the fly here
    auto highlightColor = tbl.get_or("highlight_color", QString{});
    if (!highlightColor.isEmpty())
    {
        msg->highlightColor = std::make_shared<QColor>(highlightColor);
    }

    // missing: replyThread
    // missing: replyParent
    // missing: count

    auto elements = tbl.get<std::optional<sol::table>>("elements");
    if (elements)
    {
        auto size = elements->size();
        for (size_t i = 1; i <= size; i++)
        {
            msg->elements.emplace_back(
                elementFromTable(elements->get<sol::table>(i)));
        }
    }

    // missing: reward
    return msg;
}

void checkWritable(Message *msg)
{
    if (msg->frozen)
    {
        throw std::runtime_error("Message is frozen");
    }
}

template <typename T>
struct MemberPtrTraits;

template <class T, class C>
struct MemberPtrTraits<T C::*> {
    using Type = T;
    using Object = C;
};

template <auto T>
decltype(auto) memberAccessor()
{
    return sol::property(
        [](Message *msg) {
            return msg->*T;
        },
        [](Message *msg, typename MemberPtrTraits<decltype(T)>::Type v) {
            checkWritable(msg);
            msg->*T = std::forward<decltype(v)>(v);
        });
}

}  // namespace

namespace chatterino::lua::api::message {

struct ElementRef {
    ElementRef() = default;
    ElementRef(std::shared_ptr<Message> msg, size_t index)
        : msg(std::move(msg))
        , index(index)
    {
    }

    MessageElement *element() const
    {
        if (!this->msg || this->index >= this->msg->elements.size())
        {
            return nullptr;
        }
        checkWritable(this->msg.get());
        return this->msg->elements[this->index].get();
    }

    const MessageElement *constElement() const
    {
        if (!this->msg || this->index >= this->msg->elements.size())
        {
            return nullptr;
        }
        return this->msg->elements[this->index].get();
    }

    MessageElement &ref() const
    {
        auto *el = element();
        if (!el)
        {
            throw std::runtime_error("Element does not exist or expired");
        }
        return *el;
    }

    const MessageElement &cref() const
    {
        const auto *el = constElement();
        if (!el)
        {
            throw std::runtime_error("Element does not exist or expired");
        }
        return *el;
    }

    /// Cast this element to `T`. Otherwise nullopt is returned.
    /// Use `.map()` to access the content.
    template <typename T>
    sol::optional<T &> as() const
    {
        // using ref() to error if the reference is invalid
        auto *el = dynamic_cast<T *>(&ref());
        if (!el)
        {
            return sol::nullopt;
        }
        return *el;
    }

    /// Cast this element to `const T`. Otherwise nullopt is returned.
    /// Use `.map()` to access the content.
    template <typename T>
    sol::optional<const T &> asConst() const
    {
        // using cref() to error if the reference is invalid
        const auto *el = dynamic_cast<const T *>(&cref());
        if (!el)
        {
            return sol::nullopt;
        }
        return *el;
    }

    template <typename T>
    bool is() const
    {
        return dynamic_cast<const T *>(&cref()) != nullptr;
    }

    /// Visit this element by dynamic casting
    template <typename... T>
    auto visit(auto &&...cb) const
    {
        static_assert(sizeof...(T) == sizeof...(cb) && sizeof...(T) > 0);

        // infer the returned type inside the optional
        using Cb0 = std::tuple_element_t<0, std::tuple<decltype(cb)...>>;
        using T0 = std::tuple_element_t<0, std::tuple<T...>>;
        using TReturn = std::invoke_result_t<Cb0, T0 &>;

        return visitOne<TReturn, T...>(std::forward<decltype(cb)>(cb)...);
    }

    bool operator==(const ElementRef &rhs) const
    {
        return this->msg.get() == rhs.msg.get() && this->index == rhs.index;
    }

    std::shared_ptr<Message> msg;
    size_t index = 0;

private:
    template <bool Const>
    decltype(auto) maybeConstElement() const
    {
        if constexpr (Const)
        {
            return this->constElement();
        }
        else
        {
            return this->element();
        }
    }

    /// Run one callback
    ///
    /// This is called recursively.
    /// If the callback returns something, we return an `optional<T>` otherwise
    /// we return `void`.
    template <typename TReturn, typename T, typename... Rest>
    auto visitOne(auto &&cb, auto &&...rest) const
        -> std::conditional_t<std::is_void_v<TReturn>, void,
                              sol::optional<TReturn>>
    {
        auto *el = dynamic_cast<T *>(maybeConstElement<std::is_const_v<T>>());
        if (!el)
        {
            if constexpr (sizeof...(rest) == 0)
            {
                if constexpr (std::is_void_v<
                                  std::invoke_result_t<decltype(cb), T &>>)
                {
                    return;
                }
                else
                {
                    return sol::nullopt;
                }
            }
            else
            {
                return visitOne<TReturn, Rest...>(
                    std::forward<decltype(rest)>(rest)...);
            }
        }
        return std::invoke(cb, *el);
    }
};

struct ElementIterator {
    using difference_type = std::ptrdiff_t;
    using value_type = ElementRef;

    ElementIterator() = default;
    ElementIterator(std::shared_ptr<Message> msg, size_t index)
        : current(std::move(msg), index)
    {
    }

    ElementRef operator*() const
    {
        return this->current;
    }
    ElementRef operator[](size_t i) const
    {
        return {this->current.msg, this->current.index + i};
    }

    ElementIterator &operator+=(difference_type diff)
    {
        this->current.index += diff;
        return *this;
    }
    ElementIterator &operator++()
    {
        return *this += 1;
    }
    ElementIterator operator++(int)  // postfix increment
    {
        auto tmp = *this;
        ++*this;
        return tmp;
    }
    friend ElementIterator operator+(difference_type diff,
                                     const ElementIterator &it)
    {
        return {it.current.msg, it.current.index + diff};
    }
    friend ElementIterator operator+(const ElementIterator &it,
                                     difference_type diff)
    {
        return {it.current.msg, it.current.index + diff};
    }

    ElementIterator &operator-=(difference_type diff)
    {
        this->current.index -= diff;
        return *this;
    }
    ElementIterator &operator--()
    {
        return *this -= 1;
    }
    ElementIterator operator--(int)  // postfix decrement
    {
        auto tmp = *this;
        --*this;
        return tmp;
    }

    friend difference_type operator-(const ElementIterator &lhs,
                                     const ElementIterator &rhs)
    {
        return static_cast<difference_type>(lhs.current.index) -
               static_cast<difference_type>(rhs.current.index);
    }
    friend ElementIterator operator-(difference_type diff,
                                     const ElementIterator &it)
    {
        return {it.current.msg, it.current.index - diff};
    }
    friend ElementIterator operator-(const ElementIterator &it,
                                     difference_type diff)
    {
        return {it.current.msg, it.current.index - diff};
    }

    bool operator==(const ElementIterator &rhs) const
    {
        return this->current == rhs.current;
    }
    bool operator<(const ElementIterator &rhs) const
    {
        return this->current.index < rhs.current.index;
    }
    bool operator<=(const ElementIterator &rhs) const
    {
        return this->current.index <= rhs.current.index;
    }
    bool operator>(const ElementIterator &rhs) const
    {
        return this->current.index > rhs.current.index;
    }
    bool operator>=(const ElementIterator &rhs) const
    {
        return this->current.index >= rhs.current.index;
    }

    ElementRef current;
};

static_assert(std::random_access_iterator<ElementIterator>);

struct MessageElements {
    using value_type = ElementIterator::value_type;
    using iterator = ElementIterator;
    using size_type = size_t;

    explicit MessageElements(std::shared_ptr<Message> msg)
        : msg(std::move(msg))
    {
    }
    ~MessageElements() = default;

    MessageElements(const MessageElements &) = delete;
    MessageElements(MessageElements &&) = default;
    MessageElements &operator=(const MessageElements &) = delete;
    MessageElements &operator=(MessageElements &&) = default;

    ElementIterator begin() const
    {
        return {msg, 0};
    }
    ElementIterator end() const
    {
        return {msg, msg->elements.size()};
    }

    size_type size() const
    {
        if (!msg)
        {
            return 0;
        }
        return msg->elements.size();
    }

    // NOLINTNEXTLINE
    size_type max_size() const
    {
        return this->size();  // we can't insert
    }

    bool empty() const
    {
        if (!msg)
        {
            return true;
        }
        return msg->elements.empty();
    }

    // NOLINTNEXTLINE
    void push_back(ElementIterator::value_type /* v */) const
    {
        throw std::runtime_error("Insertion is not supported");
    }

    // NOLINTNEXTLINE
    void erase(ElementIterator it) const
    {
        if (it.current.msg != this->msg || !this->msg ||
            it.current.index >= this->msg->elements.size())
        {
            throw std::runtime_error("Can't erase here");
        }
        checkWritable(this->msg.get());
        this->msg->elements.erase(this->msg->elements.begin() +
                                  static_cast<ptrdiff_t>(it.current.index));
    }

    std::shared_ptr<Message> msg;
};

void createUserType(sol::table &c2)
{
    c2.new_usertype<ElementRef>(
        "MessageElement", sol::no_constructor,  //
        "type", sol::property([](const ElementRef &el) {
            return el.cref().type();
        }),
        "flags", sol::property([](const ElementRef &el) {
            return el.cref().getFlags().value();
        }),
        "add_flags",
        [](const ElementRef &el, MessageElementFlag flag) {
            el.ref().addFlags(flag);
        },
        "link",
        sol::property(
            [](const ElementRef &el) {
                return el.cref().getLink();
            },
            [](const ElementRef &el, const Link &link) {
                if (el.is<MentionElement>() || el.is<LinkElement>())
                {
                    throw std::runtime_error(
                        "Setting a link on this element is unsupported");
                }
                setLinkOn(&el.ref(), link);
            }),
        "tooltip",
        sol::property(
            [](const ElementRef &el) {
                return el.cref().getTooltip();
            },
            [](const ElementRef &el, const QString &tooltip) {
                el.ref().setTooltip(tooltip);
            }),
        "trailing_space",
        sol::property(
            [](const ElementRef &el) {
                return el.cref().hasTrailingSpace();
            },
            [](const ElementRef &el, bool trailingSpace) {
                el.ref().setTrailingSpace(trailingSpace);
            }),
        "padding", sol::property([](const ElementRef &el) {
            return el.asConst<CircularImageElement>().map(
                [](const CircularImageElement &el) {
                    return el.padding();
                });
        }),
        "background", sol::property([](const ElementRef &el) {
            return el.as<CircularImageElement>().map(
                [](const CircularImageElement &el) {
                    return el.background().name(QColor::HexArgb);
                });
        }),
        "words", sol::property([](const ElementRef &el) {
            return el.visit<const TextElement, const SingleLineTextElement>(
                [](const TextElement &el) {
                    return el.words();
                },
                [](const SingleLineTextElement &el) {
                    return el.words();
                });
        }),
        "color", sol::property([](const ElementRef &el) {
            return el.visit<const TextElement, const SingleLineTextElement>(
                [](const TextElement &el) {
                    return el.color().toLua();
                },
                [](const SingleLineTextElement &el) {
                    return el.color().toLua();
                });
        }),
        "style", sol::property([](const ElementRef &el) {
            return el.visit<const TextElement, const SingleLineTextElement>(
                [](const TextElement &el) {
                    return el.fontStyle();
                },
                [](const SingleLineTextElement &el) {
                    return el.fontStyle();
                });
        }),
        "lowercase", sol::property([](const ElementRef &el) {
            return el.asConst<LinkElement>().map([](const LinkElement &el) {
                return el.lowercase();
            });
        }),
        "original", sol::property([](const ElementRef &el) {
            return el.asConst<LinkElement>().map([](const LinkElement &el) {
                return el.original();
            });
        }),
        "fallback_color", sol::property([](const ElementRef &el) {
            return el.asConst<MentionElement>().map(
                [](const MentionElement &el) {
                    return el.fallbackColor().toLua();
                });
        }),
        "user_color", sol::property([](const ElementRef &el) {
            return el.asConst<MentionElement>().map(
                [](const MentionElement &el) {
                    return el.userColor().toLua();
                });
        }),
        "user_login_name", sol::property([](const ElementRef &el) {
            return el.asConst<MentionElement>().map(
                [](const MentionElement &el) {
                    return el.userLoginName();
                });
        }),
        "time", sol::property([](const ElementRef &el) {
            return el.asConst<TimestampElement>().map(
                [](const TimestampElement &el) {
                    return QDateTime(QDate::currentDate(), el.time())
                        .toMSecsSinceEpoch();
                });
        }));

    c2.new_usertype<Message>(
        "Message", sol::factories([](const sol::table &tbl) {
            return messageFromTable(tbl);
        }),
        "flags",
        sol::property(
            [](Message *msg) {
                return msg->flags.value();
            },
            [](Message *msg, MessageFlag f) {
                // flags are always mutable
                msg->flags = f;
            }),
        "parse_time",
        sol::property(
            [](Message *msg) {
                return QDateTime(QDate::currentDate(), msg->parseTime)
                    .toMSecsSinceEpoch();
            },
            [](Message *msg, qint64 ms) {
                checkWritable(msg);
                msg->parseTime = datetimeFromOffset(ms).time();
            }),
        "id", memberAccessor<&Message::id>(),                         //
        "search_text", memberAccessor<&Message::searchText>(),        //
        "message_text", memberAccessor<&Message::messageText>(),      //
        "login_name", memberAccessor<&Message::loginName>(),          //
        "display_name", memberAccessor<&Message::displayName>(),      //
        "localized_name", memberAccessor<&Message::localizedName>(),  //
        "user_id", memberAccessor<&Message::userID>(),                //
        "channel_name", memberAccessor<&Message::channelName>(),      //
        "username_color",
        sol::property(
            [](Message *msg) {
                return msg->usernameColor.name(QColor::HexArgb);
            },
            [](Message *msg, std::string_view sv) {
                checkWritable(msg);
                msg->usernameColor = QColor::fromString(sv);
            }),
        "server_received_time",
        sol::property(
            [](Message *msg) {
                return msg->serverReceivedTime.toMSecsSinceEpoch();
            },
            [](Message *msg, qint64 ms) {
                checkWritable(msg);
                msg->serverReceivedTime = datetimeFromOffset(ms);
            }),
        "highlight_color",
        sol::property(
            [](Message *msg) {
                if (!msg->highlightColor)
                {
                    return QString{};
                }
                return msg->highlightColor->name(QColor::HexArgb);
            },
            [](Message *msg, std::string_view sv) {
                checkWritable(msg);
                if (sv.empty())
                {
                    msg->highlightColor.reset();
                }
                else
                {
                    msg->highlightColor =
                        std::make_shared<QColor>(QColor::fromString(sv));
                }
            }),
        // must be read only (but it might be helpful for generic Lua functions)
        "frozen", sol::property([](Message *msg) {
            return msg->frozen;
        }),
        "elements",
        [](const std::shared_ptr<Message> &msg) {
            if (!msg)
            {
                throw std::runtime_error("No message instance");
            }
            return MessageElements(msg);
        },
        "append_element",
        [](Message *msg, const sol::table &tbl) {
            checkWritable(msg);
            auto el = elementFromTable(tbl);
            if (el)
            {
                msg->elements.emplace_back(std::move(el));
            }
        });
}

}  // namespace chatterino::lua::api::message

#endif<|MERGE_RESOLUTION|>--- conflicted
+++ resolved
@@ -118,6 +118,7 @@
             break;
 
         // these links should be safe to click as they don't have any immediate action associated with them
+        case Link::InsertText:
         case Link::JumpToChannel:
         case Link::JumpToMessage:
         case Link::UserInfo:
@@ -129,7 +130,6 @@
         case Link::None:
         case Link::AutoModAllow:
         case Link::AutoModDeny:
-        case Link::InsertText:
         case Link::OpenAccountsPage:
         case Link::Reconnect:
         case Link::ViewThread:
@@ -189,45 +189,7 @@
             throw std::runtime_error("'link' not supported on type='" + type +
                                      '\'');
         }
-<<<<<<< HEAD
         setLinkOn(el.get(), *link);
-=======
-        el->setLink(*link);
-        QString tooltip;
-
-        switch (link->type)
-        {
-            case Link::Url:
-                tooltip = QString("<b>URL:</b> %1").arg(link->value);
-                break;
-            case Link::UserAction:
-                tooltip = QString("<b>Command:</b> %1").arg(link->value);
-                break;
-            case Link::CopyToClipboard:
-                tooltip = "<b>Copy to clipboard</b>";
-                break;
-
-            // these links should be safe to click as they don't have any immediate action associated with them
-            case Link::InsertText:
-            case Link::JumpToChannel:
-            case Link::JumpToMessage:
-            case Link::UserInfo:
-            case Link::UserWhisper:
-            case Link::ReplyToMessage:
-                break;
-
-            // these types are not exposed to plugins
-            case Link::None:
-            case Link::AutoModAllow:
-            case Link::AutoModDeny:
-            case Link::OpenAccountsPage:
-            case Link::ViewThread:
-            case Link::Reconnect:
-                throw std::runtime_error(
-                    "Invalid link type. How'd this happen?");
-        }
-        el->setTooltip(tooltip);
->>>>>>> b63739e7
     }
     else
     {
