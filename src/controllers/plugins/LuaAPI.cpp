#ifdef CHATTERINO_HAVE_PLUGINS
#    include "controllers/plugins/LuaAPI.hpp"

#    include "Application.hpp"
#    include "common/QLogging.hpp"
#    include "controllers/commands/CommandController.hpp"
#    include "controllers/plugins/LuaUtilities.hpp"
#    include "controllers/plugins/PluginController.hpp"
#    include "messages/MessageBuilder.hpp"
#    include "providers/twitch/TwitchIrcServer.hpp"
#    include "util/drop.hpp"

extern "C" {
#    include <lauxlib.h>
#    include <lua.h>
#    include <lualib.h>
}
#    include <QFileInfo>
#    include <QLoggingCategory>
#    include <QTextCodec>
#    include <QUrl>

namespace {
using namespace chatterino;

void logHelper(lua_State *L, Plugin *pl, QDebug stream, int argc)
{
    stream.noquote();
    stream << "[" + pl->id + ":" + pl->meta.name + "]";
    for (int i = 1; i <= argc; i++)
    {
        stream << lua::toString(L, i);
    }
    lua_pop(L, argc);
}

QDebug qdebugStreamForLogLevel(lua::api::LogLevel lvl)
{
    auto base =
        (QMessageLogger(QT_MESSAGELOG_FILE, QT_MESSAGELOG_LINE,
                        QT_MESSAGELOG_FUNC, chatterinoLua().categoryName()));

    using LogLevel = lua::api::LogLevel;

    switch (lvl)
    {
        case LogLevel::Debug:
            return base.debug();
        case LogLevel::Info:
            return base.info();
        case LogLevel::Warning:
            return base.warning();
        case LogLevel::Critical:
            return base.critical();
        default:
            assert(false && "if this happens magic_enum must have failed us");
            return QDebug((QString *)nullptr);
    }
}

}  // namespace

// NOLINTBEGIN(*vararg)
// luaL_error is a c-style vararg function, this makes clang-tidy not dislike it so much
namespace chatterino::lua::api {

int c2_register_command(lua_State *L)
{
    auto *pl = getApp()->getPlugins()->getPluginByStatePtr(L);
    if (pl == nullptr)
    {
        luaL_error(L, "internal error: no plugin");
        return 0;
    }

    QString name;
    auto pres = lua::peek(L, &name, 1);
    if (!pres)
    {
        pres.errorReason.push_back(
            QString("While getting command name (1st arg of register_command, "
                    "expected a string got %1)")
                .arg(luaL_typename(L, 1)));
        drop(name);
        pres.throwAsLuaError(L);
        return 0;
    }
    if (lua_isnoneornil(L, 2))
    {
        drop(name);
        luaL_error(L, "Missing argument for register_command: function "
                      "\"pointer\"");
        return 0;
    }

    auto callbackSavedName = QString("c2commandcb-%1").arg(name);
    lua_setfield(L, LUA_REGISTRYINDEX, callbackSavedName.toStdString().c_str());
    auto ok = pl->registerCommand(name, callbackSavedName);

    // delete both name and callback
    lua_pop(L, 2);

    lua::push(L, ok);
    return 1;
}

int c2_register_callback(lua_State *L)
{
    auto *pl = getApp()->getPlugins()->getPluginByStatePtr(L);
    if (pl == nullptr)
    {
        luaL_error(L, "internal error: no plugin");
        return 0;
    }
    EventType evtType{};
    auto pres = lua::peek(L, &evtType, 1);
    if (!pres)
    {
        pres.errorReason.push_back(
            QString("cannot get event name (1st arg of register_callback, "
                    "expected a string, got %1)")
                .arg(lua_typename(L, 1)));
        // no types to drop yet
        pres.throwAsLuaError(L);
        return 0;
    }
    if (lua_isnoneornil(L, 2))
    {
        luaL_error(L, "missing argument for register_callback: function "
                      "\"pointer\"");
        return 0;
    }

    auto typeName = magic_enum::enum_name(evtType);
    std::string callbackSavedName;
    callbackSavedName.reserve(5 + typeName.size());
    callbackSavedName += "c2cb-";
    callbackSavedName += typeName;
    lua_setfield(L, LUA_REGISTRYINDEX, callbackSavedName.c_str());

    lua_pop(L, 2);

    return 0;
}

int c2_log(lua_State *L)
{
    auto *pl = getApp()->getPlugins()->getPluginByStatePtr(L);
    if (pl == nullptr)
    {
        luaL_error(L, "c2_log: internal error: no plugin?");
        return 0;
    }
    if (lua_gettop(L) < 2)
    {
        // no arguments
        return luaL_error(L,
                          "c2.log expects at least two arguments, a log level "
                          "(c2.LogLevel) and an object to print "
                          "(usually a string)");
    }
    auto logc = lua_gettop(L) - 1;
    LogLevel lvl{};
    auto pres = lua::pop(L, &lvl, 1);
    if (!pres)
    {
        pres.errorReason.emplace_back(
            "While getting log level (1st argument of c2.log)");
        pres.throwAsLuaError(L);
        return 0;
    }
    // This is almost the expansion of qCDebug() macro, actual thing is wrapped in a for loop
    QDebug stream = qdebugStreamForLogLevel(lvl);
    logHelper(L, pl, stream, logc);
    return 0;
}

int c2_later(lua_State *L)
{
    auto *pl = getApp()->getPlugins()->getPluginByStatePtr(L);
    if (pl == nullptr)
    {
        return luaL_error(L, "c2.later: internal error: no plugin?");
    }
    if (lua_gettop(L) != 2)
    {
        return luaL_error(
            L, "c2.later expects two arguments (a callback that takes no "
               "arguments and returns nothing and a number the time in "
               "milliseconds to wait)\n");
    }
    int time{};
    if (!lua::pop(L, &time))
    {
        return luaL_error(L, "cannot get time (2nd arg of c2.later, "
                             "expected a number)");
    }

    if (!lua_isfunction(L, lua_gettop(L)))
    {
        return luaL_error(L, "cannot get callback (1st arg of c2.later, "
                             "expected a function)");
    }

    auto *timer = new QTimer();
    timer->setInterval(time);
    auto id = pl->addTimeout(timer);
    auto name = QString("timeout_%1").arg(id);
    auto *coro = lua_newthread(L);

    QObject::connect(timer, &QTimer::timeout, [pl, coro, name, timer]() {
        timer->deleteLater();
        pl->removeTimeout(timer);
        int nres{};
        lua_resume(coro, nullptr, 0, &nres);

        lua_pushnil(coro);
        lua_setfield(coro, LUA_REGISTRYINDEX, name.toStdString().c_str());
        if (lua_gettop(coro) != 0)
        {
            stackDump(coro,
                      pl->id +
                          ": timer returned a value, this shouldn't happen "
                          "and is probably a plugin bug");
        }
    });
    stackDump(L, "before setfield");
    lua_setfield(L, LUA_REGISTRYINDEX, name.toStdString().c_str());
    lua_xmove(L, coro, 1);  // move function to thread
    timer->start();

    return 0;
}

int g_load(lua_State *L)
{
#    ifdef NDEBUG
    luaL_error(L, "load() is only usable in debug mode");
    return 0;
#    else
    auto countArgs = lua_gettop(L);
    QByteArray data;
    if (lua::peek(L, &data, 1))
    {
        auto *utf8 = QTextCodec::codecForName("UTF-8");
        QTextCodec::ConverterState state;
        utf8->toUnicode(data.constData(), data.size(), &state);
        if (state.invalidChars != 0)
        {
            drop(data);
            drop(state);
            luaL_error(L, "invalid utf-8 in load() is not allowed");
            return 0;
        }
    }
    else
    {
        luaL_error(L, "using reader function in load() is not allowed");
        return 0;
    }

    for (int i = 0; i < countArgs; i++)
    {
        lua_seti(L, LUA_REGISTRYINDEX, i);
    }

    // fetch load and call it
    lua_getfield(L, LUA_REGISTRYINDEX, "real_load");

    for (int i = 0; i < countArgs; i++)
    {
        lua_geti(L, LUA_REGISTRYINDEX, i);
        lua_pushnil(L);
        lua_seti(L, LUA_REGISTRYINDEX, i);
    }

    lua_call(L, countArgs, LUA_MULTRET);

    return lua_gettop(L);
#    endif
}

int loadfile(lua_State *L, const QString &str)
{
    auto *pl = getApp()->getPlugins()->getPluginByStatePtr(L);
    if (pl == nullptr)
    {
        return luaL_error(L, "loadfile: internal error: no plugin?");
    }
    auto dir = QUrl(pl->loadDirectory().canonicalPath() + "/");

    if (!dir.isParentOf(str))
    {
        // XXX: This intentionally hides the resolved path to not leak it
        lua::push(
            L, QString("requested module is outside of the plugin directory"));
        return 1;
    }
    auto datadir = QUrl(pl->dataDirectory().canonicalPath() + "/");
    if (datadir.isParentOf(str))
    {
        lua::push(L, QString("requested file is data, not code, see Chatterino "
                             "documentation"));
        return 1;
    }

    QFileInfo info(str);
    if (!info.exists())
    {
        lua::push(L, QString("no file '%1'").arg(str));
        return 1;
    }

    auto temp = str.toStdString();
    const auto *filename = temp.c_str();

    auto res = luaL_loadfilex(L, filename, "t");
    // Yoinked from checkload lib/lua/src/loadlib.c
    if (res == LUA_OK)
    {
        lua_pushstring(L, filename);
        return 2;
    }

    drop(temp);
    drop(info);
    drop(datadir);
    drop(dir);
    return luaL_error(L, "error loading module '%s' from file '%s':\n\t%s",
                      lua_tostring(L, 1), filename, lua_tostring(L, -1));
}

int searcherAbsolute(lua_State *L)
{
    auto name = QString::fromUtf8(luaL_checkstring(L, 1));
    name = name.replace('.', QDir::separator());

<<<<<<< HEAD
    auto *pl = getIApp()->getPlugins()->getPluginByStatePtr(L);
=======
    QString filename;
    auto *pl = getApp()->getPlugins()->getPluginByStatePtr(L);
>>>>>>> 61b04dbe
    if (pl == nullptr)
    {
        drop(name);
        return luaL_error(L, "searcherAbsolute: internal error: no plugin?");
    }

    QFileInfo file(pl->loadDirectory().filePath(name + ".lua"));
    return loadfile(L, file.canonicalFilePath());
}

int searcherRelative(lua_State *L)
{
    lua_Debug dbg;
    lua_getstack(L, 1, &dbg);
    lua_getinfo(L, "S", &dbg);
    auto currentFile = QString::fromUtf8(dbg.source, dbg.srclen);
    if (currentFile.startsWith("@"))
    {
        currentFile = currentFile.mid(1);
    }
    if (currentFile == "=[C]" || currentFile == "")
    {
        lua::push(
            L,
            QString(
                "Unable to load relative to file: caller has no source file"));
        return 1;
    }

    auto parent = QFileInfo(currentFile).dir();

    auto name = QString::fromUtf8(luaL_checkstring(L, 1));
    name = name.replace('.', QDir::separator());
    QString filename =
        parent.canonicalPath() + QDir::separator() + name + ".lua";

    return loadfile(L, filename);
}

int g_print(lua_State *L)
{
    auto *pl = getApp()->getPlugins()->getPluginByStatePtr(L);
    if (pl == nullptr)
    {
        luaL_error(L, "c2_print: internal error: no plugin?");
        return 0;
    }
    auto argc = lua_gettop(L);
    // This is almost the expansion of qCDebug() macro, actual thing is wrapped in a for loop
    auto stream =
        (QMessageLogger(QT_MESSAGELOG_FILE, QT_MESSAGELOG_LINE,
                        QT_MESSAGELOG_FUNC, chatterinoLua().categoryName())
             .debug());
    logHelper(L, pl, stream, argc);
    return 0;
}

}  // namespace chatterino::lua::api
// NOLINTEND(*vararg)
#endif<|MERGE_RESOLUTION|>--- conflicted
+++ resolved
@@ -335,12 +335,7 @@
     auto name = QString::fromUtf8(luaL_checkstring(L, 1));
     name = name.replace('.', QDir::separator());
 
-<<<<<<< HEAD
-    auto *pl = getIApp()->getPlugins()->getPluginByStatePtr(L);
-=======
-    QString filename;
-    auto *pl = getApp()->getPlugins()->getPluginByStatePtr(L);
->>>>>>> 61b04dbe
+    auto *pl = getApp()->getPlugins()->getPluginByStatePtr(L);
     if (pl == nullptr)
     {
         drop(name);
