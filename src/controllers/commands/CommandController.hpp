--- conflicted
+++ resolved
@@ -61,14 +61,7 @@
     std::unique_ptr<pajlada::Settings::Setting<std::vector<Command>>>
         commandsSetting_;
 
-<<<<<<< HEAD
-    QString execCustomCommand(const QStringList &words, const Command &command,
-                              bool dryRun);
-
     QStringList defaultChatterinoCommandAutoCompletions_;
-=======
-    QStringList commandAutoCompletions_;
->>>>>>> d21bdc69
 };
 
 }  // namespace chatterino