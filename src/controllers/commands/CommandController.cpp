--- conflicted
+++ resolved
@@ -1318,7 +1318,44 @@
             return deleteMessages(channel, QString());
         });
 
-<<<<<<< HEAD
+    this->registerCommand("/delete", [deleteMessages](const QStringList &words,
+                                                      auto channel) {
+        // This is a wrapper over the Helix delete messages endpoint
+        // We use this to ensure the user gets better error messages for missing or malformed arguments
+        if (words.size() < 2)
+        {
+            channel->addMessage(
+                makeSystemMessage("Usage: /delete <msg-id> - Deletes the "
+                                  "specified message."));
+            return "";
+        }
+
+        auto messageID = words.at(1);
+        auto uuid = QUuid(messageID);
+        if (uuid.isNull())
+        {
+            // The message id must be a valid UUID
+            channel->addMessage(makeSystemMessage(
+                QString("Invalid msg-id: \"%1\"").arg(messageID)));
+            return "";
+        }
+
+        auto msg = channel->findMessage(messageID);
+        if (msg != nullptr)
+        {
+            if (msg->loginName == channel->getName() &&
+                !channel->isBroadcaster())
+            {
+                channel->addMessage(makeSystemMessage(
+                    "You cannot delete the broadcaster's messages unless "
+                    "you are the broadcaster."));
+                return "";
+            }
+        }
+
+        return deleteMessages(channel, messageID);
+    });
+
     this->registerCommand("/mod", [](const QStringList &words, auto channel) {
         if (words.size() < 2)
         {
@@ -1437,44 +1474,6 @@
             });
 
         return "";
-=======
-    this->registerCommand("/delete", [deleteMessages](const QStringList &words,
-                                                      auto channel) {
-        // This is a wrapper over the Helix delete messages endpoint
-        // We use this to ensure the user gets better error messages for missing or malformed arguments
-        if (words.size() < 2)
-        {
-            channel->addMessage(
-                makeSystemMessage("Usage: /delete <msg-id> - Deletes the "
-                                  "specified message."));
-            return "";
-        }
-
-        auto messageID = words.at(1);
-        auto uuid = QUuid(messageID);
-        if (uuid.isNull())
-        {
-            // The message id must be a valid UUID
-            channel->addMessage(makeSystemMessage(
-                QString("Invalid msg-id: \"%1\"").arg(messageID)));
-            return "";
-        }
-
-        auto msg = channel->findMessage(messageID);
-        if (msg != nullptr)
-        {
-            if (msg->loginName == channel->getName() &&
-                !channel->isBroadcaster())
-            {
-                channel->addMessage(makeSystemMessage(
-                    "You cannot delete the broadcaster's messages unless "
-                    "you are the broadcaster."));
-                return "";
-            }
-        }
-
-        return deleteMessages(channel, messageID);
->>>>>>> 838e156a
     });
 }
 
