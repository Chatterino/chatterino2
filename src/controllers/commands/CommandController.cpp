--- conflicted
+++ resolved
@@ -637,7 +637,16 @@
             return "";
         });
 
-<<<<<<< HEAD
+    this->registerCommand("/clearmessages", [](const auto & /*words*/,
+                                               ChannelPtr channel) {
+        auto *currentPage = dynamic_cast<SplitContainer *>(
+            getApp()->windows->getMainWindow().getNotebook().getSelectedPage());
+
+        currentPage->getSelectedSplit()->getChannelView().clearMessages();
+
+        return "";
+    });
+
     this->registerCommand("/streamermode", [](const QStringList &words,
                                               ChannelPtr channel) {
         EnumSetting streamerMode = getSettings()->enableStreamerMode;
@@ -676,14 +685,6 @@
                                   "also use the command without arguments to "
                                   "toggle the setting between on/off."));
         }
-=======
-    this->registerCommand("/clearmessages", [](const auto & /*words*/,
-                                               ChannelPtr channel) {
-        auto *currentPage = dynamic_cast<SplitContainer *>(
-            getApp()->windows->getMainWindow().getNotebook().getSelectedPage());
-
-        currentPage->getSelectedSplit()->getChannelView().clearMessages();
->>>>>>> 79bc7007
 
         return "";
     });
