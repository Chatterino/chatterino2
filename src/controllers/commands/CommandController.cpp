#include "CommandController.hpp"

#include "Application.hpp"
#include "common/Env.hpp"
#include "common/QLogging.hpp"
#include "common/SignalVector.hpp"
#include "controllers/accounts/AccountController.hpp"
#include "controllers/commands/Command.hpp"
#include "controllers/commands/CommandModel.hpp"
#include "messages/Message.hpp"
#include "messages/MessageBuilder.hpp"
#include "messages/MessageElement.hpp"
#include "providers/twitch/TwitchCommon.hpp"
#include "providers/twitch/TwitchIrcServer.hpp"
#include "providers/twitch/api/Helix.hpp"
#include "singletons/Emotes.hpp"
#include "singletons/Paths.hpp"
#include "singletons/Settings.hpp"
#include "singletons/Theme.hpp"
#include "singletons/WindowManager.hpp"
#include "util/Clipboard.hpp"
#include "util/CombinePath.hpp"
#include "util/FormatTime.hpp"
#include "util/Helpers.hpp"
#include "util/IncognitoBrowser.hpp"
#include "util/Qt.hpp"
#include "util/StreamLink.hpp"
#include "util/Twitch.hpp"
#include "widgets/Window.hpp"
#include "widgets/dialogs/ReplyThreadPopup.hpp"
#include "widgets/dialogs/UserInfoPopup.hpp"
#include "widgets/splits/Split.hpp"

#include <QApplication>
#include <QDesktopServices>
#include <QFile>
#include <QRegularExpression>
#include <QUrl>

namespace {
using namespace chatterino;

void sendWhisperMessage(const QString &text)
{
    // (hemirt) pajlada: "we should not be sending whispers through jtv, but
    // rather to your own username"
    auto app = getApp();
    QString toSend = text.simplified();

    // This is to make sure that combined emoji go through properly, see
    // https://github.com/Chatterino/chatterino2/issues/3384 and
    // https://mm2pl.github.io/emoji_rfc.pdf for more details
    // Constants used here are defined in TwitchChannel.hpp
    toSend.replace(ZERO_WIDTH_JOINER, ESCAPE_TAG);

    app->twitch->sendMessage("jtv", toSend);
}

bool appendWhisperMessageWordsLocally(const QStringList &words)
{
    auto app = getApp();

    MessageBuilder b;

    b.emplace<TimestampElement>();
    b.emplace<TextElement>(app->accounts->twitch.getCurrent()->getUserName(),
                           MessageElementFlag::Text, MessageColor::Text,
                           FontStyle::ChatMediumBold);
    b.emplace<TextElement>("->", MessageElementFlag::Text,
                           getApp()->themes->messages.textColors.system);
    b.emplace<TextElement>(words[1] + ":", MessageElementFlag::Text,
                           MessageColor::Text, FontStyle::ChatMediumBold);

    const auto &acc = app->accounts->twitch.getCurrent();
    const auto &accemotes = *acc->accessEmotes();
    const auto &bttvemotes = app->twitch->getBttvEmotes();
    const auto &ffzemotes = app->twitch->getFfzEmotes();
    auto flags = MessageElementFlags();
    auto emote = boost::optional<EmotePtr>{};
    for (int i = 2; i < words.length(); i++)
    {
        {  // Twitch emote
            auto it = accemotes.emotes.find({words[i]});
            if (it != accemotes.emotes.end())
            {
                b.emplace<EmoteElement>(it->second,
                                        MessageElementFlag::TwitchEmote);
                continue;
            }
        }  // Twitch emote

        {  // bttv/ffz emote
            if ((emote = bttvemotes.emote({words[i]})))
            {
                flags = MessageElementFlag::BttvEmote;
            }
            else if ((emote = ffzemotes.emote({words[i]})))
            {
                flags = MessageElementFlag::FfzEmote;
            }
            if (emote)
            {
                b.emplace<EmoteElement>(emote.get(), flags);
                continue;
            }
        }  // bttv/ffz emote
        {  // emoji/text
            for (auto &variant : app->emotes->emojis.parse(words[i]))
            {
                constexpr const static struct {
                    void operator()(EmotePtr emote, MessageBuilder &b) const
                    {
                        b.emplace<EmoteElement>(emote,
                                                MessageElementFlag::EmojiAll);
                    }
                    void operator()(const QString &string,
                                    MessageBuilder &b) const
                    {
                        auto linkString = b.matchLink(string);
                        if (linkString.isEmpty())
                        {
                            b.emplace<TextElement>(string,
                                                   MessageElementFlag::Text);
                        }
                        else
                        {
                            b.addLink(string, linkString);
                        }
                    }
                } visitor;
                boost::apply_visitor(
                    [&b](auto &&arg) {
                        visitor(arg, b);
                    },
                    variant);
            }  // emoji/text
        }
    }

    b->flags.set(MessageFlag::DoNotTriggerNotification);
    b->flags.set(MessageFlag::Whisper);
    auto messagexD = b.release();

    app->twitch->whispersChannel->addMessage(messagexD);

    auto overrideFlags = boost::optional<MessageFlags>(messagexD->flags);
    overrideFlags->set(MessageFlag::DoNotLog);

    if (getSettings()->inlineWhispers)
    {
        app->twitch->forEachChannel(
            [&messagexD, overrideFlags](ChannelPtr _channel) {
                _channel->addMessage(messagexD, overrideFlags);
            });
    }

    return true;
}

bool appendWhisperMessageStringLocally(const QString &textNoEmoji)
{
    QString text = getApp()->emotes->emojis.replaceShortCodes(textNoEmoji);
    QStringList words = text.split(' ', Qt::SkipEmptyParts);

    if (words.length() == 0)
    {
        return false;
    }

    QString commandName = words[0];

    if (TWITCH_WHISPER_COMMANDS.contains(commandName, Qt::CaseInsensitive))
    {
        if (words.length() > 2)
        {
            return appendWhisperMessageWordsLocally(words);
        }
    }
    return false;
}

using VariableReplacer = std::function<QString(
    const QString &, const ChannelPtr &, const Message *)>;

const VariableReplacer NO_OP_PLACEHOLDER =
    [](const auto &altText, const auto &channel, const auto *message) {
        return altText;
    };

const std::unordered_map<QString, VariableReplacer> COMMAND_VARS{
    {
        "channel.name",
        [](const auto &altText, const auto &channel, const auto *message) {
            (void)(altText);  //unused
            (void)(message);  //unused
            return channel->getName();
        },
    },
    {
        "channel.id",
        [](const auto &altText, const auto &channel, const auto *message) {
            (void)(message);  //unused
            auto *tc = dynamic_cast<TwitchChannel *>(channel.get());
            if (tc == nullptr)
            {
                return altText;
            }

            return tc->roomId();
        },
    },
    {
        // NOTE: The use of {channel} is deprecated and support for it will drop at some point
        // Users should be encouraged to use {channel.name} instead.
        "channel",
        [](const auto &altText, const auto &channel, const auto *message) {
            (void)(altText);  //unused
            (void)(message);  //unused
            return channel->getName();
        },
    },
    {
        "stream.game",
        [](const auto &altText, const auto &channel, const auto *message) {
            (void)(message);  //unused
            auto *tc = dynamic_cast<TwitchChannel *>(channel.get());
            if (tc == nullptr)
            {
                return altText;
            }
            const auto &status = tc->accessStreamStatus();
            return status->live ? status->game : altText;
        },
    },
    {
        "stream.title",
        [](const auto &altText, const auto &channel, const auto *message) {
            (void)(message);  //unused
            auto *tc = dynamic_cast<TwitchChannel *>(channel.get());
            if (tc == nullptr)
            {
                return altText;
            }
            const auto &status = tc->accessStreamStatus();
            return status->live ? status->title : altText;
        },
    },
    {
        "my.id",
        [](const auto &altText, const auto &channel, const auto *message) {
            (void)(channel);  //unused
            (void)(message);  //unused
            auto uid = getApp()->accounts->twitch.getCurrent()->getUserId();
            return uid.isEmpty() ? altText : uid;
        },
    },
    {
        "my.name",
        [](const auto &altText, const auto &channel, const auto *message) {
            (void)(channel);  //unused
            (void)(message);  //unused
            auto name = getApp()->accounts->twitch.getCurrent()->getUserName();
            return name.isEmpty() ? altText : name;
        },
    },
    {
        "user.name",
        [](const auto &altText, const auto &channel, const auto *message) {
            (void)(channel);  //unused
            if (message == nullptr)
            {
                return altText;
            }

            const auto &v = message->loginName;

            if (v.isEmpty())
            {
                return altText;
            }

            return v;
        },
    },
    {
        // NOTE: The use of {user} is deprecated and support for it will drop at some point
        // Users should be encouraged to use {user.name} instead.
        "user",
        [](const auto &altText, const auto &channel, const auto *message) {
            (void)(channel);  //unused
            if (message == nullptr)
            {
                return altText;
            }

            const auto &v = message->loginName;

            if (v.isEmpty())
            {
                return altText;
            }

            return v;
        },
    },
    {
        "msg.id",
        [](const auto &altText, const auto &channel, const auto *message) {
            (void)(channel);  //unused
            if (message == nullptr)
            {
                return altText;
            }

            const auto &v = message->id;

            if (v.isEmpty())
            {
                return altText;
            }

            return v;
        },
    },
    {
        // NOTE: The use of {msg-id} is deprecated and support for it will drop at some point
        // Users should be encouraged to use {msg.id} instead.
        "msg-id",
        [](const auto &altText, const auto &channel, const auto *message) {
            (void)(channel);  //unused
            if (message == nullptr)
            {
                return altText;
            }

            const auto &v = message->id;

            if (v.isEmpty())
            {
                return altText;
            }

            return v;
        },
    },
    {
        "msg.text",
        [](const auto &altText, const auto &channel, const auto *message) {
            (void)(channel);  //unused
            if (message == nullptr)
            {
                return altText;
            }

            const auto &v = message->messageText;

            if (v.isEmpty())
            {
                return altText;
            }

            return v;
        },
    },
    {
        // NOTE: The use of {message} is deprecated and support for it will drop at some point
        // Users should be encouraged to use {msg.text} instead.
        "message",
        [](const auto &altText, const auto &channel, const auto *message) {
            (void)(channel);  //unused
            if (message == nullptr)
            {
                return altText;
            }

            const auto &v = message->messageText;

            if (v.isEmpty())
            {
                return altText;
            }

            return v;
        },
    },
    // variables used in mod buttons and the like, these make no sense in normal commands, so they are left empty
    {"input.text", NO_OP_PLACEHOLDER},
};

}  // namespace

namespace chatterino {

void CommandController::initialize(Settings &, Paths &paths)
{
    // Update commands map when the vector of commands has been updated
    auto addFirstMatchToMap = [this](auto args) {
        this->userCommands_.remove(args.item.name);

        for (const Command &cmd : this->items)
        {
            if (cmd.name == args.item.name)
            {
                this->userCommands_[cmd.name] = cmd;
                break;
            }
        }

        int maxSpaces = 0;

        for (const Command &cmd : this->items)
        {
            auto localMaxSpaces = cmd.name.count(' ');
            if (localMaxSpaces > maxSpaces)
            {
                maxSpaces = localMaxSpaces;
            }
        }

        this->maxSpaces_ = maxSpaces;
    };
    this->items.itemInserted.connect(addFirstMatchToMap);
    this->items.itemRemoved.connect(addFirstMatchToMap);

    // Initialize setting manager for commands.json
    auto path = combinePath(paths.settingsDirectory, "commands.json");
    this->sm_ = std::make_shared<pajlada::Settings::SettingManager>();
    this->sm_->setPath(qPrintable(path));
    this->sm_->setBackupEnabled(true);
    this->sm_->setBackupSlots(9);

    // Delayed initialization of the setting storing all commands
    this->commandsSetting_.reset(
        new pajlada::Settings::Setting<std::vector<Command>>("/commands",
                                                             this->sm_));

    // Update the setting when the vector of commands has been updated (most
    // likely from the settings dialog)
    this->items.delayedItemsChanged.connect([this] {
        this->commandsSetting_->setValue(this->items.raw());
    });

    // Load commands from commands.json
    this->sm_->load();

    // Add loaded commands to our vector of commands (which will update the map
    // of commands)
    for (const auto &command : this->commandsSetting_->getValue())
    {
        this->items.append(command);
    }

    /// Deprecated commands

    auto blockLambda = [](const auto &words, auto channel) {
        if (words.size() < 2)
        {
            channel->addMessage(makeSystemMessage("Usage: /block <user>"));
            return "";
        }

        auto currentUser = getApp()->accounts->twitch.getCurrent();

        if (currentUser->isAnon())
        {
            channel->addMessage(
                makeSystemMessage("You must be logged in to block someone!"));
            return "";
        }

        auto target = words.at(1);
        stripChannelName(target);

        getHelix()->getUserByName(
            target,
            [currentUser, channel, target](const HelixUser &targetUser) {
                getApp()->accounts->twitch.getCurrent()->blockUser(
                    targetUser.id,
                    [channel, target, targetUser] {
                        channel->addMessage(makeSystemMessage(
                            QString("You successfully blocked user %1")
                                .arg(target)));
                    },
                    [channel, target] {
                        channel->addMessage(makeSystemMessage(
                            QString("User %1 couldn't be blocked, an unknown "
                                    "error occurred!")
                                .arg(target)));
                    });
            },
            [channel, target] {
                channel->addMessage(
                    makeSystemMessage(QString("User %1 couldn't be blocked, no "
                                              "user with that name found!")
                                          .arg(target)));
            });

        return "";
    };

    auto unblockLambda = [](const auto &words, auto channel) {
        if (words.size() < 2)
        {
            channel->addMessage(makeSystemMessage("Usage: /unblock <user>"));
            return "";
        }

        auto currentUser = getApp()->accounts->twitch.getCurrent();

        if (currentUser->isAnon())
        {
            channel->addMessage(
                makeSystemMessage("You must be logged in to unblock someone!"));
            return "";
        }

        auto target = words.at(1);
        stripChannelName(target);

        getHelix()->getUserByName(
            target,
            [currentUser, channel, target](const auto &targetUser) {
                getApp()->accounts->twitch.getCurrent()->unblockUser(
                    targetUser.id,
                    [channel, target, targetUser] {
                        channel->addMessage(makeSystemMessage(
                            QString("You successfully unblocked user %1")
                                .arg(target)));
                    },
                    [channel, target] {
                        channel->addMessage(makeSystemMessage(
                            QString("User %1 couldn't be unblocked, an unknown "
                                    "error occurred!")
                                .arg(target)));
                    });
            },
            [channel, target] {
                channel->addMessage(
                    makeSystemMessage(QString("User %1 couldn't be unblocked, "
                                              "no user with that name found!")
                                          .arg(target)));
            });

        return "";
    };

    this->registerCommand(
        "/ignore", [blockLambda](const auto &words, auto channel) {
            channel->addMessage(makeSystemMessage(
                "Ignore command has been renamed to /block, please use it from "
                "now on as /ignore is going to be removed soon."));
            blockLambda(words, channel);
            return "";
        });

    this->registerCommand(
        "/unignore", [unblockLambda](const auto &words, auto channel) {
            channel->addMessage(makeSystemMessage(
                "Unignore command has been renamed to /unblock, please use it "
                "from now on as /unignore is going to be removed soon."));
            unblockLambda(words, channel);
            return "";
        });

    this->registerCommand("/follow", [](const auto &words, auto channel) {
        channel->addMessage(makeSystemMessage(
            "Twitch has removed the ability to follow users through "
            "third-party applications. For more information, see "
            "https://github.com/Chatterino/chatterino2/issues/3076"));
        return "";
    });

    this->registerCommand("/unfollow", [](const auto &words, auto channel) {
        channel->addMessage(makeSystemMessage(
            "Twitch has removed the ability to unfollow users through "
            "third-party applications. For more information, see "
            "https://github.com/Chatterino/chatterino2/issues/3076"));
        return "";
    });

    /// Supported commands

    this->registerCommand(
        "/debug-args", [](const auto & /*words*/, auto channel) {
            QString msg = QApplication::instance()->arguments().join(' ');

            channel->addMessage(makeSystemMessage(msg));

            return "";
        });

    this->registerCommand("/debug-env", [](const auto & /*words*/,
                                           ChannelPtr channel) {
        auto env = Env::get();

        QStringList debugMessages{
            "recentMessagesApiUrl: " + env.recentMessagesApiUrl,
            "linkResolverUrl: " + env.linkResolverUrl,
            "twitchServerHost: " + env.twitchServerHost,
            "twitchServerPort: " + QString::number(env.twitchServerPort),
            "twitchServerSecure: " + QString::number(env.twitchServerSecure),
        };

        for (QString &str : debugMessages)
        {
            MessageBuilder builder;
            builder.emplace<TimestampElement>(QTime::currentTime());
            builder.emplace<TextElement>(str, MessageElementFlag::Text,
                                         MessageColor::System);
            channel->addMessage(builder.release());
        }
        return "";
    });

    this->registerCommand("/uptime", [](const auto & /*words*/, auto channel) {
        auto *twitchChannel = dynamic_cast<TwitchChannel *>(channel.get());
        if (twitchChannel == nullptr)
        {
            channel->addMessage(makeSystemMessage(
                "The /uptime command only works in Twitch Channels"));
            return "";
        }

        const auto &streamStatus = twitchChannel->accessStreamStatus();

        QString messageText =
            streamStatus->live ? streamStatus->uptime : "Channel is not live.";

        channel->addMessage(makeSystemMessage(messageText));

        return "";
    });

    this->registerCommand("/block", blockLambda);

    this->registerCommand("/unblock", unblockLambda);

    this->registerCommand("/user", [](const auto &words, auto channel) {
        if (words.size() < 2)
        {
            channel->addMessage(
                makeSystemMessage("Usage: /user <user> [channel]"));
            return "";
        }
        QString userName = words[1];
        stripUserName(userName);

        QString channelName = channel->getName();

        if (words.size() > 2)
        {
            channelName = words[2];
            stripChannelName(channelName);
        }
        openTwitchUsercard(channelName, userName);

        return "";
    });

    this->registerCommand("/usercard", [](const auto &words, auto channel) {
        if (words.size() < 2)
        {
            channel->addMessage(
                makeSystemMessage("Usage: /usercard <user> [channel]"));
            return "";
        }

        QString userName = words[1];
        stripUserName(userName);

        if (words.size() > 2)
        {
            QString channelName = words[2];
            stripChannelName(channelName);

            ChannelPtr channelTemp =
                getApp()->twitch->getChannelOrEmpty(channelName);

            if (channelTemp->isEmpty())
            {
                channel->addMessage(makeSystemMessage(
                    "A usercard can only be displayed for a channel that is "
                    "currently opened in Chatterino."));
                return "";
            }

            channel = channelTemp;
        }

        auto *userPopup = new UserInfoPopup(
            getSettings()->autoCloseUserPopup,
            static_cast<QWidget *>(&(getApp()->windows->getMainWindow())),
            nullptr);
        userPopup->setData(userName, channel);
        userPopup->move(QCursor::pos());
        userPopup->show();
        return "";
    });

    this->registerCommand("/requests", [](const QStringList &words,
                                          ChannelPtr channel) {
        QString target(words.value(1));

        if (target.isEmpty())
        {
            if (channel->getType() == Channel::Type::Twitch &&
                !channel->isEmpty())
            {
                target = channel->getName();
            }
            else
            {
                channel->addMessage(makeSystemMessage(
                    "Usage: /requests [channel]. You can also use the command "
                    "without arguments in any Twitch channel to open its "
                    "channel points requests queue. Only the broadcaster and "
                    "moderators have permission to view the queue."));
                return "";
            }
        }

        stripChannelName(target);
        QDesktopServices::openUrl(
            QUrl(QString("https://www.twitch.tv/popout/%1/reward-queue")
                     .arg(target)));

        return "";
    });

    this->registerCommand(
        "/chatters", [](const auto & /*words*/, auto channel) {
            auto twitchChannel = dynamic_cast<TwitchChannel *>(channel.get());

            if (twitchChannel == nullptr)
            {
                channel->addMessage(makeSystemMessage(
                    "The /chatters command only works in Twitch Channels"));
                return "";
            }

            channel->addMessage(makeSystemMessage(
                QString("Chatter count: %1")
                    .arg(localizeNumbers(twitchChannel->chatterCount()))));

            return "";
        });

    this->registerCommand("/clip", [](const auto & /*words*/, auto channel) {
        if (const auto type = channel->getType();
            type != Channel::Type::Twitch &&
            type != Channel::Type::TwitchWatching)
        {
            return "";
        }

        auto *twitchChannel = dynamic_cast<TwitchChannel *>(channel.get());

        twitchChannel->createClip();

        return "";
    });

    this->registerCommand("/marker", [](const QStringList &words,
                                        auto channel) {
        auto *twitchChannel = dynamic_cast<TwitchChannel *>(channel.get());
        if (twitchChannel == nullptr)
        {
            channel->addMessage(makeSystemMessage(
                "The /marker command only works in Twitch channels"));
            return "";
        }

        // Avoid Helix calls without Client ID and/or OAuth Token
        if (getApp()->accounts->twitch.getCurrent()->isAnon())
        {
            channel->addMessage(makeSystemMessage(
                "You need to be logged in to create stream markers!"));
            return "";
        }

        // Exact same message as in webchat
        if (!twitchChannel->isLive())
        {
            channel->addMessage(makeSystemMessage(
                "You can only add stream markers during live streams. Try "
                "again when the channel is live streaming."));
            return "";
        }

        auto arguments = words;
        arguments.removeFirst();

        getHelix()->createStreamMarker(
            // Limit for description is 140 characters, webchat just crops description
            // if it's >140 characters, so we're doing the same thing
            twitchChannel->roomId(), arguments.join(" ").left(140),
            [channel, arguments](const HelixStreamMarker &streamMarker) {
                channel->addMessage(makeSystemMessage(
                    QString("Successfully added a stream marker at %1%2")
                        .arg(formatTime(streamMarker.positionSeconds))
                        .arg(streamMarker.description.isEmpty()
                                 ? ""
                                 : QString(": \"%1\"")
                                       .arg(streamMarker.description))));
            },
            [channel](auto error) {
                QString errorMessage("Failed to create stream marker - ");

                switch (error)
                {
                    case HelixStreamMarkerError::UserNotAuthorized: {
                        errorMessage +=
                            "you don't have permission to perform that action.";
                    }
                    break;

                    case HelixStreamMarkerError::UserNotAuthenticated: {
                        errorMessage += "you need to re-authenticate.";
                    }
                    break;

                    // This would most likely happen if the service is down, or if the JSON payload returned has changed format
                    case HelixStreamMarkerError::Unknown:
                    default: {
                        errorMessage += "an unknown error occurred.";
                    }
                    break;
                }

                channel->addMessage(makeSystemMessage(errorMessage));
            });

        return "";
    });

    this->registerCommand("/streamlink", [](const QStringList &words,
                                            ChannelPtr channel) {
        QString target(words.value(1));

        if (target.isEmpty())
        {
            if (channel->getType() == Channel::Type::Twitch &&
                !channel->isEmpty())
            {
                target = channel->getName();
            }
            else
            {
                channel->addMessage(makeSystemMessage(
                    "/streamlink [channel]. Open specified Twitch channel in "
                    "streamlink. If no channel argument is specified, open the "
                    "current Twitch channel instead."));
                return "";
            }
        }

        stripChannelName(target);
        openStreamlinkForChannel(target);

        return "";
    });

    this->registerCommand("/popout", [](const QStringList &words,
                                        ChannelPtr channel) {
        QString target(words.value(1));

        if (target.isEmpty())
        {
            if (channel->getType() == Channel::Type::Twitch &&
                !channel->isEmpty())
            {
                target = channel->getName();
            }
            else
            {
                channel->addMessage(makeSystemMessage(
                    "Usage: /popout <channel>. You can also use the command "
                    "without arguments in any Twitch channel to open its "
                    "popout chat."));
                return "";
            }
        }

        stripChannelName(target);
        QDesktopServices::openUrl(
            QUrl(QString("https://www.twitch.tv/popout/%1/chat?popout=")
                     .arg(target)));

        return "";
    });

    this->registerCommand("/popup", [](const QStringList &words,
                                       ChannelPtr sourceChannel) {
        static const auto *usageMessage =
            "Usage: /popup [channel]. Open specified Twitch channel in "
            "a new window. If no channel argument is specified, open "
            "the currently selected split instead.";

        QString target(words.value(1));
        stripChannelName(target);

        // Popup the current split
        if (target.isEmpty())
        {
            auto *currentPage =
                dynamic_cast<SplitContainer *>(getApp()
                                                   ->windows->getMainWindow()
                                                   .getNotebook()
                                                   .getSelectedPage());
            if (currentPage != nullptr)
            {
                auto *currentSplit = currentPage->getSelectedSplit();
                if (currentSplit != nullptr)
                {
                    currentSplit->popup();

                    return "";
                }
            }

            sourceChannel->addMessage(makeSystemMessage(usageMessage));
            return "";
        }

        // Open channel passed as argument in a popup
        auto *app = getApp();
        auto targetChannel = app->twitch->getOrAddChannel(target);
        app->windows->openInPopup(targetChannel);

        return "";
    });

    this->registerCommand("/clearmessages", [](const auto & /*words*/,
                                               ChannelPtr channel) {
        auto *currentPage = dynamic_cast<SplitContainer *>(
            getApp()->windows->getMainWindow().getNotebook().getSelectedPage());

        if (auto split = currentPage->getSelectedSplit())
        {
            split->getChannelView().clearMessages();
        }

        return "";
    });

    this->registerCommand("/settitle", [](const QStringList &words,
                                          ChannelPtr channel) {
        if (words.size() < 2)
        {
            channel->addMessage(
                makeSystemMessage("Usage: /settitle <stream title>"));
            return "";
        }
        if (auto twitchChannel = dynamic_cast<TwitchChannel *>(channel.get()))
        {
            auto status = twitchChannel->accessStreamStatus();
            auto title = words.mid(1).join(" ");
            getHelix()->updateChannel(
                twitchChannel->roomId(), "", "", title,
                [channel, title](NetworkResult) {
                    channel->addMessage(makeSystemMessage(
                        QString("Updated title to %1").arg(title)));
                },
                [channel] {
                    channel->addMessage(
                        makeSystemMessage("Title update failed! Are you "
                                          "missing the required scope?"));
                });
        }
        else
        {
            channel->addMessage(makeSystemMessage(
                "Unable to set title of non-Twitch channel."));
        }
        return "";
    });

    this->registerCommand("/setgame", [](const QStringList &words,
                                         const ChannelPtr channel) {
        if (words.size() < 2)
        {
            channel->addMessage(
                makeSystemMessage("Usage: /setgame <stream game>"));
            return "";
        }
        if (auto twitchChannel = dynamic_cast<TwitchChannel *>(channel.get()))
        {
            const auto gameName = words.mid(1).join(" ");

            getHelix()->searchGames(
                gameName,
                [channel, twitchChannel,
                 gameName](const std::vector<HelixGame> &games) {
                    if (games.empty())
                    {
                        channel->addMessage(
                            makeSystemMessage("Game not found."));
                        return;
                    }

                    auto matchedGame = games.at(0);

                    if (games.size() > 1)
                    {
                        // NOTE: Improvements could be made with 'fuzzy string matching' code here
                        // attempt to find the best looking game by comparing exactly with lowercase values
                        for (const auto &game : games)
                        {
                            if (game.name.toLower() == gameName.toLower())
                            {
                                matchedGame = game;
                                break;
                            }
                        }
                    }

                    auto status = twitchChannel->accessStreamStatus();
                    getHelix()->updateChannel(
                        twitchChannel->roomId(), matchedGame.id, "", "",
                        [channel, games, matchedGame](const NetworkResult &) {
                            channel->addMessage(
                                makeSystemMessage(QString("Updated game to %1")
                                                      .arg(matchedGame.name)));
                        },
                        [channel] {
                            channel->addMessage(makeSystemMessage(
                                "Game update failed! Are you "
                                "missing the required scope?"));
                        });
                },
                [channel] {
                    channel->addMessage(
                        makeSystemMessage("Failed to look up game."));
                });
        }
        else
        {
            channel->addMessage(
                makeSystemMessage("Unable to set game of non-Twitch channel."));
        }
        return "";
    });

    this->registerCommand("/openurl", [](const QStringList &words,
                                         const ChannelPtr channel) {
        if (words.size() < 2)
        {
            channel->addMessage(makeSystemMessage("Usage: /openurl <URL>"));
            return "";
        }

        QUrl url = QUrl::fromUserInput(words.mid(1).join(" "));
        if (!url.isValid())
        {
            channel->addMessage(makeSystemMessage("Invalid URL specified."));
            return "";
        }

        bool res = false;
        if (supportsIncognitoLinks() && getSettings()->openLinksIncognito)
        {
            res = openLinkIncognito(url.toString(QUrl::FullyEncoded));
        }
        else
        {
            res = QDesktopServices::openUrl(url);
        }

        if (!res)
        {
            channel->addMessage(makeSystemMessage("Could not open URL."));
        }

        return "";
    });

    this->registerCommand("/raw", [](const QStringList &words, ChannelPtr) {
        getApp()->twitch->sendRawMessage(words.mid(1).join(" "));
        return "";
    });

    this->registerCommand(
        "/reply", [](const QStringList &words, ChannelPtr channel) {
            auto *twitchChannel = dynamic_cast<TwitchChannel *>(channel.get());
            if (twitchChannel == nullptr)
            {
                channel->addMessage(makeSystemMessage(
                    "The /reply command only works in Twitch channels"));
                return "";
            }

            if (words.size() < 3)
            {
                channel->addMessage(
                    makeSystemMessage("Usage: /reply <username> <message>"));
                return "";
            }

            QString username = words[1];
            stripChannelName(username);

            auto snapshot = twitchChannel->getMessageSnapshot();
            for (auto it = snapshot.rbegin(); it != snapshot.rend(); ++it)
            {
                const auto &msg = *it;
                if (msg->loginName.compare(username, Qt::CaseInsensitive) == 0)
                {
                    std::shared_ptr<MessageThread> thread;
                    // found most recent message by user
                    if (msg->replyThread == nullptr)
                    {
                        thread = std::make_shared<MessageThread>(msg);
                        twitchChannel->addReplyThread(thread);
                    }
                    else
                    {
                        thread = msg->replyThread;
                    }

                    QString reply = words.mid(2).join(" ");
                    twitchChannel->sendReply(reply, thread->rootId());
                    return "";
                }
            }

            channel->addMessage(
                makeSystemMessage("A message from that user wasn't found"));

            return "";
        });

#ifndef NDEBUG
    this->registerCommand(
        "/fakemsg",
        [](const QStringList &words, ChannelPtr channel) -> QString {
            if (words.size() < 2)
            {
                channel->addMessage(makeSystemMessage(
                    "Usage: /fakemsg (raw irc text) - injects raw irc text as "
                    "if it was a message received from TMI"));
                return "";
            }
            auto ircText = words.mid(1).join(" ");
            getApp()->twitch->addFakeMessage(ircText);
            return "";
        });
#endif

    this->registerCommand(
        "/copy", [](const QStringList &words, ChannelPtr channel) -> QString {
            if (words.size() < 2)
            {
                channel->addMessage(
                    makeSystemMessage("Usage: /copy <text> - copies provided "
                                      "text to clipboard."));
                return "";
            }
            crossPlatformCopy(words.mid(1).join(" "));
            return "";
        });

    this->registerCommand("/color", [](const QStringList &words, auto channel) {
        auto user = getApp()->accounts->twitch.getCurrent();

        // Avoid Helix calls without Client ID and/or OAuth Token
        if (user->isAnon())
        {
            channel->addMessage(makeSystemMessage(
                "You must be logged in to use the /color command"));
            return "";
        }

        auto colorString = words.value(1);

        if (colorString.isEmpty())
        {
            channel->addMessage(makeSystemMessage(
                QString("Usage: /color <color> - Color must be one of Twitch's "
                        "supported colors (%1) or a hex code (#000000) if you "
                        "have Turbo or Prime.")
                    .arg(VALID_HELIX_COLORS.join(", "))));
            return "";
        }

        cleanHelixColorName(colorString);

        getHelix()->updateUserChatColor(
            user->getUserId(), colorString,
            [colorString, channel] {
                QString successMessage =
                    QString("Your color has been changed to %1.")
                        .arg(colorString);
                channel->addMessage(makeSystemMessage(successMessage));
            },
            [colorString, channel](auto error, auto message) {
                QString errorMessage =
                    QString("Failed to change color to %1 - ").arg(colorString);

                switch (error)
                {
                    case HelixUpdateUserChatColorError::UserMissingScope: {
                        errorMessage +=
                            "Missing required scope. Re-login with your "
                            "account and try again.";
                    }
                    break;

                    case HelixUpdateUserChatColorError::InvalidColor: {
                        errorMessage += QString("Color must be one of Twitch's "
                                                "supported colors (%1) or a "
                                                "hex code (#000000) if you "
                                                "have Turbo or Prime.")
                                            .arg(VALID_HELIX_COLORS.join(", "));
                    }
                    break;

                    case HelixUpdateUserChatColorError::Forwarded: {
                        errorMessage += message + ".";
                    }
                    break;

                    case HelixUpdateUserChatColorError::Unknown:
                    default: {
                        errorMessage += "An unknown error has occurred.";
                    }
                    break;
                }

                channel->addMessage(makeSystemMessage(errorMessage));
            });

        return "";
    });

    auto deleteMessages = [](auto channel, const QString &messageID) {
        const auto *commandName = messageID.isEmpty() ? "/clear" : "/delete";
        auto *twitchChannel = dynamic_cast<TwitchChannel *>(channel.get());
        if (twitchChannel == nullptr)
        {
            channel->addMessage(makeSystemMessage(
                QString("The %1 command only works in Twitch channels")
                    .arg(commandName)));
            return "";
        }

        auto user = getApp()->accounts->twitch.getCurrent();

        // Avoid Helix calls without Client ID and/or OAuth Token
        if (user->isAnon())
        {
            channel->addMessage(makeSystemMessage(
                QString("You must be logged in to use the %1 command.")
                    .arg(commandName)));
            return "";
        }

        getHelix()->deleteChatMessages(
            twitchChannel->roomId(), user->getUserId(), messageID,
            []() {
                // Success handling, we do nothing: IRC/pubsub-edge will dispatch the correct
                // events to update state for us.
            },
            [channel, messageID](auto error, auto message) {
                QString errorMessage =
                    QString("Failed to delete chat messages - ");

                switch (error)
                {
                    case HelixDeleteChatMessagesError::UserMissingScope: {
                        errorMessage +=
                            "Missing required scope. Re-login with your "
                            "account and try again.";
                    }
                    break;

                    case HelixDeleteChatMessagesError::UserNotAuthorized: {
                        errorMessage +=
                            "you don't have permission to perform that action.";
                    }
                    break;

                    case HelixDeleteChatMessagesError::MessageUnavailable: {
                        // Override default message prefix to match with IRC message format
                        errorMessage =
                            QString(
                                "The message %1 does not exist, was deleted, "
                                "or is too old to be deleted.")
                                .arg(messageID);
                    }
                    break;

                    case HelixDeleteChatMessagesError::UserNotAuthenticated: {
                        errorMessage += "you need to re-authenticate.";
                    }
                    break;

                    case HelixDeleteChatMessagesError::Forwarded: {
                        errorMessage += message;
                    }
                    break;

                    case HelixDeleteChatMessagesError::Unknown:
                    default: {
                        errorMessage += "An unknown error has occurred.";
                    }
                    break;
                }

                channel->addMessage(makeSystemMessage(errorMessage));
            });

        return "";
    };

    this->registerCommand(
        "/clear", [deleteMessages](const QStringList &words, auto channel) {
            (void)words;  // unused
            return deleteMessages(channel, QString());
        });

    this->registerCommand("/delete", [deleteMessages](const QStringList &words,
                                                      auto channel) {
        // This is a wrapper over the Helix delete messages endpoint
        // We use this to ensure the user gets better error messages for missing or malformed arguments
        if (words.size() < 2)
        {
            channel->addMessage(
                makeSystemMessage("Usage: /delete <msg-id> - Deletes the "
                                  "specified message."));
            return "";
        }

        auto messageID = words.at(1);
        auto uuid = QUuid(messageID);
        if (uuid.isNull())
        {
            // The message id must be a valid UUID
            channel->addMessage(makeSystemMessage(
                QString("Invalid msg-id: \"%1\"").arg(messageID)));
            return "";
        }

        auto msg = channel->findMessage(messageID);
        if (msg != nullptr)
        {
            if (msg->loginName == channel->getName() &&
                !channel->isBroadcaster())
            {
                channel->addMessage(makeSystemMessage(
                    "You cannot delete the broadcaster's messages unless "
                    "you are the broadcaster."));
                return "";
            }
        }

        return deleteMessages(channel, messageID);
    });

<<<<<<< HEAD
    this->registerCommand("/vip", [](const QStringList &words, auto channel) {
        if (words.size() < 2)
        {
            channel->addMessage(makeSystemMessage(
                "Usage: \"/vip <username>\" - Grant VIP status to a user. Use "
                "\"/vips\" to list the VIPs of this channel."));
=======
    this->registerCommand("/mod", [](const QStringList &words, auto channel) {
        if (words.size() < 2)
        {
            channel->addMessage(makeSystemMessage(
                "Usage: \"/mod <username>\" - Grant moderator status to a "
                "user. Use \"/mods\" to list the moderators of this channel."));
>>>>>>> 8bda8a8b
            return "";
        }

        auto currentUser = getApp()->accounts->twitch.getCurrent();
        if (currentUser->isAnon())
        {
            channel->addMessage(
<<<<<<< HEAD
                makeSystemMessage("You must be logged in to VIP someone!"));
=======
                makeSystemMessage("You must be logged in to mod someone!"));
>>>>>>> 8bda8a8b
            return "";
        }

        auto *twitchChannel = dynamic_cast<TwitchChannel *>(channel.get());
        if (twitchChannel == nullptr)
        {
            channel->addMessage(makeSystemMessage(
<<<<<<< HEAD
                "The /vip command only works in Twitch channels"));
=======
                "The /mod command only works in Twitch channels"));
>>>>>>> 8bda8a8b
            return "";
        }

        auto target = words.at(1);
        stripChannelName(target);

        getHelix()->getUserByName(
            target,
            [twitchChannel, channel](const HelixUser &targetUser) {
<<<<<<< HEAD
                getHelix()->addChannelVIP(
                    twitchChannel->roomId(), targetUser.id,
                    [channel, targetUser] {
                        channel->addMessage(makeSystemMessage(
                            QString(
                                "You have added %1 as a vip of this channel.")
                                .arg(targetUser.displayName)));
                    },
                    [channel, targetUser](auto error, auto message) {
                        QString errorMessage = QString("Failed to add VIP - ");

                        using Error = HelixAddChannelVIPError;
=======
                getHelix()->addChannelModerator(
                    twitchChannel->roomId(), targetUser.id,
                    [channel, targetUser] {
                        channel->addMessage(makeSystemMessage(
                            QString("You have added %1 as a moderator of this "
                                    "channel.")
                                .arg(targetUser.displayName)));
                    },
                    [channel, targetUser](auto error, auto message) {
                        QString errorMessage =
                            QString("Failed to add channel moderator - ");

                        using Error = HelixAddChannelModeratorError;
>>>>>>> 8bda8a8b

                        switch (error)
                        {
                            case Error::UserMissingScope: {
<<<<<<< HEAD
=======
                                // TODO(pajlada): Phrase MISSING_REQUIRED_SCOPE
>>>>>>> 8bda8a8b
                                errorMessage += "Missing required scope. "
                                                "Re-login with your "
                                                "account and try again.";
                            }
                            break;

                            case Error::UserNotAuthorized: {
<<<<<<< HEAD
                                // The IRC message is formed without a prefix
                                errorMessage = "You don't have permission to "
                                               "perform that action.";
=======
                                // TODO(pajlada): Phrase MISSING_PERMISSION
                                errorMessage += "You don't have permission to "
                                                "perform that action.";
>>>>>>> 8bda8a8b
                            }
                            break;

                            case Error::Ratelimited: {
                                errorMessage +=
                                    "You are being ratelimited by Twitch. Try "
                                    "again in a few seconds.";
                            }
                            break;

<<<<<<< HEAD
                            case Error::Forwarded: {
                                // These are actually the IRC equivalents, so we can ditch the prefix
                                errorMessage = message;
=======
                            case Error::TargetIsVIP: {
                                errorMessage +=
                                    QString("%1 is currently a VIP, \"/unvip\" "
                                            "them and "
                                            "retry this command.")
                                        .arg(targetUser.displayName);
                            }
                            break;

                            case Error::TargetAlreadyModded: {
                                // Equivalent irc error
                                errorMessage =
                                    QString("%1 is already a moderator of this "
                                            "channel.")
                                        .arg(targetUser.displayName);
                            }
                            break;

                            case Error::Forwarded: {
                                errorMessage += message;
>>>>>>> 8bda8a8b
                            }
                            break;

                            case Error::Unknown:
                            default: {
                                errorMessage +=
                                    "An unknown error has occurred.";
                            }
                            break;
                        }
                        channel->addMessage(makeSystemMessage(errorMessage));
                    });
            },
            [channel, target] {
                // Equivalent error from IRC
                channel->addMessage(makeSystemMessage(
                    QString("Invalid username: %1").arg(target)));
            });

        return "";
    });
<<<<<<< HEAD
=======

    this->registerCommand("/unmod", [](const QStringList &words, auto channel) {
        if (words.size() < 2)
        {
            channel->addMessage(makeSystemMessage(
                "Usage: \"/unmod <username>\" - Revoke moderator status from a "
                "user. Use \"/mods\" to list the moderators of this channel."));
            return "";
        }

        auto currentUser = getApp()->accounts->twitch.getCurrent();
        if (currentUser->isAnon())
        {
            channel->addMessage(
                makeSystemMessage("You must be logged in to unmod someone!"));
            return "";
        }

        auto *twitchChannel = dynamic_cast<TwitchChannel *>(channel.get());
        if (twitchChannel == nullptr)
        {
            channel->addMessage(makeSystemMessage(
                "The /unmod command only works in Twitch channels"));
            return "";
        }

        auto target = words.at(1);
        stripChannelName(target);

        getHelix()->getUserByName(
            target,
            [twitchChannel, channel](const HelixUser &targetUser) {
                getHelix()->removeChannelModerator(
                    twitchChannel->roomId(), targetUser.id,
                    [channel, targetUser] {
                        channel->addMessage(makeSystemMessage(
                            QString("You have removed %1 as a moderator of "
                                    "this channel.")
                                .arg(targetUser.displayName)));
                    },
                    [channel, targetUser](auto error, auto message) {
                        QString errorMessage =
                            QString("Failed to remove channel moderator - ");

                        using Error = HelixRemoveChannelModeratorError;

                        switch (error)
                        {
                            case Error::UserMissingScope: {
                                // TODO(pajlada): Phrase MISSING_REQUIRED_SCOPE
                                errorMessage += "Missing required scope. "
                                                "Re-login with your "
                                                "account and try again.";
                            }
                            break;

                            case Error::UserNotAuthorized: {
                                // TODO(pajlada): Phrase MISSING_PERMISSION
                                errorMessage += "You don't have permission to "
                                                "perform that action.";
                            }
                            break;

                            case Error::Ratelimited: {
                                errorMessage +=
                                    "You are being ratelimited by Twitch. Try "
                                    "again in a few seconds.";
                            }
                            break;

                            case Error::TargetNotModded: {
                                // Equivalent irc error
                                errorMessage +=
                                    QString("%1 is not a moderator of this "
                                            "channel.")
                                        .arg(targetUser.displayName);
                            }
                            break;

                            case Error::Forwarded: {
                                errorMessage += message;
                            }
                            break;

                            case Error::Unknown:
                            default: {
                                errorMessage +=
                                    "An unknown error has occurred.";
                            }
                            break;
                        }
                        channel->addMessage(makeSystemMessage(errorMessage));
                    });
            },
            [channel, target] {
                // Equivalent error from IRC
                channel->addMessage(makeSystemMessage(
                    QString("Invalid username: %1").arg(target)));
            });

        return "";
    });

    this->registerCommand(
        "/announce", [](const QStringList &words, auto channel) -> QString {
            auto *twitchChannel = dynamic_cast<TwitchChannel *>(channel.get());
            if (twitchChannel == nullptr)
            {
                channel->addMessage(makeSystemMessage(
                    "This command can only be used in Twitch channels."));
                return "";
            }

            if (words.size() < 2)
            {
                channel->addMessage(makeSystemMessage(
                    "Usage: /announce <message> - Call attention to your "
                    "message with a highlight."));
                return "";
            }

            auto user = getApp()->accounts->twitch.getCurrent();
            if (user->isAnon())
            {
                channel->addMessage(makeSystemMessage(
                    "You must be logged in to use the /announce command"));
                return "";
            }

            getHelix()->sendChatAnnouncement(
                twitchChannel->roomId(), user->getUserId(),
                words.mid(1).join(" "), HelixAnnouncementColor::Primary,
                []() {
                    // do nothing.
                },
                [channel](auto error, auto message) {
                    using Error = HelixSendChatAnnouncementError;
                    QString errorMessage =
                        QString("Failed to send announcement - ");

                    switch (error)
                    {
                        case Error::UserMissingScope: {
                            // TODO(pajlada): Phrase MISSING_REQUIRED_SCOPE
                            errorMessage +=
                                "Missing required scope. Re-login with your "
                                "account and try again.";
                        }
                        break;

                        case Error::Forwarded: {
                            errorMessage += message;
                        }
                        break;

                        case Error::Unknown:
                        default: {
                            errorMessage += "An unknown error has occurred.";
                        }
                        break;
                    }

                    channel->addMessage(makeSystemMessage(errorMessage));
                });
            return "";
        });
>>>>>>> 8bda8a8b
}

void CommandController::save()
{
    this->sm_->save();
}

CommandModel *CommandController::createModel(QObject *parent)
{
    CommandModel *model = new CommandModel(parent);
    model->initialize(&this->items);

    return model;
}

QString CommandController::execCommand(const QString &textNoEmoji,
                                       ChannelPtr channel, bool dryRun)
{
    QString text = getApp()->emotes->emojis.replaceShortCodes(textNoEmoji);
    QStringList words = text.split(' ', Qt::SkipEmptyParts);

    if (words.length() == 0)
    {
        return text;
    }

    QString commandName = words[0];

    // works in a valid Twitch channel and /whispers, etc...
    if (!dryRun && channel->isTwitchChannel())
    {
        if (TWITCH_WHISPER_COMMANDS.contains(commandName, Qt::CaseInsensitive))
        {
            if (words.length() > 2)
            {
                appendWhisperMessageWordsLocally(words);
                sendWhisperMessage(text);
            }
            else
            {
                channel->addMessage(
                    makeSystemMessage("Usage: /w <username> <message>"));
            }

            return "";
        }
    }

    {
        // check if user command exists
        const auto it = this->userCommands_.find(commandName);
        if (it != this->userCommands_.end())
        {
            text = getApp()->emotes->emojis.replaceShortCodes(
                this->execCustomCommand(words, it.value(), dryRun, channel));

            words = text.split(' ', Qt::SkipEmptyParts);

            if (words.length() == 0)
            {
                return text;
            }

            commandName = words[0];
        }
    }

    // works only in a valid Twitch channel
    if (!dryRun && channel->isTwitchChannel())
    {
        // check if command exists
        const auto it = this->commands_.find(commandName);
        if (it != this->commands_.end())
        {
            return it.value()(words, channel);
        }
    }

    auto maxSpaces = std::min(this->maxSpaces_, words.length() - 1);
    for (int i = 0; i < maxSpaces; ++i)
    {
        commandName += ' ' + words[i + 1];

        const auto it = this->userCommands_.find(commandName);
        if (it != this->userCommands_.end())
        {
            return this->execCustomCommand(words, it.value(), dryRun, channel);
        }
    }

    if (!dryRun && channel->getType() == Channel::Type::TwitchWhispers)
    {
        channel->addMessage(
            makeSystemMessage("Use /w <username> <message> to whisper"));
        return "";
    }

    return text;
}

void CommandController::registerCommand(QString commandName,
                                        CommandFunction commandFunction)
{
    assert(!this->commands_.contains(commandName));

    this->commands_[commandName] = commandFunction;

    this->defaultChatterinoCommandAutoCompletions_.append(commandName);
}

QString CommandController::execCustomCommand(
    const QStringList &words, const Command &command, bool dryRun,
    ChannelPtr channel, const Message *message,
    std::unordered_map<QString, QString> context)
{
    QString result;

    static QRegularExpression parseCommand(
        R"((^|[^{])({{)*{(\d+\+?|([a-zA-Z.-]+)(?:;(.+?))?)})");

    int lastCaptureEnd = 0;

    auto globalMatch = parseCommand.globalMatch(command.func);
    int matchOffset = 0;

    while (true)
    {
        QRegularExpressionMatch match =
            parseCommand.match(command.func, matchOffset);

        if (!match.hasMatch())
        {
            break;
        }

        result += command.func.mid(lastCaptureEnd,
                                   match.capturedStart() - lastCaptureEnd + 1);

        lastCaptureEnd = match.capturedEnd();
        matchOffset = lastCaptureEnd - 1;

        QString wordIndexMatch = match.captured(3);

        bool plus = wordIndexMatch.at(wordIndexMatch.size() - 1) == '+';
        wordIndexMatch = wordIndexMatch.replace("+", "");

        bool ok;
        int wordIndex = wordIndexMatch.replace("=", "").toInt(&ok);
        if (!ok || wordIndex == 0)
        {
            auto varName = match.captured(4);
            auto altText = match.captured(5);  // alt text or empty string

            auto var = context.find(varName);

            if (var != context.end())
            {
                // Found variable in `context`
                result += var->second.isEmpty() ? altText : var->second;
                continue;
            }

            auto it = COMMAND_VARS.find(varName);
            if (it != COMMAND_VARS.end())
            {
                // Found variable in `COMMAND_VARS`
                result += it->second(altText, channel, message);
                continue;
            }

            // Fall back to replacing it with the actual matched string
            result += "{" + match.captured(3) + "}";
            continue;
        }

        if (words.length() <= wordIndex)
        {
            continue;
        }

        if (plus)
        {
            bool first = true;
            for (int i = wordIndex; i < words.length(); i++)
            {
                if (!first)
                {
                    result += " ";
                }
                result += words[i];
                first = false;
            }
        }
        else
        {
            result += words[wordIndex];
        }
    }

    result += command.func.mid(lastCaptureEnd);

    if (result.size() > 0 && result.at(0) == '{')
    {
        result = result.mid(1);
    }

    auto res = result.replace("{{", "{");

    if (dryRun || !appendWhisperMessageStringLocally(res))
    {
        return res;
    }
    else
    {
        sendWhisperMessage(res);
        return "";
    }
}

QStringList CommandController::getDefaultChatterinoCommandList()
{
    return this->defaultChatterinoCommandAutoCompletions_;
}

}  // namespace chatterino<|MERGE_RESOLUTION|>--- conflicted
+++ resolved
@@ -1356,21 +1356,12 @@
         return deleteMessages(channel, messageID);
     });
 
-<<<<<<< HEAD
     this->registerCommand("/vip", [](const QStringList &words, auto channel) {
         if (words.size() < 2)
         {
             channel->addMessage(makeSystemMessage(
                 "Usage: \"/vip <username>\" - Grant VIP status to a user. Use "
                 "\"/vips\" to list the VIPs of this channel."));
-=======
-    this->registerCommand("/mod", [](const QStringList &words, auto channel) {
-        if (words.size() < 2)
-        {
-            channel->addMessage(makeSystemMessage(
-                "Usage: \"/mod <username>\" - Grant moderator status to a "
-                "user. Use \"/mods\" to list the moderators of this channel."));
->>>>>>> 8bda8a8b
             return "";
         }
 
@@ -1378,11 +1369,7 @@
         if (currentUser->isAnon())
         {
             channel->addMessage(
-<<<<<<< HEAD
                 makeSystemMessage("You must be logged in to VIP someone!"));
-=======
-                makeSystemMessage("You must be logged in to mod someone!"));
->>>>>>> 8bda8a8b
             return "";
         }
 
@@ -1390,11 +1377,7 @@
         if (twitchChannel == nullptr)
         {
             channel->addMessage(makeSystemMessage(
-<<<<<<< HEAD
                 "The /vip command only works in Twitch channels"));
-=======
-                "The /mod command only works in Twitch channels"));
->>>>>>> 8bda8a8b
             return "";
         }
 
@@ -1404,7 +1387,6 @@
         getHelix()->getUserByName(
             target,
             [twitchChannel, channel](const HelixUser &targetUser) {
-<<<<<<< HEAD
                 getHelix()->addChannelVIP(
                     twitchChannel->roomId(), targetUser.id,
                     [channel, targetUser] {
@@ -1417,29 +1399,11 @@
                         QString errorMessage = QString("Failed to add VIP - ");
 
                         using Error = HelixAddChannelVIPError;
-=======
-                getHelix()->addChannelModerator(
-                    twitchChannel->roomId(), targetUser.id,
-                    [channel, targetUser] {
-                        channel->addMessage(makeSystemMessage(
-                            QString("You have added %1 as a moderator of this "
-                                    "channel.")
-                                .arg(targetUser.displayName)));
-                    },
-                    [channel, targetUser](auto error, auto message) {
-                        QString errorMessage =
-                            QString("Failed to add channel moderator - ");
-
-                        using Error = HelixAddChannelModeratorError;
->>>>>>> 8bda8a8b
 
                         switch (error)
                         {
                             case Error::UserMissingScope: {
-<<<<<<< HEAD
-=======
                                 // TODO(pajlada): Phrase MISSING_REQUIRED_SCOPE
->>>>>>> 8bda8a8b
                                 errorMessage += "Missing required scope. "
                                                 "Re-login with your "
                                                 "account and try again.";
@@ -1447,15 +1411,9 @@
                             break;
 
                             case Error::UserNotAuthorized: {
-<<<<<<< HEAD
-                                // The IRC message is formed without a prefix
-                                errorMessage = "You don't have permission to "
-                                               "perform that action.";
-=======
                                 // TODO(pajlada): Phrase MISSING_PERMISSION
                                 errorMessage += "You don't have permission to "
                                                 "perform that action.";
->>>>>>> 8bda8a8b
                             }
                             break;
 
@@ -1466,32 +1424,9 @@
                             }
                             break;
 
-<<<<<<< HEAD
                             case Error::Forwarded: {
                                 // These are actually the IRC equivalents, so we can ditch the prefix
                                 errorMessage = message;
-=======
-                            case Error::TargetIsVIP: {
-                                errorMessage +=
-                                    QString("%1 is currently a VIP, \"/unvip\" "
-                                            "them and "
-                                            "retry this command.")
-                                        .arg(targetUser.displayName);
-                            }
-                            break;
-
-                            case Error::TargetAlreadyModded: {
-                                // Equivalent irc error
-                                errorMessage =
-                                    QString("%1 is already a moderator of this "
-                                            "channel.")
-                                        .arg(targetUser.displayName);
-                            }
-                            break;
-
-                            case Error::Forwarded: {
-                                errorMessage += message;
->>>>>>> 8bda8a8b
                             }
                             break;
 
@@ -1513,14 +1448,12 @@
 
         return "";
     });
-<<<<<<< HEAD
-=======
-
-    this->registerCommand("/unmod", [](const QStringList &words, auto channel) {
+
+    this->registerCommand("/mod", [](const QStringList &words, auto channel) {
         if (words.size() < 2)
         {
             channel->addMessage(makeSystemMessage(
-                "Usage: \"/unmod <username>\" - Revoke moderator status from a "
+                "Usage: \"/mod <username>\" - Grant moderator status to a "
                 "user. Use \"/mods\" to list the moderators of this channel."));
             return "";
         }
@@ -1529,7 +1462,7 @@
         if (currentUser->isAnon())
         {
             channel->addMessage(
-                makeSystemMessage("You must be logged in to unmod someone!"));
+                makeSystemMessage("You must be logged in to mod someone!"));
             return "";
         }
 
@@ -1537,7 +1470,7 @@
         if (twitchChannel == nullptr)
         {
             channel->addMessage(makeSystemMessage(
-                "The /unmod command only works in Twitch channels"));
+                "The /mod command only works in Twitch channels"));
             return "";
         }
 
@@ -1547,19 +1480,19 @@
         getHelix()->getUserByName(
             target,
             [twitchChannel, channel](const HelixUser &targetUser) {
-                getHelix()->removeChannelModerator(
+                getHelix()->addChannelModerator(
                     twitchChannel->roomId(), targetUser.id,
                     [channel, targetUser] {
                         channel->addMessage(makeSystemMessage(
-                            QString("You have removed %1 as a moderator of "
-                                    "this channel.")
+                            QString("You have added %1 as a moderator of this "
+                                    "channel.")
                                 .arg(targetUser.displayName)));
                     },
                     [channel, targetUser](auto error, auto message) {
                         QString errorMessage =
-                            QString("Failed to remove channel moderator - ");
-
-                        using Error = HelixRemoveChannelModeratorError;
+                            QString("Failed to add channel moderator - ");
+
+                        using Error = HelixAddChannelModeratorError;
 
                         switch (error)
                         {
@@ -1585,10 +1518,19 @@
                             }
                             break;
 
-                            case Error::TargetNotModded: {
+                            case Error::TargetIsVIP: {
+                                errorMessage +=
+                                    QString("%1 is currently a VIP, \"/unvip\" "
+                                            "them and "
+                                            "retry this command.")
+                                        .arg(targetUser.displayName);
+                            }
+                            break;
+
+                            case Error::TargetAlreadyModded: {
                                 // Equivalent irc error
-                                errorMessage +=
-                                    QString("%1 is not a moderator of this "
+                                errorMessage =
+                                    QString("%1 is already a moderator of this "
                                             "channel.")
                                         .arg(targetUser.displayName);
                             }
@@ -1618,6 +1560,108 @@
         return "";
     });
 
+    this->registerCommand("/unmod", [](const QStringList &words, auto channel) {
+        if (words.size() < 2)
+        {
+            channel->addMessage(makeSystemMessage(
+                "Usage: \"/unmod <username>\" - Revoke moderator status from a "
+                "user. Use \"/mods\" to list the moderators of this channel."));
+            return "";
+        }
+
+        auto currentUser = getApp()->accounts->twitch.getCurrent();
+        if (currentUser->isAnon())
+        {
+            channel->addMessage(
+                makeSystemMessage("You must be logged in to unmod someone!"));
+            return "";
+        }
+
+        auto *twitchChannel = dynamic_cast<TwitchChannel *>(channel.get());
+        if (twitchChannel == nullptr)
+        {
+            channel->addMessage(makeSystemMessage(
+                "The /unmod command only works in Twitch channels"));
+            return "";
+        }
+
+        auto target = words.at(1);
+        stripChannelName(target);
+
+        getHelix()->getUserByName(
+            target,
+            [twitchChannel, channel](const HelixUser &targetUser) {
+                getHelix()->removeChannelModerator(
+                    twitchChannel->roomId(), targetUser.id,
+                    [channel, targetUser] {
+                        channel->addMessage(makeSystemMessage(
+                            QString("You have removed %1 as a moderator of "
+                                    "this channel.")
+                                .arg(targetUser.displayName)));
+                    },
+                    [channel, targetUser](auto error, auto message) {
+                        QString errorMessage =
+                            QString("Failed to remove channel moderator - ");
+
+                        using Error = HelixRemoveChannelModeratorError;
+
+                        switch (error)
+                        {
+                            case Error::UserMissingScope: {
+                                // TODO(pajlada): Phrase MISSING_REQUIRED_SCOPE
+                                errorMessage += "Missing required scope. "
+                                                "Re-login with your "
+                                                "account and try again.";
+                            }
+                            break;
+
+                            case Error::UserNotAuthorized: {
+                                // TODO(pajlada): Phrase MISSING_PERMISSION
+                                errorMessage += "You don't have permission to "
+                                                "perform that action.";
+                            }
+                            break;
+
+                            case Error::Ratelimited: {
+                                errorMessage +=
+                                    "You are being ratelimited by Twitch. Try "
+                                    "again in a few seconds.";
+                            }
+                            break;
+
+                            case Error::TargetNotModded: {
+                                // Equivalent irc error
+                                errorMessage +=
+                                    QString("%1 is not a moderator of this "
+                                            "channel.")
+                                        .arg(targetUser.displayName);
+                            }
+                            break;
+
+                            case Error::Forwarded: {
+                                errorMessage += message;
+                            }
+                            break;
+
+                            case Error::Unknown:
+                            default: {
+                                errorMessage +=
+                                    "An unknown error has occurred.";
+                            }
+                            break;
+                        }
+                        channel->addMessage(makeSystemMessage(errorMessage));
+                    });
+            },
+            [channel, target] {
+                // Equivalent error from IRC
+                channel->addMessage(makeSystemMessage(
+                    QString("Invalid username: %1").arg(target)));
+            });
+
+        return "";
+    });
+
     this->registerCommand(
         "/announce", [](const QStringList &words, auto channel) -> QString {
             auto *twitchChannel = dynamic_cast<TwitchChannel *>(channel.get());
@@ -1681,7 +1725,6 @@
                 });
             return "";
         });
->>>>>>> 8bda8a8b
 }
 
 void CommandController::save()
