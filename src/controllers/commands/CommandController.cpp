--- conflicted
+++ resolved
@@ -436,7 +436,24 @@
         return "";
     });
 
-<<<<<<< HEAD
+    this->registerCommand(
+        "/chatters", [](const auto & /*words*/, auto channel) {
+            auto twitchChannel = dynamic_cast<TwitchChannel *>(channel.get());
+
+            if (twitchChannel == nullptr)
+            {
+                channel->addMessage(makeSystemMessage(
+                    "The /chatters command only works in Twitch Channels"));
+                return "";
+            }
+
+            channel->addMessage(makeSystemMessage(
+                QString("Chatter count: %1")
+                    .arg(QString::number(twitchChannel->chatterCount()))));
+
+            return "";
+        });
+
     this->registerCommand("/marker", [](const QStringList &words,
                                         auto channel) {
         // Avoid Helix calls without Client ID and/or OAuth Token
@@ -478,25 +495,6 @@
             });
         return "";
     });
-=======
-    this->registerCommand(
-        "/chatters", [](const auto & /*words*/, auto channel) {
-            auto twitchChannel = dynamic_cast<TwitchChannel *>(channel.get());
-
-            if (twitchChannel == nullptr)
-            {
-                channel->addMessage(makeSystemMessage(
-                    "The /chatters command only works in Twitch Channels"));
-                return "";
-            }
-
-            channel->addMessage(makeSystemMessage(
-                QString("Chatter count: %1")
-                    .arg(QString::number(twitchChannel->chatterCount()))));
-
-            return "";
-        });
->>>>>>> b587173e
 }
 
 void CommandController::save()
