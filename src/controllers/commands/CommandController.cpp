#include "controllers/commands/CommandController.hpp"

#include "Application.hpp"
#include "common/Channel.hpp"
#include "controllers/accounts/AccountController.hpp"
#include "controllers/commands/builtin/chatterino/Debugging.hpp"
#include "controllers/commands/builtin/Misc.hpp"
#include "controllers/commands/builtin/twitch/AddModerator.hpp"
#include "controllers/commands/builtin/twitch/AddVIP.hpp"
#include "controllers/commands/builtin/twitch/Announce.hpp"
#include "controllers/commands/builtin/twitch/Ban.hpp"
#include "controllers/commands/builtin/twitch/Block.hpp"
#include "controllers/commands/builtin/twitch/ChatSettings.hpp"
#include "controllers/commands/builtin/twitch/Chatters.hpp"
#include "controllers/commands/builtin/twitch/DeleteMessages.hpp"
#include "controllers/commands/builtin/twitch/GetModerators.hpp"
#include "controllers/commands/builtin/twitch/GetVIPs.hpp"
#include "controllers/commands/builtin/twitch/Raid.hpp"
#include "controllers/commands/builtin/twitch/RemoveModerator.hpp"
#include "controllers/commands/builtin/twitch/RemoveVIP.hpp"
#include "controllers/commands/builtin/twitch/SendReply.hpp"
#include "controllers/commands/builtin/twitch/SendWhisper.hpp"
#include "controllers/commands/builtin/twitch/ShieldMode.hpp"
#include "controllers/commands/builtin/twitch/Shoutout.hpp"
#include "controllers/commands/builtin/twitch/StartCommercial.hpp"
#include "controllers/commands/builtin/twitch/Unban.hpp"
#include "controllers/commands/builtin/twitch/UpdateChannel.hpp"
#include "controllers/commands/builtin/twitch/UpdateColor.hpp"
#include "controllers/commands/Command.hpp"
#include "controllers/commands/CommandContext.hpp"
#include "controllers/commands/CommandModel.hpp"
#include "controllers/plugins/PluginController.hpp"
#include "messages/Message.hpp"
#include "messages/MessageBuilder.hpp"
#include "providers/twitch/TwitchAccount.hpp"
#include "providers/twitch/TwitchChannel.hpp"
#include "providers/twitch/TwitchCommon.hpp"
#include "singletons/Emotes.hpp"
#include "singletons/Paths.hpp"
#include "util/CombinePath.hpp"
#include "util/QStringHash.hpp"
#include "util/Qt.hpp"

#include <QString>

#include <unordered_map>

namespace {

using namespace chatterino;

using VariableReplacer = std::function<QString(
    const QString &, const ChannelPtr &, const Message *)>;

const VariableReplacer NO_OP_PLACEHOLDER =
    [](const auto &altText, const auto &channel, const auto *message) {
        return altText;
    };

const std::unordered_map<QString, VariableReplacer> COMMAND_VARS{
    {
        "channel.name",
        [](const auto &altText, const auto &channel, const auto *message) {
            (void)(altText);  //unused
            (void)(message);  //unused
            return channel->getName();
        },
    },
    {
        "channel.id",
        [](const auto &altText, const auto &channel, const auto *message) {
            (void)(message);  //unused
            auto *tc = dynamic_cast<TwitchChannel *>(channel.get());
            if (tc == nullptr)
            {
                return altText;
            }

            return tc->roomId();
        },
    },
    {
        // NOTE: The use of {channel} is deprecated and support for it will drop at some point
        // Users should be encouraged to use {channel.name} instead.
        "channel",
        [](const auto &altText, const auto &channel, const auto *message) {
            (void)(altText);  //unused
            (void)(message);  //unused
            return channel->getName();
        },
    },
    {
        "stream.game",
        [](const auto &altText, const auto &channel, const auto *message) {
            (void)(message);  //unused
            auto *tc = dynamic_cast<TwitchChannel *>(channel.get());
            if (tc == nullptr)
            {
                return altText;
            }
            const auto &status = tc->accessStreamStatus();
            return status->live ? status->game : altText;
        },
    },
    {
        "stream.title",
        [](const auto &altText, const auto &channel, const auto *message) {
            (void)(message);  //unused
            auto *tc = dynamic_cast<TwitchChannel *>(channel.get());
            if (tc == nullptr)
            {
                return altText;
            }
            const auto &status = tc->accessStreamStatus();
            return status->live ? status->title : altText;
        },
    },
    {
        "my.id",
        [](const auto &altText, const auto &channel, const auto *message) {
            (void)(channel);  //unused
            (void)(message);  //unused
            auto uid = getApp()->accounts->twitch.getCurrent()->getUserId();
            return uid.isEmpty() ? altText : uid;
        },
    },
    {
        "my.name",
        [](const auto &altText, const auto &channel, const auto *message) {
            (void)(channel);  //unused
            (void)(message);  //unused
            auto name = getApp()->accounts->twitch.getCurrent()->getUserName();
            return name.isEmpty() ? altText : name;
        },
    },
    {
        "user.name",
        [](const auto &altText, const auto &channel, const auto *message) {
            (void)(channel);  //unused
            if (message == nullptr)
            {
                return altText;
            }

            const auto &v = message->loginName;

            if (v.isEmpty())
            {
                return altText;
            }

            return v;
        },
    },
    {
        // NOTE: The use of {user} is deprecated and support for it will drop at some point
        // Users should be encouraged to use {user.name} instead.
        "user",
        [](const auto &altText, const auto &channel, const auto *message) {
            (void)(channel);  //unused
            if (message == nullptr)
            {
                return altText;
            }

            const auto &v = message->loginName;

            if (v.isEmpty())
            {
                return altText;
            }

            return v;
        },
    },
    {
        "msg.id",
        [](const auto &altText, const auto &channel, const auto *message) {
            (void)(channel);  //unused
            if (message == nullptr)
            {
                return altText;
            }

            const auto &v = message->id;

            if (v.isEmpty())
            {
                return altText;
            }

            return v;
        },
    },
    {
        // NOTE: The use of {msg-id} is deprecated and support for it will drop at some point
        // Users should be encouraged to use {msg.id} instead.
        "msg-id",
        [](const auto &altText, const auto &channel, const auto *message) {
            (void)(channel);  //unused
            if (message == nullptr)
            {
                return altText;
            }

            const auto &v = message->id;

            if (v.isEmpty())
            {
                return altText;
            }

            return v;
        },
    },
    {
        "msg.text",
        [](const auto &altText, const auto &channel, const auto *message) {
            (void)(channel);  //unused
            if (message == nullptr)
            {
                return altText;
            }

            const auto &v = message->messageText;

            if (v.isEmpty())
            {
                return altText;
            }

            return v;
        },
    },
    {
        // NOTE: The use of {message} is deprecated and support for it will drop at some point
        // Users should be encouraged to use {msg.text} instead.
        "message",
        [](const auto &altText, const auto &channel, const auto *message) {
            (void)(channel);  //unused
            if (message == nullptr)
            {
                return altText;
            }

            const auto &v = message->messageText;

            if (v.isEmpty())
            {
                return altText;
            }

            return v;
        },
    },
    // variables used in mod buttons and the like, these make no sense in normal commands, so they are left empty
    {"input.text", NO_OP_PLACEHOLDER},
};

}  // namespace

namespace chatterino {

void CommandController::initialize(Settings &, Paths &paths)
{
    // Update commands map when the vector of commands has been updated
    auto addFirstMatchToMap = [this](auto args) {
        this->userCommands_.remove(args.item.name);

        for (const Command &cmd : this->items)
        {
            if (cmd.name == args.item.name)
            {
                this->userCommands_[cmd.name] = cmd;
                break;
            }
        }

        int maxSpaces = 0;

        for (const Command &cmd : this->items)
        {
            auto localMaxSpaces = cmd.name.count(' ');
            if (localMaxSpaces > maxSpaces)
            {
                maxSpaces = localMaxSpaces;
            }
        }

        this->maxSpaces_ = maxSpaces;
    };
    // We can safely ignore these signal connections since items will be destroyed
    // before CommandController
    std::ignore = this->items.itemInserted.connect(addFirstMatchToMap);
    std::ignore = this->items.itemRemoved.connect(addFirstMatchToMap);

    // Initialize setting manager for commands.json
    auto path = combinePath(paths.settingsDirectory, "commands.json");
    this->sm_ = std::make_shared<pajlada::Settings::SettingManager>();
    this->sm_->setPath(qPrintable(path));
    this->sm_->setBackupEnabled(true);
    this->sm_->setBackupSlots(9);

    // Delayed initialization of the setting storing all commands
    this->commandsSetting_.reset(
        new pajlada::Settings::Setting<std::vector<Command>>("/commands",
                                                             this->sm_));

    // Update the setting when the vector of commands has been updated (most
    // likely from the settings dialog)
    std::ignore = this->items.delayedItemsChanged.connect([this] {
        this->commandsSetting_->setValue(this->items.raw());
    });

    // Load commands from commands.json
    this->sm_->load();

    // Add loaded commands to our vector of commands (which will update the map
    // of commands)
    for (const auto &command : this->commandsSetting_->getValue())
    {
        this->items.append(command);
    }

    /// Deprecated commands

    this->registerCommand("/ignore", &commands::ignoreUser);

    this->registerCommand("/unignore", &commands::unignoreUser);

    this->registerCommand("/follow", &commands::follow);

    this->registerCommand("/unfollow", &commands::unfollow);

    /// Supported commands

    this->registerCommand("/debug-args", &commands::listArgs);

    this->registerCommand("/debug-env", &commands::listEnvironmentVariables);

    this->registerCommand("/uptime", &commands::uptime);

    this->registerCommand("/block", &commands::blockUser);

    this->registerCommand("/unblock", &commands::unblockUser);

    this->registerCommand("/user", &commands::user);

    this->registerCommand("/usercard", &commands::openUsercard);

<<<<<<< HEAD
        auto *userPopup = new UserInfoPopup(
            getSettings()->autoCloseUserPopup,
            static_cast<QWidget *>(&(getApp()->windows->getMainWindow())),
            currentSplit);
        userPopup->setData(userName, channel);
        userPopup->moveTo(QCursor::pos(), BoundsChecking::CursorPosition);
        userPopup->show();
        return "";
    });
=======
    this->registerCommand("/requests", &commands::requests);
>>>>>>> a240797b

    this->registerCommand("/lowtrust", &commands::lowtrust);

    this->registerCommand("/chatters", &commands::chatters);

    this->registerCommand("/test-chatters", &commands::testChatters);

    this->registerCommand("/mods", &commands::getModerators);

    this->registerCommand("/clip", &commands::clip);

    this->registerCommand("/marker", &commands::marker);

    this->registerCommand("/streamlink", &commands::streamlink);

    this->registerCommand("/popout", &commands::popout);

    this->registerCommand("/popup", &commands::popup);

    this->registerCommand("/clearmessages", &commands::clearmessages);

    this->registerCommand("/settitle", &commands::setTitle);

    this->registerCommand("/setgame", &commands::setGame);

    this->registerCommand("/openurl", &commands::openURL);

    this->registerCommand("/raw", &commands::sendRawMessage);

    this->registerCommand("/reply", &commands::sendReply);

#ifndef NDEBUG
    this->registerCommand("/fakemsg", &commands::injectFakeMessage);
#endif

    this->registerCommand("/copy", &commands::copyToClipboard);

    this->registerCommand("/color", &commands::updateUserColor);

    this->registerCommand("/clear", &commands::deleteAllMessages);

    this->registerCommand("/delete", &commands::deleteOneMessage);

    this->registerCommand("/mod", &commands::addModerator);

    this->registerCommand("/unmod", &commands::removeModerator);

    this->registerCommand("/announce", &commands::sendAnnouncement);

    this->registerCommand("/vip", &commands::addVIP);

    this->registerCommand("/unvip", &commands::removeVIP);

    this->registerCommand("/unban", &commands::unbanUser);
    this->registerCommand("/untimeout", &commands::unbanUser);

    this->registerCommand("/raid", &commands::startRaid);

    this->registerCommand("/unraid", &commands::cancelRaid);

    this->registerCommand("/emoteonly", &commands::emoteOnly);
    this->registerCommand("/emoteonlyoff", &commands::emoteOnlyOff);

    this->registerCommand("/subscribers", &commands::subscribers);
    this->registerCommand("/subscribersoff", &commands::subscribersOff);

    this->registerCommand("/slow", &commands::slow);
    this->registerCommand("/slowoff", &commands::slowOff);

    this->registerCommand("/followers", &commands::followers);
    this->registerCommand("/followersoff", &commands::followersOff);

    this->registerCommand("/uniquechat", &commands::uniqueChat);
    this->registerCommand("/r9kbeta", &commands::uniqueChat);
    this->registerCommand("/uniquechatoff", &commands::uniqueChatOff);
    this->registerCommand("/r9kbetaoff", &commands::uniqueChatOff);

    this->registerCommand("/timeout", &commands::sendTimeout);

    this->registerCommand("/ban", &commands::sendBan);
    this->registerCommand("/banid", &commands::sendBanById);

    for (const auto &cmd : TWITCH_WHISPER_COMMANDS)
    {
        this->registerCommand(cmd, &commands::sendWhisper);
    }

    this->registerCommand("/vips", &commands::getVIPs);

    this->registerCommand("/commercial", &commands::startCommercial);

    this->registerCommand("/unstable-set-user-color",
                          &commands::unstableSetUserClientSideColor);

    this->registerCommand("/debug-force-image-gc",
                          &commands::forceImageGarbageCollection);

    this->registerCommand("/debug-force-image-unload",
                          &commands::forceImageUnload);

    this->registerCommand("/shield", &commands::shieldModeOn);
    this->registerCommand("/shieldoff", &commands::shieldModeOff);

    this->registerCommand("/shoutout", &commands::sendShoutout);

    this->registerCommand("/c2-set-logging-rules", &commands::setLoggingRules);
    this->registerCommand("/c2-theme-autoreload", &commands::toggleThemeReload);
}

void CommandController::save()
{
    this->sm_->save();
}

CommandModel *CommandController::createModel(QObject *parent)
{
    CommandModel *model = new CommandModel(parent);
    model->initialize(&this->items);

    return model;
}

QString CommandController::execCommand(const QString &textNoEmoji,
                                       ChannelPtr channel, bool dryRun)
{
    QString text = getApp()->emotes->emojis.replaceShortCodes(textNoEmoji);
    QStringList words = text.split(' ', Qt::SkipEmptyParts);

    if (words.length() == 0)
    {
        return text;
    }

    QString commandName = words[0];

    {
        // check if user command exists
        const auto it = this->userCommands_.find(commandName);
        if (it != this->userCommands_.end())
        {
            text = getApp()->emotes->emojis.replaceShortCodes(
                this->execCustomCommand(words, it.value(), dryRun, channel));

            words = text.split(' ', Qt::SkipEmptyParts);

            if (words.length() == 0)
            {
                return text;
            }

            commandName = words[0];
        }
    }

    if (!dryRun)
    {
        // check if command exists
        const auto it = this->commands_.find(commandName);
        if (it != this->commands_.end())
        {
            if (auto *command = std::get_if<CommandFunction>(&it->second))
            {
                return (*command)(words, channel);
            }
            if (auto *command =
                    std::get_if<CommandFunctionWithContext>(&it->second))
            {
                CommandContext ctx{
                    words,
                    channel,
                    dynamic_cast<TwitchChannel *>(channel.get()),
                };
                return (*command)(ctx);
            }

            return "";
        }
    }

    // We have checks to ensure words cannot be empty, so this can never wrap around
    auto maxSpaces = std::min(this->maxSpaces_, (qsizetype)words.length() - 1);
    for (int i = 0; i < maxSpaces; ++i)
    {
        commandName += ' ' + words[i + 1];

        const auto it = this->userCommands_.find(commandName);
        if (it != this->userCommands_.end())
        {
            return this->execCustomCommand(words, it.value(), dryRun, channel);
        }
    }

    if (!dryRun && channel->getType() == Channel::Type::TwitchWhispers)
    {
        channel->addMessage(
            makeSystemMessage("Use /w <username> <message> to whisper"));
        return "";
    }

    return text;
}

#ifdef CHATTERINO_HAVE_PLUGINS
bool CommandController::registerPluginCommand(const QString &commandName)
{
    if (this->commands_.contains(commandName))
    {
        return false;
    }

    this->commands_[commandName] = [commandName](const CommandContext &ctx) {
        return getApp()->plugins->tryExecPluginCommand(commandName, ctx);
    };
    this->pluginCommands_.append(commandName);
    return true;
}

bool CommandController::unregisterPluginCommand(const QString &commandName)
{
    if (!this->pluginCommands_.contains(commandName))
    {
        return false;
    }
    this->pluginCommands_.removeAll(commandName);
    return this->commands_.erase(commandName) != 0;
}
#endif

void CommandController::registerCommand(const QString &commandName,
                                        CommandFunctionVariants commandFunction)
{
    assert(this->commands_.count(commandName) == 0);

    this->commands_[commandName] = std::move(commandFunction);

    this->defaultChatterinoCommandAutoCompletions_.append(commandName);
}

QString CommandController::execCustomCommand(
    const QStringList &words, const Command &command, bool /* dryRun */,
    ChannelPtr channel, const Message *message,
    std::unordered_map<QString, QString> context)
{
    QString result;

    static QRegularExpression parseCommand(
        R"((^|[^{])({{)*{(\d+\+?|([a-zA-Z.-]+)(?:;(.+?))?)})");

    int lastCaptureEnd = 0;

    auto globalMatch = parseCommand.globalMatch(command.func);
    int matchOffset = 0;

    while (true)
    {
        QRegularExpressionMatch match =
            parseCommand.match(command.func, matchOffset);

        if (!match.hasMatch())
        {
            break;
        }

        result += command.func.mid(lastCaptureEnd,
                                   match.capturedStart() - lastCaptureEnd + 1);

        lastCaptureEnd = match.capturedEnd();
        matchOffset = lastCaptureEnd - 1;

        QString wordIndexMatch = match.captured(3);

        bool plus = wordIndexMatch.at(wordIndexMatch.size() - 1) == '+';
        wordIndexMatch = wordIndexMatch.replace("+", "");

        bool ok;
        int wordIndex = wordIndexMatch.replace("=", "").toInt(&ok);
        if (!ok || wordIndex == 0)
        {
            auto varName = match.captured(4);
            auto altText = match.captured(5);  // alt text or empty string

            auto var = context.find(varName);

            if (var != context.end())
            {
                // Found variable in `context`
                result += var->second.isEmpty() ? altText : var->second;
                continue;
            }

            auto it = COMMAND_VARS.find(varName);
            if (it != COMMAND_VARS.end())
            {
                // Found variable in `COMMAND_VARS`
                result += it->second(altText, channel, message);
                continue;
            }

            // Fall back to replacing it with the actual matched string
            result += "{" + match.captured(3) + "}";
            continue;
        }

        if (words.length() <= wordIndex)
        {
            continue;
        }

        if (plus)
        {
            bool first = true;
            for (int i = wordIndex; i < words.length(); i++)
            {
                if (!first)
                {
                    result += " ";
                }
                result += words[i];
                first = false;
            }
        }
        else
        {
            result += words[wordIndex];
        }
    }

    result += command.func.mid(lastCaptureEnd);

    if (result.size() > 0 && result.at(0) == '{')
    {
        result = result.mid(1);
    }

    return result.replace("{{", "{");
}

QStringList CommandController::getDefaultChatterinoCommandList()
{
    return this->defaultChatterinoCommandAutoCompletions_;
}

}  // namespace chatterino<|MERGE_RESOLUTION|>--- conflicted
+++ resolved
@@ -348,19 +348,7 @@
 
     this->registerCommand("/usercard", &commands::openUsercard);
 
-<<<<<<< HEAD
-        auto *userPopup = new UserInfoPopup(
-            getSettings()->autoCloseUserPopup,
-            static_cast<QWidget *>(&(getApp()->windows->getMainWindow())),
-            currentSplit);
-        userPopup->setData(userName, channel);
-        userPopup->moveTo(QCursor::pos(), BoundsChecking::CursorPosition);
-        userPopup->show();
-        return "";
-    });
-=======
     this->registerCommand("/requests", &commands::requests);
->>>>>>> a240797b
 
     this->registerCommand("/lowtrust", &commands::lowtrust);
 
