--- conflicted
+++ resolved
@@ -1318,13 +1318,50 @@
             return deleteMessages(channel, QString());
         });
 
-<<<<<<< HEAD
+    this->registerCommand("/delete", [deleteMessages](const QStringList &words,
+                                                      auto channel) {
+        // This is a wrapper over the Helix delete messages endpoint
+        // We use this to ensure the user gets better error messages for missing or malformed arguments
+        if (words.size() < 2)
+        {
+            channel->addMessage(
+                makeSystemMessage("Usage: /delete <msg-id> - Deletes the "
+                                  "specified message."));
+            return "";
+        }
+
+        auto messageID = words.at(1);
+        auto uuid = QUuid(messageID);
+        if (uuid.isNull())
+        {
+            // The message id must be a valid UUID
+            channel->addMessage(makeSystemMessage(
+                QString("Invalid msg-id: \"%1\"").arg(messageID)));
+            return "";
+        }
+
+        auto msg = channel->findMessage(messageID);
+        if (msg != nullptr)
+        {
+            if (msg->loginName == channel->getName() &&
+                !channel->isBroadcaster())
+            {
+                channel->addMessage(makeSystemMessage(
+                    "You cannot delete the broadcaster's messages unless "
+                    "you are the broadcaster."));
+                return "";
+            }
+        }
+
+        return deleteMessages(channel, messageID);
+    });
+
     this->registerCommand("/unmod", [](const QStringList &words, auto channel) {
         if (words.size() < 2)
         {
             channel->addMessage(makeSystemMessage(
                 "Usage: \"/unmod <username>\" - Revoke moderator status from a "
-                "user. Use \"mods\" to list the moderators of this channel."));
+                "user. Use \"/mods\" to list the moderators of this channel."));
             return "";
         }
 
@@ -1344,21 +1381,14 @@
             return "";
         }
 
-        if (twitchChannel->roomId() != currentUser->getUserId())
-        {
-            channel->addMessage(makeSystemMessage(
-                "You may only unmod people in your own channel."));
-            return "";
-        }
-
         auto target = words.at(1);
         stripChannelName(target);
 
         getHelix()->getUserByName(
             target,
-            [currentUser, channel](const HelixUser &targetUser) {
+            [twitchChannel, channel](const HelixUser &targetUser) {
                 getHelix()->removeChannelModerator(
-                    currentUser->getUserId(), targetUser.id,
+                    twitchChannel->roomId(), targetUser.id,
                     [channel, targetUser] {
                         channel->addMessage(makeSystemMessage(
                             QString("You have removed %1 as a moderator of "
@@ -1431,44 +1461,6 @@
             });
 
         return "";
-=======
-    this->registerCommand("/delete", [deleteMessages](const QStringList &words,
-                                                      auto channel) {
-        // This is a wrapper over the Helix delete messages endpoint
-        // We use this to ensure the user gets better error messages for missing or malformed arguments
-        if (words.size() < 2)
-        {
-            channel->addMessage(
-                makeSystemMessage("Usage: /delete <msg-id> - Deletes the "
-                                  "specified message."));
-            return "";
-        }
-
-        auto messageID = words.at(1);
-        auto uuid = QUuid(messageID);
-        if (uuid.isNull())
-        {
-            // The message id must be a valid UUID
-            channel->addMessage(makeSystemMessage(
-                QString("Invalid msg-id: \"%1\"").arg(messageID)));
-            return "";
-        }
-
-        auto msg = channel->findMessage(messageID);
-        if (msg != nullptr)
-        {
-            if (msg->loginName == channel->getName() &&
-                !channel->isBroadcaster())
-            {
-                channel->addMessage(makeSystemMessage(
-                    "You cannot delete the broadcaster's messages unless "
-                    "you are the broadcaster."));
-                return "";
-            }
-        }
-
-        return deleteMessages(channel, messageID);
->>>>>>> 838e156a
     });
 }
 
