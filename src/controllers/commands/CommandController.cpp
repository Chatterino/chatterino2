<<<<<<< HEAD
#include "CommandController.hpp"

#include "Application.hpp"
#include "common/SignalVector.hpp"
#include "controllers/accounts/AccountController.hpp"
#include "controllers/commands/Command.hpp"
#include "controllers/commands/CommandModel.hpp"
#include "debug/Log.hpp"
#include "messages/Message.hpp"
#include "messages/MessageBuilder.hpp"
#include "messages/MessageElement.hpp"
#include "providers/twitch/TwitchApi.hpp"
#include "providers/twitch/TwitchChannel.hpp"
#include "providers/twitch/TwitchIrcServer.hpp"
#include "singletons/Emotes.hpp"
#include "singletons/Paths.hpp"
#include "singletons/Settings.hpp"
#include "singletons/Theme.hpp"
#include "util/CombinePath.hpp"
#include "widgets/dialogs/LogsPopup.hpp"

#include <QApplication>
#include <QFile>
#include <QRegularExpression>

#define TWITCH_DEFAULT_COMMANDS                                         \
    {                                                                   \
        "/help", "/w", "/me", "/disconnect", "/mods", "/color", "/ban", \
            "/unban", "/timeout", "/untimeout", "/slow", "/slowoff",    \
            "/r9kbeta", "/r9kbetaoff", "/emoteonly", "/emoteonlyoff",   \
            "/clear", "/subscribers", "/subscribersoff", "/followers",  \
            "/followersoff", "/user"                                    \
    }

namespace {
using namespace chatterino;

static const QStringList whisperCommands{"/w", ".w"};

void sendWhisperMessage(const QString &text)
{
    // (hemirt) pajlada: "we should not be sending whispers through jtv, but
    // rather to your own username"
    auto app = getApp();
    app->twitch.server->sendMessage("jtv", text.simplified());
}

bool appendWhisperMessageWordsLocally(const QStringList &words)
{
    auto app = getApp();

    MessageBuilder b;

    b.emplace<TimestampElement>();
    b.emplace<TextElement>(app->accounts->twitch.getCurrent()->getUserName(),
                           MessageElementFlag::Text, MessageColor::Text,
                           FontStyle::ChatMediumBold);
    b.emplace<TextElement>("->", MessageElementFlag::Text,
                           getApp()->themes->messages.textColors.system);
    b.emplace<TextElement>(words[1] + ":", MessageElementFlag::Text,
                           MessageColor::Text, FontStyle::ChatMediumBold);

    const auto &acc = app->accounts->twitch.getCurrent();
    const auto &accemotes = *acc->accessEmotes();
    const auto &bttvemotes = app->twitch.server->getBttvEmotes();
    const auto &ffzemotes = app->twitch.server->getFfzEmotes();
    auto flags = MessageElementFlags();
    auto emote = boost::optional<EmotePtr>{};
    for (int i = 2; i < words.length(); i++)
    {
        {  // twitch emote
            auto it = accemotes.emotes.find({words[i]});
            if (it != accemotes.emotes.end())
            {
                b.emplace<EmoteElement>(it->second,
                                        MessageElementFlag::TwitchEmote);
                continue;
            }
        }  // twitch emote

        {  // bttv/ffz emote
            if ((emote = bttvemotes.emote({words[i]})))
            {
                flags = MessageElementFlag::BttvEmote;
            }
            else if ((emote = ffzemotes.emote({words[i]})))
            {
                flags = MessageElementFlag::FfzEmote;
            }
            if (emote)
            {
                b.emplace<EmoteElement>(emote.get(), flags);
                continue;
            }
        }  // bttv/ffz emote
        {  // emoji/text
            for (auto &variant : app->emotes->emojis.parse(words[i]))
            {
                constexpr const static struct {
                    void operator()(EmotePtr emote, MessageBuilder &b) const
                    {
                        b.emplace<EmoteElement>(emote,
                                                MessageElementFlag::EmojiAll);
                    }
                    void operator()(const QString &string,
                                    MessageBuilder &b) const
                    {
                        auto linkString = b.matchLink(string);
                        if (linkString.isEmpty())
                        {
                            b.emplace<TextElement>(string,
                                                   MessageElementFlag::Text);
                        }
                        else
                        {
                            b.addLink(string, linkString);
                        }
                    }
                } visitor;
                boost::apply_visitor([&b](auto &&arg) { visitor(arg, b); },
                                     variant);
            }  // emoji/text
        }
    }

    b->flags.set(MessageFlag::DoNotTriggerNotification);
    b->flags.set(MessageFlag::Whisper);
    auto messagexD = b.release();

    app->twitch.server->whispersChannel->addMessage(messagexD);

    auto overrideFlags = boost::optional<MessageFlags>(messagexD->flags);
    overrideFlags->set(MessageFlag::DoNotLog);

    if (getSettings()->inlineWhispers)
    {
        app->twitch.server->forEachChannel(
            [&messagexD, overrideFlags](ChannelPtr _channel) {
                _channel->addMessage(messagexD, overrideFlags);
            });
    }

    return true;
}

bool appendWhisperMessageStringLocally(const QString &textNoEmoji)
{
    QString text = getApp()->emotes->emojis.replaceShortCodes(textNoEmoji);
    QStringList words = text.split(' ', QString::SkipEmptyParts);

    if (words.length() == 0)
    {
        return false;
    }

    QString commandName = words[0];

    if (whisperCommands.contains(commandName, Qt::CaseInsensitive))
    {
        if (words.length() > 2)
        {
            return appendWhisperMessageWordsLocally(words);
        }
    }
    return false;
}
}  // namespace

namespace chatterino {

void CommandController::initialize(Settings &, Paths &paths)
{
    // Update commands map when the vector of commands has been updated
    auto addFirstMatchToMap = [this](auto args) {
        this->commandsMap_.remove(args.item.name);

        for (const Command &cmd : this->items_)
        {
            if (cmd.name == args.item.name)
            {
                this->commandsMap_[cmd.name] = cmd;
                break;
            }
        }

        int maxSpaces = 0;

        for (const Command &cmd : this->items_)
        {
            auto localMaxSpaces = cmd.name.count(' ');
            if (localMaxSpaces > maxSpaces)
            {
                maxSpaces = localMaxSpaces;
            }
        }

        this->maxSpaces_ = maxSpaces;
    };
    this->items_.itemInserted.connect(addFirstMatchToMap);
    this->items_.itemRemoved.connect(addFirstMatchToMap);

    // Initialize setting manager for commands.json
    auto path = combinePath(paths.settingsDirectory, "commands.json");
    this->sm_ = std::make_shared<pajlada::Settings::SettingManager>();
    this->sm_->setPath(path.toStdString());

    // Delayed initialization of the setting storing all commands
    this->commandsSetting_.reset(
        new pajlada::Settings::Setting<std::vector<Command>>("/commands",
                                                             this->sm_));

    // Update the setting when the vector of commands has been updated (most
    // likely from the settings dialog)
    this->items_.delayedItemsChanged.connect([this] {  //
        this->commandsSetting_->setValue(this->items_.getVector());
    });

    // Load commands from commands.json
    this->sm_->load();

    // Add loaded commands to our vector of commands (which will update the map
    // of commands)
    for (const auto &command : this->commandsSetting_->getValue())
    {
        this->items_.appendItem(command);
    }
}

void CommandController::save()
{
    this->sm_->save();
}

CommandModel *CommandController::createModel(QObject *parent)
{
    CommandModel *model = new CommandModel(parent);
    model->init(&this->items_);

    return model;
}

QString CommandController::execCommand(const QString &textNoEmoji,
                                       ChannelPtr channel, bool dryRun)
{
    QString text = getApp()->emotes->emojis.replaceShortCodes(textNoEmoji);
    QStringList words = text.split(' ', QString::SkipEmptyParts);

    std::lock_guard<std::mutex> lock(this->mutex_);

    if (words.length() == 0)
    {
        return text;
    }

    QString commandName = words[0];

    // works in a valid twitch channel and /whispers, etc...
    if (!dryRun && channel->isTwitchChannel())
    {
        if (whisperCommands.contains(commandName, Qt::CaseInsensitive))
        {
            if (words.length() > 2)
            {
                appendWhisperMessageWordsLocally(words);
                sendWhisperMessage(text);
            }

            return "";
        }
    }

    // check if default command exists
    auto *twitchChannel = dynamic_cast<TwitchChannel *>(channel.get());

    // works only in a valid twitch channel
    if (!dryRun && twitchChannel != nullptr)
    {
        if (commandName == "/debug-args")
        {
            QString msg = QApplication::instance()->arguments().join(' ');

            channel->addMessage(makeSystemMessage(msg));

            return "";
        }
        else if (commandName == "/uptime")
        {
            const auto &streamStatus = twitchChannel->accessStreamStatus();

            QString messageText = streamStatus->live ? streamStatus->uptime
                                                     : "Channel is not live.";

            channel->addMessage(makeSystemMessage(messageText));

            return "";
        }
        else if (commandName == "/ignore")
        {
            if (words.size() < 2)
            {
                channel->addMessage(makeSystemMessage("Usage: /ignore [user]"));
                return "";
            }
            auto app = getApp();

            auto user = app->accounts->twitch.getCurrent();
            auto target = words.at(1);

            if (user->isAnon())
            {
                channel->addMessage(makeSystemMessage(
                    "You must be logged in to ignore someone"));
                return "";
            }

            user->ignore(target,
                         [channel](auto resultCode, const QString &message) {
                             channel->addMessage(makeSystemMessage(message));
                         });

            return "";
        }
        else if (commandName == "/unignore")
        {
            if (words.size() < 2)
            {
                channel->addMessage(
                    makeSystemMessage("Usage: /unignore [user]"));
                return "";
            }
            auto app = getApp();

            auto user = app->accounts->twitch.getCurrent();
            auto target = words.at(1);

            if (user->isAnon())
            {
                channel->addMessage(makeSystemMessage(
                    "You must be logged in to ignore someone"));
                return "";
            }

            user->unignore(target,
                           [channel](auto resultCode, const QString &message) {
                               channel->addMessage(makeSystemMessage(message));
                           });

            return "";
        }
        else if (commandName == "/follow")
        {
            if (words.size() < 2)
            {
                channel->addMessage(makeSystemMessage("Usage: /follow [user]"));
                return "";
            }
            auto app = getApp();

            auto user = app->accounts->twitch.getCurrent();
            auto target = words.at(1);

            if (user->isAnon())
            {
                channel->addMessage(makeSystemMessage(
                    "You must be logged in to follow someone"));
                return "";
            }

            TwitchApi::findUserId(
                target, [user, channel, target](QString userId) {
                    if (userId.isEmpty())
                    {
                        channel->addMessage(makeSystemMessage(
                            "User " + target + " could not be followed!"));
                        return;
                    }
                    user->followUser(userId, [channel, target]() {
                        channel->addMessage(makeSystemMessage(
                            "You successfully followed " + target));
                    });
                });

            return "";
        }
        else if (commandName == "/unfollow")
        {
            if (words.size() < 2)
            {
                channel->addMessage(
                    makeSystemMessage("Usage: /unfollow [user]"));
                return "";
            }
            auto app = getApp();

            auto user = app->accounts->twitch.getCurrent();
            auto target = words.at(1);

            if (user->isAnon())
            {
                channel->addMessage(makeSystemMessage(
                    "You must be logged in to follow someone"));
                return "";
            }

            TwitchApi::findUserId(
                target, [user, channel, target](QString userId) {
                    if (userId.isEmpty())
                    {
                        channel->addMessage(makeSystemMessage(
                            "User " + target + " could not be followed!"));
                        return;
                    }
                    user->unfollowUser(userId, [channel, target]() {
                        channel->addMessage(makeSystemMessage(
                            "You successfully unfollowed " + target));
                    });
                });

            return "";
        }
        else if (commandName == "/logs")
        {
            if (words.size() < 2)
            {
                channel->addMessage(
                    makeSystemMessage("Usage: /logs [user] (channel)"));
                return "";
            }
            auto app = getApp();

            auto logs = new LogsPopup();
            QString target = words.at(1);

            if (target.at(0) == '@')
            {
                target = target.mid(1);
            }

            logs->setTargetUserName(target);

            std::shared_ptr<Channel> logsChannel = channel;

            if (words.size() == 3)
            {
                QString channelName = words.at(2);
                if (words.at(2).at(0) == '#')
                {
                    channelName = channelName.mid(1);
                }

                logs->setChannelName(channelName);

                logsChannel =
                    app->twitch.server->getChannelOrEmpty(channelName);
            }

            logs->setChannel(logsChannel);

            logs->getLogs();
            logs->setAttribute(Qt::WA_DeleteOnClose);
            logs->show();
            return "";
        }
        else if (commandName == "/user")
        {
            if (words.size() < 2)
            {
                channel->addMessage(
                    makeSystemMessage("Usage /user [user] (channel)"));
                return "";
            }
            QString channelName = channel->getName();
            if (words.size() > 2)
            {
                channelName = words[2];
                if (channelName[0] == '#')
                {
                    channelName.remove(0, 1);
                }
            }
            QDesktopServices::openUrl("https://www.twitch.tv/popout/" +
                                      channelName + "/viewercard/" + words[1]);
            return "";
        }
    }

    {
        // check if custom command exists
        const auto it = this->commandsMap_.find(commandName);
        if (it != this->commandsMap_.end())
        {
            return this->execCustomCommand(words, it.value(), dryRun);
        }
    }

    auto maxSpaces = std::min(this->maxSpaces_, words.length() - 1);
    for (int i = 0; i < maxSpaces; ++i)
    {
        commandName += ' ' + words[i + 1];

        const auto it = this->commandsMap_.find(commandName);
        if (it != this->commandsMap_.end())
        {
            return this->execCustomCommand(words, it.value(), dryRun);
        }
    }

    return text;
}

QString CommandController::execCustomCommand(const QStringList &words,
                                             const Command &command,
                                             bool dryRun)
{
    QString result;

    static QRegularExpression parseCommand("(^|[^{])({{)*{(\\d+\\+?)}");

    int lastCaptureEnd = 0;

    auto globalMatch = parseCommand.globalMatch(command.func);
    int matchOffset = 0;

    while (true)
    {
        QRegularExpressionMatch match =
            parseCommand.match(command.func, matchOffset);

        if (!match.hasMatch())
        {
            break;
        }

        result += command.func.mid(lastCaptureEnd,
                                   match.capturedStart() - lastCaptureEnd + 1);

        lastCaptureEnd = match.capturedEnd();
        matchOffset = lastCaptureEnd - 1;

        QString wordIndexMatch = match.captured(3);

        bool plus = wordIndexMatch.at(wordIndexMatch.size() - 1) == '+';
        wordIndexMatch = wordIndexMatch.replace("+", "");

        bool ok;
        int wordIndex = wordIndexMatch.replace("=", "").toInt(&ok);
        if (!ok || wordIndex == 0)
        {
            result += "{" + match.captured(3) + "}";
            continue;
        }

        if (words.length() <= wordIndex)
        {
            continue;
        }

        if (plus)
        {
            bool first = true;
            for (int i = wordIndex; i < words.length(); i++)
            {
                if (!first)
                {
                    result += " ";
                }
                result += words[i];
                first = false;
            }
        }
        else
        {
            result += words[wordIndex];
        }
    }

    result += command.func.mid(lastCaptureEnd);

    if (result.size() > 0 && result.at(0) == '{')
    {
        result = result.mid(1);
    }

    auto res = result.replace("{{", "{");

    if (dryRun || !appendWhisperMessageStringLocally(res))
    {
        return res;
    }
    else
    {
        sendWhisperMessage(res);
        return "";
    }
}

QStringList CommandController::getDefaultTwitchCommandList()
{
    QStringList l = TWITCH_DEFAULT_COMMANDS;
    l += "/uptime";

    return l;
}

}  // namespace chatterino
=======
#include "CommandController.hpp"

#include "Application.hpp"
#include "common/SignalVector.hpp"
#include "controllers/accounts/AccountController.hpp"
#include "controllers/commands/Command.hpp"
#include "controllers/commands/CommandModel.hpp"
#include "debug/Log.hpp"
#include "messages/Message.hpp"
#include "messages/MessageBuilder.hpp"
#include "messages/MessageElement.hpp"
#include "providers/twitch/TwitchApi.hpp"
#include "providers/twitch/TwitchChannel.hpp"
#include "providers/twitch/TwitchServer.hpp"
#include "singletons/Emotes.hpp"
#include "singletons/Paths.hpp"
#include "singletons/Settings.hpp"
#include "singletons/Theme.hpp"
#include "util/CombinePath.hpp"
#include "widgets/dialogs/LogsPopup.hpp"

#include <QApplication>
#include <QFile>
#include <QRegularExpression>

#define TWITCH_DEFAULT_COMMANDS                                         \
    {                                                                   \
        "/help", "/w", "/me", "/disconnect", "/mods", "/color", "/ban", \
            "/unban", "/timeout", "/untimeout", "/slow", "/slowoff",    \
            "/r9kbeta", "/r9kbetaoff", "/emoteonly", "/emoteonlyoff",   \
            "/clear", "/subscribers", "/subscribersoff", "/followers",  \
            "/followersoff", "/user"                                    \
    }

namespace {
using namespace chatterino;

static const QStringList whisperCommands{"/w", ".w"};

void sendWhisperMessage(const QString &text)
{
    // (hemirt) pajlada: "we should not be sending whispers through jtv, but
    // rather to your own username"
    auto app = getApp();
    app->twitch.server->sendMessage("jtv", text.simplified());
}

bool appendWhisperMessageWordsLocally(const QStringList &words)
{
    auto app = getApp();

    MessageBuilder b;

    b.emplace<TimestampElement>();
    b.emplace<TextElement>(app->accounts->twitch.getCurrent()->getUserName(),
                           MessageElementFlag::Text, MessageColor::Text,
                           FontStyle::ChatMediumBold);
    b.emplace<TextElement>("->", MessageElementFlag::Text,
                           getApp()->themes->messages.textColors.system);
    b.emplace<TextElement>(words[1] + ":", MessageElementFlag::Text,
                           MessageColor::Text, FontStyle::ChatMediumBold);

    const auto &acc = app->accounts->twitch.getCurrent();
    const auto &accemotes = *acc->accessEmotes();
    const auto &bttvemotes = app->twitch.server->getBttvEmotes();
    const auto &ffzemotes = app->twitch.server->getFfzEmotes();
    auto flags = MessageElementFlags();
    auto emote = boost::optional<EmotePtr>{};
    for (int i = 2; i < words.length(); i++)
    {
        {  // twitch emote
            auto it = accemotes.emotes.find({words[i]});
            if (it != accemotes.emotes.end())
            {
                b.emplace<EmoteElement>(it->second,
                                        MessageElementFlag::TwitchEmote);
                continue;
            }
        }  // twitch emote

        {  // bttv/ffz emote
            if ((emote = bttvemotes.emote({words[i]})))
            {
                flags = MessageElementFlag::BttvEmote;
            }
            else if ((emote = ffzemotes.emote({words[i]})))
            {
                flags = MessageElementFlag::FfzEmote;
            }
            if (emote)
            {
                b.emplace<EmoteElement>(emote.get(), flags);
                continue;
            }
        }  // bttv/ffz emote
        {  // emoji/text
            for (auto &variant : app->emotes->emojis.parse(words[i]))
            {
                constexpr const static struct {
                    void operator()(EmotePtr emote, MessageBuilder &b) const
                    {
                        b.emplace<EmoteElement>(emote,
                                                MessageElementFlag::EmojiAll);
                    }
                    void operator()(const QString &string,
                                    MessageBuilder &b) const
                    {
                        auto linkString = b.matchLink(string);
                        if (linkString.isEmpty())
                        {
                            b.emplace<TextElement>(string,
                                                   MessageElementFlag::Text);
                        }
                        else
                        {
                            b.addLink(string, linkString);
                        }
                    }
                } visitor;
                boost::apply_visitor([&b](auto &&arg) { visitor(arg, b); },
                                     variant);
            }  // emoji/text
        }
    }

    b->flags.set(MessageFlag::DoNotTriggerNotification);
    b->flags.set(MessageFlag::Whisper);
    auto messagexD = b.release();

    app->twitch.server->whispersChannel->addMessage(messagexD);

    auto overrideFlags = boost::optional<MessageFlags>(messagexD->flags);
    overrideFlags->set(MessageFlag::DoNotLog);

    if (getSettings()->inlineWhispers)
    {
        app->twitch.server->forEachChannel(
            [&messagexD, overrideFlags](ChannelPtr _channel) {
                _channel->addMessage(messagexD, overrideFlags);
            });
    }

    return true;
}

bool appendWhisperMessageStringLocally(const QString &textNoEmoji)
{
    QString text = getApp()->emotes->emojis.replaceShortCodes(textNoEmoji);
    QStringList words = text.split(' ', QString::SkipEmptyParts);

    if (words.length() == 0)
    {
        return false;
    }

    QString commandName = words[0];

    if (whisperCommands.contains(commandName, Qt::CaseInsensitive))
    {
        if (words.length() > 2)
        {
            return appendWhisperMessageWordsLocally(words);
        }
    }
    return false;
}
}  // namespace

namespace chatterino {

void CommandController::initialize(Settings &, Paths &paths)
{
    // Update commands map when the vector of commands has been updated
    auto addFirstMatchToMap = [this](auto args) {
        this->commandsMap_.remove(args.item.name);

        for (const Command &cmd : this->items_)
        {
            if (cmd.name == args.item.name)
            {
                this->commandsMap_[cmd.name] = cmd;
                break;
            }
        }

        int maxSpaces = 0;

        for (const Command &cmd : this->items_)
        {
            auto localMaxSpaces = cmd.name.count(' ');
            if (localMaxSpaces > maxSpaces)
            {
                maxSpaces = localMaxSpaces;
            }
        }

        this->maxSpaces_ = maxSpaces;
    };
    this->items_.itemInserted.connect(addFirstMatchToMap);
    this->items_.itemRemoved.connect(addFirstMatchToMap);

    // Initialize setting manager for commands.json
    auto path = combinePath(paths.settingsDirectory, "commands.json");
    this->sm_ = std::make_shared<pajlada::Settings::SettingManager>();
    this->sm_->setPath(path.toStdString());

    // Delayed initialization of the setting storing all commands
    this->commandsSetting_.reset(
        new pajlada::Settings::Setting<std::vector<Command>>("/commands",
                                                             this->sm_));

    // Update the setting when the vector of commands has been updated (most
    // likely from the settings dialog)
    this->items_.delayedItemsChanged.connect([this] {  //
        this->commandsSetting_->setValue(this->items_.getVector());
    });

    // Load commands from commands.json
    this->sm_->load();

    // Add loaded commands to our vector of commands (which will update the map
    // of commands)
    for (const auto &command : this->commandsSetting_->getValue())
    {
        this->items_.appendItem(command);
    }
}

void CommandController::save()
{
    this->sm_->save();
}

CommandModel *CommandController::createModel(QObject *parent)
{
    CommandModel *model = new CommandModel(parent);
    model->init(&this->items_);

    return model;
}

QString CommandController::execCommand(const QString &textNoEmoji,
                                       ChannelPtr channel, bool dryRun)
{
    QString text = getApp()->emotes->emojis.replaceShortCodes(textNoEmoji);
    QStringList words = text.split(' ', QString::SkipEmptyParts);

    std::lock_guard<std::mutex> lock(this->mutex_);

    if (words.length() == 0)
    {
        return text;
    }

    QString commandName = words[0];

    // works in a valid twitch channel and /whispers, etc...
    if (!dryRun && channel->isTwitchChannel())
    {
        if (whisperCommands.contains(commandName, Qt::CaseInsensitive))
        {
            if (words.length() > 2)
            {
                appendWhisperMessageWordsLocally(words);
                sendWhisperMessage(text);
            }

            return "";
        }
    }

    // check if default command exists
    auto *twitchChannel = dynamic_cast<TwitchChannel *>(channel.get());

    // works only in a valid twitch channel
    if (!dryRun && twitchChannel != nullptr)
    {
        if (commandName == "/debug-args")
        {
            QString msg = QApplication::instance()->arguments().join(' ');

            channel->addMessage(makeSystemMessage(msg));

            return "";
        }
        else if (commandName == "/uptime")
        {
            const auto &streamStatus = twitchChannel->accessStreamStatus();

            QString messageText = streamStatus->live ? streamStatus->uptime
                                                     : "Channel is not live.";

            channel->addMessage(makeSystemMessage(messageText));

            return "";
        }
        else if (commandName == "/ignore")
        {
            if (words.size() < 2)
            {
                channel->addMessage(makeSystemMessage("Usage: /ignore [user]"));
                return "";
            }
            auto app = getApp();

            auto user = app->accounts->twitch.getCurrent();
            auto target = words.at(1);

            if (user->isAnon())
            {
                channel->addMessage(makeSystemMessage(
                    "You must be logged in to ignore someone"));
                return "";
            }

            user->ignore(target,
                         [channel](auto resultCode, const QString &message) {
                             channel->addMessage(makeSystemMessage(message));
                         });

            return "";
        }
        else if (commandName == "/unignore")
        {
            if (words.size() < 2)
            {
                channel->addMessage(
                    makeSystemMessage("Usage: /unignore [user]"));
                return "";
            }
            auto app = getApp();

            auto user = app->accounts->twitch.getCurrent();
            auto target = words.at(1);

            if (user->isAnon())
            {
                channel->addMessage(makeSystemMessage(
                    "You must be logged in to ignore someone"));
                return "";
            }

            user->unignore(target,
                           [channel](auto resultCode, const QString &message) {
                               channel->addMessage(makeSystemMessage(message));
                           });

            return "";
        }
        else if (commandName == "/follow")
        {
            if (words.size() < 2)
            {
                channel->addMessage(makeSystemMessage("Usage: /follow [user]"));
                return "";
            }
            auto app = getApp();

            auto user = app->accounts->twitch.getCurrent();
            auto target = words.at(1);

            if (user->isAnon())
            {
                channel->addMessage(makeSystemMessage(
                    "You must be logged in to follow someone"));
                return "";
            }

            TwitchApi::findUserId(
                target, [user, channel, target](QString userId) {
                    if (userId.isEmpty())
                    {
                        channel->addMessage(makeSystemMessage(
                            "User " + target + " could not be followed!"));
                        return;
                    }
                    user->followUser(userId, [channel, target]() {
                        channel->addMessage(makeSystemMessage(
                            "You successfully followed " + target));
                    });
                });

            return "";
        }
        else if (commandName == "/unfollow")
        {
            if (words.size() < 2)
            {
                channel->addMessage(
                    makeSystemMessage("Usage: /unfollow [user]"));
                return "";
            }
            auto app = getApp();

            auto user = app->accounts->twitch.getCurrent();
            auto target = words.at(1);

            if (user->isAnon())
            {
                channel->addMessage(makeSystemMessage(
                    "You must be logged in to follow someone"));
                return "";
            }

            TwitchApi::findUserId(
                target, [user, channel, target](QString userId) {
                    if (userId.isEmpty())
                    {
                        channel->addMessage(makeSystemMessage(
                            "User " + target + " could not be followed!"));
                        return;
                    }
                    user->unfollowUser(userId, [channel, target]() {
                        channel->addMessage(makeSystemMessage(
                            "You successfully unfollowed " + target));
                    });
                });

            return "";
        }
        else if (commandName == "/logs")
        {
            if (words.size() < 2)
            {
                channel->addMessage(
                    makeSystemMessage("Usage: /logs [user] (channel)"));
                return "";
            }
            auto app = getApp();

            auto logs = new LogsPopup();
            QString target = words.at(1);

            if (target.at(0) == '@')
            {
                target = target.mid(1);
            }

            logs->setTargetUserName(target);

            std::shared_ptr<Channel> logsChannel = channel;

            if (words.size() == 3)
            {
                QString channelName = words.at(2);
                if (words.at(2).at(0) == '#')
                {
                    channelName = channelName.mid(1);
                }

                logs->setChannelName(channelName);

                logsChannel =
                    app->twitch.server->getChannelOrEmpty(channelName);
            }

            logs->setChannel(logsChannel);

            logs->getLogs();
            logs->setAttribute(Qt::WA_DeleteOnClose);
            logs->show();
            return "";
        }
        else if (commandName == "/user")
        {
            if (words.size() < 2)
            {
                channel->addMessage(
                    makeSystemMessage("Usage /user [user] (channel)"));
                return "";
            }
            QString channelName = channel->getName();
            if (words.size() > 2)
            {
                channelName = words[2];
                if (channelName[0] == '#')
                {
                    channelName.remove(0, 1);
                }
            }
            QDesktopServices::openUrl("https://www.twitch.tv/popout/" +
                                      channelName + "/viewercard/" + words[1]);
            return "";
        }
    }

    {
        // check if custom command exists
        const auto it = this->commandsMap_.find(commandName);
        if (it != this->commandsMap_.end())
        {
            return this->execCustomCommand(words, it.value(), dryRun);
        }
    }

    auto maxSpaces = std::min(this->maxSpaces_, words.length() - 1);
    for (int i = 0; i < maxSpaces; ++i)
    {
        commandName += ' ' + words[i + 1];

        const auto it = this->commandsMap_.find(commandName);
        if (it != this->commandsMap_.end())
        {
            return this->execCustomCommand(words, it.value(), dryRun);
        }
    }

    return text;
}

QString CommandController::execCustomCommand(const QStringList &words,
                                             const Command &command,
                                             bool dryRun)
{
    QString result;

    static QRegularExpression parseCommand("(^|[^{])({{)*{(\\d+\\+?)}");

    int lastCaptureEnd = 0;

    auto globalMatch = parseCommand.globalMatch(command.func);
    int matchOffset = 0;

    while (true)
    {
        QRegularExpressionMatch match =
            parseCommand.match(command.func, matchOffset);

        if (!match.hasMatch())
        {
            break;
        }

        result += command.func.mid(lastCaptureEnd,
                                   match.capturedStart() - lastCaptureEnd + 1);

        lastCaptureEnd = match.capturedEnd();
        matchOffset = lastCaptureEnd - 1;

        QString wordIndexMatch = match.captured(3);

        bool plus = wordIndexMatch.at(wordIndexMatch.size() - 1) == '+';
        wordIndexMatch = wordIndexMatch.replace("+", "");

        bool ok;
        int wordIndex = wordIndexMatch.replace("=", "").toInt(&ok);
        if (!ok || wordIndex == 0)
        {
            result += "{" + match.captured(3) + "}";
            continue;
        }

        if (words.length() <= wordIndex)
        {
            continue;
        }

        if (plus)
        {
            bool first = true;
            for (int i = wordIndex; i < words.length(); i++)
            {
                if (!first)
                {
                    result += " ";
                }
                result += words[i];
                first = false;
            }
        }
        else
        {
            result += words[wordIndex];
        }
    }

    result += command.func.mid(lastCaptureEnd);

    if (result.size() > 0 && result.at(0) == '{')
    {
        result = result.mid(1);
    }

    auto res = result.replace("{{", "{");

    if (dryRun || !appendWhisperMessageStringLocally(res))
    {
        return res;
    }
    else
    {
        sendWhisperMessage(res);
        return "";
    }
}

QStringList CommandController::getDefaultTwitchCommandList()
{
    QStringList l = TWITCH_DEFAULT_COMMANDS;
    l += "/uptime";

    return l;
}

}  // namespace chatterino
>>>>>>> b06918eb
<|MERGE_RESOLUTION|>--- conflicted
+++ resolved
@@ -1,4 +1,3 @@
-<<<<<<< HEAD
 #include "CommandController.hpp"
 
 #include "Application.hpp"
@@ -603,611 +602,4 @@
     return l;
 }
 
-}  // namespace chatterino
-=======
-#include "CommandController.hpp"
-
-#include "Application.hpp"
-#include "common/SignalVector.hpp"
-#include "controllers/accounts/AccountController.hpp"
-#include "controllers/commands/Command.hpp"
-#include "controllers/commands/CommandModel.hpp"
-#include "debug/Log.hpp"
-#include "messages/Message.hpp"
-#include "messages/MessageBuilder.hpp"
-#include "messages/MessageElement.hpp"
-#include "providers/twitch/TwitchApi.hpp"
-#include "providers/twitch/TwitchChannel.hpp"
-#include "providers/twitch/TwitchServer.hpp"
-#include "singletons/Emotes.hpp"
-#include "singletons/Paths.hpp"
-#include "singletons/Settings.hpp"
-#include "singletons/Theme.hpp"
-#include "util/CombinePath.hpp"
-#include "widgets/dialogs/LogsPopup.hpp"
-
-#include <QApplication>
-#include <QFile>
-#include <QRegularExpression>
-
-#define TWITCH_DEFAULT_COMMANDS                                         \
-    {                                                                   \
-        "/help", "/w", "/me", "/disconnect", "/mods", "/color", "/ban", \
-            "/unban", "/timeout", "/untimeout", "/slow", "/slowoff",    \
-            "/r9kbeta", "/r9kbetaoff", "/emoteonly", "/emoteonlyoff",   \
-            "/clear", "/subscribers", "/subscribersoff", "/followers",  \
-            "/followersoff", "/user"                                    \
-    }
-
-namespace {
-using namespace chatterino;
-
-static const QStringList whisperCommands{"/w", ".w"};
-
-void sendWhisperMessage(const QString &text)
-{
-    // (hemirt) pajlada: "we should not be sending whispers through jtv, but
-    // rather to your own username"
-    auto app = getApp();
-    app->twitch.server->sendMessage("jtv", text.simplified());
-}
-
-bool appendWhisperMessageWordsLocally(const QStringList &words)
-{
-    auto app = getApp();
-
-    MessageBuilder b;
-
-    b.emplace<TimestampElement>();
-    b.emplace<TextElement>(app->accounts->twitch.getCurrent()->getUserName(),
-                           MessageElementFlag::Text, MessageColor::Text,
-                           FontStyle::ChatMediumBold);
-    b.emplace<TextElement>("->", MessageElementFlag::Text,
-                           getApp()->themes->messages.textColors.system);
-    b.emplace<TextElement>(words[1] + ":", MessageElementFlag::Text,
-                           MessageColor::Text, FontStyle::ChatMediumBold);
-
-    const auto &acc = app->accounts->twitch.getCurrent();
-    const auto &accemotes = *acc->accessEmotes();
-    const auto &bttvemotes = app->twitch.server->getBttvEmotes();
-    const auto &ffzemotes = app->twitch.server->getFfzEmotes();
-    auto flags = MessageElementFlags();
-    auto emote = boost::optional<EmotePtr>{};
-    for (int i = 2; i < words.length(); i++)
-    {
-        {  // twitch emote
-            auto it = accemotes.emotes.find({words[i]});
-            if (it != accemotes.emotes.end())
-            {
-                b.emplace<EmoteElement>(it->second,
-                                        MessageElementFlag::TwitchEmote);
-                continue;
-            }
-        }  // twitch emote
-
-        {  // bttv/ffz emote
-            if ((emote = bttvemotes.emote({words[i]})))
-            {
-                flags = MessageElementFlag::BttvEmote;
-            }
-            else if ((emote = ffzemotes.emote({words[i]})))
-            {
-                flags = MessageElementFlag::FfzEmote;
-            }
-            if (emote)
-            {
-                b.emplace<EmoteElement>(emote.get(), flags);
-                continue;
-            }
-        }  // bttv/ffz emote
-        {  // emoji/text
-            for (auto &variant : app->emotes->emojis.parse(words[i]))
-            {
-                constexpr const static struct {
-                    void operator()(EmotePtr emote, MessageBuilder &b) const
-                    {
-                        b.emplace<EmoteElement>(emote,
-                                                MessageElementFlag::EmojiAll);
-                    }
-                    void operator()(const QString &string,
-                                    MessageBuilder &b) const
-                    {
-                        auto linkString = b.matchLink(string);
-                        if (linkString.isEmpty())
-                        {
-                            b.emplace<TextElement>(string,
-                                                   MessageElementFlag::Text);
-                        }
-                        else
-                        {
-                            b.addLink(string, linkString);
-                        }
-                    }
-                } visitor;
-                boost::apply_visitor([&b](auto &&arg) { visitor(arg, b); },
-                                     variant);
-            }  // emoji/text
-        }
-    }
-
-    b->flags.set(MessageFlag::DoNotTriggerNotification);
-    b->flags.set(MessageFlag::Whisper);
-    auto messagexD = b.release();
-
-    app->twitch.server->whispersChannel->addMessage(messagexD);
-
-    auto overrideFlags = boost::optional<MessageFlags>(messagexD->flags);
-    overrideFlags->set(MessageFlag::DoNotLog);
-
-    if (getSettings()->inlineWhispers)
-    {
-        app->twitch.server->forEachChannel(
-            [&messagexD, overrideFlags](ChannelPtr _channel) {
-                _channel->addMessage(messagexD, overrideFlags);
-            });
-    }
-
-    return true;
-}
-
-bool appendWhisperMessageStringLocally(const QString &textNoEmoji)
-{
-    QString text = getApp()->emotes->emojis.replaceShortCodes(textNoEmoji);
-    QStringList words = text.split(' ', QString::SkipEmptyParts);
-
-    if (words.length() == 0)
-    {
-        return false;
-    }
-
-    QString commandName = words[0];
-
-    if (whisperCommands.contains(commandName, Qt::CaseInsensitive))
-    {
-        if (words.length() > 2)
-        {
-            return appendWhisperMessageWordsLocally(words);
-        }
-    }
-    return false;
-}
-}  // namespace
-
-namespace chatterino {
-
-void CommandController::initialize(Settings &, Paths &paths)
-{
-    // Update commands map when the vector of commands has been updated
-    auto addFirstMatchToMap = [this](auto args) {
-        this->commandsMap_.remove(args.item.name);
-
-        for (const Command &cmd : this->items_)
-        {
-            if (cmd.name == args.item.name)
-            {
-                this->commandsMap_[cmd.name] = cmd;
-                break;
-            }
-        }
-
-        int maxSpaces = 0;
-
-        for (const Command &cmd : this->items_)
-        {
-            auto localMaxSpaces = cmd.name.count(' ');
-            if (localMaxSpaces > maxSpaces)
-            {
-                maxSpaces = localMaxSpaces;
-            }
-        }
-
-        this->maxSpaces_ = maxSpaces;
-    };
-    this->items_.itemInserted.connect(addFirstMatchToMap);
-    this->items_.itemRemoved.connect(addFirstMatchToMap);
-
-    // Initialize setting manager for commands.json
-    auto path = combinePath(paths.settingsDirectory, "commands.json");
-    this->sm_ = std::make_shared<pajlada::Settings::SettingManager>();
-    this->sm_->setPath(path.toStdString());
-
-    // Delayed initialization of the setting storing all commands
-    this->commandsSetting_.reset(
-        new pajlada::Settings::Setting<std::vector<Command>>("/commands",
-                                                             this->sm_));
-
-    // Update the setting when the vector of commands has been updated (most
-    // likely from the settings dialog)
-    this->items_.delayedItemsChanged.connect([this] {  //
-        this->commandsSetting_->setValue(this->items_.getVector());
-    });
-
-    // Load commands from commands.json
-    this->sm_->load();
-
-    // Add loaded commands to our vector of commands (which will update the map
-    // of commands)
-    for (const auto &command : this->commandsSetting_->getValue())
-    {
-        this->items_.appendItem(command);
-    }
-}
-
-void CommandController::save()
-{
-    this->sm_->save();
-}
-
-CommandModel *CommandController::createModel(QObject *parent)
-{
-    CommandModel *model = new CommandModel(parent);
-    model->init(&this->items_);
-
-    return model;
-}
-
-QString CommandController::execCommand(const QString &textNoEmoji,
-                                       ChannelPtr channel, bool dryRun)
-{
-    QString text = getApp()->emotes->emojis.replaceShortCodes(textNoEmoji);
-    QStringList words = text.split(' ', QString::SkipEmptyParts);
-
-    std::lock_guard<std::mutex> lock(this->mutex_);
-
-    if (words.length() == 0)
-    {
-        return text;
-    }
-
-    QString commandName = words[0];
-
-    // works in a valid twitch channel and /whispers, etc...
-    if (!dryRun && channel->isTwitchChannel())
-    {
-        if (whisperCommands.contains(commandName, Qt::CaseInsensitive))
-        {
-            if (words.length() > 2)
-            {
-                appendWhisperMessageWordsLocally(words);
-                sendWhisperMessage(text);
-            }
-
-            return "";
-        }
-    }
-
-    // check if default command exists
-    auto *twitchChannel = dynamic_cast<TwitchChannel *>(channel.get());
-
-    // works only in a valid twitch channel
-    if (!dryRun && twitchChannel != nullptr)
-    {
-        if (commandName == "/debug-args")
-        {
-            QString msg = QApplication::instance()->arguments().join(' ');
-
-            channel->addMessage(makeSystemMessage(msg));
-
-            return "";
-        }
-        else if (commandName == "/uptime")
-        {
-            const auto &streamStatus = twitchChannel->accessStreamStatus();
-
-            QString messageText = streamStatus->live ? streamStatus->uptime
-                                                     : "Channel is not live.";
-
-            channel->addMessage(makeSystemMessage(messageText));
-
-            return "";
-        }
-        else if (commandName == "/ignore")
-        {
-            if (words.size() < 2)
-            {
-                channel->addMessage(makeSystemMessage("Usage: /ignore [user]"));
-                return "";
-            }
-            auto app = getApp();
-
-            auto user = app->accounts->twitch.getCurrent();
-            auto target = words.at(1);
-
-            if (user->isAnon())
-            {
-                channel->addMessage(makeSystemMessage(
-                    "You must be logged in to ignore someone"));
-                return "";
-            }
-
-            user->ignore(target,
-                         [channel](auto resultCode, const QString &message) {
-                             channel->addMessage(makeSystemMessage(message));
-                         });
-
-            return "";
-        }
-        else if (commandName == "/unignore")
-        {
-            if (words.size() < 2)
-            {
-                channel->addMessage(
-                    makeSystemMessage("Usage: /unignore [user]"));
-                return "";
-            }
-            auto app = getApp();
-
-            auto user = app->accounts->twitch.getCurrent();
-            auto target = words.at(1);
-
-            if (user->isAnon())
-            {
-                channel->addMessage(makeSystemMessage(
-                    "You must be logged in to ignore someone"));
-                return "";
-            }
-
-            user->unignore(target,
-                           [channel](auto resultCode, const QString &message) {
-                               channel->addMessage(makeSystemMessage(message));
-                           });
-
-            return "";
-        }
-        else if (commandName == "/follow")
-        {
-            if (words.size() < 2)
-            {
-                channel->addMessage(makeSystemMessage("Usage: /follow [user]"));
-                return "";
-            }
-            auto app = getApp();
-
-            auto user = app->accounts->twitch.getCurrent();
-            auto target = words.at(1);
-
-            if (user->isAnon())
-            {
-                channel->addMessage(makeSystemMessage(
-                    "You must be logged in to follow someone"));
-                return "";
-            }
-
-            TwitchApi::findUserId(
-                target, [user, channel, target](QString userId) {
-                    if (userId.isEmpty())
-                    {
-                        channel->addMessage(makeSystemMessage(
-                            "User " + target + " could not be followed!"));
-                        return;
-                    }
-                    user->followUser(userId, [channel, target]() {
-                        channel->addMessage(makeSystemMessage(
-                            "You successfully followed " + target));
-                    });
-                });
-
-            return "";
-        }
-        else if (commandName == "/unfollow")
-        {
-            if (words.size() < 2)
-            {
-                channel->addMessage(
-                    makeSystemMessage("Usage: /unfollow [user]"));
-                return "";
-            }
-            auto app = getApp();
-
-            auto user = app->accounts->twitch.getCurrent();
-            auto target = words.at(1);
-
-            if (user->isAnon())
-            {
-                channel->addMessage(makeSystemMessage(
-                    "You must be logged in to follow someone"));
-                return "";
-            }
-
-            TwitchApi::findUserId(
-                target, [user, channel, target](QString userId) {
-                    if (userId.isEmpty())
-                    {
-                        channel->addMessage(makeSystemMessage(
-                            "User " + target + " could not be followed!"));
-                        return;
-                    }
-                    user->unfollowUser(userId, [channel, target]() {
-                        channel->addMessage(makeSystemMessage(
-                            "You successfully unfollowed " + target));
-                    });
-                });
-
-            return "";
-        }
-        else if (commandName == "/logs")
-        {
-            if (words.size() < 2)
-            {
-                channel->addMessage(
-                    makeSystemMessage("Usage: /logs [user] (channel)"));
-                return "";
-            }
-            auto app = getApp();
-
-            auto logs = new LogsPopup();
-            QString target = words.at(1);
-
-            if (target.at(0) == '@')
-            {
-                target = target.mid(1);
-            }
-
-            logs->setTargetUserName(target);
-
-            std::shared_ptr<Channel> logsChannel = channel;
-
-            if (words.size() == 3)
-            {
-                QString channelName = words.at(2);
-                if (words.at(2).at(0) == '#')
-                {
-                    channelName = channelName.mid(1);
-                }
-
-                logs->setChannelName(channelName);
-
-                logsChannel =
-                    app->twitch.server->getChannelOrEmpty(channelName);
-            }
-
-            logs->setChannel(logsChannel);
-
-            logs->getLogs();
-            logs->setAttribute(Qt::WA_DeleteOnClose);
-            logs->show();
-            return "";
-        }
-        else if (commandName == "/user")
-        {
-            if (words.size() < 2)
-            {
-                channel->addMessage(
-                    makeSystemMessage("Usage /user [user] (channel)"));
-                return "";
-            }
-            QString channelName = channel->getName();
-            if (words.size() > 2)
-            {
-                channelName = words[2];
-                if (channelName[0] == '#')
-                {
-                    channelName.remove(0, 1);
-                }
-            }
-            QDesktopServices::openUrl("https://www.twitch.tv/popout/" +
-                                      channelName + "/viewercard/" + words[1]);
-            return "";
-        }
-    }
-
-    {
-        // check if custom command exists
-        const auto it = this->commandsMap_.find(commandName);
-        if (it != this->commandsMap_.end())
-        {
-            return this->execCustomCommand(words, it.value(), dryRun);
-        }
-    }
-
-    auto maxSpaces = std::min(this->maxSpaces_, words.length() - 1);
-    for (int i = 0; i < maxSpaces; ++i)
-    {
-        commandName += ' ' + words[i + 1];
-
-        const auto it = this->commandsMap_.find(commandName);
-        if (it != this->commandsMap_.end())
-        {
-            return this->execCustomCommand(words, it.value(), dryRun);
-        }
-    }
-
-    return text;
-}
-
-QString CommandController::execCustomCommand(const QStringList &words,
-                                             const Command &command,
-                                             bool dryRun)
-{
-    QString result;
-
-    static QRegularExpression parseCommand("(^|[^{])({{)*{(\\d+\\+?)}");
-
-    int lastCaptureEnd = 0;
-
-    auto globalMatch = parseCommand.globalMatch(command.func);
-    int matchOffset = 0;
-
-    while (true)
-    {
-        QRegularExpressionMatch match =
-            parseCommand.match(command.func, matchOffset);
-
-        if (!match.hasMatch())
-        {
-            break;
-        }
-
-        result += command.func.mid(lastCaptureEnd,
-                                   match.capturedStart() - lastCaptureEnd + 1);
-
-        lastCaptureEnd = match.capturedEnd();
-        matchOffset = lastCaptureEnd - 1;
-
-        QString wordIndexMatch = match.captured(3);
-
-        bool plus = wordIndexMatch.at(wordIndexMatch.size() - 1) == '+';
-        wordIndexMatch = wordIndexMatch.replace("+", "");
-
-        bool ok;
-        int wordIndex = wordIndexMatch.replace("=", "").toInt(&ok);
-        if (!ok || wordIndex == 0)
-        {
-            result += "{" + match.captured(3) + "}";
-            continue;
-        }
-
-        if (words.length() <= wordIndex)
-        {
-            continue;
-        }
-
-        if (plus)
-        {
-            bool first = true;
-            for (int i = wordIndex; i < words.length(); i++)
-            {
-                if (!first)
-                {
-                    result += " ";
-                }
-                result += words[i];
-                first = false;
-            }
-        }
-        else
-        {
-            result += words[wordIndex];
-        }
-    }
-
-    result += command.func.mid(lastCaptureEnd);
-
-    if (result.size() > 0 && result.at(0) == '{')
-    {
-        result = result.mid(1);
-    }
-
-    auto res = result.replace("{{", "{");
-
-    if (dryRun || !appendWhisperMessageStringLocally(res))
-    {
-        return res;
-    }
-    else
-    {
-        sendWhisperMessage(res);
-        return "";
-    }
-}
-
-QStringList CommandController::getDefaultTwitchCommandList()
-{
-    QStringList l = TWITCH_DEFAULT_COMMANDS;
-    l += "/uptime";
-
-    return l;
-}
-
-}  // namespace chatterino
->>>>>>> b06918eb
+}  // namespace chatterino