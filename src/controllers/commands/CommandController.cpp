--- conflicted
+++ resolved
@@ -1317,7 +1317,6 @@
             (void)words;  // unused
             return deleteMessages(channel, QString());
         });
-<<<<<<< HEAD
     this->registerCommand(
         "/announce", [](const QStringList &words, auto channel) -> QString {
             auto twitchChannel = dynamic_cast<TwitchChannel *>(channel.get());
@@ -1390,7 +1389,6 @@
                 });
             return "";
         });
-=======
 
     this->registerCommand("/delete", [deleteMessages](const QStringList &words,
                                                       auto channel) {
@@ -1642,7 +1640,6 @@
 
         return "";
     });
->>>>>>> 1c97b3d0
 }
 
 void CommandController::save()
