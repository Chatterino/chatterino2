#include "CommandController.hpp"

#include "Application.hpp"
#include "common/Env.hpp"
#include "common/QLogging.hpp"
#include "common/SignalVector.hpp"
#include "controllers/accounts/AccountController.hpp"
#include "controllers/commands/Command.hpp"
#include "controllers/commands/CommandModel.hpp"
#include "messages/Message.hpp"
#include "messages/MessageBuilder.hpp"
#include "messages/MessageElement.hpp"
#include "providers/twitch/TwitchCommon.hpp"
#include "providers/twitch/TwitchIrcServer.hpp"
#include "providers/twitch/api/Helix.hpp"
#include "singletons/Emotes.hpp"
#include "singletons/Paths.hpp"
#include "singletons/Settings.hpp"
#include "singletons/Theme.hpp"
#include "singletons/WindowManager.hpp"
#include "util/Clipboard.hpp"
#include "util/CombinePath.hpp"
#include "util/FormatTime.hpp"
#include "util/Helpers.hpp"
#include "util/IncognitoBrowser.hpp"
#include "util/Qt.hpp"
#include "util/StreamLink.hpp"
#include "util/Twitch.hpp"
#include "widgets/Window.hpp"
#include "widgets/dialogs/ReplyThreadPopup.hpp"
#include "widgets/dialogs/UserInfoPopup.hpp"
#include "widgets/splits/Split.hpp"

#include <QApplication>
#include <QDesktopServices>
#include <QFile>
#include <QRegularExpression>
#include <QUrl>

namespace {
using namespace chatterino;

void sendWhisperMessage(const QString &text)
{
    // (hemirt) pajlada: "we should not be sending whispers through jtv, but
    // rather to your own username"
    auto app = getApp();
    QString toSend = text.simplified();

    // This is to make sure that combined emoji go through properly, see
    // https://github.com/Chatterino/chatterino2/issues/3384 and
    // https://mm2pl.github.io/emoji_rfc.pdf for more details
    // Constants used here are defined in TwitchChannel.hpp
    toSend.replace(ZERO_WIDTH_JOINER, ESCAPE_TAG);

    app->twitch->sendMessage("jtv", toSend);
}

bool appendWhisperMessageWordsLocally(const QStringList &words)
{
    auto app = getApp();

    MessageBuilder b;

    b.emplace<TimestampElement>();
    b.emplace<TextElement>(app->accounts->twitch.getCurrent()->getUserName(),
                           MessageElementFlag::Text, MessageColor::Text,
                           FontStyle::ChatMediumBold);
    b.emplace<TextElement>("->", MessageElementFlag::Text,
                           getApp()->themes->messages.textColors.system);
    b.emplace<TextElement>(words[1] + ":", MessageElementFlag::Text,
                           MessageColor::Text, FontStyle::ChatMediumBold);

    const auto &acc = app->accounts->twitch.getCurrent();
    const auto &accemotes = *acc->accessEmotes();
    const auto &bttvemotes = app->twitch->getBttvEmotes();
    const auto &ffzemotes = app->twitch->getFfzEmotes();
    auto flags = MessageElementFlags();
    auto emote = boost::optional<EmotePtr>{};
    for (int i = 2; i < words.length(); i++)
    {
        {  // Twitch emote
            auto it = accemotes.emotes.find({words[i]});
            if (it != accemotes.emotes.end())
            {
                b.emplace<EmoteElement>(it->second,
                                        MessageElementFlag::TwitchEmote);
                continue;
            }
        }  // Twitch emote

        {  // bttv/ffz emote
            if ((emote = bttvemotes.emote({words[i]})))
            {
                flags = MessageElementFlag::BttvEmote;
            }
            else if ((emote = ffzemotes.emote({words[i]})))
            {
                flags = MessageElementFlag::FfzEmote;
            }
            if (emote)
            {
                b.emplace<EmoteElement>(emote.get(), flags);
                continue;
            }
        }  // bttv/ffz emote
        {  // emoji/text
            for (auto &variant : app->emotes->emojis.parse(words[i]))
            {
                constexpr const static struct {
                    void operator()(EmotePtr emote, MessageBuilder &b) const
                    {
                        b.emplace<EmoteElement>(emote,
                                                MessageElementFlag::EmojiAll);
                    }
                    void operator()(const QString &string,
                                    MessageBuilder &b) const
                    {
                        auto linkString = b.matchLink(string);
                        if (linkString.isEmpty())
                        {
                            b.emplace<TextElement>(string,
                                                   MessageElementFlag::Text);
                        }
                        else
                        {
                            b.addLink(string, linkString);
                        }
                    }
                } visitor;
                boost::apply_visitor(
                    [&b](auto &&arg) {
                        visitor(arg, b);
                    },
                    variant);
            }  // emoji/text
        }
    }

    b->flags.set(MessageFlag::DoNotTriggerNotification);
    b->flags.set(MessageFlag::Whisper);
    auto messagexD = b.release();

    app->twitch->whispersChannel->addMessage(messagexD);

    auto overrideFlags = boost::optional<MessageFlags>(messagexD->flags);
    overrideFlags->set(MessageFlag::DoNotLog);

    if (getSettings()->inlineWhispers)
    {
        app->twitch->forEachChannel(
            [&messagexD, overrideFlags](ChannelPtr _channel) {
                _channel->addMessage(messagexD, overrideFlags);
            });
    }

    return true;
}

bool appendWhisperMessageStringLocally(const QString &textNoEmoji)
{
    QString text = getApp()->emotes->emojis.replaceShortCodes(textNoEmoji);
    QStringList words = text.split(' ', Qt::SkipEmptyParts);

    if (words.length() == 0)
    {
        return false;
    }

    QString commandName = words[0];

    if (TWITCH_WHISPER_COMMANDS.contains(commandName, Qt::CaseInsensitive))
    {
        if (words.length() > 2)
        {
            return appendWhisperMessageWordsLocally(words);
        }
    }
    return false;
}

using VariableReplacer = std::function<QString(
    const QString &, const ChannelPtr &, const Message *)>;

const VariableReplacer NO_OP_PLACEHOLDER =
    [](const auto &altText, const auto &channel, const auto *message) {
        return altText;
    };

const std::unordered_map<QString, VariableReplacer> COMMAND_VARS{
    {
        "channel.name",
        [](const auto &altText, const auto &channel, const auto *message) {
            (void)(altText);  //unused
            (void)(message);  //unused
            return channel->getName();
        },
    },
    {
        "channel.id",
        [](const auto &altText, const auto &channel, const auto *message) {
            (void)(message);  //unused
            auto *tc = dynamic_cast<TwitchChannel *>(channel.get());
            if (tc == nullptr)
            {
                return altText;
            }

            return tc->roomId();
        },
    },
    {
        // NOTE: The use of {channel} is deprecated and support for it will drop at some point
        // Users should be encouraged to use {channel.name} instead.
        "channel",
        [](const auto &altText, const auto &channel, const auto *message) {
            (void)(altText);  //unused
            (void)(message);  //unused
            return channel->getName();
        },
    },
    {
        "stream.game",
        [](const auto &altText, const auto &channel, const auto *message) {
            (void)(message);  //unused
            auto *tc = dynamic_cast<TwitchChannel *>(channel.get());
            if (tc == nullptr)
            {
                return altText;
            }
            const auto &status = tc->accessStreamStatus();
            return status->live ? status->game : altText;
        },
    },
    {
        "stream.title",
        [](const auto &altText, const auto &channel, const auto *message) {
            (void)(message);  //unused
            auto *tc = dynamic_cast<TwitchChannel *>(channel.get());
            if (tc == nullptr)
            {
                return altText;
            }
            const auto &status = tc->accessStreamStatus();
            return status->live ? status->title : altText;
        },
    },
    {
        "my.id",
        [](const auto &altText, const auto &channel, const auto *message) {
            (void)(channel);  //unused
            (void)(message);  //unused
            auto uid = getApp()->accounts->twitch.getCurrent()->getUserId();
            return uid.isEmpty() ? altText : uid;
        },
    },
    {
        "my.name",
        [](const auto &altText, const auto &channel, const auto *message) {
            (void)(channel);  //unused
            (void)(message);  //unused
            auto name = getApp()->accounts->twitch.getCurrent()->getUserName();
            return name.isEmpty() ? altText : name;
        },
    },
    {
        "user.name",
        [](const auto &altText, const auto &channel, const auto *message) {
            (void)(channel);  //unused
            if (message == nullptr)
            {
                return altText;
            }

            const auto &v = message->loginName;

            if (v.isEmpty())
            {
                return altText;
            }

            return v;
        },
    },
    {
        // NOTE: The use of {user} is deprecated and support for it will drop at some point
        // Users should be encouraged to use {user.name} instead.
        "user",
        [](const auto &altText, const auto &channel, const auto *message) {
            (void)(channel);  //unused
            if (message == nullptr)
            {
                return altText;
            }

            const auto &v = message->loginName;

            if (v.isEmpty())
            {
                return altText;
            }

            return v;
        },
    },
    {
        "msg.id",
        [](const auto &altText, const auto &channel, const auto *message) {
            (void)(channel);  //unused
            if (message == nullptr)
            {
                return altText;
            }

            const auto &v = message->id;

            if (v.isEmpty())
            {
                return altText;
            }

            return v;
        },
    },
    {
        // NOTE: The use of {msg-id} is deprecated and support for it will drop at some point
        // Users should be encouraged to use {msg.id} instead.
        "msg-id",
        [](const auto &altText, const auto &channel, const auto *message) {
            (void)(channel);  //unused
            if (message == nullptr)
            {
                return altText;
            }

            const auto &v = message->id;

            if (v.isEmpty())
            {
                return altText;
            }

            return v;
        },
    },
    {
        "msg.text",
        [](const auto &altText, const auto &channel, const auto *message) {
            (void)(channel);  //unused
            if (message == nullptr)
            {
                return altText;
            }

            const auto &v = message->messageText;

            if (v.isEmpty())
            {
                return altText;
            }

            return v;
        },
    },
    {
        // NOTE: The use of {message} is deprecated and support for it will drop at some point
        // Users should be encouraged to use {msg.text} instead.
        "message",
        [](const auto &altText, const auto &channel, const auto *message) {
            (void)(channel);  //unused
            if (message == nullptr)
            {
                return altText;
            }

            const auto &v = message->messageText;

            if (v.isEmpty())
            {
                return altText;
            }

            return v;
        },
    },
    // variables used in mod buttons and the like, these make no sense in normal commands, so they are left empty
    {"input.text", NO_OP_PLACEHOLDER},
};

}  // namespace

namespace chatterino {

void CommandController::initialize(Settings &, Paths &paths)
{
    // Update commands map when the vector of commands has been updated
    auto addFirstMatchToMap = [this](auto args) {
        this->userCommands_.remove(args.item.name);

        for (const Command &cmd : this->items)
        {
            if (cmd.name == args.item.name)
            {
                this->userCommands_[cmd.name] = cmd;
                break;
            }
        }

        int maxSpaces = 0;

        for (const Command &cmd : this->items)
        {
            auto localMaxSpaces = cmd.name.count(' ');
            if (localMaxSpaces > maxSpaces)
            {
                maxSpaces = localMaxSpaces;
            }
        }

        this->maxSpaces_ = maxSpaces;
    };
    this->items.itemInserted.connect(addFirstMatchToMap);
    this->items.itemRemoved.connect(addFirstMatchToMap);

    // Initialize setting manager for commands.json
    auto path = combinePath(paths.settingsDirectory, "commands.json");
    this->sm_ = std::make_shared<pajlada::Settings::SettingManager>();
    this->sm_->setPath(qPrintable(path));
    this->sm_->setBackupEnabled(true);
    this->sm_->setBackupSlots(9);

    // Delayed initialization of the setting storing all commands
    this->commandsSetting_.reset(
        new pajlada::Settings::Setting<std::vector<Command>>("/commands",
                                                             this->sm_));

    // Update the setting when the vector of commands has been updated (most
    // likely from the settings dialog)
    this->items.delayedItemsChanged.connect([this] {
        this->commandsSetting_->setValue(this->items.raw());
    });

    // Load commands from commands.json
    this->sm_->load();

    // Add loaded commands to our vector of commands (which will update the map
    // of commands)
    for (const auto &command : this->commandsSetting_->getValue())
    {
        this->items.append(command);
    }

    /// Deprecated commands

    auto blockLambda = [](const auto &words, auto channel) {
        if (words.size() < 2)
        {
            channel->addMessage(makeSystemMessage("Usage: /block <user>"));
            return "";
        }

        auto currentUser = getApp()->accounts->twitch.getCurrent();

        if (currentUser->isAnon())
        {
            channel->addMessage(
                makeSystemMessage("You must be logged in to block someone!"));
            return "";
        }

        auto target = words.at(1);
        stripChannelName(target);

        getHelix()->getUserByName(
            target,
            [currentUser, channel, target](const HelixUser &targetUser) {
                getApp()->accounts->twitch.getCurrent()->blockUser(
                    targetUser.id,
                    [channel, target, targetUser] {
                        channel->addMessage(makeSystemMessage(
                            QString("You successfully blocked user %1")
                                .arg(target)));
                    },
                    [channel, target] {
                        channel->addMessage(makeSystemMessage(
                            QString("User %1 couldn't be blocked, an unknown "
                                    "error occurred!")
                                .arg(target)));
                    });
            },
            [channel, target] {
                channel->addMessage(
                    makeSystemMessage(QString("User %1 couldn't be blocked, no "
                                              "user with that name found!")
                                          .arg(target)));
            });

        return "";
    };

    auto unblockLambda = [](const auto &words, auto channel) {
        if (words.size() < 2)
        {
            channel->addMessage(makeSystemMessage("Usage: /unblock <user>"));
            return "";
        }

        auto currentUser = getApp()->accounts->twitch.getCurrent();

        if (currentUser->isAnon())
        {
            channel->addMessage(
                makeSystemMessage("You must be logged in to unblock someone!"));
            return "";
        }

        auto target = words.at(1);
        stripChannelName(target);

        getHelix()->getUserByName(
            target,
            [currentUser, channel, target](const auto &targetUser) {
                getApp()->accounts->twitch.getCurrent()->unblockUser(
                    targetUser.id,
                    [channel, target, targetUser] {
                        channel->addMessage(makeSystemMessage(
                            QString("You successfully unblocked user %1")
                                .arg(target)));
                    },
                    [channel, target] {
                        channel->addMessage(makeSystemMessage(
                            QString("User %1 couldn't be unblocked, an unknown "
                                    "error occurred!")
                                .arg(target)));
                    });
            },
            [channel, target] {
                channel->addMessage(
                    makeSystemMessage(QString("User %1 couldn't be unblocked, "
                                              "no user with that name found!")
                                          .arg(target)));
            });

        return "";
    };

    this->registerCommand(
        "/ignore", [blockLambda](const auto &words, auto channel) {
            channel->addMessage(makeSystemMessage(
                "Ignore command has been renamed to /block, please use it from "
                "now on as /ignore is going to be removed soon."));
            blockLambda(words, channel);
            return "";
        });

    this->registerCommand(
        "/unignore", [unblockLambda](const auto &words, auto channel) {
            channel->addMessage(makeSystemMessage(
                "Unignore command has been renamed to /unblock, please use it "
                "from now on as /unignore is going to be removed soon."));
            unblockLambda(words, channel);
            return "";
        });

    this->registerCommand("/follow", [](const auto &words, auto channel) {
        channel->addMessage(makeSystemMessage(
            "Twitch has removed the ability to follow users through "
            "third-party applications. For more information, see "
            "https://github.com/Chatterino/chatterino2/issues/3076"));
        return "";
    });

    this->registerCommand("/unfollow", [](const auto &words, auto channel) {
        channel->addMessage(makeSystemMessage(
            "Twitch has removed the ability to unfollow users through "
            "third-party applications. For more information, see "
            "https://github.com/Chatterino/chatterino2/issues/3076"));
        return "";
    });

    /// Supported commands

    this->registerCommand(
        "/debug-args", [](const auto & /*words*/, auto channel) {
            QString msg = QApplication::instance()->arguments().join(' ');

            channel->addMessage(makeSystemMessage(msg));

            return "";
        });

    this->registerCommand("/debug-env", [](const auto & /*words*/,
                                           ChannelPtr channel) {
        auto env = Env::get();

        QStringList debugMessages{
            "recentMessagesApiUrl: " + env.recentMessagesApiUrl,
            "linkResolverUrl: " + env.linkResolverUrl,
            "twitchServerHost: " + env.twitchServerHost,
            "twitchServerPort: " + QString::number(env.twitchServerPort),
            "twitchServerSecure: " + QString::number(env.twitchServerSecure),
        };

        for (QString &str : debugMessages)
        {
            MessageBuilder builder;
            builder.emplace<TimestampElement>(QTime::currentTime());
            builder.emplace<TextElement>(str, MessageElementFlag::Text,
                                         MessageColor::System);
            channel->addMessage(builder.release());
        }
        return "";
    });

    this->registerCommand("/uptime", [](const auto & /*words*/, auto channel) {
        auto *twitchChannel = dynamic_cast<TwitchChannel *>(channel.get());
        if (twitchChannel == nullptr)
        {
            channel->addMessage(makeSystemMessage(
                "The /uptime command only works in Twitch Channels"));
            return "";
        }

        const auto &streamStatus = twitchChannel->accessStreamStatus();

        QString messageText =
            streamStatus->live ? streamStatus->uptime : "Channel is not live.";

        channel->addMessage(makeSystemMessage(messageText));

        return "";
    });

    this->registerCommand("/block", blockLambda);

    this->registerCommand("/unblock", unblockLambda);

    this->registerCommand("/user", [](const auto &words, auto channel) {
        if (words.size() < 2)
        {
            channel->addMessage(
                makeSystemMessage("Usage: /user <user> [channel]"));
            return "";
        }
        QString userName = words[1];
        stripUserName(userName);

        QString channelName = channel->getName();

        if (words.size() > 2)
        {
            channelName = words[2];
            stripChannelName(channelName);
        }
        openTwitchUsercard(channelName, userName);

        return "";
    });

    this->registerCommand("/usercard", [](const auto &words, auto channel) {
        if (words.size() < 2)
        {
            channel->addMessage(
                makeSystemMessage("Usage: /usercard <user> [channel]"));
            return "";
        }

        QString userName = words[1];
        stripUserName(userName);

        if (words.size() > 2)
        {
            QString channelName = words[2];
            stripChannelName(channelName);

            ChannelPtr channelTemp =
                getApp()->twitch->getChannelOrEmpty(channelName);

            if (channelTemp->isEmpty())
            {
                channel->addMessage(makeSystemMessage(
                    "A usercard can only be displayed for a channel that is "
                    "currently opened in Chatterino."));
                return "";
            }

            channel = channelTemp;
        }

        auto *userPopup = new UserInfoPopup(
            getSettings()->autoCloseUserPopup,
            static_cast<QWidget *>(&(getApp()->windows->getMainWindow())),
            nullptr);
        userPopup->setData(userName, channel);
        userPopup->move(QCursor::pos());
        userPopup->show();
        return "";
    });

    this->registerCommand("/requests", [](const QStringList &words,
                                          ChannelPtr channel) {
        QString target(words.value(1));

        if (target.isEmpty())
        {
            if (channel->getType() == Channel::Type::Twitch &&
                !channel->isEmpty())
            {
                target = channel->getName();
            }
            else
            {
                channel->addMessage(makeSystemMessage(
                    "Usage: /requests [channel]. You can also use the command "
                    "without arguments in any Twitch channel to open its "
                    "channel points requests queue. Only the broadcaster and "
                    "moderators have permission to view the queue."));
                return "";
            }
        }

        stripChannelName(target);
        QDesktopServices::openUrl(
            QUrl(QString("https://www.twitch.tv/popout/%1/reward-queue")
                     .arg(target)));

        return "";
    });

    this->registerCommand(
        "/chatters", [](const auto & /*words*/, auto channel) {
            auto twitchChannel = dynamic_cast<TwitchChannel *>(channel.get());

            if (twitchChannel == nullptr)
            {
                channel->addMessage(makeSystemMessage(
                    "The /chatters command only works in Twitch Channels"));
                return "";
            }

            channel->addMessage(makeSystemMessage(
                QString("Chatter count: %1")
                    .arg(localizeNumbers(twitchChannel->chatterCount()))));

            return "";
        });

    this->registerCommand("/clip", [](const auto & /*words*/, auto channel) {
        if (const auto type = channel->getType();
            type != Channel::Type::Twitch &&
            type != Channel::Type::TwitchWatching)
        {
            return "";
        }

        auto *twitchChannel = dynamic_cast<TwitchChannel *>(channel.get());

        twitchChannel->createClip();

        return "";
    });

    this->registerCommand("/marker", [](const QStringList &words,
                                        auto channel) {
        auto *twitchChannel = dynamic_cast<TwitchChannel *>(channel.get());
        if (twitchChannel == nullptr)
        {
            channel->addMessage(makeSystemMessage(
                "The /marker command only works in Twitch channels"));
            return "";
        }

        // Avoid Helix calls without Client ID and/or OAuth Token
        if (getApp()->accounts->twitch.getCurrent()->isAnon())
        {
            channel->addMessage(makeSystemMessage(
                "You need to be logged in to create stream markers!"));
            return "";
        }

        // Exact same message as in webchat
        if (!twitchChannel->isLive())
        {
            channel->addMessage(makeSystemMessage(
                "You can only add stream markers during live streams. Try "
                "again when the channel is live streaming."));
            return "";
        }

        auto arguments = words;
        arguments.removeFirst();

        getHelix()->createStreamMarker(
            // Limit for description is 140 characters, webchat just crops description
            // if it's >140 characters, so we're doing the same thing
            twitchChannel->roomId(), arguments.join(" ").left(140),
            [channel, arguments](const HelixStreamMarker &streamMarker) {
                channel->addMessage(makeSystemMessage(
                    QString("Successfully added a stream marker at %1%2")
                        .arg(formatTime(streamMarker.positionSeconds))
                        .arg(streamMarker.description.isEmpty()
                                 ? ""
                                 : QString(": \"%1\"")
                                       .arg(streamMarker.description))));
            },
            [channel](auto error) {
                QString errorMessage("Failed to create stream marker - ");

                switch (error)
                {
                    case HelixStreamMarkerError::UserNotAuthorized: {
                        errorMessage +=
                            "you don't have permission to perform that action.";
                    }
                    break;

                    case HelixStreamMarkerError::UserNotAuthenticated: {
                        errorMessage += "you need to re-authenticate.";
                    }
                    break;

                    // This would most likely happen if the service is down, or if the JSON payload returned has changed format
                    case HelixStreamMarkerError::Unknown:
                    default: {
                        errorMessage += "an unknown error occurred.";
                    }
                    break;
                }

                channel->addMessage(makeSystemMessage(errorMessage));
            });

        return "";
    });

    this->registerCommand("/streamlink", [](const QStringList &words,
                                            ChannelPtr channel) {
        QString target(words.value(1));

        if (target.isEmpty())
        {
            if (channel->getType() == Channel::Type::Twitch &&
                !channel->isEmpty())
            {
                target = channel->getName();
            }
            else
            {
                channel->addMessage(makeSystemMessage(
                    "/streamlink [channel]. Open specified Twitch channel in "
                    "streamlink. If no channel argument is specified, open the "
                    "current Twitch channel instead."));
                return "";
            }
        }

        stripChannelName(target);
        openStreamlinkForChannel(target);

        return "";
    });

    this->registerCommand("/popout", [](const QStringList &words,
                                        ChannelPtr channel) {
        QString target(words.value(1));

        if (target.isEmpty())
        {
            if (channel->getType() == Channel::Type::Twitch &&
                !channel->isEmpty())
            {
                target = channel->getName();
            }
            else
            {
                channel->addMessage(makeSystemMessage(
                    "Usage: /popout <channel>. You can also use the command "
                    "without arguments in any Twitch channel to open its "
                    "popout chat."));
                return "";
            }
        }

        stripChannelName(target);
        QDesktopServices::openUrl(
            QUrl(QString("https://www.twitch.tv/popout/%1/chat?popout=")
                     .arg(target)));

        return "";
    });

    this->registerCommand("/popup", [](const QStringList &words,
                                       ChannelPtr sourceChannel) {
        static const auto *usageMessage =
            "Usage: /popup [channel]. Open specified Twitch channel in "
            "a new window. If no channel argument is specified, open "
            "the currently selected split instead.";

        QString target(words.value(1));
        stripChannelName(target);

        // Popup the current split
        if (target.isEmpty())
        {
            auto *currentPage =
                dynamic_cast<SplitContainer *>(getApp()
                                                   ->windows->getMainWindow()
                                                   .getNotebook()
                                                   .getSelectedPage());
            if (currentPage != nullptr)
            {
                auto *currentSplit = currentPage->getSelectedSplit();
                if (currentSplit != nullptr)
                {
                    currentSplit->popup();

                    return "";
                }
            }

            sourceChannel->addMessage(makeSystemMessage(usageMessage));
            return "";
        }

        // Open channel passed as argument in a popup
        auto *app = getApp();
        auto targetChannel = app->twitch->getOrAddChannel(target);
        app->windows->openInPopup(targetChannel);

        return "";
    });

    this->registerCommand("/clearmessages", [](const auto & /*words*/,
                                               ChannelPtr channel) {
        auto *currentPage = dynamic_cast<SplitContainer *>(
            getApp()->windows->getMainWindow().getNotebook().getSelectedPage());

        if (auto split = currentPage->getSelectedSplit())
        {
            split->getChannelView().clearMessages();
        }

        return "";
    });

    this->registerCommand("/settitle", [](const QStringList &words,
                                          ChannelPtr channel) {
        if (words.size() < 2)
        {
            channel->addMessage(
                makeSystemMessage("Usage: /settitle <stream title>"));
            return "";
        }
        if (auto twitchChannel = dynamic_cast<TwitchChannel *>(channel.get()))
        {
            auto status = twitchChannel->accessStreamStatus();
            auto title = words.mid(1).join(" ");
            getHelix()->updateChannel(
                twitchChannel->roomId(), "", "", title,
                [channel, title](NetworkResult) {
                    channel->addMessage(makeSystemMessage(
                        QString("Updated title to %1").arg(title)));
                },
                [channel] {
                    channel->addMessage(
                        makeSystemMessage("Title update failed! Are you "
                                          "missing the required scope?"));
                });
        }
        else
        {
            channel->addMessage(makeSystemMessage(
                "Unable to set title of non-Twitch channel."));
        }
        return "";
    });

    this->registerCommand("/setgame", [](const QStringList &words,
                                         const ChannelPtr channel) {
        if (words.size() < 2)
        {
            channel->addMessage(
                makeSystemMessage("Usage: /setgame <stream game>"));
            return "";
        }
        if (auto twitchChannel = dynamic_cast<TwitchChannel *>(channel.get()))
        {
            const auto gameName = words.mid(1).join(" ");

            getHelix()->searchGames(
                gameName,
                [channel, twitchChannel,
                 gameName](const std::vector<HelixGame> &games) {
                    if (games.empty())
                    {
                        channel->addMessage(
                            makeSystemMessage("Game not found."));
                        return;
                    }

                    auto matchedGame = games.at(0);

                    if (games.size() > 1)
                    {
                        // NOTE: Improvements could be made with 'fuzzy string matching' code here
                        // attempt to find the best looking game by comparing exactly with lowercase values
                        for (const auto &game : games)
                        {
                            if (game.name.toLower() == gameName.toLower())
                            {
                                matchedGame = game;
                                break;
                            }
                        }
                    }

                    auto status = twitchChannel->accessStreamStatus();
                    getHelix()->updateChannel(
                        twitchChannel->roomId(), matchedGame.id, "", "",
                        [channel, games, matchedGame](const NetworkResult &) {
                            channel->addMessage(
                                makeSystemMessage(QString("Updated game to %1")
                                                      .arg(matchedGame.name)));
                        },
                        [channel] {
                            channel->addMessage(makeSystemMessage(
                                "Game update failed! Are you "
                                "missing the required scope?"));
                        });
                },
                [channel] {
                    channel->addMessage(
                        makeSystemMessage("Failed to look up game."));
                });
        }
        else
        {
            channel->addMessage(
                makeSystemMessage("Unable to set game of non-Twitch channel."));
        }
        return "";
    });

    this->registerCommand("/openurl", [](const QStringList &words,
                                         const ChannelPtr channel) {
        if (words.size() < 2)
        {
            channel->addMessage(makeSystemMessage("Usage: /openurl <URL>"));
            return "";
        }

        QUrl url = QUrl::fromUserInput(words.mid(1).join(" "));
        if (!url.isValid())
        {
            channel->addMessage(makeSystemMessage("Invalid URL specified."));
            return "";
        }

        bool res = false;
        if (supportsIncognitoLinks() && getSettings()->openLinksIncognito)
        {
            res = openLinkIncognito(url.toString(QUrl::FullyEncoded));
        }
        else
        {
            res = QDesktopServices::openUrl(url);
        }

        if (!res)
        {
            channel->addMessage(makeSystemMessage("Could not open URL."));
        }

        return "";
    });

    this->registerCommand("/raw", [](const QStringList &words, ChannelPtr) {
        getApp()->twitch->sendRawMessage(words.mid(1).join(" "));
        return "";
    });

    this->registerCommand(
        "/reply", [](const QStringList &words, ChannelPtr channel) {
            auto *twitchChannel = dynamic_cast<TwitchChannel *>(channel.get());
            if (twitchChannel == nullptr)
            {
                channel->addMessage(makeSystemMessage(
                    "The /reply command only works in Twitch channels"));
                return "";
            }

            if (words.size() < 3)
            {
                channel->addMessage(
                    makeSystemMessage("Usage: /reply <username> <message>"));
                return "";
            }

            QString username = words[1];
            stripChannelName(username);

            auto snapshot = twitchChannel->getMessageSnapshot();
            for (auto it = snapshot.rbegin(); it != snapshot.rend(); ++it)
            {
                const auto &msg = *it;
                if (msg->loginName.compare(username, Qt::CaseInsensitive) == 0)
                {
                    std::shared_ptr<MessageThread> thread;
                    // found most recent message by user
                    if (msg->replyThread == nullptr)
                    {
                        thread = std::make_shared<MessageThread>(msg);
                        twitchChannel->addReplyThread(thread);
                    }
                    else
                    {
                        thread = msg->replyThread;
                    }

                    QString reply = words.mid(2).join(" ");
                    twitchChannel->sendReply(reply, thread->rootId());
                    return "";
                }
            }

            channel->addMessage(
                makeSystemMessage("A message from that user wasn't found"));

            return "";
        });

#ifndef NDEBUG
    this->registerCommand(
        "/fakemsg",
        [](const QStringList &words, ChannelPtr channel) -> QString {
            if (words.size() < 2)
            {
                channel->addMessage(makeSystemMessage(
                    "Usage: /fakemsg (raw irc text) - injects raw irc text as "
                    "if it was a message received from TMI"));
                return "";
            }
            auto ircText = words.mid(1).join(" ");
            getApp()->twitch->addFakeMessage(ircText);
            return "";
        });
#endif

    this->registerCommand(
        "/copy", [](const QStringList &words, ChannelPtr channel) -> QString {
            if (words.size() < 2)
            {
                channel->addMessage(
                    makeSystemMessage("Usage: /copy <text> - copies provided "
                                      "text to clipboard."));
                return "";
            }
            crossPlatformCopy(words.mid(1).join(" "));
            return "";
        });

    this->registerCommand("/color", [](const QStringList &words, auto channel) {
        auto user = getApp()->accounts->twitch.getCurrent();

        // Avoid Helix calls without Client ID and/or OAuth Token
        if (user->isAnon())
        {
            channel->addMessage(makeSystemMessage(
                "You must be logged in to use the /color command"));
            return "";
        }

        auto colorString = words.value(1);

        if (colorString.isEmpty())
        {
            channel->addMessage(makeSystemMessage(
                QString("Usage: /color <color> - Color must be one of Twitch's "
                        "supported colors (%1) or a hex code (#000000) if you "
                        "have Turbo or Prime.")
                    .arg(VALID_HELIX_COLORS.join(", "))));
            return "";
        }

        cleanHelixColorName(colorString);

        getHelix()->updateUserChatColor(
            user->getUserId(), colorString,
            [colorString, channel] {
                QString successMessage =
                    QString("Your color has been changed to %1.")
                        .arg(colorString);
                channel->addMessage(makeSystemMessage(successMessage));
            },
            [colorString, channel](auto error, auto message) {
                QString errorMessage =
                    QString("Failed to change color to %1 - ").arg(colorString);

                switch (error)
                {
                    case HelixUpdateUserChatColorError::UserMissingScope: {
                        errorMessage +=
                            "Missing required scope. Re-login with your "
                            "account and try again.";
                    }
                    break;

                    case HelixUpdateUserChatColorError::InvalidColor: {
                        errorMessage += QString("Color must be one of Twitch's "
                                                "supported colors (%1) or a "
                                                "hex code (#000000) if you "
                                                "have Turbo or Prime.")
                                            .arg(VALID_HELIX_COLORS.join(", "));
                    }
                    break;

                    case HelixUpdateUserChatColorError::Forwarded: {
                        errorMessage += message + ".";
                    }
                    break;

                    case HelixUpdateUserChatColorError::Unknown:
                    default: {
                        errorMessage += "An unknown error has occurred.";
                    }
                    break;
                }

                channel->addMessage(makeSystemMessage(errorMessage));
            });

        return "";
    });

    auto deleteMessages = [](auto channel, const QString &messageID) {
        const auto *commandName = messageID.isEmpty() ? "/clear" : "/delete";
        auto *twitchChannel = dynamic_cast<TwitchChannel *>(channel.get());
        if (twitchChannel == nullptr)
        {
            channel->addMessage(makeSystemMessage(
                QString("The %1 command only works in Twitch channels")
                    .arg(commandName)));
            return "";
        }

        auto user = getApp()->accounts->twitch.getCurrent();

        // Avoid Helix calls without Client ID and/or OAuth Token
        if (user->isAnon())
        {
            channel->addMessage(makeSystemMessage(
                QString("You must be logged in to use the %1 command.")
                    .arg(commandName)));
            return "";
        }

        getHelix()->deleteChatMessages(
            twitchChannel->roomId(), user->getUserId(), messageID,
            []() {
                // Success handling, we do nothing: IRC/pubsub-edge will dispatch the correct
                // events to update state for us.
            },
            [channel, messageID](auto error, auto message) {
                QString errorMessage =
                    QString("Failed to delete chat messages - ");

                switch (error)
                {
                    case HelixDeleteChatMessagesError::UserMissingScope: {
                        errorMessage +=
                            "Missing required scope. Re-login with your "
                            "account and try again.";
                    }
                    break;

                    case HelixDeleteChatMessagesError::UserNotAuthorized: {
                        errorMessage +=
                            "you don't have permission to perform that action.";
                    }
                    break;

                    case HelixDeleteChatMessagesError::MessageUnavailable: {
                        // Override default message prefix to match with IRC message format
                        errorMessage =
                            QString(
                                "The message %1 does not exist, was deleted, "
                                "or is too old to be deleted.")
                                .arg(messageID);
                    }
                    break;

                    case HelixDeleteChatMessagesError::UserNotAuthenticated: {
                        errorMessage += "you need to re-authenticate.";
                    }
                    break;

                    case HelixDeleteChatMessagesError::Forwarded: {
                        errorMessage += message;
                    }
                    break;

                    case HelixDeleteChatMessagesError::Unknown:
                    default: {
                        errorMessage += "An unknown error has occurred.";
                    }
                    break;
                }

                channel->addMessage(makeSystemMessage(errorMessage));
            });

        return "";
    };

    this->registerCommand(
        "/clear", [deleteMessages](const QStringList &words, auto channel) {
            (void)words;  // unused
            return deleteMessages(channel, QString());
        });

    this->registerCommand("/delete", [deleteMessages](const QStringList &words,
                                                      auto channel) {
        // This is a wrapper over the Helix delete messages endpoint
        // We use this to ensure the user gets better error messages for missing or malformed arguments
        if (words.size() < 2)
        {
            channel->addMessage(
                makeSystemMessage("Usage: /delete <msg-id> - Deletes the "
                                  "specified message."));
            return "";
        }

        auto messageID = words.at(1);
        auto uuid = QUuid(messageID);
        if (uuid.isNull())
        {
            // The message id must be a valid UUID
            channel->addMessage(makeSystemMessage(
                QString("Invalid msg-id: \"%1\"").arg(messageID)));
            return "";
        }

        auto msg = channel->findMessage(messageID);
        if (msg != nullptr)
        {
            if (msg->loginName == channel->getName() &&
                !channel->isBroadcaster())
            {
                channel->addMessage(makeSystemMessage(
                    "You cannot delete the broadcaster's messages unless "
                    "you are the broadcaster."));
                return "";
            }
        }

        return deleteMessages(channel, messageID);
    });

<<<<<<< HEAD
    this->registerCommand("/unmod", [](const QStringList &words, auto channel) {
        if (words.size() < 2)
        {
            channel->addMessage(makeSystemMessage(
                "Usage: \"/unmod <username>\" - Revoke moderator status from a "
=======
    this->registerCommand("/mod", [](const QStringList &words, auto channel) {
        if (words.size() < 2)
        {
            channel->addMessage(makeSystemMessage(
                "Usage: \"/mod <username>\" - Grant moderator status to a "
>>>>>>> 63119661
                "user. Use \"/mods\" to list the moderators of this channel."));
            return "";
        }

        auto currentUser = getApp()->accounts->twitch.getCurrent();
        if (currentUser->isAnon())
        {
            channel->addMessage(
<<<<<<< HEAD
                makeSystemMessage("You must be logged in to unmod someone!"));
=======
                makeSystemMessage("You must be logged in to mod someone!"));
>>>>>>> 63119661
            return "";
        }

        auto *twitchChannel = dynamic_cast<TwitchChannel *>(channel.get());
        if (twitchChannel == nullptr)
        {
            channel->addMessage(makeSystemMessage(
<<<<<<< HEAD
                "The /unmod command only works in Twitch channels"));
=======
                "The /mod command only works in Twitch channels"));
>>>>>>> 63119661
            return "";
        }

        auto target = words.at(1);
        stripChannelName(target);

        getHelix()->getUserByName(
            target,
            [twitchChannel, channel](const HelixUser &targetUser) {
<<<<<<< HEAD
                getHelix()->removeChannelModerator(
                    twitchChannel->roomId(), targetUser.id,
                    [channel, targetUser] {
                        channel->addMessage(makeSystemMessage(
                            QString("You have removed %1 as a moderator of "
                                    "this channel.")
=======
                getHelix()->addChannelModerator(
                    twitchChannel->roomId(), targetUser.id,
                    [channel, targetUser] {
                        channel->addMessage(makeSystemMessage(
                            QString("You have added %1 as a moderator of this "
                                    "channel.")
>>>>>>> 63119661
                                .arg(targetUser.displayName)));
                    },
                    [channel, targetUser](auto error, auto message) {
                        QString errorMessage =
<<<<<<< HEAD
                            QString("Failed to remove channel moderator - ");

                        using Error = HelixRemoveChannelModeratorError;
=======
                            QString("Failed to add channel moderator - ");

                        using Error = HelixAddChannelModeratorError;
>>>>>>> 63119661

                        switch (error)
                        {
                            case Error::UserMissingScope: {
<<<<<<< HEAD
=======
                                // TODO(pajlada): Phrase MISSING_REQUIRED_SCOPE
>>>>>>> 63119661
                                errorMessage += "Missing required scope. "
                                                "Re-login with your "
                                                "account and try again.";
                            }
                            break;

                            case Error::UserNotAuthorized: {
<<<<<<< HEAD
=======
                                // TODO(pajlada): Phrase MISSING_PERMISSION
>>>>>>> 63119661
                                errorMessage += "You don't have permission to "
                                                "perform that action.";
                            }
                            break;

                            case Error::Ratelimited: {
                                errorMessage +=
                                    "You are being ratelimited by Twitch. Try "
                                    "again in a few seconds.";
                            }
                            break;

<<<<<<< HEAD
                            case Error::TargetNotModded: {
                                // Equivalent irc error
                                errorMessage +=
                                    QString("%1 is not a moderator of this "
=======
                            case Error::TargetIsVIP: {
                                errorMessage +=
                                    QString("%1 is currently a VIP, \"/unvip\" "
                                            "them and "
                                            "retry this command.")
                                        .arg(targetUser.displayName);
                            }
                            break;

                            case Error::TargetAlreadyModded: {
                                // Equivalent irc error
                                errorMessage =
                                    QString("%1 is already a moderator of this "
>>>>>>> 63119661
                                            "channel.")
                                        .arg(targetUser.displayName);
                            }
                            break;

                            case Error::Forwarded: {
                                errorMessage += message;
                            }
                            break;

                            case Error::Unknown:
                            default: {
                                errorMessage +=
                                    "An unknown error has occurred.";
                            }
                            break;
                        }
                        channel->addMessage(makeSystemMessage(errorMessage));
                    });
            },
            [channel, target] {
                // Equivalent error from IRC
                channel->addMessage(makeSystemMessage(
                    QString("Invalid username: %1").arg(target)));
            });

        return "";
    });
}

void CommandController::save()
{
    this->sm_->save();
}

CommandModel *CommandController::createModel(QObject *parent)
{
    CommandModel *model = new CommandModel(parent);
    model->initialize(&this->items);

    return model;
}

QString CommandController::execCommand(const QString &textNoEmoji,
                                       ChannelPtr channel, bool dryRun)
{
    QString text = getApp()->emotes->emojis.replaceShortCodes(textNoEmoji);
    QStringList words = text.split(' ', Qt::SkipEmptyParts);

    if (words.length() == 0)
    {
        return text;
    }

    QString commandName = words[0];

    // works in a valid Twitch channel and /whispers, etc...
    if (!dryRun && channel->isTwitchChannel())
    {
        if (TWITCH_WHISPER_COMMANDS.contains(commandName, Qt::CaseInsensitive))
        {
            if (words.length() > 2)
            {
                appendWhisperMessageWordsLocally(words);
                sendWhisperMessage(text);
            }
            else
            {
                channel->addMessage(
                    makeSystemMessage("Usage: /w <username> <message>"));
            }

            return "";
        }
    }

    {
        // check if user command exists
        const auto it = this->userCommands_.find(commandName);
        if (it != this->userCommands_.end())
        {
            text = getApp()->emotes->emojis.replaceShortCodes(
                this->execCustomCommand(words, it.value(), dryRun, channel));

            words = text.split(' ', Qt::SkipEmptyParts);

            if (words.length() == 0)
            {
                return text;
            }

            commandName = words[0];
        }
    }

    // works only in a valid Twitch channel
    if (!dryRun && channel->isTwitchChannel())
    {
        // check if command exists
        const auto it = this->commands_.find(commandName);
        if (it != this->commands_.end())
        {
            return it.value()(words, channel);
        }
    }

    auto maxSpaces = std::min(this->maxSpaces_, words.length() - 1);
    for (int i = 0; i < maxSpaces; ++i)
    {
        commandName += ' ' + words[i + 1];

        const auto it = this->userCommands_.find(commandName);
        if (it != this->userCommands_.end())
        {
            return this->execCustomCommand(words, it.value(), dryRun, channel);
        }
    }

    if (!dryRun && channel->getType() == Channel::Type::TwitchWhispers)
    {
        channel->addMessage(
            makeSystemMessage("Use /w <username> <message> to whisper"));
        return "";
    }

    return text;
}

void CommandController::registerCommand(QString commandName,
                                        CommandFunction commandFunction)
{
    assert(!this->commands_.contains(commandName));

    this->commands_[commandName] = commandFunction;

    this->defaultChatterinoCommandAutoCompletions_.append(commandName);
}

QString CommandController::execCustomCommand(
    const QStringList &words, const Command &command, bool dryRun,
    ChannelPtr channel, const Message *message,
    std::unordered_map<QString, QString> context)
{
    QString result;

    static QRegularExpression parseCommand(
        R"((^|[^{])({{)*{(\d+\+?|([a-zA-Z.-]+)(?:;(.+?))?)})");

    int lastCaptureEnd = 0;

    auto globalMatch = parseCommand.globalMatch(command.func);
    int matchOffset = 0;

    while (true)
    {
        QRegularExpressionMatch match =
            parseCommand.match(command.func, matchOffset);

        if (!match.hasMatch())
        {
            break;
        }

        result += command.func.mid(lastCaptureEnd,
                                   match.capturedStart() - lastCaptureEnd + 1);

        lastCaptureEnd = match.capturedEnd();
        matchOffset = lastCaptureEnd - 1;

        QString wordIndexMatch = match.captured(3);

        bool plus = wordIndexMatch.at(wordIndexMatch.size() - 1) == '+';
        wordIndexMatch = wordIndexMatch.replace("+", "");

        bool ok;
        int wordIndex = wordIndexMatch.replace("=", "").toInt(&ok);
        if (!ok || wordIndex == 0)
        {
            auto varName = match.captured(4);
            auto altText = match.captured(5);  // alt text or empty string

            auto var = context.find(varName);

            if (var != context.end())
            {
                // Found variable in `context`
                result += var->second.isEmpty() ? altText : var->second;
                continue;
            }

            auto it = COMMAND_VARS.find(varName);
            if (it != COMMAND_VARS.end())
            {
                // Found variable in `COMMAND_VARS`
                result += it->second(altText, channel, message);
                continue;
            }

            // Fall back to replacing it with the actual matched string
            result += "{" + match.captured(3) + "}";
            continue;
        }

        if (words.length() <= wordIndex)
        {
            continue;
        }

        if (plus)
        {
            bool first = true;
            for (int i = wordIndex; i < words.length(); i++)
            {
                if (!first)
                {
                    result += " ";
                }
                result += words[i];
                first = false;
            }
        }
        else
        {
            result += words[wordIndex];
        }
    }

    result += command.func.mid(lastCaptureEnd);

    if (result.size() > 0 && result.at(0) == '{')
    {
        result = result.mid(1);
    }

    auto res = result.replace("{{", "{");

    if (dryRun || !appendWhisperMessageStringLocally(res))
    {
        return res;
    }
    else
    {
        sendWhisperMessage(res);
        return "";
    }
}

QStringList CommandController::getDefaultChatterinoCommandList()
{
    return this->defaultChatterinoCommandAutoCompletions_;
}

}  // namespace chatterino<|MERGE_RESOLUTION|>--- conflicted
+++ resolved
@@ -1356,19 +1356,11 @@
         return deleteMessages(channel, messageID);
     });
 
-<<<<<<< HEAD
-    this->registerCommand("/unmod", [](const QStringList &words, auto channel) {
-        if (words.size() < 2)
-        {
-            channel->addMessage(makeSystemMessage(
-                "Usage: \"/unmod <username>\" - Revoke moderator status from a "
-=======
     this->registerCommand("/mod", [](const QStringList &words, auto channel) {
         if (words.size() < 2)
         {
             channel->addMessage(makeSystemMessage(
                 "Usage: \"/mod <username>\" - Grant moderator status to a "
->>>>>>> 63119661
                 "user. Use \"/mods\" to list the moderators of this channel."));
             return "";
         }
@@ -1377,11 +1369,7 @@
         if (currentUser->isAnon())
         {
             channel->addMessage(
-<<<<<<< HEAD
-                makeSystemMessage("You must be logged in to unmod someone!"));
-=======
                 makeSystemMessage("You must be logged in to mod someone!"));
->>>>>>> 63119661
             return "";
         }
 
@@ -1389,11 +1377,7 @@
         if (twitchChannel == nullptr)
         {
             channel->addMessage(makeSystemMessage(
-<<<<<<< HEAD
-                "The /unmod command only works in Twitch channels"));
-=======
                 "The /mod command only works in Twitch channels"));
->>>>>>> 63119661
             return "";
         }
 
@@ -1403,42 +1387,24 @@
         getHelix()->getUserByName(
             target,
             [twitchChannel, channel](const HelixUser &targetUser) {
-<<<<<<< HEAD
-                getHelix()->removeChannelModerator(
-                    twitchChannel->roomId(), targetUser.id,
-                    [channel, targetUser] {
-                        channel->addMessage(makeSystemMessage(
-                            QString("You have removed %1 as a moderator of "
-                                    "this channel.")
-=======
                 getHelix()->addChannelModerator(
                     twitchChannel->roomId(), targetUser.id,
                     [channel, targetUser] {
                         channel->addMessage(makeSystemMessage(
                             QString("You have added %1 as a moderator of this "
                                     "channel.")
->>>>>>> 63119661
                                 .arg(targetUser.displayName)));
                     },
                     [channel, targetUser](auto error, auto message) {
                         QString errorMessage =
-<<<<<<< HEAD
-                            QString("Failed to remove channel moderator - ");
-
-                        using Error = HelixRemoveChannelModeratorError;
-=======
                             QString("Failed to add channel moderator - ");
 
                         using Error = HelixAddChannelModeratorError;
->>>>>>> 63119661
 
                         switch (error)
                         {
                             case Error::UserMissingScope: {
-<<<<<<< HEAD
-=======
                                 // TODO(pajlada): Phrase MISSING_REQUIRED_SCOPE
->>>>>>> 63119661
                                 errorMessage += "Missing required scope. "
                                                 "Re-login with your "
                                                 "account and try again.";
@@ -1446,10 +1412,7 @@
                             break;
 
                             case Error::UserNotAuthorized: {
-<<<<<<< HEAD
-=======
                                 // TODO(pajlada): Phrase MISSING_PERMISSION
->>>>>>> 63119661
                                 errorMessage += "You don't have permission to "
                                                 "perform that action.";
                             }
@@ -1462,12 +1425,6 @@
                             }
                             break;
 
-<<<<<<< HEAD
-                            case Error::TargetNotModded: {
-                                // Equivalent irc error
-                                errorMessage +=
-                                    QString("%1 is not a moderator of this "
-=======
                             case Error::TargetIsVIP: {
                                 errorMessage +=
                                     QString("%1 is currently a VIP, \"/unvip\" "
@@ -1481,7 +1438,6 @@
                                 // Equivalent irc error
                                 errorMessage =
                                     QString("%1 is already a moderator of this "
->>>>>>> 63119661
                                             "channel.")
                                         .arg(targetUser.displayName);
                             }
@@ -1510,6 +1466,106 @@
 
         return "";
     });
+
+    this->registerCommand("/unmod", [](const QStringList &words, auto channel) {
+        if (words.size() < 2)
+        {
+            channel->addMessage(makeSystemMessage(
+                "Usage: \"/unmod <username>\" - Revoke moderator status from a "
+                "user. Use \"/mods\" to list the moderators of this channel."));
+            return "";
+        }
+
+        auto currentUser = getApp()->accounts->twitch.getCurrent();
+        if (currentUser->isAnon())
+        {
+            channel->addMessage(
+                makeSystemMessage("You must be logged in to unmod someone!"));
+            return "";
+        }
+
+        auto *twitchChannel = dynamic_cast<TwitchChannel *>(channel.get());
+        if (twitchChannel == nullptr)
+        {
+            channel->addMessage(makeSystemMessage(
+                "The /unmod command only works in Twitch channels"));
+            return "";
+        }
+
+        auto target = words.at(1);
+        stripChannelName(target);
+
+        getHelix()->getUserByName(
+            target,
+            [twitchChannel, channel](const HelixUser &targetUser) {
+                getHelix()->removeChannelModerator(
+                    twitchChannel->roomId(), targetUser.id,
+                    [channel, targetUser] {
+                        channel->addMessage(makeSystemMessage(
+                            QString("You have removed %1 as a moderator of "
+                                    "this channel.")
+                                .arg(targetUser.displayName)));
+                    },
+                    [channel, targetUser](auto error, auto message) {
+                        QString errorMessage =
+                            QString("Failed to remove channel moderator - ");
+
+                        using Error = HelixRemoveChannelModeratorError;
+
+                        switch (error)
+                        {
+                            case Error::UserMissingScope: {
+                                errorMessage += "Missing required scope. "
+                                                "Re-login with your "
+                                                "account and try again.";
+                            }
+                            break;
+
+                            case Error::UserNotAuthorized: {
+                                errorMessage += "You don't have permission to "
+                                                "perform that action.";
+                            }
+                            break;
+
+                            case Error::Ratelimited: {
+                                errorMessage +=
+                                    "You are being ratelimited by Twitch. Try "
+                                    "again in a few seconds.";
+                            }
+                            break;
+
+                            case Error::TargetNotModded: {
+                                // Equivalent irc error
+                                errorMessage +=
+                                    QString("%1 is not a moderator of this "
+                                            "channel.")
+                                        .arg(targetUser.displayName);
+                            }
+                            break;
+
+                            case Error::Forwarded: {
+                                errorMessage += message;
+                            }
+                            break;
+
+                            case Error::Unknown:
+                            default: {
+                                errorMessage +=
+                                    "An unknown error has occurred.";
+                            }
+                            break;
+                        }
+                        channel->addMessage(makeSystemMessage(errorMessage));
+                    });
+            },
+            [channel, target] {
+                // Equivalent error from IRC
+                channel->addMessage(makeSystemMessage(
+                    QString("Invalid username: %1").arg(target)));
+            });
+
+        return "";
+    });
 }
 
 void CommandController::save()
