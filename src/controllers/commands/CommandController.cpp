#include "CommandController.hpp"

#include "Application.hpp"
#include "common/Env.hpp"
#include "common/QLogging.hpp"
#include "common/SignalVector.hpp"
#include "controllers/accounts/AccountController.hpp"
#include "controllers/commands/Command.hpp"
#include "controllers/commands/CommandModel.hpp"
#include "messages/Message.hpp"
#include "messages/MessageBuilder.hpp"
#include "messages/MessageElement.hpp"
#include "providers/twitch/TwitchCommon.hpp"
#include "providers/twitch/TwitchIrcServer.hpp"
#include "providers/twitch/api/Helix.hpp"
#include "singletons/Emotes.hpp"
#include "singletons/Paths.hpp"
#include "singletons/Settings.hpp"
#include "singletons/Theme.hpp"
#include "singletons/WindowManager.hpp"
#include "util/Clipboard.hpp"
#include "util/CombinePath.hpp"
#include "util/FormatTime.hpp"
#include "util/Helpers.hpp"
#include "util/IncognitoBrowser.hpp"
#include "util/Qt.hpp"
#include "util/StreamLink.hpp"
#include "util/Twitch.hpp"
#include "widgets/Window.hpp"
#include "widgets/dialogs/ReplyThreadPopup.hpp"
#include "widgets/dialogs/UserInfoPopup.hpp"
#include "widgets/splits/Split.hpp"

#include <QApplication>
#include <QDesktopServices>
#include <QFile>
#include <QRegularExpression>
#include <QUrl>

namespace {

using namespace chatterino;

bool areIRCCommandsStillAvailable()
{
    // TODO: time-gate
    return true;
}

QString useIRCCommand(const QStringList &words)
{
    // Reform the original command
    auto originalCommand = words.join(" ");

    // Replace the / with a . to pass it along to TMI
    auto newCommand = originalCommand;
    newCommand.replace(0, 1, ".");

    qCDebug(chatterinoTwitch)
        << "Forwarding command" << originalCommand << "as" << newCommand;

    return newCommand;
}

void sendWhisperMessage(const QString &text)
{
    // (hemirt) pajlada: "we should not be sending whispers through jtv, but
    // rather to your own username"
    auto app = getApp();
    QString toSend = text.simplified();

    // This is to make sure that combined emoji go through properly, see
    // https://github.com/Chatterino/chatterino2/issues/3384 and
    // https://mm2pl.github.io/emoji_rfc.pdf for more details
    // Constants used here are defined in TwitchChannel.hpp
    toSend.replace(ZERO_WIDTH_JOINER, ESCAPE_TAG);

    app->twitch->sendMessage("jtv", toSend);
}

bool appendWhisperMessageWordsLocally(const QStringList &words)
{
    auto app = getApp();

    MessageBuilder b;

    b.emplace<TimestampElement>();
    b.emplace<TextElement>(app->accounts->twitch.getCurrent()->getUserName(),
                           MessageElementFlag::Text, MessageColor::Text,
                           FontStyle::ChatMediumBold);
    b.emplace<TextElement>("->", MessageElementFlag::Text,
                           getApp()->themes->messages.textColors.system);
    b.emplace<TextElement>(words[1] + ":", MessageElementFlag::Text,
                           MessageColor::Text, FontStyle::ChatMediumBold);

    const auto &acc = app->accounts->twitch.getCurrent();
    const auto &accemotes = *acc->accessEmotes();
    const auto &bttvemotes = app->twitch->getBttvEmotes();
    const auto &ffzemotes = app->twitch->getFfzEmotes();
    auto flags = MessageElementFlags();
    auto emote = boost::optional<EmotePtr>{};
    for (int i = 2; i < words.length(); i++)
    {
        {  // Twitch emote
            auto it = accemotes.emotes.find({words[i]});
            if (it != accemotes.emotes.end())
            {
                b.emplace<EmoteElement>(it->second,
                                        MessageElementFlag::TwitchEmote);
                continue;
            }
        }  // Twitch emote

        {  // bttv/ffz emote
            if ((emote = bttvemotes.emote({words[i]})))
            {
                flags = MessageElementFlag::BttvEmote;
            }
            else if ((emote = ffzemotes.emote({words[i]})))
            {
                flags = MessageElementFlag::FfzEmote;
            }
            if (emote)
            {
                b.emplace<EmoteElement>(emote.get(), flags);
                continue;
            }
        }  // bttv/ffz emote
        {  // emoji/text
            for (auto &variant : app->emotes->emojis.parse(words[i]))
            {
                constexpr const static struct {
                    void operator()(EmotePtr emote, MessageBuilder &b) const
                    {
                        b.emplace<EmoteElement>(emote,
                                                MessageElementFlag::EmojiAll);
                    }
                    void operator()(const QString &string,
                                    MessageBuilder &b) const
                    {
                        auto linkString = b.matchLink(string);
                        if (linkString.isEmpty())
                        {
                            b.emplace<TextElement>(string,
                                                   MessageElementFlag::Text);
                        }
                        else
                        {
                            b.addLink(string, linkString);
                        }
                    }
                } visitor;
                boost::apply_visitor(
                    [&b](auto &&arg) {
                        visitor(arg, b);
                    },
                    variant);
            }  // emoji/text
        }
    }

    b->flags.set(MessageFlag::DoNotTriggerNotification);
    b->flags.set(MessageFlag::Whisper);
    auto messagexD = b.release();

    app->twitch->whispersChannel->addMessage(messagexD);

    auto overrideFlags = boost::optional<MessageFlags>(messagexD->flags);
    overrideFlags->set(MessageFlag::DoNotLog);

    if (getSettings()->inlineWhispers)
    {
        app->twitch->forEachChannel(
            [&messagexD, overrideFlags](ChannelPtr _channel) {
                _channel->addMessage(messagexD, overrideFlags);
            });
    }

    return true;
}

bool appendWhisperMessageStringLocally(const QString &textNoEmoji)
{
    QString text = getApp()->emotes->emojis.replaceShortCodes(textNoEmoji);
    QStringList words = text.split(' ', Qt::SkipEmptyParts);

    if (words.length() == 0)
    {
        return false;
    }

    QString commandName = words[0];

    if (TWITCH_WHISPER_COMMANDS.contains(commandName, Qt::CaseInsensitive))
    {
        if (words.length() > 2)
        {
            return appendWhisperMessageWordsLocally(words);
        }
    }
    return false;
}

using VariableReplacer = std::function<QString(
    const QString &, const ChannelPtr &, const Message *)>;

const VariableReplacer NO_OP_PLACEHOLDER =
    [](const auto &altText, const auto &channel, const auto *message) {
        return altText;
    };

const std::unordered_map<QString, VariableReplacer> COMMAND_VARS{
    {
        "channel.name",
        [](const auto &altText, const auto &channel, const auto *message) {
            (void)(altText);  //unused
            (void)(message);  //unused
            return channel->getName();
        },
    },
    {
        "channel.id",
        [](const auto &altText, const auto &channel, const auto *message) {
            (void)(message);  //unused
            auto *tc = dynamic_cast<TwitchChannel *>(channel.get());
            if (tc == nullptr)
            {
                return altText;
            }

            return tc->roomId();
        },
    },
    {
        // NOTE: The use of {channel} is deprecated and support for it will drop at some point
        // Users should be encouraged to use {channel.name} instead.
        "channel",
        [](const auto &altText, const auto &channel, const auto *message) {
            (void)(altText);  //unused
            (void)(message);  //unused
            return channel->getName();
        },
    },
    {
        "stream.game",
        [](const auto &altText, const auto &channel, const auto *message) {
            (void)(message);  //unused
            auto *tc = dynamic_cast<TwitchChannel *>(channel.get());
            if (tc == nullptr)
            {
                return altText;
            }
            const auto &status = tc->accessStreamStatus();
            return status->live ? status->game : altText;
        },
    },
    {
        "stream.title",
        [](const auto &altText, const auto &channel, const auto *message) {
            (void)(message);  //unused
            auto *tc = dynamic_cast<TwitchChannel *>(channel.get());
            if (tc == nullptr)
            {
                return altText;
            }
            const auto &status = tc->accessStreamStatus();
            return status->live ? status->title : altText;
        },
    },
    {
        "my.id",
        [](const auto &altText, const auto &channel, const auto *message) {
            (void)(channel);  //unused
            (void)(message);  //unused
            auto uid = getApp()->accounts->twitch.getCurrent()->getUserId();
            return uid.isEmpty() ? altText : uid;
        },
    },
    {
        "my.name",
        [](const auto &altText, const auto &channel, const auto *message) {
            (void)(channel);  //unused
            (void)(message);  //unused
            auto name = getApp()->accounts->twitch.getCurrent()->getUserName();
            return name.isEmpty() ? altText : name;
        },
    },
    {
        "user.name",
        [](const auto &altText, const auto &channel, const auto *message) {
            (void)(channel);  //unused
            if (message == nullptr)
            {
                return altText;
            }

            const auto &v = message->loginName;

            if (v.isEmpty())
            {
                return altText;
            }

            return v;
        },
    },
    {
        // NOTE: The use of {user} is deprecated and support for it will drop at some point
        // Users should be encouraged to use {user.name} instead.
        "user",
        [](const auto &altText, const auto &channel, const auto *message) {
            (void)(channel);  //unused
            if (message == nullptr)
            {
                return altText;
            }

            const auto &v = message->loginName;

            if (v.isEmpty())
            {
                return altText;
            }

            return v;
        },
    },
    {
        "msg.id",
        [](const auto &altText, const auto &channel, const auto *message) {
            (void)(channel);  //unused
            if (message == nullptr)
            {
                return altText;
            }

            const auto &v = message->id;

            if (v.isEmpty())
            {
                return altText;
            }

            return v;
        },
    },
    {
        // NOTE: The use of {msg-id} is deprecated and support for it will drop at some point
        // Users should be encouraged to use {msg.id} instead.
        "msg-id",
        [](const auto &altText, const auto &channel, const auto *message) {
            (void)(channel);  //unused
            if (message == nullptr)
            {
                return altText;
            }

            const auto &v = message->id;

            if (v.isEmpty())
            {
                return altText;
            }

            return v;
        },
    },
    {
        "msg.text",
        [](const auto &altText, const auto &channel, const auto *message) {
            (void)(channel);  //unused
            if (message == nullptr)
            {
                return altText;
            }

            const auto &v = message->messageText;

            if (v.isEmpty())
            {
                return altText;
            }

            return v;
        },
    },
    {
        // NOTE: The use of {message} is deprecated and support for it will drop at some point
        // Users should be encouraged to use {msg.text} instead.
        "message",
        [](const auto &altText, const auto &channel, const auto *message) {
            (void)(channel);  //unused
            if (message == nullptr)
            {
                return altText;
            }

            const auto &v = message->messageText;

            if (v.isEmpty())
            {
                return altText;
            }

            return v;
        },
    },
    // variables used in mod buttons and the like, these make no sense in normal commands, so they are left empty
    {"input.text", NO_OP_PLACEHOLDER},
};

}  // namespace

namespace chatterino {

void CommandController::initialize(Settings &, Paths &paths)
{
    // Update commands map when the vector of commands has been updated
    auto addFirstMatchToMap = [this](auto args) {
        this->userCommands_.remove(args.item.name);

        for (const Command &cmd : this->items)
        {
            if (cmd.name == args.item.name)
            {
                this->userCommands_[cmd.name] = cmd;
                break;
            }
        }

        int maxSpaces = 0;

        for (const Command &cmd : this->items)
        {
            auto localMaxSpaces = cmd.name.count(' ');
            if (localMaxSpaces > maxSpaces)
            {
                maxSpaces = localMaxSpaces;
            }
        }

        this->maxSpaces_ = maxSpaces;
    };
    this->items.itemInserted.connect(addFirstMatchToMap);
    this->items.itemRemoved.connect(addFirstMatchToMap);

    // Initialize setting manager for commands.json
    auto path = combinePath(paths.settingsDirectory, "commands.json");
    this->sm_ = std::make_shared<pajlada::Settings::SettingManager>();
    this->sm_->setPath(qPrintable(path));
    this->sm_->setBackupEnabled(true);
    this->sm_->setBackupSlots(9);

    // Delayed initialization of the setting storing all commands
    this->commandsSetting_.reset(
        new pajlada::Settings::Setting<std::vector<Command>>("/commands",
                                                             this->sm_));

    // Update the setting when the vector of commands has been updated (most
    // likely from the settings dialog)
    this->items.delayedItemsChanged.connect([this] {
        this->commandsSetting_->setValue(this->items.raw());
    });

    // Load commands from commands.json
    this->sm_->load();

    // Add loaded commands to our vector of commands (which will update the map
    // of commands)
    for (const auto &command : this->commandsSetting_->getValue())
    {
        this->items.append(command);
    }

    /// Deprecated commands

    auto blockLambda = [](const auto &words, auto channel) {
        if (words.size() < 2)
        {
            channel->addMessage(makeSystemMessage("Usage: /block <user>"));
            return "";
        }

        auto currentUser = getApp()->accounts->twitch.getCurrent();

        if (currentUser->isAnon())
        {
            channel->addMessage(
                makeSystemMessage("You must be logged in to block someone!"));
            return "";
        }

        auto target = words.at(1);
        stripChannelName(target);

        getHelix()->getUserByName(
            target,
            [currentUser, channel, target](const HelixUser &targetUser) {
                getApp()->accounts->twitch.getCurrent()->blockUser(
                    targetUser.id,
                    [channel, target, targetUser] {
                        channel->addMessage(makeSystemMessage(
                            QString("You successfully blocked user %1")
                                .arg(target)));
                    },
                    [channel, target] {
                        channel->addMessage(makeSystemMessage(
                            QString("User %1 couldn't be blocked, an unknown "
                                    "error occurred!")
                                .arg(target)));
                    });
            },
            [channel, target] {
                channel->addMessage(
                    makeSystemMessage(QString("User %1 couldn't be blocked, no "
                                              "user with that name found!")
                                          .arg(target)));
            });

        return "";
    };

    auto unblockLambda = [](const auto &words, auto channel) {
        if (words.size() < 2)
        {
            channel->addMessage(makeSystemMessage("Usage: /unblock <user>"));
            return "";
        }

        auto currentUser = getApp()->accounts->twitch.getCurrent();

        if (currentUser->isAnon())
        {
            channel->addMessage(
                makeSystemMessage("You must be logged in to unblock someone!"));
            return "";
        }

        auto target = words.at(1);
        stripChannelName(target);

        getHelix()->getUserByName(
            target,
            [currentUser, channel, target](const auto &targetUser) {
                getApp()->accounts->twitch.getCurrent()->unblockUser(
                    targetUser.id,
                    [channel, target, targetUser] {
                        channel->addMessage(makeSystemMessage(
                            QString("You successfully unblocked user %1")
                                .arg(target)));
                    },
                    [channel, target] {
                        channel->addMessage(makeSystemMessage(
                            QString("User %1 couldn't be unblocked, an unknown "
                                    "error occurred!")
                                .arg(target)));
                    });
            },
            [channel, target] {
                channel->addMessage(
                    makeSystemMessage(QString("User %1 couldn't be unblocked, "
                                              "no user with that name found!")
                                          .arg(target)));
            });

        return "";
    };

    this->registerCommand(
        "/ignore", [blockLambda](const auto &words, auto channel) {
            channel->addMessage(makeSystemMessage(
                "Ignore command has been renamed to /block, please use it from "
                "now on as /ignore is going to be removed soon."));
            blockLambda(words, channel);
            return "";
        });

    this->registerCommand(
        "/unignore", [unblockLambda](const auto &words, auto channel) {
            channel->addMessage(makeSystemMessage(
                "Unignore command has been renamed to /unblock, please use it "
                "from now on as /unignore is going to be removed soon."));
            unblockLambda(words, channel);
            return "";
        });

    this->registerCommand("/follow", [](const auto &words, auto channel) {
        channel->addMessage(makeSystemMessage(
            "Twitch has removed the ability to follow users through "
            "third-party applications. For more information, see "
            "https://github.com/Chatterino/chatterino2/issues/3076"));
        return "";
    });

    this->registerCommand("/unfollow", [](const auto &words, auto channel) {
        channel->addMessage(makeSystemMessage(
            "Twitch has removed the ability to unfollow users through "
            "third-party applications. For more information, see "
            "https://github.com/Chatterino/chatterino2/issues/3076"));
        return "";
    });

    /// Supported commands

    this->registerCommand(
        "/debug-args", [](const auto & /*words*/, auto channel) {
            QString msg = QApplication::instance()->arguments().join(' ');

            channel->addMessage(makeSystemMessage(msg));

            return "";
        });

    this->registerCommand("/debug-env", [](const auto & /*words*/,
                                           ChannelPtr channel) {
        auto env = Env::get();

        QStringList debugMessages{
            "recentMessagesApiUrl: " + env.recentMessagesApiUrl,
            "linkResolverUrl: " + env.linkResolverUrl,
            "twitchServerHost: " + env.twitchServerHost,
            "twitchServerPort: " + QString::number(env.twitchServerPort),
            "twitchServerSecure: " + QString::number(env.twitchServerSecure),
        };

        for (QString &str : debugMessages)
        {
            MessageBuilder builder;
            builder.emplace<TimestampElement>(QTime::currentTime());
            builder.emplace<TextElement>(str, MessageElementFlag::Text,
                                         MessageColor::System);
            channel->addMessage(builder.release());
        }
        return "";
    });

    this->registerCommand("/uptime", [](const auto & /*words*/, auto channel) {
        auto *twitchChannel = dynamic_cast<TwitchChannel *>(channel.get());
        if (twitchChannel == nullptr)
        {
            channel->addMessage(makeSystemMessage(
                "The /uptime command only works in Twitch Channels"));
            return "";
        }

        const auto &streamStatus = twitchChannel->accessStreamStatus();

        QString messageText =
            streamStatus->live ? streamStatus->uptime : "Channel is not live.";

        channel->addMessage(makeSystemMessage(messageText));

        return "";
    });

    this->registerCommand("/block", blockLambda);

    this->registerCommand("/unblock", unblockLambda);

    this->registerCommand("/user", [](const auto &words, auto channel) {
        if (words.size() < 2)
        {
            channel->addMessage(
                makeSystemMessage("Usage: /user <user> [channel]"));
            return "";
        }
        QString userName = words[1];
        stripUserName(userName);

        QString channelName = channel->getName();

        if (words.size() > 2)
        {
            channelName = words[2];
            stripChannelName(channelName);
        }
        openTwitchUsercard(channelName, userName);

        return "";
    });

    this->registerCommand("/usercard", [](const auto &words, auto channel) {
        if (words.size() < 2)
        {
            channel->addMessage(
                makeSystemMessage("Usage: /usercard <user> [channel]"));
            return "";
        }

        QString userName = words[1];
        stripUserName(userName);

        if (words.size() > 2)
        {
            QString channelName = words[2];
            stripChannelName(channelName);

            ChannelPtr channelTemp =
                getApp()->twitch->getChannelOrEmpty(channelName);

            if (channelTemp->isEmpty())
            {
                channel->addMessage(makeSystemMessage(
                    "A usercard can only be displayed for a channel that is "
                    "currently opened in Chatterino."));
                return "";
            }

            channel = channelTemp;
        }

        auto *userPopup = new UserInfoPopup(
            getSettings()->autoCloseUserPopup,
            static_cast<QWidget *>(&(getApp()->windows->getMainWindow())),
            nullptr);
        userPopup->setData(userName, channel);
        userPopup->move(QCursor::pos());
        userPopup->show();
        return "";
    });

    this->registerCommand("/requests", [](const QStringList &words,
                                          ChannelPtr channel) {
        QString target(words.value(1));

        if (target.isEmpty())
        {
            if (channel->getType() == Channel::Type::Twitch &&
                !channel->isEmpty())
            {
                target = channel->getName();
            }
            else
            {
                channel->addMessage(makeSystemMessage(
                    "Usage: /requests [channel]. You can also use the command "
                    "without arguments in any Twitch channel to open its "
                    "channel points requests queue. Only the broadcaster and "
                    "moderators have permission to view the queue."));
                return "";
            }
        }

        stripChannelName(target);
        QDesktopServices::openUrl(
            QUrl(QString("https://www.twitch.tv/popout/%1/reward-queue")
                     .arg(target)));

        return "";
    });

    this->registerCommand(
        "/chatters", [](const auto & /*words*/, auto channel) {
            auto twitchChannel = dynamic_cast<TwitchChannel *>(channel.get());

            if (twitchChannel == nullptr)
            {
                channel->addMessage(makeSystemMessage(
                    "The /chatters command only works in Twitch Channels"));
                return "";
            }

            channel->addMessage(makeSystemMessage(
                QString("Chatter count: %1")
                    .arg(localizeNumbers(twitchChannel->chatterCount()))));

            return "";
        });

    this->registerCommand("/clip", [](const auto & /*words*/, auto channel) {
        if (const auto type = channel->getType();
            type != Channel::Type::Twitch &&
            type != Channel::Type::TwitchWatching)
        {
            return "";
        }

        auto *twitchChannel = dynamic_cast<TwitchChannel *>(channel.get());

        twitchChannel->createClip();

        return "";
    });

    this->registerCommand("/marker", [](const QStringList &words,
                                        auto channel) {
        auto *twitchChannel = dynamic_cast<TwitchChannel *>(channel.get());
        if (twitchChannel == nullptr)
        {
            channel->addMessage(makeSystemMessage(
                "The /marker command only works in Twitch channels"));
            return "";
        }

        // Avoid Helix calls without Client ID and/or OAuth Token
        if (getApp()->accounts->twitch.getCurrent()->isAnon())
        {
            channel->addMessage(makeSystemMessage(
                "You need to be logged in to create stream markers!"));
            return "";
        }

        // Exact same message as in webchat
        if (!twitchChannel->isLive())
        {
            channel->addMessage(makeSystemMessage(
                "You can only add stream markers during live streams. Try "
                "again when the channel is live streaming."));
            return "";
        }

        auto arguments = words;
        arguments.removeFirst();

        getHelix()->createStreamMarker(
            // Limit for description is 140 characters, webchat just crops description
            // if it's >140 characters, so we're doing the same thing
            twitchChannel->roomId(), arguments.join(" ").left(140),
            [channel, arguments](const HelixStreamMarker &streamMarker) {
                channel->addMessage(makeSystemMessage(
                    QString("Successfully added a stream marker at %1%2")
                        .arg(formatTime(streamMarker.positionSeconds))
                        .arg(streamMarker.description.isEmpty()
                                 ? ""
                                 : QString(": \"%1\"")
                                       .arg(streamMarker.description))));
            },
            [channel](auto error) {
                QString errorMessage("Failed to create stream marker - ");

                switch (error)
                {
                    case HelixStreamMarkerError::UserNotAuthorized: {
                        errorMessage +=
                            "you don't have permission to perform that action.";
                    }
                    break;

                    case HelixStreamMarkerError::UserNotAuthenticated: {
                        errorMessage += "you need to re-authenticate.";
                    }
                    break;

                    // This would most likely happen if the service is down, or if the JSON payload returned has changed format
                    case HelixStreamMarkerError::Unknown:
                    default: {
                        errorMessage += "an unknown error occurred.";
                    }
                    break;
                }

                channel->addMessage(makeSystemMessage(errorMessage));
            });

        return "";
    });

    this->registerCommand("/streamlink", [](const QStringList &words,
                                            ChannelPtr channel) {
        QString target(words.value(1));

        if (target.isEmpty())
        {
            if (channel->getType() == Channel::Type::Twitch &&
                !channel->isEmpty())
            {
                target = channel->getName();
            }
            else
            {
                channel->addMessage(makeSystemMessage(
                    "/streamlink [channel]. Open specified Twitch channel in "
                    "streamlink. If no channel argument is specified, open the "
                    "current Twitch channel instead."));
                return "";
            }
        }

        stripChannelName(target);
        openStreamlinkForChannel(target);

        return "";
    });

    this->registerCommand("/popout", [](const QStringList &words,
                                        ChannelPtr channel) {
        QString target(words.value(1));

        if (target.isEmpty())
        {
            if (channel->getType() == Channel::Type::Twitch &&
                !channel->isEmpty())
            {
                target = channel->getName();
            }
            else
            {
                channel->addMessage(makeSystemMessage(
                    "Usage: /popout <channel>. You can also use the command "
                    "without arguments in any Twitch channel to open its "
                    "popout chat."));
                return "";
            }
        }

        stripChannelName(target);
        QDesktopServices::openUrl(
            QUrl(QString("https://www.twitch.tv/popout/%1/chat?popout=")
                     .arg(target)));

        return "";
    });

    this->registerCommand("/popup", [](const QStringList &words,
                                       ChannelPtr sourceChannel) {
        static const auto *usageMessage =
            "Usage: /popup [channel]. Open specified Twitch channel in "
            "a new window. If no channel argument is specified, open "
            "the currently selected split instead.";

        QString target(words.value(1));
        stripChannelName(target);

        // Popup the current split
        if (target.isEmpty())
        {
            auto *currentPage =
                dynamic_cast<SplitContainer *>(getApp()
                                                   ->windows->getMainWindow()
                                                   .getNotebook()
                                                   .getSelectedPage());
            if (currentPage != nullptr)
            {
                auto *currentSplit = currentPage->getSelectedSplit();
                if (currentSplit != nullptr)
                {
                    currentSplit->popup();

                    return "";
                }
            }

            sourceChannel->addMessage(makeSystemMessage(usageMessage));
            return "";
        }

        // Open channel passed as argument in a popup
        auto *app = getApp();
        auto targetChannel = app->twitch->getOrAddChannel(target);
        app->windows->openInPopup(targetChannel);

        return "";
    });

    this->registerCommand("/clearmessages", [](const auto & /*words*/,
                                               ChannelPtr channel) {
        auto *currentPage = dynamic_cast<SplitContainer *>(
            getApp()->windows->getMainWindow().getNotebook().getSelectedPage());

        if (auto split = currentPage->getSelectedSplit())
        {
            split->getChannelView().clearMessages();
        }

        return "";
    });

    this->registerCommand("/settitle", [](const QStringList &words,
                                          ChannelPtr channel) {
        if (words.size() < 2)
        {
            channel->addMessage(
                makeSystemMessage("Usage: /settitle <stream title>"));
            return "";
        }
        if (auto twitchChannel = dynamic_cast<TwitchChannel *>(channel.get()))
        {
            auto status = twitchChannel->accessStreamStatus();
            auto title = words.mid(1).join(" ");
            getHelix()->updateChannel(
                twitchChannel->roomId(), "", "", title,
                [channel, title](NetworkResult) {
                    channel->addMessage(makeSystemMessage(
                        QString("Updated title to %1").arg(title)));
                },
                [channel] {
                    channel->addMessage(
                        makeSystemMessage("Title update failed! Are you "
                                          "missing the required scope?"));
                });
        }
        else
        {
            channel->addMessage(makeSystemMessage(
                "Unable to set title of non-Twitch channel."));
        }
        return "";
    });

    this->registerCommand("/setgame", [](const QStringList &words,
                                         const ChannelPtr channel) {
        if (words.size() < 2)
        {
            channel->addMessage(
                makeSystemMessage("Usage: /setgame <stream game>"));
            return "";
        }
        if (auto twitchChannel = dynamic_cast<TwitchChannel *>(channel.get()))
        {
            const auto gameName = words.mid(1).join(" ");

            getHelix()->searchGames(
                gameName,
                [channel, twitchChannel,
                 gameName](const std::vector<HelixGame> &games) {
                    if (games.empty())
                    {
                        channel->addMessage(
                            makeSystemMessage("Game not found."));
                        return;
                    }

                    auto matchedGame = games.at(0);

                    if (games.size() > 1)
                    {
                        // NOTE: Improvements could be made with 'fuzzy string matching' code here
                        // attempt to find the best looking game by comparing exactly with lowercase values
                        for (const auto &game : games)
                        {
                            if (game.name.toLower() == gameName.toLower())
                            {
                                matchedGame = game;
                                break;
                            }
                        }
                    }

                    auto status = twitchChannel->accessStreamStatus();
                    getHelix()->updateChannel(
                        twitchChannel->roomId(), matchedGame.id, "", "",
                        [channel, games, matchedGame](const NetworkResult &) {
                            channel->addMessage(
                                makeSystemMessage(QString("Updated game to %1")
                                                      .arg(matchedGame.name)));
                        },
                        [channel] {
                            channel->addMessage(makeSystemMessage(
                                "Game update failed! Are you "
                                "missing the required scope?"));
                        });
                },
                [channel] {
                    channel->addMessage(
                        makeSystemMessage("Failed to look up game."));
                });
        }
        else
        {
            channel->addMessage(
                makeSystemMessage("Unable to set game of non-Twitch channel."));
        }
        return "";
    });

    this->registerCommand("/openurl", [](const QStringList &words,
                                         const ChannelPtr channel) {
        if (words.size() < 2)
        {
            channel->addMessage(makeSystemMessage("Usage: /openurl <URL>"));
            return "";
        }

        QUrl url = QUrl::fromUserInput(words.mid(1).join(" "));
        if (!url.isValid())
        {
            channel->addMessage(makeSystemMessage("Invalid URL specified."));
            return "";
        }

        bool res = false;
        if (supportsIncognitoLinks() && getSettings()->openLinksIncognito)
        {
            res = openLinkIncognito(url.toString(QUrl::FullyEncoded));
        }
        else
        {
            res = QDesktopServices::openUrl(url);
        }

        if (!res)
        {
            channel->addMessage(makeSystemMessage("Could not open URL."));
        }

        return "";
    });

    this->registerCommand("/raw", [](const QStringList &words, ChannelPtr) {
        getApp()->twitch->sendRawMessage(words.mid(1).join(" "));
        return "";
    });

    this->registerCommand(
        "/reply", [](const QStringList &words, ChannelPtr channel) {
            auto *twitchChannel = dynamic_cast<TwitchChannel *>(channel.get());
            if (twitchChannel == nullptr)
            {
                channel->addMessage(makeSystemMessage(
                    "The /reply command only works in Twitch channels"));
                return "";
            }

            if (words.size() < 3)
            {
                channel->addMessage(
                    makeSystemMessage("Usage: /reply <username> <message>"));
                return "";
            }

            QString username = words[1];
            stripChannelName(username);

            auto snapshot = twitchChannel->getMessageSnapshot();
            for (auto it = snapshot.rbegin(); it != snapshot.rend(); ++it)
            {
                const auto &msg = *it;
                if (msg->loginName.compare(username, Qt::CaseInsensitive) == 0)
                {
                    std::shared_ptr<MessageThread> thread;
                    // found most recent message by user
                    if (msg->replyThread == nullptr)
                    {
                        thread = std::make_shared<MessageThread>(msg);
                        twitchChannel->addReplyThread(thread);
                    }
                    else
                    {
                        thread = msg->replyThread;
                    }

                    QString reply = words.mid(2).join(" ");
                    twitchChannel->sendReply(reply, thread->rootId());
                    return "";
                }
            }

            channel->addMessage(
                makeSystemMessage("A message from that user wasn't found"));

            return "";
        });

#ifndef NDEBUG
    this->registerCommand(
        "/fakemsg",
        [](const QStringList &words, ChannelPtr channel) -> QString {
            if (words.size() < 2)
            {
                channel->addMessage(makeSystemMessage(
                    "Usage: /fakemsg (raw irc text) - injects raw irc text as "
                    "if it was a message received from TMI"));
                return "";
            }
            auto ircText = words.mid(1).join(" ");
            getApp()->twitch->addFakeMessage(ircText);
            return "";
        });
#endif

    this->registerCommand(
        "/copy", [](const QStringList &words, ChannelPtr channel) -> QString {
            if (words.size() < 2)
            {
                channel->addMessage(
                    makeSystemMessage("Usage: /copy <text> - copies provided "
                                      "text to clipboard."));
                return "";
            }
            crossPlatformCopy(words.mid(1).join(" "));
            return "";
        });

    this->registerCommand("/color", [](const QStringList &words, auto channel) {
        auto user = getApp()->accounts->twitch.getCurrent();

        // Avoid Helix calls without Client ID and/or OAuth Token
        if (user->isAnon())
        {
            channel->addMessage(makeSystemMessage(
                "You must be logged in to use the /color command"));
            return "";
        }

        auto colorString = words.value(1);

        if (colorString.isEmpty())
        {
            channel->addMessage(makeSystemMessage(
                QString("Usage: /color <color> - Color must be one of Twitch's "
                        "supported colors (%1) or a hex code (#000000) if you "
                        "have Turbo or Prime.")
                    .arg(VALID_HELIX_COLORS.join(", "))));
            return "";
        }

        cleanHelixColorName(colorString);

        getHelix()->updateUserChatColor(
            user->getUserId(), colorString,
            [colorString, channel] {
                QString successMessage =
                    QString("Your color has been changed to %1.")
                        .arg(colorString);
                channel->addMessage(makeSystemMessage(successMessage));
            },
            [colorString, channel](auto error, auto message) {
                QString errorMessage =
                    QString("Failed to change color to %1 - ").arg(colorString);

                switch (error)
                {
                    case HelixUpdateUserChatColorError::UserMissingScope: {
                        errorMessage +=
                            "Missing required scope. Re-login with your "
                            "account and try again.";
                    }
                    break;

                    case HelixUpdateUserChatColorError::InvalidColor: {
                        errorMessage += QString("Color must be one of Twitch's "
                                                "supported colors (%1) or a "
                                                "hex code (#000000) if you "
                                                "have Turbo or Prime.")
                                            .arg(VALID_HELIX_COLORS.join(", "));
                    }
                    break;

                    case HelixUpdateUserChatColorError::Forwarded: {
                        errorMessage += message + ".";
                    }
                    break;

                    case HelixUpdateUserChatColorError::Unknown:
                    default: {
                        errorMessage += "An unknown error has occurred.";
                    }
                    break;
                }

                channel->addMessage(makeSystemMessage(errorMessage));
            });

        return "";
    });

    auto deleteMessages = [](auto channel, const QString &messageID) {
        const auto *commandName = messageID.isEmpty() ? "/clear" : "/delete";
        auto *twitchChannel = dynamic_cast<TwitchChannel *>(channel.get());
        if (twitchChannel == nullptr)
        {
            channel->addMessage(makeSystemMessage(
                QString("The %1 command only works in Twitch channels")
                    .arg(commandName)));
            return "";
        }

        auto user = getApp()->accounts->twitch.getCurrent();

        // Avoid Helix calls without Client ID and/or OAuth Token
        if (user->isAnon())
        {
            channel->addMessage(makeSystemMessage(
                QString("You must be logged in to use the %1 command.")
                    .arg(commandName)));
            return "";
        }

        getHelix()->deleteChatMessages(
            twitchChannel->roomId(), user->getUserId(), messageID,
            []() {
                // Success handling, we do nothing: IRC/pubsub-edge will dispatch the correct
                // events to update state for us.
            },
            [channel, messageID](auto error, auto message) {
                QString errorMessage =
                    QString("Failed to delete chat messages - ");

                switch (error)
                {
                    case HelixDeleteChatMessagesError::UserMissingScope: {
                        errorMessage +=
                            "Missing required scope. Re-login with your "
                            "account and try again.";
                    }
                    break;

                    case HelixDeleteChatMessagesError::UserNotAuthorized: {
                        errorMessage +=
                            "you don't have permission to perform that action.";
                    }
                    break;

                    case HelixDeleteChatMessagesError::MessageUnavailable: {
                        // Override default message prefix to match with IRC message format
                        errorMessage =
                            QString(
                                "The message %1 does not exist, was deleted, "
                                "or is too old to be deleted.")
                                .arg(messageID);
                    }
                    break;

                    case HelixDeleteChatMessagesError::UserNotAuthenticated: {
                        errorMessage += "you need to re-authenticate.";
                    }
                    break;

                    case HelixDeleteChatMessagesError::Forwarded: {
                        errorMessage += message;
                    }
                    break;

                    case HelixDeleteChatMessagesError::Unknown:
                    default: {
                        errorMessage += "An unknown error has occurred.";
                    }
                    break;
                }

                channel->addMessage(makeSystemMessage(errorMessage));
            });

        return "";
    };

    this->registerCommand(
        "/clear", [deleteMessages](const QStringList &words, auto channel) {
            (void)words;  // unused
            return deleteMessages(channel, QString());
        });

    this->registerCommand("/delete", [deleteMessages](const QStringList &words,
                                                      auto channel) {
        // This is a wrapper over the Helix delete messages endpoint
        // We use this to ensure the user gets better error messages for missing or malformed arguments
        if (words.size() < 2)
        {
            channel->addMessage(
                makeSystemMessage("Usage: /delete <msg-id> - Deletes the "
                                  "specified message."));
            return "";
        }

        auto messageID = words.at(1);
        auto uuid = QUuid(messageID);
        if (uuid.isNull())
        {
            // The message id must be a valid UUID
            channel->addMessage(makeSystemMessage(
                QString("Invalid msg-id: \"%1\"").arg(messageID)));
            return "";
        }

        auto msg = channel->findMessage(messageID);
        if (msg != nullptr)
        {
            if (msg->loginName == channel->getName() &&
                !channel->isBroadcaster())
            {
                channel->addMessage(makeSystemMessage(
                    "You cannot delete the broadcaster's messages unless "
                    "you are the broadcaster."));
                return "";
            }
        }

        return deleteMessages(channel, messageID);
    });

    this->registerCommand("/mod", [](const QStringList &words, auto channel) {
        if (words.size() < 2)
        {
            channel->addMessage(makeSystemMessage(
                "Usage: \"/mod <username>\" - Grant moderator status to a "
                "user. Use \"/mods\" to list the moderators of this channel."));
            return "";
        }

        auto currentUser = getApp()->accounts->twitch.getCurrent();
        if (currentUser->isAnon())
        {
            channel->addMessage(
                makeSystemMessage("You must be logged in to mod someone!"));
            return "";
        }

        auto *twitchChannel = dynamic_cast<TwitchChannel *>(channel.get());
        if (twitchChannel == nullptr)
        {
            channel->addMessage(makeSystemMessage(
                "The /mod command only works in Twitch channels"));
            return "";
        }

        auto target = words.at(1);
        stripChannelName(target);

        getHelix()->getUserByName(
            target,
            [twitchChannel, channel](const HelixUser &targetUser) {
                getHelix()->addChannelModerator(
                    twitchChannel->roomId(), targetUser.id,
                    [channel, targetUser] {
                        channel->addMessage(makeSystemMessage(
                            QString("You have added %1 as a moderator of this "
                                    "channel.")
                                .arg(targetUser.displayName)));
                    },
                    [channel, targetUser](auto error, auto message) {
                        QString errorMessage =
                            QString("Failed to add channel moderator - ");

                        using Error = HelixAddChannelModeratorError;

                        switch (error)
                        {
                            case Error::UserMissingScope: {
                                // TODO(pajlada): Phrase MISSING_REQUIRED_SCOPE
                                errorMessage += "Missing required scope. "
                                                "Re-login with your "
                                                "account and try again.";
                            }
                            break;

                            case Error::UserNotAuthorized: {
                                // TODO(pajlada): Phrase MISSING_PERMISSION
                                errorMessage += "You don't have permission to "
                                                "perform that action.";
                            }
                            break;

                            case Error::Ratelimited: {
                                errorMessage +=
                                    "You are being ratelimited by Twitch. Try "
                                    "again in a few seconds.";
                            }
                            break;

                            case Error::TargetIsVIP: {
                                errorMessage +=
                                    QString("%1 is currently a VIP, \"/unvip\" "
                                            "them and "
                                            "retry this command.")
                                        .arg(targetUser.displayName);
                            }
                            break;

                            case Error::TargetAlreadyModded: {
                                // Equivalent irc error
                                errorMessage =
                                    QString("%1 is already a moderator of this "
                                            "channel.")
                                        .arg(targetUser.displayName);
                            }
                            break;

                            case Error::Forwarded: {
                                errorMessage += message;
                            }
                            break;

                            case Error::Unknown:
                            default: {
                                errorMessage +=
                                    "An unknown error has occurred.";
                            }
                            break;
                        }
                        channel->addMessage(makeSystemMessage(errorMessage));
                    });
            },
            [channel, target] {
                // Equivalent error from IRC
                channel->addMessage(makeSystemMessage(
                    QString("Invalid username: %1").arg(target)));
            });

        return "";
    });

    this->registerCommand("/unmod", [](const QStringList &words, auto channel) {
        if (words.size() < 2)
        {
            channel->addMessage(makeSystemMessage(
                "Usage: \"/unmod <username>\" - Revoke moderator status from a "
                "user. Use \"/mods\" to list the moderators of this channel."));
            return "";
        }

        auto currentUser = getApp()->accounts->twitch.getCurrent();
        if (currentUser->isAnon())
        {
            channel->addMessage(
                makeSystemMessage("You must be logged in to unmod someone!"));
            return "";
        }

        auto *twitchChannel = dynamic_cast<TwitchChannel *>(channel.get());
        if (twitchChannel == nullptr)
        {
            channel->addMessage(makeSystemMessage(
                "The /unmod command only works in Twitch channels"));
            return "";
        }

        auto target = words.at(1);
        stripChannelName(target);

        getHelix()->getUserByName(
            target,
            [twitchChannel, channel](const HelixUser &targetUser) {
                getHelix()->removeChannelModerator(
                    twitchChannel->roomId(), targetUser.id,
                    [channel, targetUser] {
                        channel->addMessage(makeSystemMessage(
                            QString("You have removed %1 as a moderator of "
                                    "this channel.")
                                .arg(targetUser.displayName)));
                    },
                    [channel, targetUser](auto error, auto message) {
                        QString errorMessage =
                            QString("Failed to remove channel moderator - ");

                        using Error = HelixRemoveChannelModeratorError;

                        switch (error)
                        {
                            case Error::UserMissingScope: {
                                // TODO(pajlada): Phrase MISSING_REQUIRED_SCOPE
                                errorMessage += "Missing required scope. "
                                                "Re-login with your "
                                                "account and try again.";
                            }
                            break;

                            case Error::UserNotAuthorized: {
                                // TODO(pajlada): Phrase MISSING_PERMISSION
                                errorMessage += "You don't have permission to "
                                                "perform that action.";
                            }
                            break;

                            case Error::Ratelimited: {
                                errorMessage +=
                                    "You are being ratelimited by Twitch. Try "
                                    "again in a few seconds.";
                            }
                            break;

                            case Error::TargetNotModded: {
                                // Equivalent irc error
                                errorMessage +=
                                    QString("%1 is not a moderator of this "
                                            "channel.")
                                        .arg(targetUser.displayName);
                            }
                            break;

                            case Error::Forwarded: {
                                errorMessage += message;
                            }
                            break;

                            case Error::Unknown:
                            default: {
                                errorMessage +=
                                    "An unknown error has occurred.";
                            }
                            break;
                        }
                        channel->addMessage(makeSystemMessage(errorMessage));
                    });
            },
            [channel, target] {
                // Equivalent error from IRC
                channel->addMessage(makeSystemMessage(
                    QString("Invalid username: %1").arg(target)));
            });

        return "";
    });

    this->registerCommand(
        "/announce", [](const QStringList &words, auto channel) -> QString {
            auto *twitchChannel = dynamic_cast<TwitchChannel *>(channel.get());
            if (twitchChannel == nullptr)
            {
                channel->addMessage(makeSystemMessage(
                    "This command can only be used in Twitch channels."));
                return "";
            }

            if (words.size() < 2)
            {
                channel->addMessage(makeSystemMessage(
                    "Usage: /announce <message> - Call attention to your "
                    "message with a highlight."));
                return "";
            }

            auto user = getApp()->accounts->twitch.getCurrent();
            if (user->isAnon())
            {
                channel->addMessage(makeSystemMessage(
                    "You must be logged in to use the /announce command"));
                return "";
            }

            getHelix()->sendChatAnnouncement(
                twitchChannel->roomId(), user->getUserId(),
                words.mid(1).join(" "), HelixAnnouncementColor::Primary,
                []() {
                    // do nothing.
                },
                [channel](auto error, auto message) {
                    using Error = HelixSendChatAnnouncementError;
                    QString errorMessage =
                        QString("Failed to send announcement - ");

                    switch (error)
                    {
                        case Error::UserMissingScope: {
                            // TODO(pajlada): Phrase MISSING_REQUIRED_SCOPE
                            errorMessage +=
                                "Missing required scope. Re-login with your "
                                "account and try again.";
                        }
                        break;

                        case Error::Forwarded: {
                            errorMessage += message;
                        }
                        break;

                        case Error::Unknown:
                        default: {
                            errorMessage += "An unknown error has occurred.";
                        }
                        break;
                    }

                    channel->addMessage(makeSystemMessage(errorMessage));
                });
            return "";
        });

    this->registerCommand("/vip", [](const QStringList &words, auto channel) {
        if (words.size() < 2)
        {
            channel->addMessage(makeSystemMessage(
                "Usage: \"/vip <username>\" - Grant VIP status to a user. Use "
                "\"/vips\" to list the VIPs of this channel."));
            return "";
        }

        auto currentUser = getApp()->accounts->twitch.getCurrent();
        if (currentUser->isAnon())
        {
            channel->addMessage(
                makeSystemMessage("You must be logged in to VIP someone!"));
            return "";
        }

        auto *twitchChannel = dynamic_cast<TwitchChannel *>(channel.get());
        if (twitchChannel == nullptr)
        {
            channel->addMessage(makeSystemMessage(
                "The /vip command only works in Twitch channels"));
            return "";
        }

        auto target = words.at(1);
        stripChannelName(target);

        getHelix()->getUserByName(
            target,
            [twitchChannel, channel](const HelixUser &targetUser) {
                getHelix()->addChannelVIP(
                    twitchChannel->roomId(), targetUser.id,
                    [channel, targetUser] {
                        channel->addMessage(makeSystemMessage(
                            QString(
                                "You have added %1 as a VIP of this channel.")
                                .arg(targetUser.displayName)));
                    },
                    [channel, targetUser](auto error, auto message) {
                        QString errorMessage = QString("Failed to add VIP - ");

                        using Error = HelixAddChannelVIPError;

                        switch (error)
                        {
                            case Error::UserMissingScope: {
                                // TODO(pajlada): Phrase MISSING_REQUIRED_SCOPE
                                errorMessage += "Missing required scope. "
                                                "Re-login with your "
                                                "account and try again.";
                            }
                            break;

                            case Error::UserNotAuthorized: {
                                // TODO(pajlada): Phrase MISSING_PERMISSION
                                errorMessage += "You don't have permission to "
                                                "perform that action.";
                            }
                            break;

                            case Error::Ratelimited: {
                                errorMessage +=
                                    "You are being ratelimited by Twitch. Try "
                                    "again in a few seconds.";
                            }
                            break;

                            case Error::Forwarded: {
                                // These are actually the IRC equivalents, so we can ditch the prefix
                                errorMessage = message;
                            }
                            break;

                            case Error::Unknown:
                            default: {
                                errorMessage +=
                                    "An unknown error has occurred.";
                            }
                            break;
                        }
                        channel->addMessage(makeSystemMessage(errorMessage));
                    });
            },
            [channel, target] {
                // Equivalent error from IRC
                channel->addMessage(makeSystemMessage(
                    QString("Invalid username: %1").arg(target)));
            });

        return "";
    });

<<<<<<< HEAD
    const auto formatChatSettingsError =
        [](const HelixUpdateChatSettingsError error, const QString &message) {
            QString errorMessage = QString("Failed to update - ");
            using Error = HelixUpdateChatSettingsError;
            switch (error)
            {
                case Error::UserMissingScope: {
                    // TODO(pajlada): Phrase MISSING_REQUIRED_SCOPE
                    errorMessage += "Missing required scope. "
                                    "Re-login with your "
                                    "account and try again.";
                }
                break;

                case Error::UserNotAuthorized: {
                    // TODO(pajlada): Phrase MISSING_PERMISSION
                    errorMessage += "You don't have permission to "
                                    "perform that action.";
                }
                break;

                case Error::Ratelimited: {
                    errorMessage += "You are being ratelimited by Twitch. Try "
                                    "again in a few seconds.";
                }
                break;

                case Error::Forwarded: {
                    errorMessage = message;
                }
                break;

                case Error::Unknown:
                default: {
                    errorMessage += "An unknown error has occurred.";
                }
                break;
            }
            return errorMessage;
        };

    this->registerCommand("/emoteonly", [formatChatSettingsError](
                                            const QStringList & /* words */,
                                            auto channel) {
        auto currentUser = getApp()->accounts->twitch.getCurrent();
        if (currentUser->isAnon())
        {
            channel->addMessage(makeSystemMessage(
                "You must be logged in to update chat settings!"));
=======
    this->registerCommand("/unvip", [](const QStringList &words, auto channel) {
        if (words.size() < 2)
        {
            channel->addMessage(makeSystemMessage(
                "Usage: \"/unvip <username>\" - Revoke VIP status from a user. "
                "Use \"/vips\" to list the VIPs of this channel."));
            return "";
        }

        auto currentUser = getApp()->accounts->twitch.getCurrent();
        if (currentUser->isAnon())
        {
            channel->addMessage(
                makeSystemMessage("You must be logged in to UnVIP someone!"));
            return "";
        }

        auto *twitchChannel = dynamic_cast<TwitchChannel *>(channel.get());
        if (twitchChannel == nullptr)
        {
            channel->addMessage(makeSystemMessage(
                "The /unvip command only works in Twitch channels"));
            return "";
        }

        auto target = words.at(1);
        stripChannelName(target);

        getHelix()->getUserByName(
            target,
            [twitchChannel, channel](const HelixUser &targetUser) {
                getHelix()->removeChannelVIP(
                    twitchChannel->roomId(), targetUser.id,
                    [channel, targetUser] {
                        channel->addMessage(makeSystemMessage(
                            QString(
                                "You have removed %1 as a VIP of this channel.")
                                .arg(targetUser.displayName)));
                    },
                    [channel, targetUser](auto error, auto message) {
                        QString errorMessage =
                            QString("Failed to remove VIP - ");

                        using Error = HelixRemoveChannelVIPError;

                        switch (error)
                        {
                            case Error::UserMissingScope: {
                                // TODO(pajlada): Phrase MISSING_REQUIRED_SCOPE
                                errorMessage += "Missing required scope. "
                                                "Re-login with your "
                                                "account and try again.";
                            }
                            break;

                            case Error::UserNotAuthorized: {
                                // TODO(pajlada): Phrase MISSING_PERMISSION
                                errorMessage += "You don't have permission to "
                                                "perform that action.";
                            }
                            break;

                            case Error::Ratelimited: {
                                errorMessage +=
                                    "You are being ratelimited by Twitch. Try "
                                    "again in a few seconds.";
                            }
                            break;

                            case Error::Forwarded: {
                                // These are actually the IRC equivalents, so we can ditch the prefix
                                errorMessage = message;
                            }
                            break;

                            case Error::Unknown:
                            default: {
                                errorMessage +=
                                    "An unknown error has occurred.";
                            }
                            break;
                        }
                        channel->addMessage(makeSystemMessage(errorMessage));
                    });
            },
            [channel, target] {
                // Equivalent error from IRC
                channel->addMessage(makeSystemMessage(
                    QString("Invalid username: %1").arg(target)));
            });

        return "";
    });

    // These changes are from the helix-command-migration/unban-untimeout branch
    // These changes are from the helix-command-migration/unban-untimeout branch
    // These changes are from the helix-command-migration/unban-untimeout branch
    // These changes are from the helix-command-migration/unban-untimeout branch
    // These changes are from the helix-command-migration/unban-untimeout branch
    // These changes are from the helix-command-migration/unban-untimeout branch
    // These changes are from the helix-command-migration/unban-untimeout branch
    // These changes are from the helix-command-migration/unban-untimeout branch
    // These changes are from the helix-command-migration/unban-untimeout branch
    // These changes are from the helix-command-migration/unban-untimeout branch
    // These changes are from the helix-command-migration/unban-untimeout branch
    auto unbanLambda = [](auto words, auto channel) {
        auto commandName = words.at(0).toLower();
        if (words.size() < 2)
        {
            channel->addMessage(makeSystemMessage(
                QString("Usage: \"%1 <username>\" - Removes a ban on a user.")
                    .arg(commandName)));
            return "";
        }

        auto currentUser = getApp()->accounts->twitch.getCurrent();
        if (currentUser->isAnon())
        {
            channel->addMessage(
                makeSystemMessage("You must be logged in to unban someone!"));
>>>>>>> f8f99038
            return "";
        }

        auto *twitchChannel = dynamic_cast<TwitchChannel *>(channel.get());
        if (twitchChannel == nullptr)
        {
            channel->addMessage(makeSystemMessage(
<<<<<<< HEAD
                "The /emoteonly command only works in Twitch channels"));
            return "";
        }

        if (twitchChannel->accessRoomModes()->emoteOnly)
        {
            channel->addMessage(
                makeSystemMessage("This room is already in emote-only mode."));
            return "";
        }

        getHelix()->updateEmoteMode(
            twitchChannel->roomId(), currentUser->getUserId(), true,
            [](auto) {
                //we'll get a message from irc
            },
            [channel, formatChatSettingsError](auto error, auto message) {
                channel->addMessage(
                    makeSystemMessage(formatChatSettingsError(error, message)));
            });
        return "";
    });

    this->registerCommand(
        "/emoteonlyoff", [formatChatSettingsError](
                             const QStringList & /* words */, auto channel) {
=======
                QString("The %1 command only works in Twitch channels")
                    .arg(commandName)));
            return "";
        }

        auto target = words.at(1);
        stripChannelName(target);

        getHelix()->getUserByName(
            target,
            [channel, currentUser, twitchChannel,
             target](const auto &targetUser) {
                getHelix()->unbanUser(
                    twitchChannel->roomId(), currentUser->getUserId(),
                    targetUser.id,
                    [] {
                        // No response for unbans, they're emitted over pubsub/IRC instead
                    },
                    [channel, target, targetUser](auto error, auto message) {
                        using Error = HelixUnbanUserError;

                        QString errorMessage =
                            QString("Failed to unban user - ");

                        switch (error)
                        {
                            case Error::ConflictingOperation: {
                                errorMessage +=
                                    "There was a conflicting ban operation on "
                                    "this user. Please try again.";
                            }
                            break;

                            case Error::Forwarded: {
                                errorMessage += message;
                            }
                            break;

                            case Error::Ratelimited: {
                                errorMessage +=
                                    "You are being ratelimited by Twitch. Try "
                                    "again in a few seconds.";
                            }
                            break;

                            case Error::TargetNotBanned: {
                                // Equivalent IRC error
                                errorMessage =
                                    QString(
                                        "%1 is not banned from this channel.")
                                        .arg(targetUser.displayName);
                            }
                            break;

                            case Error::UserMissingScope: {
                                // TODO(pajlada): Phrase MISSING_REQUIRED_SCOPE
                                errorMessage += "Missing required scope. "
                                                "Re-login with your "
                                                "account and try again.";
                            }
                            break;

                            case Error::UserNotAuthorized: {
                                // TODO(pajlada): Phrase MISSING_PERMISSION
                                errorMessage += "You don't have permission to "
                                                "perform that action.";
                            }
                            break;

                            case Error::Unknown: {
                                errorMessage +=
                                    "An unknown error has occurred.";
                            }
                            break;
                        }

                        channel->addMessage(makeSystemMessage(errorMessage));
                    });
            },
            [channel, target] {
                // Equivalent error from IRC
                channel->addMessage(makeSystemMessage(
                    QString("Invalid username: %1").arg(target)));
            });

        return "";
    };  // These changes are from the helix-command-migration/unban-untimeout branch

    this->registerCommand("/unban", [unbanLambda](const QStringList &words,
                                                  auto channel) {
        return unbanLambda(words, channel);
    });  // These changes are from the helix-command-migration/unban-untimeout branch

    this->registerCommand("/untimeout", [unbanLambda](const QStringList &words,
                                                      auto channel) {
        return unbanLambda(words, channel);
    });  // These changes are from the helix-command-migration/unban-untimeout branch
    // These changes are from the helix-command-migration/unban-untimeout branch
    // These changes are from the helix-command-migration/unban-untimeout branch
    // These changes are from the helix-command-migration/unban-untimeout branch
    // These changes are from the helix-command-migration/unban-untimeout branch
    // These changes are from the helix-command-migration/unban-untimeout branch
    // These changes are from the helix-command-migration/unban-untimeout branch
    // These changes are from the helix-command-migration/unban-untimeout branch
    // These changes are from the helix-command-migration/unban-untimeout branch
    // These changes are from the helix-command-migration/unban-untimeout branch
    // These changes are from the helix-command-migration/unban-untimeout branch

    this->registerCommand(  // /raid
        "/raid", [](const QStringList &words, auto channel) -> QString {
            switch (getSettings()->helixTimegateRaid.getValue())
            {
                case HelixTimegateOverride::Timegate: {
                    if (areIRCCommandsStillAvailable())
                    {
                        return useIRCCommand(words);
                    }

                    // fall through to Helix logic
                }
                break;

                case HelixTimegateOverride::AlwaysUseIRC: {
                    return useIRCCommand(words);
                }
                break;

                case HelixTimegateOverride::AlwaysUseHelix: {
                    // do nothing and fall through to Helix logic
                }
                break;
            }

            if (words.size() < 2)
            {
                channel->addMessage(makeSystemMessage(
                    "Usage: \"/raid <username>\" - Raid a user. "
                    "Only the broadcaster can start a raid."));
                return "";
            }

>>>>>>> f8f99038
            auto currentUser = getApp()->accounts->twitch.getCurrent();
            if (currentUser->isAnon())
            {
                channel->addMessage(makeSystemMessage(
<<<<<<< HEAD
                    "You must be logged in to update chat settings!"));
                return "";
            }
=======
                    "You must be logged in to start a raid!"));
                return "";
            }

>>>>>>> f8f99038
            auto *twitchChannel = dynamic_cast<TwitchChannel *>(channel.get());
            if (twitchChannel == nullptr)
            {
                channel->addMessage(makeSystemMessage(
<<<<<<< HEAD
                    "The /emoteonlyoff command only works in Twitch channels"));
                return "";
            }

            if (!twitchChannel->accessRoomModes()->emoteOnly)
            {
                channel->addMessage(
                    makeSystemMessage("This room is not in emote-only mode."));
                return "";
            }

            getHelix()->updateEmoteMode(
                twitchChannel->roomId(), currentUser->getUserId(), false,
                [](auto) {
                    // we'll get a message from irc
                },
                [channel, formatChatSettingsError](auto error, auto message) {
                    channel->addMessage(makeSystemMessage(
                        formatChatSettingsError(error, message)));
                });
            return "";
        });
=======
                    "The /raid command only works in Twitch channels"));
                return "";
            }

            auto target = words.at(1);
            stripChannelName(target);

            getHelix()->getUserByName(
                target,
                [twitchChannel, channel](const HelixUser &targetUser) {
                    getHelix()->startRaid(
                        twitchChannel->roomId(), targetUser.id,
                        [channel, targetUser] {
                            channel->addMessage(makeSystemMessage(
                                QString("You started to raid %1.")
                                    .arg(targetUser.displayName)));
                        },
                        [channel, targetUser](auto error, auto message) {
                            QString errorMessage =
                                QString("Failed to start a raid - ");

                            using Error = HelixStartRaidError;

                            switch (error)
                            {
                                case Error::UserMissingScope: {
                                    // TODO(pajlada): Phrase MISSING_REQUIRED_SCOPE
                                    errorMessage += "Missing required scope. "
                                                    "Re-login with your "
                                                    "account and try again.";
                                }
                                break;

                                case Error::UserNotAuthorized: {
                                    errorMessage +=
                                        "You must be the broadcaster "
                                        "to start a raid.";
                                }
                                break;

                                case Error::CantRaidYourself: {
                                    errorMessage +=
                                        "A channel cannot raid itself.";
                                }
                                break;

                                case Error::Ratelimited: {
                                    errorMessage += "You are being ratelimited "
                                                    "by Twitch. Try "
                                                    "again in a few seconds.";
                                }
                                break;

                                case Error::Forwarded: {
                                    errorMessage += message;
                                }
                                break;

                                case Error::Unknown:
                                default: {
                                    errorMessage +=
                                        "An unknown error has occurred.";
                                }
                                break;
                            }
                            channel->addMessage(
                                makeSystemMessage(errorMessage));
                        });
                },
                [channel, target] {
                    // Equivalent error from IRC
                    channel->addMessage(makeSystemMessage(
                        QString("Invalid username: %1").arg(target)));
                });

            return "";
        });  // /raid
>>>>>>> f8f99038
}

void CommandController::save()
{
    this->sm_->save();
}

CommandModel *CommandController::createModel(QObject *parent)
{
    CommandModel *model = new CommandModel(parent);
    model->initialize(&this->items);

    return model;
}

QString CommandController::execCommand(const QString &textNoEmoji,
                                       ChannelPtr channel, bool dryRun)
{
    QString text = getApp()->emotes->emojis.replaceShortCodes(textNoEmoji);
    QStringList words = text.split(' ', Qt::SkipEmptyParts);

    if (words.length() == 0)
    {
        return text;
    }

    QString commandName = words[0];

    // works in a valid Twitch channel and /whispers, etc...
    if (!dryRun && channel->isTwitchChannel())
    {
        if (TWITCH_WHISPER_COMMANDS.contains(commandName, Qt::CaseInsensitive))
        {
            if (words.length() > 2)
            {
                appendWhisperMessageWordsLocally(words);
                sendWhisperMessage(text);
            }
            else
            {
                channel->addMessage(
                    makeSystemMessage("Usage: /w <username> <message>"));
            }

            return "";
        }
    }

    {
        // check if user command exists
        const auto it = this->userCommands_.find(commandName);
        if (it != this->userCommands_.end())
        {
            text = getApp()->emotes->emojis.replaceShortCodes(
                this->execCustomCommand(words, it.value(), dryRun, channel));

            words = text.split(' ', Qt::SkipEmptyParts);

            if (words.length() == 0)
            {
                return text;
            }

            commandName = words[0];
        }
    }

    // works only in a valid Twitch channel
    if (!dryRun && channel->isTwitchChannel())
    {
        // check if command exists
        const auto it = this->commands_.find(commandName);
        if (it != this->commands_.end())
        {
            return it.value()(words, channel);
        }
    }

    auto maxSpaces = std::min(this->maxSpaces_, words.length() - 1);
    for (int i = 0; i < maxSpaces; ++i)
    {
        commandName += ' ' + words[i + 1];

        const auto it = this->userCommands_.find(commandName);
        if (it != this->userCommands_.end())
        {
            return this->execCustomCommand(words, it.value(), dryRun, channel);
        }
    }

    if (!dryRun && channel->getType() == Channel::Type::TwitchWhispers)
    {
        channel->addMessage(
            makeSystemMessage("Use /w <username> <message> to whisper"));
        return "";
    }

    return text;
}

void CommandController::registerCommand(QString commandName,
                                        CommandFunction commandFunction)
{
    assert(!this->commands_.contains(commandName));

    this->commands_[commandName] = commandFunction;

    this->defaultChatterinoCommandAutoCompletions_.append(commandName);
}

QString CommandController::execCustomCommand(
    const QStringList &words, const Command &command, bool dryRun,
    ChannelPtr channel, const Message *message,
    std::unordered_map<QString, QString> context)
{
    QString result;

    static QRegularExpression parseCommand(
        R"((^|[^{])({{)*{(\d+\+?|([a-zA-Z.-]+)(?:;(.+?))?)})");

    int lastCaptureEnd = 0;

    auto globalMatch = parseCommand.globalMatch(command.func);
    int matchOffset = 0;

    while (true)
    {
        QRegularExpressionMatch match =
            parseCommand.match(command.func, matchOffset);

        if (!match.hasMatch())
        {
            break;
        }

        result += command.func.mid(lastCaptureEnd,
                                   match.capturedStart() - lastCaptureEnd + 1);

        lastCaptureEnd = match.capturedEnd();
        matchOffset = lastCaptureEnd - 1;

        QString wordIndexMatch = match.captured(3);

        bool plus = wordIndexMatch.at(wordIndexMatch.size() - 1) == '+';
        wordIndexMatch = wordIndexMatch.replace("+", "");

        bool ok;
        int wordIndex = wordIndexMatch.replace("=", "").toInt(&ok);
        if (!ok || wordIndex == 0)
        {
            auto varName = match.captured(4);
            auto altText = match.captured(5);  // alt text or empty string

            auto var = context.find(varName);

            if (var != context.end())
            {
                // Found variable in `context`
                result += var->second.isEmpty() ? altText : var->second;
                continue;
            }

            auto it = COMMAND_VARS.find(varName);
            if (it != COMMAND_VARS.end())
            {
                // Found variable in `COMMAND_VARS`
                result += it->second(altText, channel, message);
                continue;
            }

            // Fall back to replacing it with the actual matched string
            result += "{" + match.captured(3) + "}";
            continue;
        }

        if (words.length() <= wordIndex)
        {
            continue;
        }

        if (plus)
        {
            bool first = true;
            for (int i = wordIndex; i < words.length(); i++)
            {
                if (!first)
                {
                    result += " ";
                }
                result += words[i];
                first = false;
            }
        }
        else
        {
            result += words[wordIndex];
        }
    }

    result += command.func.mid(lastCaptureEnd);

    if (result.size() > 0 && result.at(0) == '{')
    {
        result = result.mid(1);
    }

    auto res = result.replace("{{", "{");

    if (dryRun || !appendWhisperMessageStringLocally(res))
    {
        return res;
    }
    else
    {
        sendWhisperMessage(res);
        return "";
    }
}

QStringList CommandController::getDefaultChatterinoCommandList()
{
    return this->defaultChatterinoCommandAutoCompletions_;
}

}  // namespace chatterino<|MERGE_RESOLUTION|>--- conflicted
+++ resolved
@@ -1748,57 +1748,6 @@
         return "";
     });
 
-<<<<<<< HEAD
-    const auto formatChatSettingsError =
-        [](const HelixUpdateChatSettingsError error, const QString &message) {
-            QString errorMessage = QString("Failed to update - ");
-            using Error = HelixUpdateChatSettingsError;
-            switch (error)
-            {
-                case Error::UserMissingScope: {
-                    // TODO(pajlada): Phrase MISSING_REQUIRED_SCOPE
-                    errorMessage += "Missing required scope. "
-                                    "Re-login with your "
-                                    "account and try again.";
-                }
-                break;
-
-                case Error::UserNotAuthorized: {
-                    // TODO(pajlada): Phrase MISSING_PERMISSION
-                    errorMessage += "You don't have permission to "
-                                    "perform that action.";
-                }
-                break;
-
-                case Error::Ratelimited: {
-                    errorMessage += "You are being ratelimited by Twitch. Try "
-                                    "again in a few seconds.";
-                }
-                break;
-
-                case Error::Forwarded: {
-                    errorMessage = message;
-                }
-                break;
-
-                case Error::Unknown:
-                default: {
-                    errorMessage += "An unknown error has occurred.";
-                }
-                break;
-            }
-            return errorMessage;
-        };
-
-    this->registerCommand("/emoteonly", [formatChatSettingsError](
-                                            const QStringList & /* words */,
-                                            auto channel) {
-        auto currentUser = getApp()->accounts->twitch.getCurrent();
-        if (currentUser->isAnon())
-        {
-            channel->addMessage(makeSystemMessage(
-                "You must be logged in to update chat settings!"));
-=======
     this->registerCommand("/unvip", [](const QStringList &words, auto channel) {
         if (words.size() < 2)
         {
@@ -1919,7 +1868,6 @@
         {
             channel->addMessage(
                 makeSystemMessage("You must be logged in to unban someone!"));
->>>>>>> f8f99038
             return "";
         }
 
@@ -1927,34 +1875,6 @@
         if (twitchChannel == nullptr)
         {
             channel->addMessage(makeSystemMessage(
-<<<<<<< HEAD
-                "The /emoteonly command only works in Twitch channels"));
-            return "";
-        }
-
-        if (twitchChannel->accessRoomModes()->emoteOnly)
-        {
-            channel->addMessage(
-                makeSystemMessage("This room is already in emote-only mode."));
-            return "";
-        }
-
-        getHelix()->updateEmoteMode(
-            twitchChannel->roomId(), currentUser->getUserId(), true,
-            [](auto) {
-                //we'll get a message from irc
-            },
-            [channel, formatChatSettingsError](auto error, auto message) {
-                channel->addMessage(
-                    makeSystemMessage(formatChatSettingsError(error, message)));
-            });
-        return "";
-    });
-
-    this->registerCommand(
-        "/emoteonlyoff", [formatChatSettingsError](
-                             const QStringList & /* words */, auto channel) {
-=======
                 QString("The %1 command only works in Twitch channels")
                     .arg(commandName)));
             return "";
@@ -2096,49 +2016,18 @@
                 return "";
             }
 
->>>>>>> f8f99038
             auto currentUser = getApp()->accounts->twitch.getCurrent();
             if (currentUser->isAnon())
             {
                 channel->addMessage(makeSystemMessage(
-<<<<<<< HEAD
-                    "You must be logged in to update chat settings!"));
-                return "";
-            }
-=======
                     "You must be logged in to start a raid!"));
                 return "";
             }
 
->>>>>>> f8f99038
             auto *twitchChannel = dynamic_cast<TwitchChannel *>(channel.get());
             if (twitchChannel == nullptr)
             {
                 channel->addMessage(makeSystemMessage(
-<<<<<<< HEAD
-                    "The /emoteonlyoff command only works in Twitch channels"));
-                return "";
-            }
-
-            if (!twitchChannel->accessRoomModes()->emoteOnly)
-            {
-                channel->addMessage(
-                    makeSystemMessage("This room is not in emote-only mode."));
-                return "";
-            }
-
-            getHelix()->updateEmoteMode(
-                twitchChannel->roomId(), currentUser->getUserId(), false,
-                [](auto) {
-                    // we'll get a message from irc
-                },
-                [channel, formatChatSettingsError](auto error, auto message) {
-                    channel->addMessage(makeSystemMessage(
-                        formatChatSettingsError(error, message)));
-                });
-            return "";
-        });
-=======
                     "The /raid command only works in Twitch channels"));
                 return "";
             }
@@ -2216,7 +2105,122 @@
 
             return "";
         });  // /raid
->>>>>>> f8f99038
+
+    const auto formatChatSettingsError =
+        [](const HelixUpdateChatSettingsError error, const QString &message) {
+            QString errorMessage = QString("Failed to update - ");
+            using Error = HelixUpdateChatSettingsError;
+            switch (error)
+            {
+                case Error::UserMissingScope: {
+                    // TODO(pajlada): Phrase MISSING_REQUIRED_SCOPE
+                    errorMessage += "Missing required scope. "
+                                    "Re-login with your "
+                                    "account and try again.";
+                }
+                break;
+
+                case Error::UserNotAuthorized: {
+                    // TODO(pajlada): Phrase MISSING_PERMISSION
+                    errorMessage += "You don't have permission to "
+                                    "perform that action.";
+                }
+                break;
+
+                case Error::Ratelimited: {
+                    errorMessage += "You are being ratelimited by Twitch. Try "
+                                    "again in a few seconds.";
+                }
+                break;
+
+                case Error::Forwarded: {
+                    errorMessage = message;
+                }
+                break;
+
+                case Error::Unknown:
+                default: {
+                    errorMessage += "An unknown error has occurred.";
+                }
+                break;
+            }
+            return errorMessage;
+        };
+
+    this->registerCommand("/emoteonly", [formatChatSettingsError](
+                                            const QStringList & /* words */,
+                                            auto channel) {
+        auto currentUser = getApp()->accounts->twitch.getCurrent();
+        if (currentUser->isAnon())
+        {
+            channel->addMessage(makeSystemMessage(
+                "You must be logged in to update chat settings!"));
+            return "";
+        }
+
+        auto *twitchChannel = dynamic_cast<TwitchChannel *>(channel.get());
+        if (twitchChannel == nullptr)
+        {
+            channel->addMessage(makeSystemMessage(
+                "The /emoteonly command only works in Twitch channels"));
+            return "";
+        }
+
+        if (twitchChannel->accessRoomModes()->emoteOnly)
+        {
+            channel->addMessage(
+                makeSystemMessage("This room is already in emote-only mode."));
+            return "";
+        }
+
+        getHelix()->updateEmoteMode(
+            twitchChannel->roomId(), currentUser->getUserId(), true,
+            [](auto) {
+                //we'll get a message from irc
+            },
+            [channel, formatChatSettingsError](auto error, auto message) {
+                channel->addMessage(
+                    makeSystemMessage(formatChatSettingsError(error, message)));
+            });
+        return "";
+    });
+
+    this->registerCommand(
+        "/emoteonlyoff", [formatChatSettingsError](
+                             const QStringList & /* words */, auto channel) {
+            auto currentUser = getApp()->accounts->twitch.getCurrent();
+            if (currentUser->isAnon())
+            {
+                channel->addMessage(makeSystemMessage(
+                    "You must be logged in to update chat settings!"));
+                return "";
+            }
+            auto *twitchChannel = dynamic_cast<TwitchChannel *>(channel.get());
+            if (twitchChannel == nullptr)
+            {
+                channel->addMessage(makeSystemMessage(
+                    "The /emoteonlyoff command only works in Twitch channels"));
+                return "";
+            }
+
+            if (!twitchChannel->accessRoomModes()->emoteOnly)
+            {
+                channel->addMessage(
+                    makeSystemMessage("This room is not in emote-only mode."));
+                return "";
+            }
+
+            getHelix()->updateEmoteMode(
+                twitchChannel->roomId(), currentUser->getUserId(), false,
+                [](auto) {
+                    // we'll get a message from irc
+                },
+                [channel, formatChatSettingsError](auto error, auto message) {
+                    channel->addMessage(makeSystemMessage(
+                        formatChatSettingsError(error, message)));
+                });
+            return "";
+        });
 }
 
 void CommandController::save()
