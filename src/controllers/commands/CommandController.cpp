--- conflicted
+++ resolved
@@ -935,13 +935,8 @@
         }
     }
 
-<<<<<<< HEAD
     // works only in a valid Twitch channel
-    if (!dryRun && twitchChannel != nullptr)
-=======
-    // works only in a valid twitch channel
     if (!dryRun && channel->isTwitchChannel())
->>>>>>> 06245f37
     {
         // check if command exists
         const auto it = this->commands_.find(commandName);
