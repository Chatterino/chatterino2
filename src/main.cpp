#include "Application.hpp"
#include "common/NetworkManager.hpp"
#include "singletons/NativeMessagingManager.hpp"
#include "singletons/PathManager.hpp"
#include "singletons/UpdateManager.hpp"
#include "util/DebugCount.hpp"
#include "widgets/dialogs/LastRunCrashDialog.hpp"

#include <QAbstractNativeEventFilter>
#include <QApplication>
#include <QFile>
#include <QLibrary>
#include <QStringList>
#include <QStyleFactory>
#include <pajlada/settings/settingmanager.hpp>

#include <fstream>
#include <iostream>

#ifdef Q_OS_WIN
#include <fcntl.h>
#include <io.h>
#include <stdio.h>
#endif

<<<<<<< HEAD
#ifdef CHATTERINO_USE_BREAKPAD
#include <QBreakpadHandler.h>
#endif

int runGui(int argc, char *argv[]);
=======
int runGui(QApplication &a, int argc, char *argv[]);
>>>>>>> 524be95e
void runNativeMessagingHost();
void installCustomPalette();

//
// Main entry point of the application.
// Decides if it should run in gui mode, daemon mode, ...
// Sets up the QApplication
//
int main(int argc, char *argv[])
{
    // set up the QApplication flags
    QApplication::setAttribute(Qt::AA_Use96Dpi, true);
#ifdef Q_OS_WIN32
    QApplication::setAttribute(Qt::AA_DisableHighDpiScaling, true);
#endif
    //    QApplication::setAttribute(Qt::AA_UseSoftwareOpenGL, true);

    // instanciate the QApplication
    QApplication a(argc, argv);

    // FOURTF: might get arguments from the commandline passed in the future
    chatterino::PathManager::initInstance();

    // read args
    QStringList args;

    for (int i = 1; i < argc; i++) {
        args << argv[i];
    }

    // run native messaging host for the browser extension
    if (args.size() > 0 &&
        (args[0].startsWith("chrome-extension://") || args[0].endsWith(".json"))) {
        runNativeMessagingHost();
        return 0;
    }

    // run gui
    return runGui(a, argc, argv);
}

int runGui(QApplication &a, int argc, char *argv[])
{
    QApplication::setStyle(QStyleFactory::create("Fusion"));

    installCustomPalette();

    // Initialize NetworkManager
    chatterino::NetworkManager::init();

    // Check for upates
    chatterino::UpdateManager::getInstance().checkForUpdates();

    // Initialize application
    chatterino::Application::instantiate(argc, argv);
    auto app = chatterino::getApp();

    app->construct();

#ifdef CHATTERINO_USE_BREAKPAD
    QBreakpadInstance.setDumpPath(app->paths->settingsFolderPath + "/Crashes");
#endif

    auto &pathMan = *app->paths;
    // Running file
    auto runningPath = pathMan.miscDirectory + "/running_" + pathMan.applicationFilePathHash;

    if (QFile::exists(runningPath)) {
#ifndef DISABLE_CRASH_DIALOG
        chatterino::LastRunCrashDialog dialog;

        switch (dialog.exec()) {
            case QDialog::Accepted: {
            }; break;
            default: {
                _exit(0);
            }
        }
#endif
    } else {
        QFile runningFile(runningPath);

        runningFile.open(QIODevice::WriteOnly | QIODevice::Truncate);
        runningFile.flush();
        runningFile.close();
    }

    app->initialize();

    // Start the application
    // This is a blocking call
    app->run(a);

    // We have finished our application, make sure we save stuff
    app->save();

    // Running file
    QFile::remove(runningPath);

    // Save settings
    pajlada::Settings::SettingManager::save();

    // Deinitialize NetworkManager (stop thread and wait for finish, should be instant)
    chatterino::NetworkManager::deinit();

    // None of the singletons has a proper destructor
    _exit(0);
}

void runNativeMessagingHost()
{
    auto *nm = new chatterino::NativeMessagingManager;

#ifdef Q_OS_WIN
    _setmode(_fileno(stdin), _O_BINARY);
    _setmode(_fileno(stdout), _O_BINARY);
#endif

#if 0
    bool bigEndian = isBigEndian();
#endif

    std::atomic<bool> ping(false);

    QTimer timer;
    QObject::connect(&timer, &QTimer::timeout, [&ping] {
        if (!ping.exchange(false)) {
            _exit(0);
        }
    });
    timer.setInterval(11000);
    timer.start();

    while (true) {
        char size_c[4];
        std::cin.read(size_c, 4);

        if (std::cin.eof()) {
            break;
        }

        uint32_t size = *reinterpret_cast<uint32_t *>(size_c);
#if 0
        // To avoid breaking strict-aliasing rules and potentially inducing undefined behaviour, the following code can be run instead
        uint32_t size = 0;
        if (bigEndian) {
            size = size_c[3] | static_cast<uint32_t>(size_c[2]) << 8 |
                   static_cast<uint32_t>(size_c[1]) << 16 | static_cast<uint32_t>(size_c[0]) << 24;
        } else {
            size = size_c[0] | static_cast<uint32_t>(size_c[1]) << 8 |
                   static_cast<uint32_t>(size_c[2]) << 16 | static_cast<uint32_t>(size_c[3]) << 24;
        }
#endif

        std::unique_ptr<char[]> b(new char[size + 1]);
        std::cin.read(b.get(), size);
        *(b.get() + size) = '\0';

        nm->sendToGuiProcess(QByteArray::fromRawData(b.get(), static_cast<int32_t>(size)));
    }
}

void installCustomPalette()
{
    // borrowed from
    // https://stackoverflow.com/questions/15035767/is-the-qt-5-dark-fusion-theme-available-for-windows
    QPalette darkPalette = qApp->palette();

    darkPalette.setColor(QPalette::Window, QColor(22, 22, 22));
    darkPalette.setColor(QPalette::WindowText, Qt::white);
    darkPalette.setColor(QPalette::Text, Qt::white);
    darkPalette.setColor(QPalette::Disabled, QPalette::WindowText, QColor(127, 127, 127));
    darkPalette.setColor(QPalette::Base, QColor("#333"));
    darkPalette.setColor(QPalette::AlternateBase, QColor("#444"));
    darkPalette.setColor(QPalette::ToolTipBase, Qt::white);
    darkPalette.setColor(QPalette::ToolTipText, Qt::white);
    darkPalette.setColor(QPalette::Disabled, QPalette::Text, QColor(127, 127, 127));
    darkPalette.setColor(QPalette::Dark, QColor(35, 35, 35));
    darkPalette.setColor(QPalette::Shadow, QColor(20, 20, 20));
    darkPalette.setColor(QPalette::Button, QColor(70, 70, 70));
    darkPalette.setColor(QPalette::ButtonText, Qt::white);
    darkPalette.setColor(QPalette::Disabled, QPalette::ButtonText, QColor(127, 127, 127));
    darkPalette.setColor(QPalette::BrightText, Qt::red);
    darkPalette.setColor(QPalette::Link, QColor(42, 130, 218));
    darkPalette.setColor(QPalette::Highlight, QColor(42, 130, 218));
    darkPalette.setColor(QPalette::Disabled, QPalette::Highlight, QColor(80, 80, 80));
    darkPalette.setColor(QPalette::HighlightedText, Qt::white);
    darkPalette.setColor(QPalette::Disabled, QPalette::HighlightedText, QColor(127, 127, 127));

    qApp->setPalette(darkPalette);
}<|MERGE_RESOLUTION|>--- conflicted
+++ resolved
@@ -23,15 +23,11 @@
 #include <stdio.h>
 #endif
 
-<<<<<<< HEAD
 #ifdef CHATTERINO_USE_BREAKPAD
 #include <QBreakpadHandler.h>
 #endif
 
-int runGui(int argc, char *argv[]);
-=======
 int runGui(QApplication &a, int argc, char *argv[]);
->>>>>>> 524be95e
 void runNativeMessagingHost();
 void installCustomPalette();
 
