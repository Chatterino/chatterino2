#include "Application.hpp"

#include "common/Args.hpp"
#include "common/Channel.hpp"
#include "common/QLogging.hpp"
#include "common/Version.hpp"
#include "controllers/accounts/AccountController.hpp"
#include "controllers/commands/Command.hpp"
#include "controllers/commands/CommandController.hpp"
#include "controllers/highlights/HighlightController.hpp"
#include "controllers/hotkeys/HotkeyController.hpp"
#include "controllers/ignores/IgnoreController.hpp"
#include "controllers/notifications/NotificationController.hpp"
#include "controllers/sound/ISoundController.hpp"
#include "providers/bttv/BttvEmotes.hpp"
#include "providers/ffz/FfzEmotes.hpp"
#include "providers/irc/AbstractIrcServer.hpp"
#include "providers/links/LinkResolver.hpp"
#include "providers/seventv/SeventvAPI.hpp"
#include "providers/seventv/SeventvEmotes.hpp"
#include "providers/twitch/TwitchBadges.hpp"
#include "singletons/ImageUploader.hpp"
#ifdef CHATTERINO_HAVE_PLUGINS
#    include "controllers/plugins/PluginController.hpp"
#endif
#include "common/Modes.hpp"
#include "controllers/sound/MiniaudioBackend.hpp"
#include "controllers/sound/NullBackend.hpp"
#include "controllers/twitch/LiveController.hpp"
#include "controllers/userdata/UserDataController.hpp"
#include "debug/AssertInGuiThread.hpp"
#include "messages/Message.hpp"
#include "messages/MessageBuilder.hpp"
#include "providers/bttv/BttvLiveUpdates.hpp"
#include "providers/chatterino/ChatterinoBadges.hpp"
#include "providers/ffz/FfzBadges.hpp"
#include "providers/irc/Irc2.hpp"
#include "providers/seventv/eventapi/Dispatch.hpp"
#include "providers/seventv/eventapi/Subscription.hpp"
#include "providers/seventv/SeventvBadges.hpp"
#include "providers/seventv/SeventvEventAPI.hpp"
#include "providers/seventv/SeventvPaints.hpp"
#include "providers/seventv/SeventvPersonalEmotes.hpp"
#include "providers/twitch/ChannelPointReward.hpp"
#include "providers/twitch/PubSubActions.hpp"
#include "providers/twitch/PubSubManager.hpp"
#include "providers/twitch/PubSubMessages.hpp"
#include "providers/twitch/TwitchChannel.hpp"
#include "providers/twitch/TwitchIrcServer.hpp"
#include "providers/twitch/TwitchMessageBuilder.hpp"
#include "singletons/CrashHandler.hpp"
#include "singletons/Emotes.hpp"
#include "singletons/Fonts.hpp"
#include "singletons/helper/LoggingChannel.hpp"
#include "singletons/Logging.hpp"
#include "singletons/Paths.hpp"
#include "singletons/Settings.hpp"
#include "singletons/StreamerMode.hpp"
#include "singletons/Theme.hpp"
#include "singletons/Toasts.hpp"
#include "singletons/Updates.hpp"
#include "singletons/WindowManager.hpp"
#include "util/Helpers.hpp"
#include "util/PostToThread.hpp"
#include "widgets/Notebook.hpp"
#include "widgets/splits/Split.hpp"
#include "widgets/Window.hpp"

#include <miniaudio.h>
#include <QDesktopServices>

#include <atomic>

namespace {

using namespace chatterino;

ISoundController *makeSoundController(Settings &settings)
{
    SoundBackend soundBackend = settings.soundBackend;
    switch (soundBackend)
    {
        case SoundBackend::Miniaudio: {
            return new MiniaudioBackend();
        }
        break;

        case SoundBackend::Null: {
            return new NullBackend();
        }
        break;

        default: {
            return new MiniaudioBackend();
        }
        break;
    }
}

const QString TWITCH_PUBSUB_URL = "wss://pubsub-edge.twitch.tv";

}  // namespace

namespace chatterino {

static std::atomic<bool> isAppInitialized{false};

Application *Application::instance = nullptr;
IApplication *IApplication::instance = nullptr;

IApplication::IApplication()
{
    IApplication::instance = this;
}

// this class is responsible for handling the workflow of Chatterino
// It will create the instances of the major classes, and connect their signals
// to each other

Application::Application(Settings &_settings, const Paths &paths,
                         const Args &_args, Updates &_updates)
    : paths_(paths)
    , args_(_args)
    , themes(new Theme(paths))
    , fonts(new Fonts(_settings))
    , emotes(new Emotes)
    , accounts(new AccountController)
    , hotkeys(new HotkeyController)
    , windows(new WindowManager(paths))
    , toasts(new Toasts)
    , imageUploader(new ImageUploader)
    , seventvAPI(new SeventvAPI)
    , crashHandler(new CrashHandler(paths))

    , commands(new CommandController(paths))
    , notifications(new NotificationController)
    , highlights(new HighlightController(_settings, this->accounts.get()))
    , twitch(new TwitchIrcServer)
<<<<<<< HEAD
    , ffzBadges(&this->emplace<FfzBadges>())
    , seventvBadges(&this->emplace<SeventvBadges>())
    , seventvPaints(&this->emplace<SeventvPaints>())
    , seventvPersonalEmotes(&this->emplace<SeventvPersonalEmotes>())
=======
    , ffzBadges(new FfzBadges)
    , seventvBadges(new SeventvBadges)
>>>>>>> a0b70b8c
    , userData(new UserDataController(paths))
    , sound(makeSoundController(_settings))
    , twitchLiveController(new TwitchLiveController)
    , twitchPubSub(new PubSub(TWITCH_PUBSUB_URL))
    , twitchBadges(new TwitchBadges)
    , chatterinoBadges(new ChatterinoBadges)
    , bttvEmotes(new BttvEmotes)
    , ffzEmotes(new FfzEmotes)
    , seventvEmotes(new SeventvEmotes)
    , logging(new Logging(_settings))
    , linkResolver(new LinkResolver)
    , streamerMode(new StreamerMode)
#ifdef CHATTERINO_HAVE_PLUGINS
    , plugins(new PluginController(paths))
#endif
    , updates(_updates)
{
    Application::instance = this;

    // We can safely ignore this signal's connection since the Application will always
    // be destroyed after fonts
    std::ignore = this->fonts->fontChanged.connect([this]() {
        this->windows->layoutChannelViews();
    });
}

Application::~Application() = default;

void Application::fakeDtor()
{
#ifdef CHATTERINO_HAVE_PLUGINS
    this->plugins.reset();
#endif
    this->twitchPubSub.reset();
    this->twitchBadges.reset();
    this->twitchLiveController.reset();
    this->chatterinoBadges.reset();
    this->bttvEmotes.reset();
    this->ffzEmotes.reset();
    this->seventvEmotes.reset();
    this->notifications.reset();
    this->commands.reset();
    // If a crash happens after crashHandler has been reset, we'll assert
    // This isn't super different from before, where if the app is already killed, the getApp() portion of it is already dead
    this->crashHandler.reset();
    this->seventvAPI.reset();
    this->highlights.reset();
    this->seventvBadges.reset();
    this->ffzBadges.reset();
    // this->twitch.reset();
    this->imageUploader.reset();
    this->hotkeys.reset();
    this->fonts.reset();
    this->sound.reset();
    this->userData.reset();
    this->toasts.reset();
    this->accounts.reset();
    this->emotes.reset();
    this->themes.reset();
}

void Application::initialize(Settings &settings, const Paths &paths)
{
    assert(isAppInitialized == false);
    isAppInitialized = true;

    // Show changelog
    if (!this->args_.isFramelessEmbed &&
        getSettings()->currentVersion.getValue() != "" &&
        getSettings()->currentVersion.getValue() != CHATTERINO_VERSION)
    {
#if defined(Q_OS_MACOS) && defined(Q_PROCESSOR_X86)
        if (Version::instance().isRunningInRosetta())
        {
            auto *armBox =
                new QMessageBox(QMessageBox::Information, "Chatterino 7",
                                "It looks like you're running the x86-64 "
                                "version of Chatterio on "
                                "Apple Silicon (ARM) using Rosetta2 emulation. "
                                "There are native "
                                "builds "
                                "available (suffix: arm64).<br>Do you want to "
                                "switch to the native "
                                "version?",
                                QMessageBox::Yes | QMessageBox::No);
            armBox->setAttribute(Qt::WA_DeleteOnClose);
            if (armBox->exec() == QMessageBox::Yes)
            {
                auto url = [] {
                    if (Modes::instance().isNightly)
                    {
                        return QStringLiteral(
                            "https://github.com/SevenTV/chatterino7/"
                            "releases/tag/nightly-build");
                    }

                    return QStringLiteral(
                               "https://github.com/SevenTV/chatterino7/"
                               "releases/tag/v") +
                           Version::instance().version();
                }();
                QDesktopServices::openUrl(url);
                _Exit(0);
            }
        }
#endif

        auto *box = new QMessageBox(QMessageBox::Information, "Chatterino 7",
                                    "Show changelog?",
                                    QMessageBox::Yes | QMessageBox::No);
        box->setAttribute(Qt::WA_DeleteOnClose);
        if (box->exec() == QMessageBox::Yes)
        {
            QDesktopServices::openUrl(
                QUrl("https://www.chatterino.com/changelog"));
        }
    }

    if (!this->args_.isFramelessEmbed)
    {
        getSettings()->currentVersion.setValue(CHATTERINO_VERSION);

        if (getSettings()->enableExperimentalIrc)
        {
            Irc::instance().load();
        }
    }

    this->accounts->load();

    this->windows->initialize(settings);

    this->ffzBadges->load();
    this->twitch->initialize();

    // Load live status
    this->notifications->initialize();

    // XXX: Loading Twitch badges after Helix has been initialized, which only happens after
    // the AccountController initialize has been called
    this->twitchBadges->loadTwitchBadges();

#ifdef CHATTERINO_HAVE_PLUGINS
    this->plugins->initialize(settings);
#endif

    // Show crash message.
    // On Windows, the crash message was already shown.
#ifndef Q_OS_WIN
    if (!this->args_.isFramelessEmbed && this->args_.crashRecovery)
    {
        if (auto *selected =
                this->windows->getMainWindow().getNotebook().getSelectedPage())
        {
            if (auto *container = dynamic_cast<SplitContainer *>(selected))
            {
                for (auto &&split : container->getSplits())
                {
                    if (auto channel = split->getChannel(); !channel->isEmpty())
                    {
                        channel->addSystemMessage(
                            "Chatterino unexpectedly crashed and restarted. "
                            "You can disable automatic restarts in the "
                            "settings.");
                    }
                }
            }
        }
    }
#endif

    this->windows->updateWordTypeMask();

    if (!this->args_.isFramelessEmbed)
    {
        this->initNm(paths);
    }
    this->initPubSub();

    this->initBttvLiveUpdates();
    this->initSeventvEventAPI();
}

int Application::run(QApplication &qtApp)
{
    assert(isAppInitialized);

    this->twitch->connect();

    if (!this->args_.isFramelessEmbed)
    {
        this->windows->getMainWindow().show();
    }

    getSettings()->betaUpdates.connect(
        [this] {
            this->updates.checkForUpdates();
        },
        false);

    // We can safely ignore the signal connections since Application will always live longer than
    // everything else, including settings. right?
    // NOTE: SETTINGS_LIFETIME
    std::ignore =
        getSettings()->moderationActions.delayedItemsChanged.connect([this] {
            this->windows->forceLayoutChannelViews();
        });

    std::ignore =
        getSettings()->highlightedMessages.delayedItemsChanged.connect([this] {
            this->windows->forceLayoutChannelViews();
        });
    std::ignore =
        getSettings()->highlightedUsers.delayedItemsChanged.connect([this] {
            this->windows->forceLayoutChannelViews();
        });
    std::ignore =
        getSettings()->highlightedBadges.delayedItemsChanged.connect([this] {
            this->windows->forceLayoutChannelViews();
        });

    getSettings()->removeSpacesBetweenEmotes.connect([this] {
        this->windows->forceLayoutChannelViews();
    });

    getSettings()->enableBTTVGlobalEmotes.connect(
        [this] {
            this->twitch->reloadBTTVGlobalEmotes();
        },
        false);
    getSettings()->enableBTTVChannelEmotes.connect(
        [this] {
            this->twitch->reloadAllBTTVChannelEmotes();
        },
        false);
    getSettings()->enableFFZGlobalEmotes.connect(
        [this] {
            this->twitch->reloadFFZGlobalEmotes();
        },
        false);
    getSettings()->enableFFZChannelEmotes.connect(
        [this] {
            this->twitch->reloadAllFFZChannelEmotes();
        },
        false);
    getSettings()->enableSevenTVGlobalEmotes.connect(
        [this] {
            this->twitch->reloadSevenTVGlobalEmotes();
        },
        false);
    getSettings()->enableSevenTVChannelEmotes.connect(
        [this] {
            this->twitch->reloadAllSevenTVChannelEmotes();
        },
        false);

    return qtApp.exec();
}

Theme *Application::getThemes()
{
    assertInGuiThread();
    assert(this->themes);

    return this->themes.get();
}

Fonts *Application::getFonts()
{
    assertInGuiThread();
    assert(this->fonts);

    return this->fonts.get();
}

IEmotes *Application::getEmotes()
{
    assertInGuiThread();
    assert(this->emotes);

    return this->emotes.get();
}

AccountController *Application::getAccounts()
{
    assertInGuiThread();
    assert(this->accounts);

    return this->accounts.get();
}

HotkeyController *Application::getHotkeys()
{
    assertInGuiThread();
    assert(this->hotkeys);

    return this->hotkeys.get();
}

WindowManager *Application::getWindows()
{
    assertInGuiThread();
    assert(this->windows);

    return this->windows.get();
}

Toasts *Application::getToasts()
{
    assertInGuiThread();
    assert(this->toasts);

    return this->toasts.get();
}

CrashHandler *Application::getCrashHandler()
{
    assertInGuiThread();
    assert(this->crashHandler);

    return this->crashHandler.get();
}

CommandController *Application::getCommands()
{
    assertInGuiThread();
    assert(this->commands);

    return this->commands.get();
}

NotificationController *Application::getNotifications()
{
    assertInGuiThread();
    assert(this->notifications);

    return this->notifications.get();
}

HighlightController *Application::getHighlights()
{
    assertInGuiThread();
    assert(this->highlights);

    return this->highlights.get();
}

FfzBadges *Application::getFfzBadges()
{
    assertInGuiThread();
    assert(this->ffzBadges);

    return this->ffzBadges.get();
}

SeventvBadges *Application::getSeventvBadges()
{
    // SeventvBadges handles its own locks, so we don't need to assert that this is called in the GUI thread
    assert(this->seventvBadges);

    return this->seventvBadges.get();
}

IUserDataController *Application::getUserData()
{
    assertInGuiThread();

    return this->userData.get();
}

ISoundController *Application::getSound()
{
    assertInGuiThread();

    return this->sound.get();
}

ITwitchLiveController *Application::getTwitchLiveController()
{
    assertInGuiThread();
    assert(this->twitchLiveController);

    return this->twitchLiveController.get();
}

TwitchBadges *Application::getTwitchBadges()
{
    assertInGuiThread();
    assert(this->twitchBadges);

    return this->twitchBadges.get();
}

IChatterinoBadges *Application::getChatterinoBadges()
{
    assertInGuiThread();
    assert(this->chatterinoBadges);

    return this->chatterinoBadges.get();
}

ImageUploader *Application::getImageUploader()
{
    assertInGuiThread();
    assert(this->imageUploader);

    return this->imageUploader.get();
}

SeventvAPI *Application::getSeventvAPI()
{
    assertInGuiThread();
    assert(this->seventvAPI);

    return this->seventvAPI.get();
}

#ifdef CHATTERINO_HAVE_PLUGINS
PluginController *Application::getPlugins()
{
    assertInGuiThread();
    assert(this->plugins);

    return this->plugins.get();
}
#endif

ITwitchIrcServer *Application::getTwitch()
{
    assertInGuiThread();

    return this->twitch.get();
}

IAbstractIrcServer *Application::getTwitchAbstract()
{
    assertInGuiThread();

    return this->twitch.get();
}

PubSub *Application::getTwitchPubSub()
{
    assertInGuiThread();

    return this->twitchPubSub.get();
}

ILogging *Application::getChatLogger()
{
    assertInGuiThread();

    return this->logging.get();
}

ILinkResolver *Application::getLinkResolver()
{
    assertInGuiThread();

    return this->linkResolver.get();
}

IStreamerMode *Application::getStreamerMode()
{
    return this->streamerMode.get();
}

BttvEmotes *Application::getBttvEmotes()
{
    assertInGuiThread();
    assert(this->bttvEmotes);

    return this->bttvEmotes.get();
}

FfzEmotes *Application::getFfzEmotes()
{
    assertInGuiThread();
    assert(this->ffzEmotes);

    return this->ffzEmotes.get();
}

SeventvEmotes *Application::getSeventvEmotes()
{
    assertInGuiThread();
    assert(this->seventvEmotes);

    return this->seventvEmotes.get();
}

void Application::save()
{
    this->commands->save();
    this->hotkeys->save();
    this->windows->save();
}

void Application::initNm(const Paths &paths)
{
    (void)paths;

#ifdef Q_OS_WIN
#    if defined QT_NO_DEBUG || defined CHATTERINO_DEBUG_NM
    registerNmHost(paths);
    this->nmServer.start();
#    endif
#endif
}

void Application::initPubSub()
{
    // We can safely ignore these signal connections since the twitch object will always
    // be destroyed before the Application
    std::ignore = this->twitchPubSub->moderation.chatCleared.connect(
        [this](const auto &action) {
            auto chan = this->twitch->getChannelOrEmptyByID(action.roomID);
            if (chan->isEmpty())
            {
                return;
            }

            QString text =
                QString("%1 cleared the chat.").arg(action.source.login);

            postToThread([chan, text] {
                chan->addSystemMessage(text);
            });
        });

    std::ignore = this->twitchPubSub->moderation.modeChanged.connect(
        [this](const auto &action) {
            auto chan = this->twitch->getChannelOrEmptyByID(action.roomID);
            if (chan->isEmpty())
            {
                return;
            }

            QString text =
                QString("%1 turned %2 %3 mode.")
                    .arg(action.source.login)
                    .arg(action.state == ModeChangedAction::State::On ? "on"
                                                                      : "off")
                    .arg(action.getModeName());

            if (action.duration > 0)
            {
                text += QString(" (%1 seconds)").arg(action.duration);
            }

            postToThread([chan, text] {
                chan->addSystemMessage(text);
            });
        });

    std::ignore = this->twitchPubSub->moderation.moderationStateChanged.connect(
        [this](const auto &action) {
            auto chan = this->twitch->getChannelOrEmptyByID(action.roomID);
            if (chan->isEmpty())
            {
                return;
            }

            QString text;

            text = QString("%1 %2 %3.")
                       .arg(action.source.login,
                            (action.modded ? "modded" : "unmodded"),
                            action.target.login);

            postToThread([chan, text] {
                chan->addSystemMessage(text);
            });
        });

    std::ignore = this->twitchPubSub->moderation.userBanned.connect(
        [&](const auto &action) {
            auto chan = this->twitch->getChannelOrEmptyByID(action.roomID);

            if (chan->isEmpty())
            {
                return;
            }

            postToThread([chan, action] {
                MessageBuilder msg(action);
                msg->flags.set(MessageFlag::PubSub);
                chan->addOrReplaceTimeout(msg.release());
            });
        });

    std::ignore = this->twitchPubSub->moderation.userWarned.connect(
        [&](const auto &action) {
            auto chan = this->twitch->getChannelOrEmptyByID(action.roomID);

            if (chan->isEmpty())
            {
                return;
            }

            // TODO: Resolve the moderator's user ID into a full user here, so message can look better
            postToThread([chan, action] {
                MessageBuilder msg(action);
                msg->flags.set(MessageFlag::PubSub);
                chan->addMessage(msg.release(), MessageContext::Original);
            });
        });

    std::ignore = this->twitchPubSub->moderation.messageDeleted.connect(
        [&](const auto &action) {
            auto chan = this->twitch->getChannelOrEmptyByID(action.roomID);

            if (chan->isEmpty() || getSettings()->hideDeletionActions)
            {
                return;
            }

            MessageBuilder msg;
            TwitchMessageBuilder::deletionMessage(action, &msg);
            msg->flags.set(MessageFlag::PubSub);

            postToThread([chan, msg = msg.release()] {
                auto replaced = false;
                LimitedQueueSnapshot<MessagePtr> snapshot =
                    chan->getMessageSnapshot();
                int snapshotLength = snapshot.size();

                // without parens it doesn't build on windows
                int end = (std::max)(0, snapshotLength - 200);

                for (int i = snapshotLength - 1; i >= end; --i)
                {
                    const auto &s = snapshot[i];
                    if (!s->flags.has(MessageFlag::PubSub) &&
                        s->timeoutUser == msg->timeoutUser)
                    {
                        chan->replaceMessage(s, msg);
                        replaced = true;
                        break;
                    }
                }
                if (!replaced)
                {
                    chan->addMessage(msg, MessageContext::Original);
                }
            });
        });

    std::ignore = this->twitchPubSub->moderation.userUnbanned.connect(
        [&](const auto &action) {
            auto chan = this->twitch->getChannelOrEmptyByID(action.roomID);

            if (chan->isEmpty())
            {
                return;
            }

            auto msg = MessageBuilder(action).release();

            postToThread([chan, msg] {
                chan->addMessage(msg, MessageContext::Original);
            });
        });

    std::ignore =
        this->twitchPubSub->moderation.suspiciousMessageReceived.connect(
            [&](const auto &action) {
                if (action.treatment ==
                    PubSubLowTrustUsersMessage::Treatment::INVALID)
                {
                    qCWarning(chatterinoTwitch)
                        << "Received suspicious message with unknown "
                           "treatment:"
                        << action.treatmentString;
                    return;
                }

                // monitored chats are received over irc; in the future, we will use pubsub instead
                if (action.treatment !=
                    PubSubLowTrustUsersMessage::Treatment::Restricted)
                {
                    return;
                }

                if (getSettings()->streamerModeHideModActions &&
                    this->getStreamerMode()->isEnabled())
                {
                    return;
                }

                auto chan =
                    this->twitch->getChannelOrEmptyByID(action.channelID);

                if (chan->isEmpty())
                {
                    return;
                }

                auto twitchChannel =
                    std::dynamic_pointer_cast<TwitchChannel>(chan);
                if (!twitchChannel)
                {
                    return;
                }

                postToThread([twitchChannel, action] {
                    const auto p =
                        TwitchMessageBuilder::makeLowTrustUserMessage(
                            action, twitchChannel->getName(),
                            twitchChannel.get());
                    twitchChannel->addMessage(p.first,
                                              MessageContext::Original);
                    twitchChannel->addMessage(p.second,
                                              MessageContext::Original);
                });
            });

    std::ignore =
        this->twitchPubSub->moderation.suspiciousTreatmentUpdated.connect(
            [&](const auto &action) {
                if (action.treatment ==
                    PubSubLowTrustUsersMessage::Treatment::INVALID)
                {
                    qCWarning(chatterinoTwitch)
                        << "Received suspicious user update with unknown "
                           "treatment:"
                        << action.treatmentString;
                    return;
                }

                if (action.updatedByUserLogin.isEmpty())
                {
                    return;
                }

                if (getSettings()->streamerModeHideModActions &&
                    this->getStreamerMode()->isEnabled())
                {
                    return;
                }

                auto chan =
                    this->twitch->getChannelOrEmptyByID(action.channelID);
                if (chan->isEmpty())
                {
                    return;
                }

                postToThread([chan, action] {
                    auto msg =
                        TwitchMessageBuilder::makeLowTrustUpdateMessage(action);
                    chan->addMessage(msg, MessageContext::Original);
                });
            });

    std::ignore = this->twitchPubSub->moderation.autoModMessageCaught.connect(
        [&](const auto &msg, const QString &channelID) {
            auto chan = this->twitch->getChannelOrEmptyByID(channelID);
            if (chan->isEmpty())
            {
                return;
            }

            switch (msg.type)
            {
                case PubSubAutoModQueueMessage::Type::AutoModCaughtMessage: {
                    if (msg.status == "PENDING")
                    {
                        AutomodAction action(msg.data, channelID);
                        action.reason = QString("%1 level %2")
                                            .arg(msg.contentCategory)
                                            .arg(msg.contentLevel);

                        action.msgID = msg.messageID;
                        action.message = msg.messageText;

                        // this message also contains per-word automod data, which could be implemented

                        // extract sender data manually because Twitch loves not being consistent
                        QString senderDisplayName =
                            msg.senderUserDisplayName;  // Might be transformed later
                        bool hasLocalizedName = false;
                        if (!msg.senderUserDisplayName.isEmpty())
                        {
                            // check for non-ascii display names
                            if (QString::compare(msg.senderUserDisplayName,
                                                 msg.senderUserLogin,
                                                 Qt::CaseInsensitive) != 0)
                            {
                                hasLocalizedName = true;
                            }
                        }
                        QColor senderColor = msg.senderUserChatColor;
                        QString senderColor_;
                        if (!senderColor.isValid() &&
                            getSettings()->colorizeNicknames)
                        {
                            // color may be not present if user is a grey-name
                            senderColor = getRandomColor(msg.senderUserID);
                        }

                        // handle username style based on prefered setting
                        switch (getSettings()->usernameDisplayMode.getValue())
                        {
                            case UsernameDisplayMode::Username: {
                                if (hasLocalizedName)
                                {
                                    senderDisplayName = msg.senderUserLogin;
                                }
                                break;
                            }
                            case UsernameDisplayMode::LocalizedName: {
                                break;
                            }
                            case UsernameDisplayMode::
                                UsernameAndLocalizedName: {
                                if (hasLocalizedName)
                                {
                                    senderDisplayName = QString("%1(%2)").arg(
                                        msg.senderUserLogin,
                                        msg.senderUserDisplayName);
                                }
                                break;
                            }
                        }

                        action.target =
                            ActionUser{msg.senderUserID, msg.senderUserLogin,
                                       senderDisplayName, senderColor};
                        postToThread([chan, action] {
                            const auto p =
                                TwitchMessageBuilder::makeAutomodMessage(
                                    action, chan->getName());
                            chan->addMessage(p.first, MessageContext::Original);
                            chan->addMessage(p.second,
                                             MessageContext::Original);

                            getApp()
                                ->getTwitch()
                                ->getAutomodChannel()
                                ->addMessage(p.first, MessageContext::Original);
                            getApp()
                                ->getTwitch()
                                ->getAutomodChannel()
                                ->addMessage(p.second,
                                             MessageContext::Original);

                            if (getSettings()->showAutomodInMentions)
                            {
                                getApp()
                                    ->getTwitch()
                                    ->getMentionsChannel()
                                    ->addMessage(p.first,
                                                 MessageContext::Original);
                                getApp()
                                    ->getTwitch()
                                    ->getMentionsChannel()
                                    ->addMessage(p.second,
                                                 MessageContext::Original);
                            }
                        });
                    }
                    // "ALLOWED" and "DENIED" statuses remain unimplemented
                    // They are versions of automod_message_(denied|approved) but for mods.
                }
                break;

                case PubSubAutoModQueueMessage::Type::INVALID:
                default: {
                }
                break;
            }
        });

    std::ignore = this->twitchPubSub->moderation.autoModMessageBlocked.connect(
        [&](const auto &action) {
            auto chan = this->twitch->getChannelOrEmptyByID(action.roomID);
            if (chan->isEmpty())
            {
                return;
            }

            postToThread([chan, action] {
                const auto p = TwitchMessageBuilder::makeAutomodMessage(
                    action, chan->getName());
                chan->addMessage(p.first, MessageContext::Original);
                chan->addMessage(p.second, MessageContext::Original);
            });
        });

    std::ignore = this->twitchPubSub->moderation.automodUserMessage.connect(
        [&](const auto &action) {
            if (getSettings()->streamerModeHideModActions &&
                this->getStreamerMode()->isEnabled())
            {
                return;
            }
            auto chan = this->twitch->getChannelOrEmptyByID(action.roomID);

            if (chan->isEmpty())
            {
                return;
            }

            auto msg = MessageBuilder(action).release();

            postToThread([chan, msg] {
                chan->addMessage(msg, MessageContext::Original);
            });
            chan->deleteMessage(msg->id);
        });

    std::ignore = this->twitchPubSub->moderation.automodInfoMessage.connect(
        [&](const auto &action) {
            auto chan = this->twitch->getChannelOrEmptyByID(action.roomID);

            if (chan->isEmpty())
            {
                return;
            }

            postToThread([chan, action] {
                const auto p =
                    TwitchMessageBuilder::makeAutomodInfoMessage(action);
                chan->addMessage(p, MessageContext::Original);
            });
        });

    std::ignore =
        this->twitchPubSub->pointReward.redeemed.connect([&](auto &data) {
            QString channelId = data.value("channel_id").toString();
            if (channelId.isEmpty())
            {
                qCDebug(chatterinoApp)
                    << "Couldn't find channel id of point reward";
                return;
            }

            auto chan = this->twitch->getChannelOrEmptyByID(channelId);

            auto reward = ChannelPointReward(data);

            postToThread([chan, reward] {
                if (auto *channel = dynamic_cast<TwitchChannel *>(chan.get()))
                {
                    channel->addChannelPointReward(reward);
                }
            });
        });

    this->twitchPubSub->start();
    this->twitchPubSub->setAccount(this->accounts->twitch.getCurrent());

    this->accounts->twitch.currentUserChanged.connect(
        [this] {
            this->twitchPubSub->unlistenChannelModerationActions();
            this->twitchPubSub->unlistenAutomod();
            this->twitchPubSub->unlistenLowTrustUsers();
            this->twitchPubSub->unlistenChannelPointRewards();

            this->twitchPubSub->setAccount(this->accounts->twitch.getCurrent());
        },
        boost::signals2::at_front);
}

void Application::initBttvLiveUpdates()
{
    auto &bttvLiveUpdates = this->twitch->getBTTVLiveUpdates();

    if (!bttvLiveUpdates)
    {
        qCDebug(chatterinoBttv)
            << "Skipping initialization of Live Updates as it's disabled";
        return;
    }

    // We can safely ignore these signal connections since the twitch object will always
    // be destroyed before the Application
    std::ignore =
        bttvLiveUpdates->signals_.emoteAdded.connect([&](const auto &data) {
            auto chan = this->twitch->getChannelOrEmptyByID(data.channelID);

            postToThread([chan, data] {
                if (auto *channel = dynamic_cast<TwitchChannel *>(chan.get()))
                {
                    channel->addBttvEmote(data);
                }
            });
        });
    std::ignore =
        bttvLiveUpdates->signals_.emoteUpdated.connect([&](const auto &data) {
            auto chan = this->twitch->getChannelOrEmptyByID(data.channelID);

            postToThread([chan, data] {
                if (auto *channel = dynamic_cast<TwitchChannel *>(chan.get()))
                {
                    channel->updateBttvEmote(data);
                }
            });
        });
    std::ignore =
        bttvLiveUpdates->signals_.emoteRemoved.connect([&](const auto &data) {
            auto chan = this->twitch->getChannelOrEmptyByID(data.channelID);

            postToThread([chan, data] {
                if (auto *channel = dynamic_cast<TwitchChannel *>(chan.get()))
                {
                    channel->removeBttvEmote(data);
                }
            });
        });
    bttvLiveUpdates->start();
}

void Application::initSeventvEventAPI()
{
    auto &seventvEventAPI = this->twitch->getSeventvEventAPI();

    if (!seventvEventAPI)
    {
        qCDebug(chatterinoSeventvEventAPI)
            << "Skipping initialization as the EventAPI is disabled";
        return;
    }

    // We can safely ignore these signal connections since the twitch object will always
    // be destroyed before the Application
    std::ignore =
        seventvEventAPI->signals_.emoteAdded.connect([&](const auto &data) {
            if (this->seventvPersonalEmotes->hasEmoteSet(data.emoteSetID))
            {
                this->seventvPersonalEmotes->updateEmoteSet(data.emoteSetID,
                                                            data);
            }
            else
            {
                postToThread([this, data] {
                    this->twitch->forEachSeventvEmoteSet(
                        data.emoteSetID, [data](TwitchChannel &chan) {
                            chan.addSeventvEmote(data);
                        });
                });
            }
        });
    std::ignore =
        seventvEventAPI->signals_.emoteUpdated.connect([&](const auto &data) {
            if (this->seventvPersonalEmotes->hasEmoteSet(data.emoteSetID))
            {
                this->seventvPersonalEmotes->updateEmoteSet(data.emoteSetID,
                                                            data);
            }
            else
            {
                postToThread([this, data] {
                    this->twitch->forEachSeventvEmoteSet(
                        data.emoteSetID, [data](TwitchChannel &chan) {
                            chan.updateSeventvEmote(data);
                        });
                });
            }
        });
    std::ignore =
        seventvEventAPI->signals_.emoteRemoved.connect([&](const auto &data) {
            if (this->seventvPersonalEmotes->hasEmoteSet(data.emoteSetID))
            {
                this->seventvPersonalEmotes->updateEmoteSet(data.emoteSetID,
                                                            data);
            }
            else
            {
                postToThread([this, data] {
                    this->twitch->forEachSeventvEmoteSet(
                        data.emoteSetID, [data](TwitchChannel &chan) {
                            chan.removeSeventvEmote(data);
                        });
                });
            }
        });
    std::ignore =
        seventvEventAPI->signals_.userUpdated.connect([&](const auto &data) {
            this->twitch->forEachSeventvUser(data.userID,
                                             [data](TwitchChannel &chan) {
                                                 chan.updateSeventvUser(data);
                                             });
        });
    std::ignore = seventvEventAPI->signals_.personalEmoteSetAdded.connect(
        [&](const auto &data) {
            postToThread([this, data]() {
                this->twitch->forEachChannelAndSpecialChannels([=](auto chan) {
                    if (auto *twitchChannel =
                            dynamic_cast<TwitchChannel *>(chan.get()))
                    {
                        twitchChannel->upsertPersonalSeventvEmotes(data.first,
                                                                   data.second);
                    }
                });
            });
        });

    seventvEventAPI->start();
}

IApplication *getApp()
{
    assert(IApplication::instance != nullptr);

    return IApplication::instance;
}

}  // namespace chatterino<|MERGE_RESOLUTION|>--- conflicted
+++ resolved
@@ -136,15 +136,10 @@
     , notifications(new NotificationController)
     , highlights(new HighlightController(_settings, this->accounts.get()))
     , twitch(new TwitchIrcServer)
-<<<<<<< HEAD
-    , ffzBadges(&this->emplace<FfzBadges>())
-    , seventvBadges(&this->emplace<SeventvBadges>())
-    , seventvPaints(&this->emplace<SeventvPaints>())
-    , seventvPersonalEmotes(&this->emplace<SeventvPersonalEmotes>())
-=======
     , ffzBadges(new FfzBadges)
     , seventvBadges(new SeventvBadges)
->>>>>>> a0b70b8c
+    , seventvPaints(new SeventvPaints)
+    , seventvPersonalEmotes(new SeventvPersonalEmotes)
     , userData(new UserDataController(paths))
     , sound(makeSoundController(_settings))
     , twitchLiveController(new TwitchLiveController)
@@ -636,6 +631,20 @@
     return this->seventvEmotes.get();
 }
 
+SeventvPersonalEmotes *Application::getSeventvPersonalEmotes()
+{
+    assert(this->seventvPersonalEmotes);
+
+    return this->seventvPersonalEmotes.get();
+}
+
+SeventvPaints *Application::getSeventvPaints()
+{
+    assert(this->seventvPaints);
+
+    return this->seventvPaints.get();
+}
+
 void Application::save()
 {
     this->commands->save();
