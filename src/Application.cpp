--- conflicted
+++ resolved
@@ -178,11 +178,8 @@
     , logging(new Logging(_settings))
     , linkResolver(new LinkResolver)
     , streamerMode(new StreamerMode)
-<<<<<<< HEAD
+    , twitchUsers(new TwitchUsers)
     , pronouns(std::make_shared<pronouns::Pronouns>())
-=======
-    , twitchUsers(new TwitchUsers)
->>>>>>> 61b04dbe
 #ifdef CHATTERINO_HAVE_PLUGINS
     , plugins(new PluginController(paths))
 #endif
