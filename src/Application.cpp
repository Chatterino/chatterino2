--- conflicted
+++ resolved
@@ -409,17 +409,10 @@
 
             QString text;
 
-<<<<<<< HEAD
-            text = QString("%1 %2 %3")
+            text = QString("%1 %2 %3.")
                        .arg(action.source.login,
                             (action.modded ? "modded" : "unmodded"),
                             action.target.login);
-=======
-                text = QString("%1 %2 %3.")
-                           .arg(action.source.login,
-                                (action.modded ? "modded" : "unmodded"),
-                                action.target.login);
->>>>>>> 11923930
 
             auto msg = makeSystemMessage(text);
             postToThread([chan, msg] {
