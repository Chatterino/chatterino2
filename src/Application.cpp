--- conflicted
+++ resolved
@@ -161,11 +161,7 @@
     , themes(new Theme(paths))
     , fonts(new Fonts(_settings))
     , logging(new Logging(_settings))
-<<<<<<< HEAD
-    , emoteController(new EmoteController)
-=======
     , emotes(new EmoteController)
->>>>>>> c5b06698
     , accounts(new AccountController)
     , eventSub(makeEventSubController(_settings))
     , hotkeys(new HotkeyController)
@@ -232,10 +228,8 @@
     {
         getSettings()->currentVersion.setValue(CHATTERINO_VERSION);
     }
+    // Load global emotes
     this->emotes->initialize();
-
-    // Load global emotes
-    this->emoteController->initialize();
 
     this->accounts->load();
 
@@ -325,8 +319,6 @@
     return this->fonts.get();
 }
 
-<<<<<<< HEAD
-=======
 EmoteController *Application::getEmotes()
 {
     assertInGuiThread();
@@ -334,8 +326,6 @@
 
     return this->emotes.get();
 }
-
->>>>>>> c5b06698
 AccountController *Application::getAccounts()
 {
     assertInGuiThread();
@@ -555,14 +545,6 @@
     assert(this->eventSub);
 
     return this->eventSub.get();
-}
-
-EmoteController *Application::getEmoteController()
-{
-    assertInGuiThread();
-    assert(this->emoteController);
-
-    return this->emoteController.get();
 }
 
 void Application::aboutToQuit()
@@ -610,7 +592,7 @@
     this->hotkeys.reset();
     this->eventSub.reset();
     this->accounts.reset();
-    this->emoteController.reset();
+    this->emotes.reset();
     this->logging.reset();
     this->fonts.reset();
     this->themes.reset();
