--- conflicted
+++ resolved
@@ -174,42 +174,30 @@
                     QMessageBox::Information, "Chatterino Update",
                     "Failed while trying to download the update.");
                 box->setAttribute(Qt::WA_DeleteOnClose);
-<<<<<<< HEAD
                 box->show();
                 box->raise();
             });
         })
         .onSuccess([this, portable](auto result) -> Outcome {
             QByteArray object = result.getData();
-            QString filename;
+            QString filePath;
 #ifdef Q_OS_WIN
             if (portable)
             {
-                filename = combinePath(getPaths()->miscDirectory, "update.zip");
+                filePath = combinePath(getPaths()->miscDirectory, "update.zip");
             }
             else
             {
-                filename = combinePath(getPaths()->miscDirectory, "Update.exe");
+                filePath = combinePath(getPaths()->miscDirectory, "Update.exe");
             }
 #elif defined Q_OS_MAC
-            filename = combinePath(getPaths()->miscDirectory, "Chatterino.dmg");
+            filePath = combinePath(getPaths()->miscDirectory, "Chatterino.dmg");
 #else
             return Failure;  // shouldn't happen, but guard against it anyways
 #endif
 
-            QFile file(filename);
+            QFile file(filePath);
             file.open(QIODevice::Truncate | QIODevice::WriteOnly);
-=======
-                box->exec();
-            })
-            .onSuccess([this](auto result) -> Outcome {
-                QByteArray object = result.getData();
-                auto filePath =
-                    combinePath(getPaths()->miscDirectory, "Update.exe");
-
-                QFile file(filePath);
-                file.open(QIODevice::Truncate | QIODevice::WriteOnly);
->>>>>>> ff4899f5
 
             auto onInstallError = [this]() {
                 showPopupMessage(
@@ -223,7 +211,7 @@
             };
 
             // Write data to disk
-            qCDebug(chatterinoUpdate) << "Writing update file to" << filename;
+            qCDebug(chatterinoUpdate) << "Writing update file to" << filePath;
             if (file.write(object) == -1)
             {
                 qCWarning(chatterinoUpdate)
@@ -240,13 +228,12 @@
             if (portable)
             {
                 qCDebug(chatterinoUpdate)
-                    << "Starting portable updater" << filename;
+                    << "Starting portable updater" << filePath;
                 QProcess::startDetached(
                     combinePath(QCoreApplication::applicationDirPath(),
                                 "updater.1/ChatterinoUpdater.exe"),
-                    {filename, "restart"});
-
-<<<<<<< HEAD
+                    {filePath, "restart"});
+
                 QApplication::exit(0);
                 return Success;
             }
@@ -254,11 +241,8 @@
             {
                 // Attempt to launch installer
                 qCDebug(chatterinoUpdate)
-                    << "Starting updater executable" << filename;
-                if (QProcess::startDetached(filename))
-=======
+                    << "Starting updater executable" << filePath;
                 if (QProcess::startDetached(filePath, {}))
->>>>>>> ff4899f5
                 {
                     QApplication::exit(0);
                     return Success;
@@ -277,7 +261,7 @@
                     // Open explorer with the executable highlighted
                     QString showExecutableCommand =
                         "C:\\Windows\\explorer.exe /select," +
-                        QDir::toNativeSeparators(filename);
+                        QDir::toNativeSeparators(filePath);
                     bool openedExplorer =
                         QProcess::startDetached(showExecutableCommand);
 
@@ -285,7 +269,7 @@
                     {
                         showPopupMessage(
                             QMessageBox::Warning, "Chatterino Update",
-                            "Well, this is embarassing. Chatterino was also "
+                            "Well, this is embarrassing. Chatterino was also "
                             "unable to open the explorer window. A link will "
                             "open allowing you to manually download the "
                             "update.",
@@ -305,7 +289,7 @@
                 "Applications folder.",
                 true);
 
-            QUrl fileUrl = QUrl("file://" + filename, QUrl::TolerantMode);
+            QUrl fileUrl = QUrl("file://" + filePath, QUrl::TolerantMode);
             QDesktopServices::openUrl(fileUrl);
             return Success;
 #else
