--- conflicted
+++ resolved
@@ -19,12 +19,6 @@
 #include <QStringBuilder>
 #include <semver/semver.hpp>
 
-<<<<<<< HEAD
-using namespace chatterino::literals;
-
-namespace chatterino {
-=======
->>>>>>> 3257da18
 namespace {
 
 using namespace chatterino;
@@ -289,7 +283,6 @@
         return;
     }
 
-<<<<<<< HEAD
     // See https://github.com/SevenTV/SevenTV/issues/48#issue-2193272289
     // for the proposed structure of the response.
     auto onSuccess = [this](const NetworkResult &result) {
@@ -339,37 +332,6 @@
         }
 
         this->updateExe_ = updateExeUrl.toString();
-=======
-    QString url = "https://notitia.chatterino.com/version/chatterino/" %
-                  CHATTERINO_OS % "/" % currentBranch();
-
-    NetworkRequest(url)
-        .timeout(60000)
-        .onSuccess([this](auto result) {
-            const auto object = result.parseJson();
-            /// Version available on every platform
-            auto version = object["version"];
-
-            if (!version.isString())
-            {
-                this->setStatus_(SearchFailed);
-                qCDebug(chatterinoUpdate)
-                    << "error checking version - missing 'version'" << object;
-                return;
-            }
-
-#    if defined Q_OS_WIN || defined Q_OS_MACOS
-            /// Downloads an installer for the new version
-            auto updateExeUrl = object["updateexe"];
-            if (!updateExeUrl.isString())
-            {
-                this->setStatus_(SearchFailed);
-                qCDebug(chatterinoUpdate)
-                    << "error checking version - missing 'updateexe'" << object;
-                return;
-            }
-            this->updateExe_ = updateExeUrl.toString();
->>>>>>> 3257da18
 
 #        ifdef Q_OS_WIN
         /// Windows portable
@@ -417,9 +379,9 @@
     auto apiVersion = std::make_shared<uint8_t>(2);
     constexpr auto maxApiVersion =
         3;  // don't try v4 yet (we don't know the API scheme yet)
-    auto fmtUrl = [apiVersion] {
-        return u"https://7tv.io/v%1/chatterino/version/"_s CHATTERINO_OS
-               "/%2".arg(QString::number(*apiVersion), currentBranch());
+    auto fmtUrl = [apiVersion]() -> QString {
+        return u"https://7tv.io/v" % QString::number(*apiVersion) %
+               "/chatterino/version/" % CHATTERINO_OS % "/" % currentBranch();
     };
 
     auto onError = std::make_shared<std::function<void(NetworkResult)>>();
