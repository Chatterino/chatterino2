#include "singletons/ircmanager.hpp"
#include "channel.hpp"
#include "debug/log.hpp"
#include "messages/messageparseargs.hpp"
#include "singletons/accountmanager.hpp"
#include "singletons/channelmanager.hpp"
#include "singletons/emotemanager.hpp"
#include "singletons/helper/ircmessagehandler.hpp"
#include "singletons/resourcemanager.hpp"
#include "singletons/settingsmanager.hpp"
#include "singletons/windowmanager.hpp"
#include "twitch/twitchmessagebuilder.hpp"
#include "twitch/twitchuser.hpp"
#include "util/posttothread.hpp"
#include "util/urlfetch.hpp"

#include <irccommand.h>
#include <QJsonArray>
#include <QJsonDocument>
#include <QJsonObject>
#include <QNetworkReply>
#include <QNetworkRequest>

#include <future>

using namespace chatterino::messages;

namespace chatterino {
namespace singletons {

IrcManager::IrcManager(ChannelManager &_channelManager, ResourceManager &_resources,
                       AccountManager &_accountManager)
    : channelManager(_channelManager)
    , resources(_resources)
    , accountManager(_accountManager)
{
    this->account = accountManager.Twitch.getCurrent();
    accountManager.Twitch.userChanged.connect([this]() {
        this->setUser(accountManager.Twitch.getCurrent());

        debug::Log("[IrcManager] Reconnecting to Twitch IRC as new user {}",
                   this->account->getUserName());

        postToThread([this] { this->connect(); });
    });

    // Initialize the connections
    this->writeConnection.reset(new Communi::IrcConnection);
    this->writeConnection->moveToThread(QCoreApplication::instance()->thread());

    QObject::connect(this->writeConnection.get(), &Communi::IrcConnection::messageReceived, this,
                     &IrcManager::writeConnectionMessageReceived);

    this->readConnection.reset(new Communi::IrcConnection);
    this->readConnection->moveToThread(QCoreApplication::instance()->thread());

    // Listen to read connection message signals
    QObject::connect(this->readConnection.get(), &Communi::IrcConnection::messageReceived, this,
                     &IrcManager::messageReceived);
    QObject::connect(this->readConnection.get(), &Communi::IrcConnection::privateMessageReceived,
                     this, &IrcManager::privateMessageReceived);

    QObject::connect(this->readConnection.get(), &Communi::IrcConnection::connected, this,
                     &IrcManager::onConnected);
    QObject::connect(this->readConnection.get(), &Communi::IrcConnection::disconnected, this,
                     &IrcManager::onDisconnected);

    // join and part chats on event
    ChannelManager::getInstance().ircJoin.connect(
        [this](const QString &name) { this->joinChannel(name); });
    ChannelManager::getInstance().ircPart.connect(
        [this](const QString &name) { this->partChannel(name); });
}

IrcManager &IrcManager::getInstance()
{
    static IrcManager instance(ChannelManager::getInstance(),
                               singletons::ResourceManager::getInstance(),
                               AccountManager::getInstance());
    return instance;
}

void IrcManager::setUser(std::shared_ptr<twitch::TwitchUser> newAccount)
{
    this->account = newAccount;
}

void IrcManager::connect()
{
    this->disconnect();

    this->initializeConnection(this->writeConnection, false);
    this->initializeConnection(this->readConnection, true);

    // XXX(pajlada): Disabled the async_exec for now, because if we happen to run the
    // `beginConnecting` function in a different thread than last time, we won't be able to connect
    // because we can't clean up the previous connection properly
    // async_exec([this] { beginConnecting(); });
    this->beginConnecting();
}

void IrcManager::initializeConnection(const std::unique_ptr<Communi::IrcConnection> &connection,
                                      bool isReadConnection)
{
    assert(this->account);

    QString username = this->account->getUserName();
    QString oauthClient = this->account->getOAuthClient();
    QString oauthToken = this->account->getOAuthToken();
    if (!oauthToken.startsWith("oauth:")) {
        oauthToken.prepend("oauth:");
    }

    connection->setUserName(username);
    connection->setNickName(username);
    connection->setRealName(username);

    if (!this->account->isAnon()) {
        connection->setPassword(oauthToken);

        this->refreshIgnoredUsers(username, oauthClient, oauthToken);
    }

    if (isReadConnection) {
        connection->sendCommand(
            Communi::IrcCommand::createCapability("REQ", "twitch.tv/membership"));
        connection->sendCommand(Communi::IrcCommand::createCapability("REQ", "twitch.tv/commands"));
        connection->sendCommand(Communi::IrcCommand::createCapability("REQ", "twitch.tv/tags"));
    } else {
        connection->sendCommand(Communi::IrcCommand::createCapability("REQ", "twitch.tv/tags"));

        connection->sendCommand(
            Communi::IrcCommand::createCapability("REQ", "twitch.tv/membership"));
        connection->sendCommand(Communi::IrcCommand::createCapability("REQ", "twitch.tv/commands"));
    }

    connection->setHost("irc.chat.twitch.tv");
    connection->setPort(6667);
}

void IrcManager::refreshIgnoredUsers(const QString &username, const QString &oauthClient,
                                     const QString &oauthToken)
{
    QString nextLink = "https://api.twitch.tv/kraken/users/" + username + "/blocks?limit=" + 100 +
                       "&client_id=" + oauthClient;

    QNetworkAccessManager *manager = new QNetworkAccessManager();
    QNetworkRequest req(QUrl(nextLink + "&oauth_token=" + oauthToken));
    QNetworkReply *reply = manager->get(req);

    QObject::connect(reply, &QNetworkReply::finished, [=] {
        this->twitchBlockedUsersMutex.lock();
        this->twitchBlockedUsers.clear();
        this->twitchBlockedUsersMutex.unlock();

        QByteArray data = reply->readAll();
        QJsonDocument jsonDoc(QJsonDocument::fromJson(data));
        QJsonObject root = jsonDoc.object();

        // nextLink =
        // root.value("this->links").toObject().value("next").toString();

        auto blocks = root.value("blocks").toArray();

        this->twitchBlockedUsersMutex.lock();
        for (QJsonValue block : blocks) {
            QJsonObject user = block.toObject().value("user").toObject();
            // displaythis->name
            this->twitchBlockedUsers.insert(user.value("name").toString().toLower(), true);
        }
        this->twitchBlockedUsersMutex.unlock();

        manager->deleteLater();
    });
}

void IrcManager::beginConnecting()
{
    std::lock_guard<std::mutex> locker(this->connectionMutex);

    for (auto &channel : this->channelManager.getItems()) {
        this->writeConnection->sendRaw("JOIN #" + channel->name);
        this->readConnection->sendRaw("JOIN #" + channel->name);
    }

    this->writeConnection->open();
    this->readConnection->open();

    this->connected();
}

void IrcManager::disconnect()
{
    std::lock_guard<std::mutex> locker(this->connectionMutex);

    this->readConnection->close();
    this->writeConnection->close();
}

void IrcManager::sendMessage(const QString &channelName, QString message)
{
    QString trimmedMessage = message.trimmed();
    if (trimmedMessage.isEmpty()) {
        return;
    }

    this->connectionMutex.lock();

    if (this->writeConnection) {
        this->writeConnection->sendRaw("PRIVMSG #" + channelName + " :" + trimmedMessage);
    }

    this->connectionMutex.unlock();
}

void IrcManager::joinChannel(const QString &channelName)
{
    this->connectionMutex.lock();

    if (this->readConnection && this->writeConnection) {
        this->readConnection->sendRaw("JOIN #" + channelName);
        this->writeConnection->sendRaw("JOIN #" + channelName);
    }

    this->connectionMutex.unlock();
}

void IrcManager::partChannel(const QString &channelName)
{
    this->connectionMutex.lock();

    if (this->readConnection && this->writeConnection) {
        this->readConnection->sendRaw("PART #" + channelName);
        this->writeConnection->sendRaw("PART #" + channelName);
    }

    this->connectionMutex.unlock();
}

void IrcManager::privateMessageReceived(Communi::IrcPrivateMessage *message)
{
    this->onPrivateMessage.invoke(message);
    auto c = this->channelManager.getTwitchChannel(message->target().mid(1));

    if (!c) {
        return;
    }

    //    auto xd = message->content();
    //    auto xd2 = message->toData();

    //    debug::Log("HEHE: {}", xd2.toStdString());

    messages::MessageParseArgs args;

    twitch::TwitchMessageBuilder builder(c.get(), message, args);

    if (!builder.isIgnored()) {
        messages::MessagePtr _message = builder.build();
        if (_message->hasFlags(messages::Message::Highlighted)) {
            singletons::ChannelManager::getInstance().mentionsChannel->addMessage(_message);
        }

        c->addMessage(_message);
    }
}

void IrcManager::messageReceived(Communi::IrcMessage *message)
{
    if (message->type() == Communi::IrcMessage::Type::Private) {
        // We already have a handler for private messages
        return;
    }

    const QString &command = message->command();

    if (command == "ROOMSTATE") {
        helper::IrcMessageHandler::getInstance().handleRoomStateMessage(message);
    } else if (command == "CLEARCHAT") {
        helper::IrcMessageHandler::getInstance().handleClearChatMessage(message);
    } else if (command == "USERSTATE") {
        helper::IrcMessageHandler::getInstance().handleUserStateMessage(message);
    } else if (command == "WHISPER") {
        helper::IrcMessageHandler::getInstance().handleWhisperMessage(message);
    } else if (command == "USERNOTICE") {
        helper::IrcMessageHandler::getInstance().handleUserNoticeMessage(message);
    } else if (command == "MODE") {
        helper::IrcMessageHandler::getInstance().handleModeMessage(message);
    } else if (command == "NOTICE") {
        helper::IrcMessageHandler::getInstance().handleNoticeMessage(
            static_cast<Communi::IrcNoticeMessage *>(message));
    }
}

void IrcManager::writeConnectionMessageReceived(Communi::IrcMessage *message)
{
    switch (message->type()) {
        case Communi::IrcMessage::Type::Notice: {
            helper::IrcMessageHandler::getInstance().handleWriteConnectionNoticeMessage(
                static_cast<Communi::IrcNoticeMessage *>(message));
        } break;
    }
}

// XXX: This does not fit in IrcManager
bool IrcManager::isTwitchUserBlocked(QString const &username)
{
    QMutexLocker locker(&this->twitchBlockedUsersMutex);

    auto iterator = this->twitchBlockedUsers.find(username);

    return iterator != this->twitchBlockedUsers.end();
}

// XXX: This does not fit in IrcManager
bool IrcManager::tryAddIgnoredUser(QString const &username, QString &errorMessage)
{
    assert(this->account);

    QUrl url("https://api.twitch.tv/kraken/users/" + this->account->getUserName() + "/blocks/" +
             username + "?oauth_token=" + this->account->getOAuthToken() +
             "&client_id=" + this->account->getOAuthClient());

    QNetworkRequest request(url);
    auto reply = this->networkAccessManager.put(request, QByteArray());
    reply->waitForReadyRead(10000);

    if (reply->error() == QNetworkReply::NoError) {
        this->twitchBlockedUsersMutex.lock();
        this->twitchBlockedUsers.insert(username, true);
        this->twitchBlockedUsersMutex.unlock();

        return true;
    }

    reply->deleteLater();

    errorMessage = "Error while ignoring user \"" + username + "\": " + reply->errorString();

    return false;
}

// XXX: This does not fit in IrcManager
void IrcManager::addIgnoredUser(QString const &username)
{
    QString errorMessage;
    if (!tryAddIgnoredUser(username, errorMessage)) {
        // TODO: Implement IrcManager::addIgnoredUser
    }
}

// XXX: This does not fit in IrcManager
bool IrcManager::tryRemoveIgnoredUser(QString const &username, QString &errorMessage)
{
    assert(this->account);

    QUrl url("https://api.twitch.tv/kraken/users/" + this->account->getUserName() + "/blocks/" +
             username + "?oauth_token=" + this->account->getOAuthToken() +
             "&client_id=" + this->account->getOAuthClient());

    QNetworkRequest request(url);
    auto reply = this->networkAccessManager.deleteResource(request);
    reply->waitForReadyRead(10000);

    if (reply->error() == QNetworkReply::NoError) {
        this->twitchBlockedUsersMutex.lock();
        this->twitchBlockedUsers.remove(username);
        this->twitchBlockedUsersMutex.unlock();

        return true;
    }

    reply->deleteLater();

    errorMessage = "Error while unignoring user \"" + username + "\": " + reply->errorString();

    return false;
}

// XXX: This does not fit in IrcManager
void IrcManager::removeIgnoredUser(QString const &username)
{
    QString errorMessage;
    if (!tryRemoveIgnoredUser(username, errorMessage)) {
        // TODO: Implement IrcManager::removeIgnoredUser
    }
}

void IrcManager::onConnected()
{
    MessagePtr connMsg = Message::createSystemMessage("connected to chat");
    MessagePtr reconnMsg = Message::createSystemMessage("reconnected to chat");

<<<<<<< HEAD
    this->channelManager.doOnAll([connMsg, reconnMsg](SharedChannel channel) {
=======
    this->channelManager.doOnAll([msg, remsg](ChannelPtr channel) {
>>>>>>> e518cff0
        assert(channel);

        LimitedQueueSnapshot<MessagePtr> snapshot = channel->getMessageSnapshot();

        bool replaceMessage =
            snapshot.getLength() > 0 &&
            snapshot[snapshot.getLength() - 1]->flags & Message::DisconnectedMessage;

        if (replaceMessage) {
            channel->replaceMessage(snapshot[snapshot.getLength() - 1], reconnMsg);
            return;
        }

        channel->addMessage(connMsg);
    });
}

void IrcManager::onDisconnected()
{
    MessagePtr msg = Message::createSystemMessage("disconnected from chat");
    msg->flags &= Message::DisconnectedMessage;

    this->channelManager.doOnAll([msg](ChannelPtr channel) {
        assert(channel);
        channel->addMessage(msg);
    });
}

Communi::IrcConnection *IrcManager::getReadConnection()
{
    return this->readConnection.get();
}

void IrcManager::addFakeMessage(const QString &data)
{
    auto fakeMessage = Communi::IrcMessage::fromData(data.toUtf8(), this->readConnection.get());

    this->privateMessageReceived(qobject_cast<Communi::IrcPrivateMessage *>(fakeMessage));
}

}  // namespace singletons
}  // namespace chatterino<|MERGE_RESOLUTION|>--- conflicted
+++ resolved
@@ -257,7 +257,7 @@
 
     if (!builder.isIgnored()) {
         messages::MessagePtr _message = builder.build();
-        if (_message->hasFlags(messages::Message::Highlighted)) {
+        if (_message->flags & messages::Message::Highlighted) {
             singletons::ChannelManager::getInstance().mentionsChannel->addMessage(_message);
         }
 
@@ -391,11 +391,7 @@
     MessagePtr connMsg = Message::createSystemMessage("connected to chat");
     MessagePtr reconnMsg = Message::createSystemMessage("reconnected to chat");
 
-<<<<<<< HEAD
-    this->channelManager.doOnAll([connMsg, reconnMsg](SharedChannel channel) {
-=======
-    this->channelManager.doOnAll([msg, remsg](ChannelPtr channel) {
->>>>>>> e518cff0
+    this->channelManager.doOnAll([connMsg, reconnMsg](ChannelPtr channel) {
         assert(channel);
 
         LimitedQueueSnapshot<MessagePtr> snapshot = channel->getMessageSnapshot();
