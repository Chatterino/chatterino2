--- conflicted
+++ resolved
@@ -291,124 +291,7 @@
     assert(!this->initialized_);
 
     {
-<<<<<<< HEAD
-        QJsonObject window_obj = window_val.toObject();
-
-        // get type
-        QString type_val = window_obj.value("type").toString();
-        WindowType type =
-            type_val == "main" ? WindowType::Main : WindowType::Popup;
-
-        if (type == WindowType::Main && mainWindow_ != nullptr)
-        {
-            type = WindowType::Popup;
-        }
-
-        Window &window = createWindow(type, false);
-
-        if (type == WindowType::Main)
-        {
-            mainWindow_ = &window;
-        }
-
-        // get geometry
-        {
-            int x = window_obj.value("x").toInt(-1);
-            int y = window_obj.value("y").toInt(-1);
-            int width = window_obj.value("width").toInt(-1);
-            int height = window_obj.value("height").toInt(-1);
-
-            QRect geometry{x, y, width, height};
-
-            // out of bounds windows
-            auto screens = qApp->screens();
-            bool outOfBounds = std::none_of(
-                screens.begin(), screens.end(), [&](QScreen *screen) {
-                    return screen->availableGeometry().intersects(geometry);
-                });
-
-            // ask if move into bounds
-            auto &&should = shouldMoveOutOfBoundsWindow();
-            if (outOfBounds && !should)
-            {
-                should =
-                    QMessageBox(QMessageBox::Icon::Warning,
-                                "Windows out of bounds",
-                                "Some windows were detected out of bounds. "
-                                "Should they be moved into bounds?",
-                                QMessageBox::Yes | QMessageBox::No)
-                        .exec() == QMessageBox::Yes;
-            }
-
-            if ((!outOfBounds || !should.value()) && x != -1 && y != -1 &&
-                width != -1 && height != -1)
-            {
-                // Have to offset x by one because qt moves the window 1px too
-                // far to the left:w
-
-                window.setInitialBounds({x, y, width, height});
-            }
-        }
-
-        // load tabs
-        QJsonArray tabs = window_obj.value("tabs").toArray();
-        if (getArgs().dontSaveSettings)
-        {
-            tabs = getArgs().channelsToJoin;
-        }
-        for (QJsonValue tab_val : tabs)
-        {
-            SplitContainer *page = window.getNotebook().addPage(false);
-
-            QJsonObject tab_obj = tab_val.toObject();
-
-            // set custom title
-            QJsonValue title_val = tab_obj.value("title");
-            if (title_val.isString())
-            {
-                page->getTab()->setCustomTitle(title_val.toString());
-            }
-
-            // selected
-            if (tab_obj.value("selected").toBool(false))
-            {
-                window.getNotebook().select(page);
-            }
-
-            // highlighting on new messages
-            bool val = tab_obj.value("highlightsEnabled").toBool(true);
-            page->getTab()->setHighlightsEnabled(val);
-
-            // load splits
-            QJsonObject splitRoot = tab_obj.value("splits2").toObject();
-
-            if (!splitRoot.isEmpty())
-            {
-                page->decodeFromJson(splitRoot);
-
-                continue;
-            }
-
-            // fallback load splits (old)
-            int colNr = 0;
-            for (QJsonValue column_val : tab_obj.value("splits").toArray())
-            {
-                for (QJsonValue split_val : column_val.toArray())
-                {
-                    Split *split = new Split(page);
-
-                    QJsonObject split_obj = split_val.toObject();
-                    split->setChannel(decodeChannel(split_obj));
-
-                    page->appendSplit(split);
-                }
-                colNr++;
-            }
-        }
-        window.show();
-=======
         auto windowLayout = this->loadWindowLayoutFromFile();
->>>>>>> 2f3accf3
 
         this->emotePopupPos_ = windowLayout.emotePopupPos_;
 
