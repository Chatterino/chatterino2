#pragma once

#include <pajlada/settings/setting.hpp>
#include <pajlada/settings/settinglistener.hpp>

#include "BaseSettings.hpp"
#include "common/Channel.hpp"
#include "common/SignalVector.hpp"
#include "controllers/filters/FilterRecord.hpp"
#include "controllers/highlights/HighlightBadge.hpp"
#include "controllers/highlights/HighlightPhrase.hpp"
#include "controllers/moderationactions/ModerationAction.hpp"
#include "controllers/nicknames/Nickname.hpp"
#include "singletons/Toasts.hpp"
#include "util/StreamerMode.hpp"
#include "widgets/Notebook.hpp"

using TimeoutButton = std::pair<QString, int>;

namespace chatterino {

class HighlightPhrase;
class HighlightBlacklistUser;
class IgnorePhrase;
class FilterRecord;
class Nickname;

/// Settings which are available for reading on all threads.
class ConcurrentSettings
{
public:
    ConcurrentSettings();

    SignalVector<HighlightPhrase> &highlightedMessages;
    SignalVector<HighlightPhrase> &highlightedUsers;
    SignalVector<HighlightBadge> &highlightedBadges;
    SignalVector<HighlightBlacklistUser> &blacklistedUsers;
    SignalVector<IgnorePhrase> &ignoredMessages;
    SignalVector<QString> &mutedChannels;
    SignalVector<FilterRecordPtr> &filterRecords;
    SignalVector<Nickname> &nicknames;
    SignalVector<ModerationAction> &moderationActions;

    bool isHighlightedUser(const QString &username);
    bool isBlacklistedUser(const QString &username);
    bool isMutedChannel(const QString &channelName);
    bool toggleMutedChannel(const QString &channelName);

private:
    void mute(const QString &channelName);
    void unmute(const QString &channelName);
};

ConcurrentSettings &getCSettings();

enum UsernameDisplayMode : int {
    Username = 1,                  // Username
    LocalizedName = 2,             // Localized name
    UsernameAndLocalizedName = 3,  // Username (Localized name)
};

enum HelixTimegateOverride : int {
    // Use the default timegated behaviour
    // This means we use the old IRC command up until the migration date and
    // switch over to the Helix API only after the migration date
    Timegate = 1,

    // Ignore timegating and always force use the IRC command
    AlwaysUseIRC = 2,

    // Ignore timegating and always force use the Helix API
    AlwaysUseHelix = 3,
};

/// Settings which are availlable for reading and writing on the gui thread.
// These settings are still accessed concurrently in the code but it is bad practice.
class Settings : public ABSettings, public ConcurrentSettings
{
    static Settings *instance_;

public:
    Settings(const QString &settingsDirectory);

    static Settings &instance();

    /// Appearance
    BoolSetting showTimestamps = {"/appearance/messages/showTimestamps", true};
    BoolSetting animationsWhenFocused = {
        "/appearance/enableAnimationsWhenFocused", false};
    QStringSetting timestampFormat = {"/appearance/messages/timestampFormat",
                                      "h:mm"};
    BoolSetting showLastMessageIndicator = {
        "/appearance/messages/showLastMessageIndicator", false};
    EnumSetting<Qt::BrushStyle> lastMessagePattern = {
        "/appearance/messages/lastMessagePattern", Qt::SolidPattern};
    QStringSetting lastMessageColor = {"/appearance/messages/lastMessageColor",
                                       "#7f2026"};
    BoolSetting showEmptyInput = {"/appearance/showEmptyInputBox", true};
    BoolSetting showMessageLength = {"/appearance/messages/showMessageLength",
                                     false};
    BoolSetting separateMessages = {"/appearance/messages/separateMessages",
                                    false};
    BoolSetting hideModerated = {"/appearance/messages/hideModerated", false};
    BoolSetting hideModerationActions = {
        "/appearance/messages/hideModerationActions", false};
    BoolSetting hideDeletionActions = {
        "/appearance/messages/hideDeletionActions", false};
    BoolSetting colorizeNicknames = {"/appearance/messages/colorizeNicknames",
                                     true};
    EnumSetting<UsernameDisplayMode> usernameDisplayMode = {
        "/appearance/messages/usernameDisplayMode",
        UsernameDisplayMode::UsernameAndLocalizedName};

    EnumSetting<NotebookTabLocation> tabDirection = {"/appearance/tabDirection",
                                                     NotebookTabLocation::Top};

    //    BoolSetting collapseLongMessages =
    //    {"/appearance/messages/collapseLongMessages", false};
    BoolSetting showReplyButton = {"/appearance/showReplyButton", false};
    BoolSetting stripReplyMention = {"/appearance/stripReplyMention", true};
    IntSetting collpseMessagesMinLines = {
        "/appearance/messages/collapseMessagesMinLines", 0};
    BoolSetting alternateMessages = {
        "/appearance/messages/alternateMessageBackground", false};
    FloatSetting boldScale = {"/appearance/boldScale", 63};
    BoolSetting showTabCloseButton = {"/appearance/showTabCloseButton", true};
    BoolSetting showTabLive = {"/appearance/showTabLiveButton", true};
    BoolSetting hidePreferencesButton = {"/appearance/hidePreferencesButton",
                                         false};
    BoolSetting hideUserButton = {"/appearance/hideUserButton", false};
    BoolSetting enableSmoothScrolling = {"/appearance/smoothScrolling", true};
    BoolSetting enableSmoothScrollingNewMessages = {
        "/appearance/smoothScrollingNewMessages", false};
    BoolSetting boldUsernames = {"/appearance/messages/boldUsernames", true};
    BoolSetting colorUsernames = {"/appearance/messages/colorUsernames", true};
    BoolSetting findAllUsernames = {"/appearance/messages/findAllUsernames",
                                    false};
    // BoolSetting customizable splitheader
    BoolSetting headerViewerCount = {"/appearance/splitheader/showViewerCount",
                                     false};
    BoolSetting headerStreamTitle = {"/appearance/splitheader/showTitle",
                                     false};
    BoolSetting headerGame = {"/appearance/splitheader/showGame", false};
    BoolSetting headerUptime = {"/appearance/splitheader/showUptime", false};
    FloatSetting customThemeMultiplier = {"/appearance/customThemeMultiplier",
                                          -0.5f};
    // BoolSetting useCustomWindowFrame = {"/appearance/useCustomWindowFrame",
    // false};

    // Badges
    BoolSetting showBadgesGlobalAuthority = {
        "/appearance/badges/GlobalAuthority", true};
    BoolSetting showBadgesPredictions = {"/appearance/badges/predictions",
                                         true};
    BoolSetting showBadgesChannelAuthority = {
        "/appearance/badges/ChannelAuthority", true};
    BoolSetting showBadgesSubscription = {"/appearance/badges/subscription",
                                          true};
    BoolSetting showBadgesVanity = {"/appearance/badges/vanity", true};
    BoolSetting showBadgesChatterino = {"/appearance/badges/chatterino", true};
    BoolSetting showBadgesFfz = {"/appearance/badges/ffz", true};
    BoolSetting useCustomFfzModeratorBadges = {
        "/appearance/badges/useCustomFfzModeratorBadges", true};
    BoolSetting useCustomFfzVipBadges = {
        "/appearance/badges/useCustomFfzVipBadges", true};
    BoolSetting showBadgesSevenTV = {"/appearance/badges/seventv", true};

    /// Behaviour
    BoolSetting allowDuplicateMessages = {"/behaviour/allowDuplicateMessages",
                                          true};
    BoolSetting mentionUsersWithAt = {"/behaviour/mentionUsersWithAt", false};
    BoolSetting showJoins = {"/behaviour/showJoins", false};
    BoolSetting showParts = {"/behaviour/showParts", false};
    FloatSetting mouseScrollMultiplier = {"/behaviour/mouseScrollMultiplier",
                                          1.0};
    BoolSetting autoCloseUserPopup = {"/behaviour/autoCloseUserPopup", true};
    BoolSetting autoCloseThreadPopup = {"/behaviour/autoCloseThreadPopup",
                                        false};
    // BoolSetting twitchSeperateWriteConnection =
    // {"/behaviour/twitchSeperateWriteConnection", false};

    // Auto-completion
    BoolSetting onlyFetchChattersForSmallerStreamers = {
        "/behaviour/autocompletion/onlyFetchChattersForSmallerStreamers", true};
    IntSetting smallStreamerLimit = {
        "/behaviour/autocompletion/smallStreamerLimit", 1000};
    BoolSetting prefixOnlyEmoteCompletion = {
        "/behaviour/autocompletion/prefixOnlyCompletion", true};
    BoolSetting userCompletionOnlyWithAt = {
        "/behaviour/autocompletion/userCompletionOnlyWithAt", false};
    BoolSetting emoteCompletionWithColon = {
        "/behaviour/autocompletion/emoteCompletionWithColon", true};
    BoolSetting showUsernameCompletionMenu = {
        "/behaviour/autocompletion/showUsernameCompletionMenu", true};

    FloatSetting pauseOnHoverDuration = {"/behaviour/pauseOnHoverDuration", 0};
    EnumSetting<Qt::KeyboardModifier> pauseChatModifier = {
        "/behaviour/pauseChatModifier", Qt::KeyboardModifier::NoModifier};
    BoolSetting autorun = {"/behaviour/autorun", false};
    BoolSetting mentionUsersWithComma = {"/behaviour/mentionUsersWithComma",
                                         true};

    /// Commands
    BoolSetting allowCommandsAtEnd = {"/commands/allowCommandsAtEnd", false};

    /// Emotes
    BoolSetting scaleEmotesByLineHeight = {"/emotes/scaleEmotesByLineHeight",
                                           false};
    BoolSetting enableEmoteImages = {"/emotes/enableEmoteImages", true};
    BoolSetting animateEmotes = {"/emotes/enableGifAnimations", true};
    FloatSetting emoteScale = {"/emotes/scale", 1.f};
    BoolSetting showUnlistedSevenTVEmotes = {
        "/emotes/showUnlistedSevenTVEmotes", false};

    QStringSetting emojiSet = {"/emotes/emojiSet", "Twitter"};

    BoolSetting stackBits = {"/emotes/stackBits", false};
    BoolSetting removeSpacesBetweenEmotes = {
        "/emotes/removeSpacesBetweenEmotes", false};

    BoolSetting enableBTTVGlobalEmotes = {"/emotes/bttv/global", true};
    BoolSetting enableBTTVChannelEmotes = {"/emotes/bttv/channel", true};
    BoolSetting enableFFZGlobalEmotes = {"/emotes/ffz/global", true};
    BoolSetting enableFFZChannelEmotes = {"/emotes/ffz/channel", true};
    BoolSetting enableSevenTVGlobalEmotes = {"/emotes/seventv/global", true};
    BoolSetting enableSevenTVChannelEmotes = {"/emotes/seventv/channel", true};

    /// Links
    BoolSetting linksDoubleClickOnly = {"/links/doubleClickToOpen", false};
    BoolSetting linkInfoTooltip = {"/links/linkInfoTooltip", false};
    IntSetting thumbnailSize = {"/appearance/thumbnailSize", 0};
    IntSetting thumbnailSizeStream = {"/appearance/thumbnailSizeStream", 2};
    BoolSetting unshortLinks = {"/links/unshortLinks", false};
    BoolSetting lowercaseDomains = {"/links/linkLowercase", true};

    /// Streamer Mode
    EnumSetting<StreamerModeSetting> enableStreamerMode = {
        "/streamerMode/enabled", StreamerModeSetting::DetectStreamingSoftware};
    BoolSetting streamerModeHideUsercardAvatars = {
        "/streamerMode/hideUsercardAvatars", true};
    BoolSetting streamerModeHideLinkThumbnails = {
        "/streamerMode/hideLinkThumbnails", true};
    BoolSetting streamerModeHideViewerCountAndDuration = {
        "/streamerMode/hideViewerCountAndDuration", false};
    BoolSetting streamerModeHideModActions = {"/streamerMode/hideModActions",
                                              true};
    BoolSetting streamerModeMuteMentions = {"/streamerMode/muteMentions", true};
    BoolSetting streamerModeSuppressLiveNotifications = {
        "/streamerMode/supressLiveNotifications", false};
    BoolSetting streamerModeSuppressInlineWhispers = {
        "/streamerMode/suppressInlineWhispers", true};

    /// Ignored Phrases
    QStringSetting ignoredPhraseReplace = {"/ignore/ignoredPhraseReplace",
                                           "***"};

    /// Blocked Users
    BoolSetting enableTwitchBlockedUsers = {"/ignore/enableTwitchBlockedUsers",
                                            true};
    IntSetting showBlockedUsersMessages = {"/ignore/showBlockedUsers", 0};

    /// Moderation
    QStringSetting timeoutAction = {"/moderation/timeoutAction", "Disable"};
    IntSetting timeoutStackStyle = {
        "/moderation/timeoutStackStyle",
        static_cast<int>(TimeoutStackStyle::Default)};

    /// Highlighting
    //    BoolSetting enableHighlights = {"/highlighting/enabled", true};
    BoolSetting customHighlightSound = {"/highlighting/useCustomSound", false};

    BoolSetting enableSelfHighlight = {
        "/highlighting/selfHighlight/nameIsHighlightKeyword", true};
    BoolSetting showSelfHighlightInMentions = {
        "/highlighting/selfHighlight/showSelfHighlightInMentions", true};
    BoolSetting enableSelfHighlightSound = {
        "/highlighting/selfHighlight/enableSound", true};
    BoolSetting enableSelfHighlightTaskbar = {
        "/highlighting/selfHighlight/enableTaskbarFlashing", true};
    QStringSetting selfHighlightSoundUrl = {
        "/highlighting/selfHighlightSoundUrl", ""};
    QStringSetting selfHighlightColor = {"/highlighting/selfHighlightColor",
                                         ""};

    BoolSetting enableWhisperHighlight = {
        "/highlighting/whisperHighlight/whispersHighlighted", true};
    BoolSetting enableWhisperHighlightSound = {
        "/highlighting/whisperHighlight/enableSound", false};
    BoolSetting enableWhisperHighlightTaskbar = {
        "/highlighting/whisperHighlight/enableTaskbarFlashing", false};
    QStringSetting whisperHighlightSoundUrl = {
        "/highlighting/whisperHighlightSoundUrl", ""};
    QStringSetting whisperHighlightColor = {
        "/highlighting/whisperHighlightColor", ""};

    BoolSetting enableRedeemedHighlight = {
        "/highlighting/redeemedHighlight/highlighted", true};
    //    BoolSetting enableRedeemedHighlightSound = {
    //        "/highlighting/redeemedHighlight/enableSound", false};
    //    BoolSetting enableRedeemedHighlightTaskbar = {
    //        "/highlighting/redeemedHighlight/enableTaskbarFlashing", false};
    QStringSetting redeemedHighlightSoundUrl = {
        "/highlighting/redeemedHighlightSoundUrl", ""};
    QStringSetting redeemedHighlightColor = {
        "/highlighting/redeemedHighlightColor", ""};

    BoolSetting enableFirstMessageHighlight = {
        "/highlighting/firstMessageHighlight/highlighted", true};
    //    BoolSetting enableFirstMessageHighlightSound = {
    //        "/highlighting/firstMessageHighlight/enableSound", false};
    //    BoolSetting enableFirstMessageHighlightTaskbar = {
    //        "/highlighting/firstMessageHighlight/enableTaskbarFlashing", false};
    QStringSetting firstMessageHighlightSoundUrl = {
        "/highlighting/firstMessageHighlightSoundUrl", ""};
    QStringSetting firstMessageHighlightColor = {
        "/highlighting/firstMessageHighlightColor", ""};

    BoolSetting enableElevatedMessageHighlight = {
        "/highlighting/elevatedMessageHighlight/highlighted", true};
    //    BoolSetting enableElevatedMessageHighlightSound = {
    //        "/highlighting/elevatedMessageHighlight/enableSound", false};
    //    BoolSetting enableElevatedMessageHighlightTaskbar = {
    //        "/highlighting/elevatedMessageHighlight/enableTaskbarFlashing", false};
    QStringSetting elevatedMessageHighlightSoundUrl = {
        "/highlighting/elevatedMessageHighlight/soundUrl", ""};
    QStringSetting elevatedMessageHighlightColor = {
        "/highlighting/elevatedMessageHighlight/color", ""};

    BoolSetting enableSubHighlight = {
        "/highlighting/subHighlight/subsHighlighted", true};
    BoolSetting enableSubHighlightSound = {
        "/highlighting/subHighlight/enableSound", false};
    BoolSetting enableSubHighlightTaskbar = {
        "/highlighting/subHighlight/enableTaskbarFlashing", false};
    QStringSetting subHighlightSoundUrl = {"/highlighting/subHighlightSoundUrl",
                                           ""};
    QStringSetting subHighlightColor = {"/highlighting/subHighlightColor", ""};

    BoolSetting enableThreadHighlight = {
        "/highlighting/thread/nameIsHighlightKeyword", true};
    BoolSetting showThreadHighlightInMentions = {
        "/highlighting/thread/showSelfHighlightInMentions", true};
    BoolSetting enableThreadHighlightSound = {
        "/highlighting/thread/enableSound", true};
    BoolSetting enableThreadHighlightTaskbar = {
        "/highlighting/thread/enableTaskbarFlashing", true};
    QStringSetting threadHighlightSoundUrl = {
        "/highlighting/threadHighlightSoundUrl", ""};
    QStringSetting threadHighlightColor = {"/highlighting/threadHighlightColor",
                                           ""};

    QStringSetting highlightColor = {"/highlighting/color", ""};

    BoolSetting longAlerts = {"/highlighting/alerts", false};

    BoolSetting highlightMentions = {"/highlighting/mentions", true};

    /// Filtering
    BoolSetting excludeUserMessagesFromFilter = {
        "/filtering/excludeUserMessages", false};

    /// Logging
    BoolSetting enableLogging = {"/logging/enabled", false};

    QStringSetting logPath = {"/logging/path", ""};

    QStringSetting pathHighlightSound = {"/highlighting/highlightSoundPath",
                                         ""};

    BoolSetting highlightAlwaysPlaySound = {"/highlighting/alwaysPlaySound",
                                            false};

    BoolSetting inlineWhispers = {"/whispers/enableInlineWhispers", true};
    BoolSetting highlightInlineWhispers = {"/whispers/highlightInlineWhispers",
                                           false};

    /// Notifications
    BoolSetting notificationFlashTaskbar = {"/notifications/enableFlashTaskbar",
                                            false};
    BoolSetting notificationPlaySound = {"/notifications/enablePlaySound",
                                         false};
    BoolSetting notificationCustomSound = {"/notifications/customPlaySound",
                                           false};
    QStringSetting notificationPathSound = {"/notifications/highlightSoundPath",
                                            "qrc:/sounds/ping3.wav"};
    BoolSetting notificationOnAnyChannel = {"/notifications/onAnyChannel",
                                            false};

    BoolSetting notificationToast = {"/notifications/enableToast", false};
    IntSetting openFromToast = {"/notifications/openFromToast",
                                static_cast<int>(ToastReaction::OpenInBrowser)};

    /// External tools
    // Streamlink
    BoolSetting streamlinkUseCustomPath = {"/external/streamlink/useCustomPath",
                                           false};
    QStringSetting streamlinkPath = {"/external/streamlink/customPath", ""};
    QStringSetting preferredQuality = {"/external/streamlink/quality",
                                       "Choose"};
    QStringSetting streamlinkOpts = {"/external/streamlink/options", ""};

    // Custom URI Scheme
    QStringSetting customURIScheme = {"/external/urischeme"};

    // Image Uploader
    BoolSetting imageUploaderEnabled = {"/external/imageUploader/enabled",
                                        false};
    QStringSetting imageUploaderUrl = {"/external/imageUploader/url", ""};
    QStringSetting imageUploaderFormField = {
        "/external/imageUploader/formField", ""};
    QStringSetting imageUploaderHeaders = {"/external/imageUploader/headers",
                                           ""};
    QStringSetting imageUploaderLink = {"/external/imageUploader/link", ""};
    QStringSetting imageUploaderDeletionLink = {
        "/external/imageUploader/deletionLink", ""};

    /// Misc
    BoolSetting betaUpdates = {"/misc/beta", false};
#ifdef Q_OS_LINUX
    BoolSetting useKeyring = {"/misc/useKeyring", true};
#endif
    BoolSetting enableExperimentalIrc = {"/misc/experimentalIrc", false};

    IntSetting startUpNotification = {"/misc/startUpNotification", 0};
    QStringSetting currentVersion = {"/misc/currentVersion", ""};

    BoolSetting loadTwitchMessageHistoryOnConnect = {
        "/misc/twitch/loadMessageHistoryOnConnect", true};
    IntSetting twitchMessageHistoryLimit = {
        "/misc/twitch/messageHistoryLimit",
        800,
    };

<<<<<<< HEAD
    IntSetting scrollbackOnScreenLimit = {
        "/misc/scrollbackOnScreenLimit",
        1000,
    };
    IntSetting scrollbackUsercardLogLimit = {
        "/misc/scrollbackUsercardLogLimit",
        8000,
=======
    // Temporary time-gate-overrides
    EnumSetting<HelixTimegateOverride> helixTimegateRaid = {
        "/misc/twitch/helix-timegate/raid",
        HelixTimegateOverride::Timegate,
    };
    EnumSetting<HelixTimegateOverride> helixTimegateWhisper = {
        "/misc/twitch/helix-timegate/whisper",
        HelixTimegateOverride::Timegate,
    };
    EnumSetting<HelixTimegateOverride> helixTimegateVIPs = {
        "/misc/twitch/helix-timegate/vips",
        HelixTimegateOverride::Timegate,
    };
    EnumSetting<HelixTimegateOverride> helixTimegateModerators = {
        "/misc/twitch/helix-timegate/moderators",
        HelixTimegateOverride::Timegate,
    };

    EnumSetting<HelixTimegateOverride> helixTimegateCommercial = {
        "/misc/twitch/helix-timegate/commercial",
        HelixTimegateOverride::Timegate,
>>>>>>> 3c10fc12
    };

    IntSetting emotesTooltipPreview = {"/misc/emotesTooltipPreview", 1};
    BoolSetting openLinksIncognito = {"/misc/openLinksIncognito", 0};

    QStringSetting cachePath = {"/cache/path", ""};
    BoolSetting restartOnCrash = {"/misc/restartOnCrash", false};
    BoolSetting attachExtensionToAnyProcess = {
        "/misc/attachExtensionToAnyProcess", false};
    BoolSetting askOnImageUpload = {"/misc/askOnImageUpload", true};
    BoolSetting informOnTabVisibilityToggle = {"/misc/askOnTabVisibilityToggle",
                                               true};
    BoolSetting lockNotebookLayout = {"/misc/lockNotebookLayout", false};

    /// Debug
    BoolSetting showUnhandledIrcMessages = {"/debug/showUnhandledIrcMessages",
                                            false};

    /// UI
    // Purely QOL settings are here (like last item in a list).
    IntSetting lastSelectChannelTab = {"/ui/lastSelectChannelTab", 0};
    IntSetting lastSelectIrcConn = {"/ui/lastSelectIrcConn", 0};

    // Similarity
    BoolSetting similarityEnabled = {"/similarity/similarityEnabled", false};
    BoolSetting colorSimilarDisabled = {"/similarity/colorSimilarDisabled",
                                        true};
    BoolSetting hideSimilar = {"/similarity/hideSimilar", false};
    BoolSetting hideSimilarBySameUser = {"/similarity/hideSimilarBySameUser",
                                         true};
    BoolSetting hideSimilarMyself = {"/similarity/hideSimilarMyself", false};
    BoolSetting shownSimilarTriggerHighlights = {
        "/similarity/shownSimilarTriggerHighlights", false};
    FloatSetting similarityPercentage = {"/similarity/similarityPercentage",
                                         0.9f};
    IntSetting hideSimilarMaxDelay = {"/similarity/hideSimilarMaxDelay", 5};
    IntSetting hideSimilarMaxMessagesToCheck = {
        "/similarity/hideSimilarMaxMessagesToCheck", 3};

    /// Timeout buttons

    ChatterinoSetting<std::vector<TimeoutButton>> timeoutButtons = {
        "/timeouts/timeoutButtons",
        {{"s", 1},
         {"s", 30},
         {"m", 1},
         {"m", 5},
         {"m", 30},
         {"h", 1},
         {"d", 1},
         {"w", 1}}};

private:
    void updateModerationActions();
};

}  // namespace chatterino

#ifdef CHATTERINO
#    include "singletons/Settings.hpp"
#endif<|MERGE_RESOLUTION|>--- conflicted
+++ resolved
@@ -430,8 +430,6 @@
         "/misc/twitch/messageHistoryLimit",
         800,
     };
-
-<<<<<<< HEAD
     IntSetting scrollbackOnScreenLimit = {
         "/misc/scrollbackOnScreenLimit",
         1000,
@@ -439,7 +437,8 @@
     IntSetting scrollbackUsercardLogLimit = {
         "/misc/scrollbackUsercardLogLimit",
         8000,
-=======
+    };
+
     // Temporary time-gate-overrides
     EnumSetting<HelixTimegateOverride> helixTimegateRaid = {
         "/misc/twitch/helix-timegate/raid",
@@ -457,12 +456,11 @@
         "/misc/twitch/helix-timegate/moderators",
         HelixTimegateOverride::Timegate,
     };
-
     EnumSetting<HelixTimegateOverride> helixTimegateCommercial = {
         "/misc/twitch/helix-timegate/commercial",
         HelixTimegateOverride::Timegate,
->>>>>>> 3c10fc12
-    };
+    };
+
 
     IntSetting emotesTooltipPreview = {"/misc/emotesTooltipPreview", 1};
     BoolSetting openLinksIncognito = {"/misc/openLinksIncognito", 0};
