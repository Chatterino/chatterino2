--- conflicted
+++ resolved
@@ -245,13 +245,10 @@
     BoolSetting streamerModeMuteMentions = {"/streamerMode/muteMentions", true};
     BoolSetting streamerModeSuppressLiveNotifications = {
         "/streamerMode/supressLiveNotifications", false};
-<<<<<<< HEAD
+    BoolSetting streamerModeSuppressInlineWhispers = {
+        "/streamerMode/suppressInlineWhispers", true};
     BoolSetting streamerModeSuppressModActions = {
         "/streamerMode/suppressModActions", true};
-=======
-    BoolSetting streamerModeSuppressInlineWhispers = {
-        "/streamerMode/suppressInlineWhispers", true};
->>>>>>> 6f88c1cc
 
     /// Ignored Phrases
     QStringSetting ignoredPhraseReplace = {"/ignore/ignoredPhraseReplace",
