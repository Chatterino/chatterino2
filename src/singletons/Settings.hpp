--- conflicted
+++ resolved
@@ -143,13 +143,10 @@
         "/behaviour/autocompletion/prefixOnlyCompletion", true};
     BoolSetting userCompletionOnlyWithAt = {
         "/behaviour/autocompletion/userCompletionOnlyWithAt", false};
-<<<<<<< HEAD
     BoolSetting lowercaseUsernamesOnCompletion = {
         "/behaviour/autocompletion/lowercaseUsernamesOnCompletion", true};
-=======
     BoolSetting emoteCompletionWithColon = {
         "/behaviour/autocompletion/emoteCompletionWithColon", true};
->>>>>>> b7e86a8d
 
     FloatSetting pauseOnHoverDuration = {"/behaviour/pauseOnHoverDuration", 0};
     EnumSetting<Qt::KeyboardModifier> pauseChatModifier = {
