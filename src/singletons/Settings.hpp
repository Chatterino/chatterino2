#pragma once

#include "BaseSettings.hpp"
#include "common/Channel.hpp"
#include "common/enums/MessageOverflow.hpp"
#include "common/SignalVector.hpp"
#include "controllers/logging/ChannelLog.hpp"
#include "singletons/Toasts.hpp"
#include "util/RapidJsonSerializeQString.hpp"
#include "util/StreamerMode.hpp"
#include "widgets/Notebook.hpp"

#include <pajlada/settings/setting.hpp>
#include <pajlada/settings/settinglistener.hpp>

using TimeoutButton = std::pair<QString, int>;

namespace chatterino {

class HighlightPhrase;
class HighlightBlacklistUser;
class IgnorePhrase;
class FilterRecord;
using FilterRecordPtr = std::shared_ptr<FilterRecord>;
class Nickname;
class HighlightBadge;
class ModerationAction;

/// Settings which are available for reading on all threads.
class ConcurrentSettings
{
public:
    ConcurrentSettings();

    SignalVector<HighlightPhrase> &highlightedMessages;
    SignalVector<HighlightPhrase> &highlightedUsers;
    SignalVector<HighlightBadge> &highlightedBadges;
    SignalVector<HighlightBlacklistUser> &blacklistedUsers;
    SignalVector<IgnorePhrase> &ignoredMessages;
    SignalVector<QString> &mutedChannels;
    SignalVector<FilterRecordPtr> &filterRecords;
    SignalVector<Nickname> &nicknames;
    SignalVector<ModerationAction> &moderationActions;
    SignalVector<ChannelLog> &loggedChannels;

    bool isHighlightedUser(const QString &username);
    bool isBlacklistedUser(const QString &username);
    bool isMutedChannel(const QString &channelName);
    bool toggleMutedChannel(const QString &channelName);
    boost::optional<QString> matchNickname(const QString &username);

private:
    void mute(const QString &channelName);
    void unmute(const QString &channelName);
};

ConcurrentSettings &getCSettings();

enum UsernameDisplayMode : int {
    Username = 1,                  // Username
    LocalizedName = 2,             // Localized name
    UsernameAndLocalizedName = 3,  // Username (Localized name)
};

enum HelixTimegateOverride : int {
    // Use the default timegated behaviour
    // This means we use the old IRC command up until the migration date and
    // switch over to the Helix API only after the migration date
    Timegate = 1,

    // Ignore timegating and always force use the IRC command
    AlwaysUseIRC = 2,

    // Ignore timegating and always force use the Helix API
    AlwaysUseHelix = 3,
};

enum ThumbnailPreviewMode : int {
    DontShow = 0,

    AlwaysShow = 1,

    ShowOnShift = 2,
};

enum UsernameRightClickBehavior : int {
    ReplyWithModifier = 0,
    MentionWithModifier = 1,
    AlwaysMention = 2,
    AlwaysReply = 3,
};

/// Settings which are availlable for reading and writing on the gui thread.
// These settings are still accessed concurrently in the code but it is bad practice.
class Settings : public ABSettings, public ConcurrentSettings
{
    static Settings *instance_;

public:
    Settings(const QString &settingsDirectory);

    static Settings &instance();

    /// Appearance
    BoolSetting showTimestamps = {"/appearance/messages/showTimestamps", true};
    BoolSetting animationsWhenFocused = {
        "/appearance/enableAnimationsWhenFocused", false};
    QStringSetting timestampFormat = {"/appearance/messages/timestampFormat",
                                      "h:mm"};
    BoolSetting showLastMessageIndicator = {
        "/appearance/messages/showLastMessageIndicator", false};
    EnumSetting<Qt::BrushStyle> lastMessagePattern = {
        "/appearance/messages/lastMessagePattern", Qt::SolidPattern};
    QStringSetting lastMessageColor = {"/appearance/messages/lastMessageColor",
                                       "#7f2026"};
    BoolSetting showEmptyInput = {"/appearance/showEmptyInputBox", true};
    BoolSetting showMessageLength = {"/appearance/messages/showMessageLength",
                                     false};
    EnumSetting<MessageOverflow> messageOverflow = {
        "/appearance/messages/messageOverflow", MessageOverflow::Highlight};
    BoolSetting separateMessages = {"/appearance/messages/separateMessages",
                                    false};
    BoolSetting hideModerated = {"/appearance/messages/hideModerated", false};
    BoolSetting hideModerationActions = {
        "/appearance/messages/hideModerationActions", false};
    BoolSetting hideDeletionActions = {
        "/appearance/messages/hideDeletionActions", false};
    BoolSetting colorizeNicknames = {"/appearance/messages/colorizeNicknames",
                                     true};
    EnumSetting<UsernameDisplayMode> usernameDisplayMode = {
        "/appearance/messages/usernameDisplayMode",
        UsernameDisplayMode::UsernameAndLocalizedName};

    EnumSetting<NotebookTabLocation> tabDirection = {"/appearance/tabDirection",
                                                     NotebookTabLocation::Top};
    EnumSetting<NotebookTabVisibility> tabVisibility = {
        "/appearance/tabVisibility",
        NotebookTabVisibility::AllTabs,
    };

    //    BoolSetting collapseLongMessages =
    //    {"/appearance/messages/collapseLongMessages", false};
    BoolSetting hideReplyContext = {"/appearance/hideReplyContext", false};
    BoolSetting showReplyButton = {"/appearance/showReplyButton", false};
    BoolSetting stripReplyMention = {"/appearance/stripReplyMention", true};
    IntSetting collpseMessagesMinLines = {
        "/appearance/messages/collapseMessagesMinLines", 0};
    BoolSetting alternateMessages = {
        "/appearance/messages/alternateMessageBackground", false};
    FloatSetting boldScale = {"/appearance/boldScale", 63};
    BoolSetting showTabCloseButton = {"/appearance/showTabCloseButton", true};
    BoolSetting showTabLive = {"/appearance/showTabLiveButton", true};
    BoolSetting hidePreferencesButton = {"/appearance/hidePreferencesButton",
                                         false};
    BoolSetting hideUserButton = {"/appearance/hideUserButton", false};
    BoolSetting enableSmoothScrolling = {"/appearance/smoothScrolling", true};
    BoolSetting enableSmoothScrollingNewMessages = {
        "/appearance/smoothScrollingNewMessages", false};
    BoolSetting boldUsernames = {"/appearance/messages/boldUsernames", true};
    BoolSetting colorUsernames = {"/appearance/messages/colorUsernames", true};
    BoolSetting findAllUsernames = {"/appearance/messages/findAllUsernames",
                                    false};
    // BoolSetting customizable splitheader
    BoolSetting headerViewerCount = {"/appearance/splitheader/showViewerCount",
                                     false};
    BoolSetting headerStreamTitle = {"/appearance/splitheader/showTitle",
                                     false};
    BoolSetting headerGame = {"/appearance/splitheader/showGame", false};
    BoolSetting headerUptime = {"/appearance/splitheader/showUptime", false};
    FloatSetting customThemeMultiplier = {"/appearance/customThemeMultiplier",
                                          -0.5f};
    // BoolSetting useCustomWindowFrame = {"/appearance/useCustomWindowFrame",
    // false};

    // Badges
    BoolSetting showBadgesGlobalAuthority = {
        "/appearance/badges/GlobalAuthority", true};
    BoolSetting showBadgesPredictions = {"/appearance/badges/predictions",
                                         true};
    BoolSetting showBadgesChannelAuthority = {
        "/appearance/badges/ChannelAuthority", true};
    BoolSetting showBadgesSubscription = {"/appearance/badges/subscription",
                                          true};
    BoolSetting showBadgesVanity = {"/appearance/badges/vanity", true};
    BoolSetting showBadgesChatterino = {"/appearance/badges/chatterino", true};
    BoolSetting showBadgesFfz = {"/appearance/badges/ffz", true};
    BoolSetting useCustomFfzModeratorBadges = {
        "/appearance/badges/useCustomFfzModeratorBadges", true};
    BoolSetting useCustomFfzVipBadges = {
        "/appearance/badges/useCustomFfzVipBadges", true};
    BoolSetting showBadgesSevenTV = {"/appearance/badges/seventv", true};

    /// Behaviour
    BoolSetting allowDuplicateMessages = {"/behaviour/allowDuplicateMessages",
                                          true};
    BoolSetting mentionUsersWithAt = {"/behaviour/mentionUsersWithAt", false};
    BoolSetting showJoins = {"/behaviour/showJoins", false};
    BoolSetting showParts = {"/behaviour/showParts", false};
    FloatSetting mouseScrollMultiplier = {"/behaviour/mouseScrollMultiplier",
                                          1.0};
    BoolSetting autoCloseUserPopup = {"/behaviour/autoCloseUserPopup", true};
    BoolSetting autoCloseThreadPopup = {"/behaviour/autoCloseThreadPopup",
                                        false};
<<<<<<< HEAD

    EnumSetting<UsernameRightClickBehavior> usernameRightClickBehavior = {
        "/behaviour/usernameRightClickBehavior",
        UsernameRightClickBehavior::ReplyWithModifier};
    EnumSetting<Qt::KeyboardModifier> usernameRightClickModifier = {
        "/behaviour/usernameRightClickModifier",
        Qt::KeyboardModifier::ShiftModifier};

=======
    BoolSetting autoSubToParticipatedThreads = {
        "/behaviour/autoSubToParticipatedThreads",
        true,
    };
>>>>>>> 2f2c187f
    // BoolSetting twitchSeperateWriteConnection =
    // {"/behaviour/twitchSeperateWriteConnection", false};

    // Auto-completion
    BoolSetting onlyFetchChattersForSmallerStreamers = {
        "/behaviour/autocompletion/onlyFetchChattersForSmallerStreamers", true};
    IntSetting smallStreamerLimit = {
        "/behaviour/autocompletion/smallStreamerLimit", 1000};
    BoolSetting prefixOnlyEmoteCompletion = {
        "/behaviour/autocompletion/prefixOnlyCompletion", true};
    BoolSetting userCompletionOnlyWithAt = {
        "/behaviour/autocompletion/userCompletionOnlyWithAt", false};
    BoolSetting emoteCompletionWithColon = {
        "/behaviour/autocompletion/emoteCompletionWithColon", true};
    BoolSetting showUsernameCompletionMenu = {
        "/behaviour/autocompletion/showUsernameCompletionMenu", true};

    FloatSetting pauseOnHoverDuration = {"/behaviour/pauseOnHoverDuration", 0};
    EnumSetting<Qt::KeyboardModifier> pauseChatModifier = {
        "/behaviour/pauseChatModifier", Qt::KeyboardModifier::NoModifier};
    BoolSetting autorun = {"/behaviour/autorun", false};
    BoolSetting mentionUsersWithComma = {"/behaviour/mentionUsersWithComma",
                                         true};

    /// Commands
    BoolSetting allowCommandsAtEnd = {"/commands/allowCommandsAtEnd", false};

    /// Emotes
    BoolSetting scaleEmotesByLineHeight = {"/emotes/scaleEmotesByLineHeight",
                                           false};
    BoolSetting enableEmoteImages = {"/emotes/enableEmoteImages", true};
    BoolSetting animateEmotes = {"/emotes/enableGifAnimations", true};
    BoolSetting enableZeroWidthEmotes = {"/emotes/enableZeroWidthEmotes", true};
    FloatSetting emoteScale = {"/emotes/scale", 1.f};
    BoolSetting showUnlistedSevenTVEmotes = {
        "/emotes/showUnlistedSevenTVEmotes", false};
    QStringSetting emojiSet = {"/emotes/emojiSet", "Twitter"};

    BoolSetting stackBits = {"/emotes/stackBits", false};
    BoolSetting removeSpacesBetweenEmotes = {
        "/emotes/removeSpacesBetweenEmotes", false};

    BoolSetting enableBTTVGlobalEmotes = {"/emotes/bttv/global", true};
    BoolSetting enableBTTVChannelEmotes = {"/emotes/bttv/channel", true};
    BoolSetting enableBTTVLiveUpdates = {"/emotes/bttv/liveupdates", true};
    BoolSetting enableFFZGlobalEmotes = {"/emotes/ffz/global", true};
    BoolSetting enableFFZChannelEmotes = {"/emotes/ffz/channel", true};
    BoolSetting enableSevenTVGlobalEmotes = {"/emotes/seventv/global", true};
    BoolSetting enableSevenTVChannelEmotes = {"/emotes/seventv/channel", true};
    BoolSetting enableSevenTVEventAPI = {"/emotes/seventv/eventapi", true};

    /// Links
    BoolSetting linksDoubleClickOnly = {"/links/doubleClickToOpen", false};
    BoolSetting linkInfoTooltip = {"/links/linkInfoTooltip", false};
    IntSetting thumbnailSize = {"/appearance/thumbnailSize", 0};
    IntSetting thumbnailSizeStream = {"/appearance/thumbnailSizeStream", 2};
    BoolSetting unshortLinks = {"/links/unshortLinks", false};
    BoolSetting lowercaseDomains = {"/links/linkLowercase", true};

    /// Streamer Mode
    EnumSetting<StreamerModeSetting> enableStreamerMode = {
        "/streamerMode/enabled", StreamerModeSetting::DetectStreamingSoftware};
    BoolSetting streamerModeHideUsercardAvatars = {
        "/streamerMode/hideUsercardAvatars", true};
    BoolSetting streamerModeHideLinkThumbnails = {
        "/streamerMode/hideLinkThumbnails", true};
    BoolSetting streamerModeHideViewerCountAndDuration = {
        "/streamerMode/hideViewerCountAndDuration", false};
    BoolSetting streamerModeHideModActions = {"/streamerMode/hideModActions",
                                              true};
    BoolSetting streamerModeMuteMentions = {"/streamerMode/muteMentions", true};
    BoolSetting streamerModeSuppressLiveNotifications = {
        "/streamerMode/supressLiveNotifications", false};
    BoolSetting streamerModeSuppressInlineWhispers = {
        "/streamerMode/suppressInlineWhispers", true};

    /// Ignored Phrases
    QStringSetting ignoredPhraseReplace = {"/ignore/ignoredPhraseReplace",
                                           "***"};

    /// Blocked Users
    BoolSetting enableTwitchBlockedUsers = {"/ignore/enableTwitchBlockedUsers",
                                            true};
    IntSetting showBlockedUsersMessages = {"/ignore/showBlockedUsers", 0};

    /// Moderation
    QStringSetting timeoutAction = {"/moderation/timeoutAction", "Disable"};
    IntSetting timeoutStackStyle = {
        "/moderation/timeoutStackStyle",
        static_cast<int>(TimeoutStackStyle::Default)};

    /// Highlighting
    //    BoolSetting enableHighlights = {"/highlighting/enabled", true};

    BoolSetting enableSelfHighlight = {
        "/highlighting/selfHighlight/nameIsHighlightKeyword", true};
    BoolSetting showSelfHighlightInMentions = {
        "/highlighting/selfHighlight/showSelfHighlightInMentions", true};
    BoolSetting enableSelfHighlightSound = {
        "/highlighting/selfHighlight/enableSound", true};
    BoolSetting enableSelfHighlightTaskbar = {
        "/highlighting/selfHighlight/enableTaskbarFlashing", true};
    QStringSetting selfHighlightSoundUrl = {
        "/highlighting/selfHighlightSoundUrl", ""};
    QStringSetting selfHighlightColor = {"/highlighting/selfHighlightColor",
                                         ""};

    BoolSetting enableSelfMessageHighlight = {
        "/highlighting/selfMessageHighlight/enabled", false};
    BoolSetting showSelfMessageHighlightInMentions = {
        "/highlighting/selfMessageHighlight/showInMentions", false};
    QStringSetting selfMessageHighlightColor = {
        "/highlighting/selfMessageHighlight/color", ""};

    BoolSetting enableWhisperHighlight = {
        "/highlighting/whisperHighlight/whispersHighlighted", true};
    BoolSetting enableWhisperHighlightSound = {
        "/highlighting/whisperHighlight/enableSound", false};
    BoolSetting enableWhisperHighlightTaskbar = {
        "/highlighting/whisperHighlight/enableTaskbarFlashing", false};
    QStringSetting whisperHighlightSoundUrl = {
        "/highlighting/whisperHighlightSoundUrl", ""};
    QStringSetting whisperHighlightColor = {
        "/highlighting/whisperHighlightColor", ""};

    BoolSetting enableRedeemedHighlight = {
        "/highlighting/redeemedHighlight/highlighted", true};
    //    BoolSetting enableRedeemedHighlightSound = {
    //        "/highlighting/redeemedHighlight/enableSound", false};
    //    BoolSetting enableRedeemedHighlightTaskbar = {
    //        "/highlighting/redeemedHighlight/enableTaskbarFlashing", false};
    //    QStringSetting redeemedHighlightSoundUrl = {
    //        "/highlighting/redeemedHighlightSoundUrl", ""};
    QStringSetting redeemedHighlightColor = {
        "/highlighting/redeemedHighlightColor", ""};

    BoolSetting enableFirstMessageHighlight = {
        "/highlighting/firstMessageHighlight/highlighted", true};
    //    BoolSetting enableFirstMessageHighlightSound = {
    //        "/highlighting/firstMessageHighlight/enableSound", false};
    //    BoolSetting enableFirstMessageHighlightTaskbar = {
    //        "/highlighting/firstMessageHighlight/enableTaskbarFlashing", false};
    //    QStringSetting firstMessageHighlightSoundUrl = {
    //        "/highlighting/firstMessageHighlightSoundUrl", ""};
    QStringSetting firstMessageHighlightColor = {
        "/highlighting/firstMessageHighlightColor", ""};

    BoolSetting enableElevatedMessageHighlight = {
        "/highlighting/elevatedMessageHighlight/highlighted", true};
    //    BoolSetting enableElevatedMessageHighlightSound = {
    //        "/highlighting/elevatedMessageHighlight/enableSound", false};
    //    BoolSetting enableElevatedMessageHighlightTaskbar = {
    //        "/highlighting/elevatedMessageHighlight/enableTaskbarFlashing", false};
    //    QStringSetting elevatedMessageHighlightSoundUrl = {
    //        "/highlighting/elevatedMessageHighlight/soundUrl", ""};
    QStringSetting elevatedMessageHighlightColor = {
        "/highlighting/elevatedMessageHighlight/color", ""};

    BoolSetting enableSubHighlight = {
        "/highlighting/subHighlight/subsHighlighted", true};
    BoolSetting enableSubHighlightSound = {
        "/highlighting/subHighlight/enableSound", false};
    BoolSetting enableSubHighlightTaskbar = {
        "/highlighting/subHighlight/enableTaskbarFlashing", false};
    QStringSetting subHighlightSoundUrl = {"/highlighting/subHighlightSoundUrl",
                                           ""};
    QStringSetting subHighlightColor = {"/highlighting/subHighlightColor", ""};

    BoolSetting enableThreadHighlight = {
        "/highlighting/thread/nameIsHighlightKeyword", true};
    BoolSetting showThreadHighlightInMentions = {
        "/highlighting/thread/showSelfHighlightInMentions", true};
    BoolSetting enableThreadHighlightSound = {
        "/highlighting/thread/enableSound", true};
    BoolSetting enableThreadHighlightTaskbar = {
        "/highlighting/thread/enableTaskbarFlashing", true};
    QStringSetting threadHighlightSoundUrl = {
        "/highlighting/threadHighlightSoundUrl", ""};
    QStringSetting threadHighlightColor = {"/highlighting/threadHighlightColor",
                                           ""};

    QStringSetting highlightColor = {"/highlighting/color", ""};

    BoolSetting longAlerts = {"/highlighting/alerts", false};

    BoolSetting highlightMentions = {"/highlighting/mentions", true};

    /// Filtering
    BoolSetting excludeUserMessagesFromFilter = {
        "/filtering/excludeUserMessages", false};

    /// Logging
    BoolSetting enableLogging = {"/logging/enabled", false};
    BoolSetting onlyLogListedChannels = {"/logging/onlyLogListedChannels",
                                         false};

    QStringSetting logPath = {"/logging/path", ""};

    QStringSetting pathHighlightSound = {"/highlighting/highlightSoundPath",
                                         ""};

    BoolSetting highlightAlwaysPlaySound = {"/highlighting/alwaysPlaySound",
                                            false};

    BoolSetting inlineWhispers = {"/whispers/enableInlineWhispers", true};
    BoolSetting highlightInlineWhispers = {"/whispers/highlightInlineWhispers",
                                           false};

    /// Notifications
    BoolSetting notificationFlashTaskbar = {"/notifications/enableFlashTaskbar",
                                            false};
    BoolSetting notificationPlaySound = {"/notifications/enablePlaySound",
                                         false};
    BoolSetting notificationCustomSound = {"/notifications/customPlaySound",
                                           false};
    QStringSetting notificationPathSound = {"/notifications/highlightSoundPath",
                                            "qrc:/sounds/ping3.wav"};
    BoolSetting notificationOnAnyChannel = {"/notifications/onAnyChannel",
                                            false};

    BoolSetting notificationToast = {"/notifications/enableToast", false};
    IntSetting openFromToast = {"/notifications/openFromToast",
                                static_cast<int>(ToastReaction::OpenInBrowser)};

    /// External tools
    // Streamlink
    BoolSetting streamlinkUseCustomPath = {"/external/streamlink/useCustomPath",
                                           false};
    QStringSetting streamlinkPath = {"/external/streamlink/customPath", ""};
    QStringSetting preferredQuality = {"/external/streamlink/quality",
                                       "Choose"};
    QStringSetting streamlinkOpts = {"/external/streamlink/options", ""};

    // Custom URI Scheme
    QStringSetting customURIScheme = {"/external/urischeme"};

    // Image Uploader
    BoolSetting imageUploaderEnabled = {"/external/imageUploader/enabled",
                                        false};
    QStringSetting imageUploaderUrl = {"/external/imageUploader/url", ""};
    QStringSetting imageUploaderFormField = {
        "/external/imageUploader/formField", ""};
    QStringSetting imageUploaderHeaders = {"/external/imageUploader/headers",
                                           ""};
    QStringSetting imageUploaderLink = {"/external/imageUploader/link", ""};
    QStringSetting imageUploaderDeletionLink = {
        "/external/imageUploader/deletionLink", ""};

    /// Misc
    BoolSetting betaUpdates = {"/misc/beta", false};
#ifdef Q_OS_LINUX
    BoolSetting useKeyring = {"/misc/useKeyring", true};
#endif
    BoolSetting enableExperimentalIrc = {"/misc/experimentalIrc", false};

    IntSetting startUpNotification = {"/misc/startUpNotification", 0};
    QStringSetting currentVersion = {"/misc/currentVersion", ""};

    BoolSetting loadTwitchMessageHistoryOnConnect = {
        "/misc/twitch/loadMessageHistoryOnConnect", true};
    IntSetting twitchMessageHistoryLimit = {
        "/misc/twitch/messageHistoryLimit",
        800,
    };
    IntSetting scrollbackSplitLimit = {
        "/misc/scrollback/splitLimit",
        1000,
    };
    IntSetting scrollbackUsercardLimit = {
        "/misc/scrollback/usercardLimit",
        1000,
    };

    // Temporary time-gate-overrides
    EnumSetting<HelixTimegateOverride> helixTimegateRaid = {
        "/misc/twitch/helix-timegate/raid",
        HelixTimegateOverride::Timegate,
    };
    EnumSetting<HelixTimegateOverride> helixTimegateWhisper = {
        "/misc/twitch/helix-timegate/whisper",
        HelixTimegateOverride::Timegate,
    };
    EnumSetting<HelixTimegateOverride> helixTimegateVIPs = {
        "/misc/twitch/helix-timegate/vips",
        HelixTimegateOverride::Timegate,
    };
    EnumSetting<HelixTimegateOverride> helixTimegateModerators = {
        "/misc/twitch/helix-timegate/moderators",
        HelixTimegateOverride::Timegate,
    };

    EnumSetting<HelixTimegateOverride> helixTimegateCommercial = {
        "/misc/twitch/helix-timegate/commercial",
        HelixTimegateOverride::Timegate,
    };

    BoolSetting openLinksIncognito = {"/misc/openLinksIncognito", 0};

    EnumSetting<ThumbnailPreviewMode> emotesTooltipPreview = {
        "/misc/emotesTooltipPreview",
        ThumbnailPreviewMode::AlwaysShow,
    };
    QStringSetting cachePath = {"/cache/path", ""};
    BoolSetting restartOnCrash = {"/misc/restartOnCrash", false};
    BoolSetting attachExtensionToAnyProcess = {
        "/misc/attachExtensionToAnyProcess", false};
    BoolSetting askOnImageUpload = {"/misc/askOnImageUpload", true};
    BoolSetting informOnTabVisibilityToggle = {"/misc/askOnTabVisibilityToggle",
                                               true};
    BoolSetting lockNotebookLayout = {"/misc/lockNotebookLayout", false};

    /// Debug
    BoolSetting showUnhandledIrcMessages = {"/debug/showUnhandledIrcMessages",
                                            false};

    /// UI
    // Purely QOL settings are here (like last item in a list).
    IntSetting lastSelectChannelTab = {"/ui/lastSelectChannelTab", 0};
    IntSetting lastSelectIrcConn = {"/ui/lastSelectIrcConn", 0};

    BoolSetting showSendButton = {"/ui/showSendButton", false};

    // Similarity
    BoolSetting similarityEnabled = {"/similarity/similarityEnabled", false};
    BoolSetting colorSimilarDisabled = {"/similarity/colorSimilarDisabled",
                                        true};
    BoolSetting hideSimilar = {"/similarity/hideSimilar", false};
    BoolSetting hideSimilarBySameUser = {"/similarity/hideSimilarBySameUser",
                                         true};
    BoolSetting hideSimilarMyself = {"/similarity/hideSimilarMyself", false};
    BoolSetting shownSimilarTriggerHighlights = {
        "/similarity/shownSimilarTriggerHighlights", false};
    FloatSetting similarityPercentage = {"/similarity/similarityPercentage",
                                         0.9f};
    IntSetting hideSimilarMaxDelay = {"/similarity/hideSimilarMaxDelay", 5};
    IntSetting hideSimilarMaxMessagesToCheck = {
        "/similarity/hideSimilarMaxMessagesToCheck", 3};

    /// Timeout buttons

    ChatterinoSetting<std::vector<TimeoutButton>> timeoutButtons = {
        "/timeouts/timeoutButtons",
        {{"s", 1},
         {"s", 30},
         {"m", 1},
         {"m", 5},
         {"m", 30},
         {"h", 1},
         {"d", 1},
         {"w", 1}}};

    BoolSetting pluginsEnabled = {"/plugins/supportEnabled", false};
    ChatterinoSetting<std::vector<QString>> enabledPlugins = {
        "/plugins/enabledPlugins", {}};

private:
    void updateModerationActions();
};

}  // namespace chatterino<|MERGE_RESOLUTION|>--- conflicted
+++ resolved
@@ -201,7 +201,6 @@
     BoolSetting autoCloseUserPopup = {"/behaviour/autoCloseUserPopup", true};
     BoolSetting autoCloseThreadPopup = {"/behaviour/autoCloseThreadPopup",
                                         false};
-<<<<<<< HEAD
 
     EnumSetting<UsernameRightClickBehavior> usernameRightClickBehavior = {
         "/behaviour/usernameRightClickBehavior",
@@ -210,12 +209,10 @@
         "/behaviour/usernameRightClickModifier",
         Qt::KeyboardModifier::ShiftModifier};
 
-=======
     BoolSetting autoSubToParticipatedThreads = {
         "/behaviour/autoSubToParticipatedThreads",
         true,
     };
->>>>>>> 2f2c187f
     // BoolSetting twitchSeperateWriteConnection =
     // {"/behaviour/twitchSeperateWriteConnection", false};
 
