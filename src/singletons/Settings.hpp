--- conflicted
+++ resolved
@@ -538,7 +538,10 @@
          {"d", 1},
          {"w", 1}}};
 
-<<<<<<< HEAD
+    BoolSetting pluginsEnabled = {"/plugins/supportEnabled", false};
+    ChatterinoSetting<std::vector<QString>> enabledPlugins = {
+        "/plugins/enabledPlugins", {}};
+
     // more misc dankerino shit
     IntSetting twitchHighRateLimitDelay = {
         "/misc/twitch/highRateLimitDelay",
@@ -560,11 +563,6 @@
     BoolSetting allowBridgeImpersonation = {"/misc/allowBridgeImpersonation",
                                             false};
     QStringSetting bridgeUser = {"/misc/bridgeUser", "supabridge"};
-=======
-    BoolSetting pluginsEnabled = {"/plugins/supportEnabled", false};
-    ChatterinoSetting<std::vector<QString>> enabledPlugins = {
-        "/plugins/enabledPlugins", {}};
->>>>>>> 149399a0
 
 private:
     BoolSetting nonceFuckeryMigrated_ = {"/misc/nonceFuckeryMigrated", false};
