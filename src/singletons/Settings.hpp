--- conflicted
+++ resolved
@@ -97,7 +97,6 @@
     Compact,
 };
 
-<<<<<<< HEAD
 enum class EmoteTooltipScale : std::uint8_t {
     Small,
     Medium,
@@ -105,10 +104,7 @@
     Huge,
 };
 
-/// Settings which are availlable for reading and writing on the gui thread.
-=======
 /// Settings which are available for reading and writing on the gui thread.
->>>>>>> f4cdae14
 // These settings are still accessed concurrently in the code but it is bad practice.
 class Settings
 {
