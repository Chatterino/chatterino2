--- conflicted
+++ resolved
@@ -264,13 +264,11 @@
 
     BoolSetting longAlerts = {"/highlighting/alerts", false};
 
-<<<<<<< HEAD
     BoolSetting highlightMentions = {"/hightlighting/mentions", true};
-=======
+    
     /// Filtering
     BoolSetting excludeUserMessagesFromFilter = {
         "/filtering/excludeUserMessages", false};
->>>>>>> a6e23e24
 
     /// Logging
     BoolSetting enableLogging = {"/logging/enabled", false};
