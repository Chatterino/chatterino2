#pragma once

#include <pajlada/settings/setting.hpp>
#include <pajlada/settings/settinglistener.hpp>

#include "BaseSettings.hpp"
#include "common/Channel.hpp"
#include "common/SignalVector.hpp"
#include "controllers/filters/FilterRecord.hpp"
#include "controllers/highlights/HighlightBadge.hpp"
#include "controllers/highlights/HighlightPhrase.hpp"
#include "controllers/moderationactions/ModerationAction.hpp"
#include "controllers/nicknames/Nickname.hpp"
#include "singletons/Toasts.hpp"
#include "util/StreamerMode.hpp"
#include "widgets/Notebook.hpp"

using TimeoutButton = std::pair<QString, int>;

namespace chatterino {

class HighlightPhrase;
class HighlightBlacklistUser;
class IgnorePhrase;
class FilterRecord;
class Nickname;

/// Settings which are available for reading on all threads.
class ConcurrentSettings
{
public:
    ConcurrentSettings();

    SignalVector<HighlightPhrase> &highlightedMessages;
    SignalVector<HighlightPhrase> &highlightedUsers;
    SignalVector<HighlightBadge> &highlightedBadges;
    SignalVector<HighlightBlacklistUser> &blacklistedUsers;
    SignalVector<IgnorePhrase> &ignoredMessages;
    SignalVector<QString> &mutedChannels;
    SignalVector<FilterRecordPtr> &filterRecords;
    SignalVector<Nickname> &nicknames;
    SignalVector<ModerationAction> &moderationActions;

    bool isHighlightedUser(const QString &username);
    bool isBlacklistedUser(const QString &username);
    bool isMutedChannel(const QString &channelName);
    bool toggleMutedChannel(const QString &channelName);

private:
    void mute(const QString &channelName);
    void unmute(const QString &channelName);
};

ConcurrentSettings &getCSettings();

enum UsernameDisplayMode : int {
    Username = 1,                  // Username
    LocalizedName = 2,             // Localized name
    UsernameAndLocalizedName = 3,  // Username (Localized name)
};

enum HelixTimegateOverride : int {
    // Use the default timegated behaviour
    // This means we use the old IRC command up until the migration date and
    // switch over to the Helix API only after the migration date
    Timegate = 1,

    // Ignore timegating and always force use the IRC command
    AlwaysUseIRC = 2,

    // Ignore timegating and always force use the Helix API
    AlwaysUseHelix = 3,
};

/// Settings which are availlable for reading and writing on the gui thread.
// These settings are still accessed concurrently in the code but it is bad practice.
class Settings : public ABSettings, public ConcurrentSettings
{
    static Settings *instance_;

public:
    Settings(const QString &settingsDirectory);

    static Settings &instance();

    /// Appearance
    BoolSetting showTimestamps = {"/appearance/messages/showTimestamps", true};
    BoolSetting animationsWhenFocused = {
        "/appearance/enableAnimationsWhenFocused", false};
    QStringSetting timestampFormat = {"/appearance/messages/timestampFormat",
                                      "h:mm"};
    BoolSetting showLastMessageIndicator = {
        "/appearance/messages/showLastMessageIndicator", false};
    EnumSetting<Qt::BrushStyle> lastMessagePattern = {
        "/appearance/messages/lastMessagePattern", Qt::SolidPattern};
    QStringSetting lastMessageColor = {"/appearance/messages/lastMessageColor",
                                       "#7f2026"};
    BoolSetting showEmptyInput = {"/appearance/showEmptyInputBox", true};
    BoolSetting showTextInputPlaceholder = {
        "/appearance/showTextInputPlaceholder", true};
    BoolSetting showMessageLength = {"/appearance/messages/showMessageLength",
                                     false};
    BoolSetting separateMessages = {"/appearance/messages/separateMessages",
                                    false};
    BoolSetting compactEmotes = {"/appearance/messages/compactEmotes", true};
    BoolSetting hideModerated = {"/appearance/messages/hideModerated", false};
    BoolSetting hideModerationActions = {
        "/appearance/messages/hideModerationActions", false};
    BoolSetting hideDeletionActions = {
        "/appearance/messages/hideDeletionActions", false};
    BoolSetting colorizeNicknames = {"/appearance/messages/colorizeNicknames",
                                     true};
    BoolSetting colorizeNicknamesOnIrc = {
        "/appearance/messages/colorizeNicknamesOnIrc", true};
    EnumSetting<UsernameDisplayMode> usernameDisplayMode = {
        "/appearance/messages/usernameDisplayMode",
        UsernameDisplayMode::UsernameAndLocalizedName};

    EnumSetting<NotebookTabLocation> tabDirection = {"/appearance/tabDirection",
                                                     NotebookTabLocation::Top};

    //    BoolSetting collapseLongMessages =
    //    {"/appearance/messages/collapseLongMessages", false};
    BoolSetting showReplyButton = {"/appearance/showReplyButton", false};
    BoolSetting stripReplyMention = {"/appearance/stripReplyMention", true};
    IntSetting collpseMessagesMinLines = {
        "/appearance/messages/collapseMessagesMinLines", 0};
    BoolSetting alternateMessages = {
        "/appearance/messages/alternateMessageBackground", false};
    BoolSetting grayOutRecents = {"/appearance/messages/gratOutRecents", true};
    FloatSetting boldScale = {"/appearance/boldScale", 63};
    BoolSetting showTabCloseButton = {"/appearance/showTabCloseButton", true};
    BoolSetting showTabLive = {"/appearance/showTabLiveButton", true};
    BoolSetting hidePreferencesButton = {"/appearance/hidePreferencesButton",
                                         false};
    BoolSetting hideUserButton = {"/appearance/hideUserButton", false};
    BoolSetting enableSmoothScrolling = {"/appearance/smoothScrolling", true};
    BoolSetting enableSmoothScrollingNewMessages = {
        "/appearance/smoothScrollingNewMessages", false};
    BoolSetting boldUsernames = {"/appearance/messages/boldUsernames", true};
    BoolSetting colorUsernames = {"/appearance/messages/colorUsernames", true};
    BoolSetting findAllUsernames = {"/appearance/messages/findAllUsernames",
                                    false};
    // BoolSetting customizable splitheader
    BoolSetting headerViewerCount = {"/appearance/splitheader/showViewerCount",
                                     false};
    BoolSetting headerStreamTitle = {"/appearance/splitheader/showTitle",
                                     false};
    BoolSetting headerGame = {"/appearance/splitheader/showGame", false};
    BoolSetting headerUptime = {"/appearance/splitheader/showUptime", false};
    FloatSetting customThemeMultiplier = {"/appearance/customThemeMultiplier",
                                          -0.5f};
    // BoolSetting useCustomWindowFrame = {"/appearance/useCustomWindowFrame",
    // false};
    BoolSetting legacyDankerinoRemoveSpacesBetweenEmotes_ = {
        "/appearance/removeSpacesBetweenEmotes", false};

    // Badges
    BoolSetting showBadgesGlobalAuthority = {
        "/appearance/badges/GlobalAuthority", true};
    BoolSetting showBadgesPredictions = {"/appearance/badges/predictions",
                                         true};
    BoolSetting showBadgesChannelAuthority = {
        "/appearance/badges/ChannelAuthority", true};
    BoolSetting showBadgesSubscription = {"/appearance/badges/subscription",
                                          true};
    BoolSetting showBadgesVanity = {"/appearance/badges/vanity", true};
    BoolSetting showBadgesChatterino = {"/appearance/badges/chatterino", true};
    BoolSetting showBadgesDankerino = {"/appearance/badges/dankerino", true};
    BoolSetting showBadgesSeventv = {"/appearance/badges/seventv", true};
    BoolSetting showBadgesFfz = {"/appearance/badges/ffz", true};
    BoolSetting useCustomFfzModeratorBadges = {
        "/appearance/badges/useCustomFfzModeratorBadges", true};
    BoolSetting useCustomFfzVipBadges = {
        "/appearance/badges/useCustomFfzVipBadges", true};
    BoolSetting showBadgesSevenTV = {"/appearance/badges/seventv", true};

    /// Behaviour
    BoolSetting allowDuplicateMessages = {"/behaviour/allowDuplicateMessages",
                                          true};
    BoolSetting mentionUsersWithAt = {"/behaviour/mentionUsersWithAt", false};
    BoolSetting showJoins = {"/behaviour/showJoins", false};
    BoolSetting showParts = {"/behaviour/showParts", false};
    FloatSetting mouseScrollMultiplier = {"/behaviour/mouseScrollMultiplier",
                                          1.0};
    BoolSetting autoCloseUserPopup = {"/behaviour/autoCloseUserPopup", true};
    BoolSetting autoCloseThreadPopup = {"/behaviour/autoCloseThreadPopup",
                                        false};
    // BoolSetting twitchSeperateWriteConnection =
    // {"/behaviour/twitchSeperateWriteConnection", false};

    // Auto-completion
    BoolSetting onlyFetchChattersForSmallerStreamers = {
        "/behaviour/autocompletion/onlyFetchChattersForSmallerStreamers", true};
    IntSetting smallStreamerLimit = {
        "/behaviour/autocompletion/smallStreamerLimit", 1000};
    BoolSetting prefixOnlyEmoteCompletion = {
        "/behaviour/autocompletion/prefixOnlyCompletion", true};
    BoolSetting userCompletionOnlyWithAt = {
        "/behaviour/autocompletion/userCompletionOnlyWithAt", false};
    BoolSetting emoteCompletionWithColon = {
        "/behaviour/autocompletion/emoteCompletionWithColon", true};
    BoolSetting showUsernameCompletionMenu = {
        "/behaviour/autocompletion/showUsernameCompletionMenu", true};

    FloatSetting pauseOnHoverDuration = {"/behaviour/pauseOnHoverDuration", 0};
    EnumSetting<Qt::KeyboardModifier> pauseChatModifier = {
        "/behaviour/pauseChatModifier", Qt::KeyboardModifier::NoModifier};
    BoolSetting autorun = {"/behaviour/autorun", false};
    BoolSetting mentionUsersWithComma = {"/behaviour/mentionUsersWithComma",
                                         true};
    BoolSetting lowercaseUsernames = {"/behaviour/lowercaseUsernames", false};

    /// Commands
    BoolSetting allowCommandsAtEnd = {"/commands/allowCommandsAtEnd", false};

    /// Emotes
    BoolSetting scaleEmotesByLineHeight = {"/emotes/scaleEmotesByLineHeight",
                                           false};
    BoolSetting enableEmoteImages = {"/emotes/enableEmoteImages", true};
    BoolSetting animateEmotes = {"/emotes/enableGifAnimations", true};
    FloatSetting emoteScale = {"/emotes/scale", 1.f};
<<<<<<< HEAD
    BoolSetting showUnlistedEmotes = {"/emotes/showUnlistedEmotes", false};
=======
    BoolSetting showUnlistedSevenTVEmotes = {
        "/emotes/showUnlistedSevenTVEmotes", false};
>>>>>>> 62b689e7

    QStringSetting emojiSet = {"/emotes/emojiSet", "Twitter"};

    BoolSetting stackBits = {"/emotes/stackBits", false};
    BoolSetting removeSpacesBetweenEmotes = {
        "/emotes/removeSpacesBetweenEmotes", false};
    BoolSetting enableLoadingSevenTV = {"/emotes/enableLoadingSevenTV", false};

    BoolSetting enableBTTVGlobalEmotes = {"/emotes/bttv/global", true};
    BoolSetting enableBTTVChannelEmotes = {"/emotes/bttv/channel", true};
    BoolSetting enableFFZGlobalEmotes = {"/emotes/ffz/global", true};
    BoolSetting enableFFZChannelEmotes = {"/emotes/ffz/channel", true};
    BoolSetting enableSevenTVGlobalEmotes = {"/emotes/seventv/global", true};
    BoolSetting enableSevenTVChannelEmotes = {"/emotes/seventv/channel", true};

    /// Links
    BoolSetting linksDoubleClickOnly = {"/links/doubleClickToOpen", false};
    BoolSetting linkInfoTooltip = {"/links/linkInfoTooltip", false};
    IntSetting thumbnailSize = {"/appearance/thumbnailSize", 0};
    IntSetting thumbnailSizeStream = {"/appearance/thumbnailSizeStream", 2};
    BoolSetting unshortLinks = {"/links/unshortLinks", false};
    BoolSetting lowercaseDomains = {"/links/linkLowercase", true};

    /// Streamer Mode
    EnumSetting<StreamerModeSetting> enableStreamerMode = {
        "/streamerMode/enabled", StreamerModeSetting::DetectStreamingSoftware};
    BoolSetting streamerModeHideUsercardAvatars = {
        "/streamerMode/hideUsercardAvatars", true};
    BoolSetting streamerModeHideLinkThumbnails = {
        "/streamerMode/hideLinkThumbnails", true};
    BoolSetting streamerModeHideViewerCountAndDuration = {
        "/streamerMode/hideViewerCountAndDuration", false};
    BoolSetting streamerModeMuteMentions = {"/streamerMode/muteMentions", true};
    BoolSetting streamerModeSuppressLiveNotifications = {
        "/streamerMode/supressLiveNotifications", false};

    /// Ignored Phrases
    QStringSetting ignoredPhraseReplace = {"/ignore/ignoredPhraseReplace",
                                           "***"};

    /// Blocked Users
    BoolSetting enableTwitchBlockedUsers = {"/ignore/enableTwitchBlockedUsers",
                                            true};
    IntSetting showBlockedUsersMessages = {"/ignore/showBlockedUsers", 0};

    /// Moderation
    QStringSetting timeoutAction = {"/moderation/timeoutAction", "Disable"};
    IntSetting timeoutStackStyle = {
        "/moderation/timeoutStackStyle",
        static_cast<int>(TimeoutStackStyle::Default)};

    /// Highlighting
    //    BoolSetting enableHighlights = {"/highlighting/enabled", true};
    BoolSetting customHighlightSound = {"/highlighting/useCustomSound", false};

    BoolSetting enableSelfHighlight = {
        "/highlighting/selfHighlight/nameIsHighlightKeyword", true};
    BoolSetting showSelfHighlightInMentions = {
        "/highlighting/selfHighlight/showSelfHighlightInMentions", true};
    BoolSetting enableSelfHighlightSound = {
        "/highlighting/selfHighlight/enableSound", true};
    BoolSetting enableSelfHighlightTaskbar = {
        "/highlighting/selfHighlight/enableTaskbarFlashing", true};
    QStringSetting selfHighlightSoundUrl = {
        "/highlighting/selfHighlightSoundUrl", ""};
    QStringSetting selfHighlightColor = {"/highlighting/selfHighlightColor",
                                         ""};

    BoolSetting enableWhisperHighlight = {
        "/highlighting/whisperHighlight/whispersHighlighted", true};
    BoolSetting enableWhisperHighlightSound = {
        "/highlighting/whisperHighlight/enableSound", false};
    BoolSetting enableWhisperHighlightTaskbar = {
        "/highlighting/whisperHighlight/enableTaskbarFlashing", false};
    QStringSetting whisperHighlightSoundUrl = {
        "/highlighting/whisperHighlightSoundUrl", ""};
    QStringSetting whisperHighlightColor = {
        "/highlighting/whisperHighlightColor", ""};

    BoolSetting enableRedeemedHighlight = {
        "/highlighting/redeemedHighlight/highlighted", true};
    //    BoolSetting enableRedeemedHighlightSound = {
    //        "/highlighting/redeemedHighlight/enableSound", false};
    //    BoolSetting enableRedeemedHighlightTaskbar = {
    //        "/highlighting/redeemedHighlight/enableTaskbarFlashing", false};
    QStringSetting redeemedHighlightSoundUrl = {
        "/highlighting/redeemedHighlightSoundUrl", ""};
    QStringSetting redeemedHighlightColor = {
        "/highlighting/redeemedHighlightColor", ""};

    BoolSetting enableFirstMessageHighlight = {
        "/highlighting/firstMessageHighlight/highlighted", true};
    //    BoolSetting enableFirstMessageHighlightSound = {
    //        "/highlighting/firstMessageHighlight/enableSound", false};
    //    BoolSetting enableFirstMessageHighlightTaskbar = {
    //        "/highlighting/firstMessageHighlight/enableTaskbarFlashing", false};
    QStringSetting firstMessageHighlightSoundUrl = {
        "/highlighting/firstMessageHighlightSoundUrl", ""};
    QStringSetting firstMessageHighlightColor = {
        "/highlighting/firstMessageHighlightColor", ""};

    BoolSetting enableElevatedMessageHighlight = {
        "/highlighting/elevatedMessageHighlight/highlighted", true};
    //    BoolSetting enableElevatedMessageHighlightSound = {
    //        "/highlighting/elevatedMessageHighlight/enableSound", false};
    //    BoolSetting enableElevatedMessageHighlightTaskbar = {
    //        "/highlighting/elevatedMessageHighlight/enableTaskbarFlashing", false};
    QStringSetting elevatedMessageHighlightSoundUrl = {
        "/highlighting/elevatedMessageHighlight/soundUrl", ""};
    QStringSetting elevatedMessageHighlightColor = {
        "/highlighting/elevatedMessageHighlight/color", ""};

    BoolSetting enableSubHighlight = {
        "/highlighting/subHighlight/subsHighlighted", true};
    BoolSetting enableSubHighlightSound = {
        "/highlighting/subHighlight/enableSound", false};
    BoolSetting enableSubHighlightTaskbar = {
        "/highlighting/subHighlight/enableTaskbarFlashing", false};
    QStringSetting subHighlightSoundUrl = {"/highlighting/subHighlightSoundUrl",
                                           ""};
    QStringSetting subHighlightColor = {"/highlighting/subHighlightColor", ""};

    BoolSetting enableThreadHighlight = {
        "/highlighting/thread/nameIsHighlightKeyword", true};
    BoolSetting showThreadHighlightInMentions = {
        "/highlighting/thread/showSelfHighlightInMentions", true};
    BoolSetting enableThreadHighlightSound = {
        "/highlighting/thread/enableSound", true};
    BoolSetting enableThreadHighlightTaskbar = {
        "/highlighting/thread/enableTaskbarFlashing", true};
    QStringSetting threadHighlightSoundUrl = {
        "/highlighting/threadHighlightSoundUrl", ""};
    QStringSetting threadHighlightColor = {"/highlighting/threadHighlightColor",
                                           ""};

    QStringSetting highlightColor = {"/highlighting/color", ""};

    BoolSetting longAlerts = {"/highlighting/alerts", false};

    BoolSetting highlightMentions = {"/highlighting/mentions", true};

    /// Filtering
    BoolSetting excludeUserMessagesFromFilter = {
        "/filtering/excludeUserMessages", false};

    /// Logging
    BoolSetting enableLogging = {"/logging/enabled", false};

    QStringSetting logPath = {"/logging/path", ""};

    QStringSetting pathHighlightSound = {"/highlighting/highlightSoundPath",
                                         ""};

    BoolSetting highlightAlwaysPlaySound = {"/highlighting/alwaysPlaySound",
                                            false};

    BoolSetting inlineWhispers = {"/whispers/enableInlineWhispers", true};
    BoolSetting highlightInlineWhispers = {"/whispers/highlightInlineWhispers",
                                           false};

    /// Notifications
    BoolSetting notificationFlashTaskbar = {"/notifications/enableFlashTaskbar",
                                            false};
    BoolSetting notificationPlaySound = {"/notifications/enablePlaySound",
                                         false};
    BoolSetting notificationCustomSound = {"/notifications/customPlaySound",
                                           false};
    QStringSetting notificationPathSound = {"/notifications/highlightSoundPath",
                                            "qrc:/sounds/ping3.wav"};
    BoolSetting notificationOnAnyChannel = {"/notifications/onAnyChannel",
                                            false};

    BoolSetting notificationToast = {"/notifications/enableToast", false};
    IntSetting openFromToast = {"/notifications/openFromToast",
                                static_cast<int>(ToastReaction::OpenInBrowser)};

    /// External tools
    // Streamlink
    BoolSetting streamlinkUseCustomPath = {"/external/streamlink/useCustomPath",
                                           false};
    QStringSetting streamlinkPath = {"/external/streamlink/customPath", ""};
    QStringSetting preferredQuality = {"/external/streamlink/quality",
                                       "Choose"};
    QStringSetting streamlinkOpts = {"/external/streamlink/options", ""};

    // Custom URI Scheme
    QStringSetting customURIScheme = {"/external/urischeme"};

    // Image Uploader
    BoolSetting imageUploaderEnabled = {"/external/imageUploader/enabled",
                                        false};
    QStringSetting imageUploaderUrl = {"/external/imageUploader/url", ""};
    QStringSetting imageUploaderFormField = {
        "/external/imageUploader/formField", ""};
    QStringSetting imageUploaderHeaders = {"/external/imageUploader/headers",
                                           ""};
    QStringSetting imageUploaderLink = {"/external/imageUploader/link", ""};
    QStringSetting imageUploaderDeletionLink = {
        "/external/imageUploader/deletionLink", ""};

    /// Misc
    BoolSetting betaUpdates = {"/misc/beta", false};
#ifdef Q_OS_LINUX
    BoolSetting useKeyring = {"/misc/useKeyring", true};
#endif
    BoolSetting enableExperimentalIrc = {"/misc/experimentalIrc", false};

    IntSetting startUpNotification = {"/misc/startUpNotification", 0};
    QStringSetting currentVersion = {"/misc/currentVersion", ""};

    BoolSetting loadTwitchMessageHistoryOnConnect = {
        "/misc/twitch/loadMessageHistoryOnConnect", true};
    IntSetting twitchMessageHistoryLimit = {
        "/misc/twitch/messageHistoryLimit",
        800,
    };
    BoolSetting displaySevenTVAnimatedProfile = {
        "/misc/displaySevenTVAnimatedProfile", true};

    // Temporary time-gate-overrides
    EnumSetting<HelixTimegateOverride> helixTimegateRaid = {
        "/misc/twitch/helix-timegate/raid",
        HelixTimegateOverride::Timegate,
    };
    EnumSetting<HelixTimegateOverride> helixTimegateWhisper = {
        "/misc/twitch/helix-timegate/whisper",
        HelixTimegateOverride::Timegate,
    };
    EnumSetting<HelixTimegateOverride> helixTimegateVIPs = {
        "/misc/twitch/helix-timegate/vips",
        HelixTimegateOverride::Timegate,
    };

    IntSetting emotesTooltipPreview = {"/misc/emotesTooltipPreview", 1};
    BoolSetting openLinksIncognito = {"/misc/openLinksIncognito", 0};

    QStringSetting cachePath = {"/cache/path", ""};
    BoolSetting restartOnCrash = {"/misc/restartOnCrash", false};
    BoolSetting attachExtensionToAnyProcess = {
        "/misc/attachExtensionToAnyProcess", false};
    BoolSetting askOnImageUpload = {"/misc/askOnImageUpload", true};
    BoolSetting informOnTabVisibilityToggle = {"/misc/askOnTabVisibilityToggle",
                                               true};
    BoolSetting lockNotebookLayout = {"/misc/lockNotebookLayout", false};

    /// Debug
    BoolSetting showUnhandledIrcMessages = {"/debug/showUnhandledIrcMessages",
                                            false};

    /// UI
    // Purely QOL settings are here (like last item in a list).
    IntSetting lastSelectChannelTab = {"/ui/lastSelectChannelTab", 0};
    IntSetting lastSelectIrcConn = {"/ui/lastSelectIrcConn", 0};

    // Similarity
    BoolSetting similarityEnabled = {"/similarity/similarityEnabled", false};
    BoolSetting colorSimilarDisabled = {"/similarity/colorSimilarDisabled",
                                        true};
    BoolSetting hideSimilar = {"/similarity/hideSimilar", false};
    BoolSetting hideSimilarBySameUser = {"/similarity/hideSimilarBySameUser",
                                         true};
    BoolSetting hideSimilarMyself = {"/similarity/hideSimilarMyself", false};
    BoolSetting shownSimilarTriggerHighlights = {
        "/similarity/shownSimilarTriggerHighlights", false};
    FloatSetting similarityPercentage = {"/similarity/similarityPercentage",
                                         0.9f};
    IntSetting hideSimilarMaxDelay = {"/similarity/hideSimilarMaxDelay", 5};
    IntSetting hideSimilarMaxMessagesToCheck = {
        "/similarity/hideSimilarMaxMessagesToCheck", 3};

    /// Timeout buttons

    ChatterinoSetting<std::vector<TimeoutButton>> timeoutButtons = {
        "/timeouts/timeoutButtons",
        {{"s", 1},
         {"s", 30},
         {"m", 1},
         {"m", 5},
         {"m", 30},
         {"h", 1},
         {"d", 1},
         {"w", 1}}};

    // more misc dankerino shit
    IntSetting twitchHighRateLimitDelay = {
        "/misc/twitch/highRateLimitDelay",
        100,
    };
    IntSetting twitchLowRateLimitDelay = {
        "/misc/twitch/lowRateLimitDelay",
        1100,
    };
    BoolSetting abnormalNonceDetection = {"/misc/abnormalNonceDetection",
                                          false};
    BoolSetting normalNonceDetection = {"/misc/normalNonceDetection", false};
    BoolSetting nonceFuckeryEnabled = {"/misc/nonceFuckeryEnabled", false};
    QStringSetting webchatColor = {"/misc/webchatColor", "#3FFFA30B"};

    BoolSetting dankerinoThreeLetterApiEasterEgg = {
        "/misc/dankerinoThreeLetterApiEasterEgg", false};

private:
    BoolSetting nonceFuckeryMigrated_ = {"/misc/nonceFuckeryMigrated", false};
    void updateModerationActions();
    void moveLegacyDankerinoSettings_();
};

}  // namespace chatterino

#ifdef CHATTERINO
#    include "singletons/Settings.hpp"
#endif<|MERGE_RESOLUTION|>--- conflicted
+++ resolved
@@ -220,19 +220,17 @@
     BoolSetting enableEmoteImages = {"/emotes/enableEmoteImages", true};
     BoolSetting animateEmotes = {"/emotes/enableGifAnimations", true};
     FloatSetting emoteScale = {"/emotes/scale", 1.f};
-<<<<<<< HEAD
-    BoolSetting showUnlistedEmotes = {"/emotes/showUnlistedEmotes", false};
-=======
     BoolSetting showUnlistedSevenTVEmotes = {
         "/emotes/showUnlistedSevenTVEmotes", false};
->>>>>>> 62b689e7
 
     QStringSetting emojiSet = {"/emotes/emojiSet", "Twitter"};
 
     BoolSetting stackBits = {"/emotes/stackBits", false};
     BoolSetting removeSpacesBetweenEmotes = {
         "/emotes/removeSpacesBetweenEmotes", false};
-    BoolSetting enableLoadingSevenTV = {"/emotes/enableLoadingSevenTV", false};
+
+    // upstream has this enabled by default now
+    BoolSetting enableLoadingSevenTV = {"/emotes/enableLoadingSevenTV", true};
 
     BoolSetting enableBTTVGlobalEmotes = {"/emotes/bttv/global", true};
     BoolSetting enableBTTVChannelEmotes = {"/emotes/bttv/channel", true};
