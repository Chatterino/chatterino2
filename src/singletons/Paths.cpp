#include "singletons/Paths.hpp"

#include "common/Modes.hpp"
#include "singletons/Settings.hpp"
#include "util/CombinePath.hpp"

#include <QCoreApplication>
#include <QCryptographicHash>
#include <QDir>
#include <QStandardPaths>

#include <cassert>

using namespace std::literals;

namespace chatterino {

Paths *Paths::instance = nullptr;

Paths::Paths()
{
    this->instance = this;

    this->initAppFilePathHash();

    this->initCheckPortable();
    this->initRootDirectory();
    this->initSubDirectories();
}

bool Paths::createFolder(const QString &folderPath)
{
    return QDir().mkpath(folderPath);
}

bool Paths::isPortable()
{
    return Modes::instance().isPortable;
}

QString Paths::cacheDirectory()
{
    static const auto pathSetting = [] {
        QStringSetting cachePathSetting("/cache/path");

        cachePathSetting.connect([](const auto &newPath, auto) {
            if (!newPath.isEmpty())
            {
                QDir().mkpath(newPath);
            }
        });

        return cachePathSetting;
    }();

    auto path = pathSetting.getValue();

    if (path.isEmpty())
    {
        return this->cacheDirectory_;
    }

    return path;
}

void Paths::initAppFilePathHash()
{
    this->applicationFilePathHash =
        QCryptographicHash::hash(
            QCoreApplication::applicationFilePath().toUtf8(),
            QCryptographicHash::Sha224)
            .toBase64()
            .mid(0, 32)
            .replace("+", "-")
            .replace("/", "x");
}

void Paths::initCheckPortable()
{
    this->portable_ = QFileInfo::exists(
        combinePath(QCoreApplication::applicationDirPath(), "portable"));
}

void Paths::initRootDirectory()
{
    assert(this->portable_.is_initialized());

    // Root path = %APPDATA%/Chatterino or the folder that the executable
    // resides in

    this->rootAppDataDirectory = [&]() -> QString {
        // portable
        if (this->isPortable())
        {
            return QCoreApplication::applicationDirPath();
        }

        // permanent installation
        QString path =
            QStandardPaths::writableLocation(QStandardPaths::AppDataLocation);
        if (path.isEmpty())
        {
            throw std::runtime_error("Could not create directory \""s +
                                     path.toStdString() + "\"");
        }

// create directory Chatterino2 instead of Chatterino on windows because the
// ladder one is takes by Chatterino 1 already
#ifdef Q_OS_WIN
        path.replace("chatterino", "Chatterino");

        path += "2";
#endif
        return path;
    }();
}

void Paths::initSubDirectories()
{
    // required the app data directory to be set first
    assert(!this->rootAppDataDirectory.isEmpty());

    // create settings subdirectories and validate that they are created
    // properly
    auto makePath = [&](const std::string &name) -> QString {
        auto path = combinePath(this->rootAppDataDirectory,
                                QString::fromStdString(name));

        if (!QDir().mkpath(path))
        {
            throw std::runtime_error("Could not create directory \""s +
                                     path.toStdString() + "\"");
        }

        return path;
    };

    makePath("");
    this->settingsDirectory = makePath("Settings");
    this->cacheDirectory_ = makePath("Cache");
    this->messageLogDirectory = makePath("Logs");
    this->miscDirectory = makePath("Misc");
    this->twitchProfileAvatars = makePath("ProfileAvatars");
<<<<<<< HEAD
    this->pluginsDirectory = makePath("Plugins");
=======
    this->crashdumpDirectory = makePath("Crashes");
>>>>>>> b209c50b
    //QDir().mkdir(this->twitchProfileAvatars + "/twitch");
}

Paths *getPaths()
{
    return Paths::instance;
}

}  // namespace chatterino<|MERGE_RESOLUTION|>--- conflicted
+++ resolved
@@ -141,11 +141,8 @@
     this->messageLogDirectory = makePath("Logs");
     this->miscDirectory = makePath("Misc");
     this->twitchProfileAvatars = makePath("ProfileAvatars");
-<<<<<<< HEAD
     this->pluginsDirectory = makePath("Plugins");
-=======
     this->crashdumpDirectory = makePath("Crashes");
->>>>>>> b209c50b
     //QDir().mkdir(this->twitchProfileAvatars + "/twitch");
 }
 
