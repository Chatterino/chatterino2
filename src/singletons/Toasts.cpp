#include "Toasts.hpp"

#include "Application.hpp"
#include "common/NetworkRequest.hpp"
#include "controllers/notifications/NotificationController.hpp"
#include "providers/twitch/TwitchChannel.hpp"
#include "providers/twitch/TwitchCommon.hpp"
#include "providers/twitch/TwitchIrcServer.hpp"
#include "providers/twitch/api/Helix.hpp"
#include "singletons/Paths.hpp"
#include "singletons/Resources.hpp"
#include "util/StreamLink.hpp"
#include "widgets/dialogs/NotificationPopup.hpp"
#include "widgets/helper/CommonTexts.hpp"

#include <QDesktopServices>
#include <QFileInfo>
#include <QLayout>
#include <QNetworkAccessManager>
#include <QNetworkReply>
#include <QUrl>

#include <cstdlib>

namespace chatterino {

std::map<ToastReaction, QString> Toasts::reactionToString = {
    {ToastReaction::OpenInBrowser, OPEN_IN_BROWSER},
    {ToastReaction::OpenInPlayer, OPEN_PLAYER_IN_BROWSER},
    {ToastReaction::OpenInStreamlink, OPEN_IN_STREAMLINK},
    {ToastReaction::DontOpen, DONT_OPEN}};

QString Toasts::findStringFromReaction(const ToastReaction &reaction)
{
    auto iterator = Toasts::reactionToString.find(reaction);
    if (iterator != Toasts::reactionToString.end())
    {
        return iterator->second;
    }
    else
    {
        return DONT_OPEN;
    }
}

QString Toasts::findStringFromReaction(
    const pajlada::Settings::Setting<int> &value)
{
    int i = static_cast<int>(value);
    return Toasts::findStringFromReaction(static_cast<ToastReaction>(i));
}

void Toasts::sendToastMessage(const QString &channelName)
{
<<<<<<< HEAD
    QString url("https://api.twitch.tv/helix/users?login=" + channelName);

    NetworkRequest::twitchRequest(url)
        .onSuccess([this, channelName](auto result) -> Outcome {
            auto obj = result.parseJson();
            this->actuallySendToastMessage(QUrl(obj.value("data")
                                                    .toArray()[0]
                                                    .toObject()
                                                    .value("profile_image_url")
                                                    .toString()),
                                           channelName);
=======
#ifdef Q_OS_WIN
    auto sendChannelNotification = [this, channelName, p] {
        this->sendWindowsNotification(channelName, p);
    };
#else
    auto sendChannelNotification = [] {
        // Unimplemented for OSX and Linux
    };
#endif
    // Fetch user profile avatar
    if (p == Platform::Twitch)
    {
        QFileInfo check_file(getPaths()->twitchProfileAvatars + "/twitch/" +
                             channelName + ".png");
        if (check_file.exists() && check_file.isFile())
        {
            sendChannelNotification();
        }
        else
        {
            getHelix()->getUserByName(
                channelName,
                [channelName, sendChannelNotification](const auto &user) {
                    DownloadManager *manager = new DownloadManager();
                    manager->setFile(user.profileImageUrl, channelName);
                    manager->connect(manager,
                                     &DownloadManager::downloadComplete,
                                     sendChannelNotification);
                },
                [] {
                    // on failure
                });
        }
    }
}
>>>>>>> 9a8b85e3

            return Success;
        })
        .execute();
}

void Toasts::actuallySendToastMessage(const QUrl &url,
                                      const QString &channelName)
{
    QString bottomText = "";
    if (static_cast<ToastReaction>(getSettings()->openFromToast.getValue()) !=
        ToastReaction::DontOpen)
    {
        QString mode =
            Toasts::findStringFromReaction(getSettings()->openFromToast)
                .toLower();

        bottomText = "Click here to " + mode;
    }

    auto callback = [channelName]() {
        switch (
            static_cast<ToastReaction>(getSettings()->openFromToast.getValue()))
        {
            case ToastReaction::OpenInBrowser:
                QDesktopServices::openUrl(
                    QUrl("https://twitch.tv/" + channelName));
                break;
            case ToastReaction::OpenInPlayer:
                QDesktopServices::openUrl(
                    QUrl("https://player.twitch.tv/?channel=" + channelName));
                break;
            case ToastReaction::OpenInStreamlink:
                openStreamlinkForChannel(channelName);
                break;
        }
    };

    NetworkRequest::twitchRequest(url)
        .onSuccess(
            [channelName, bottomText, callback, this](auto result) -> Outcome {
                const auto data = result.getData();

                QPixmap avatar;
                avatar.loadFromData(data);

                getApp()->notifications->addNotification(
                    makeLayout(
                        avatar,
                        QString("<b>" + channelName + "</b> just went live!"),
                        bottomText),
                    std::chrono::milliseconds(
                        (int)(getSettings()->notificationDuration * 1000)),
                    callback);

                return Success;
            })
        .onError(
            [channelName, bottomText, callback, this](auto result) -> bool {
                getApp()->notifications->addNotification(
                    makeLayout(
                        getResources().icon,
                        QString("<b>" + channelName + "</b> just went live!"),
                        bottomText),
                    std::chrono::milliseconds(
                        (int)(getSettings()->notificationDuration * 1000)),
                    callback);
                return false;
            })
        .execute();
}

QHBoxLayout *Toasts::makeLayout(const QPixmap &image, const QString &text,
                                const QString &bottomText)
{
    auto *layout = new QHBoxLayout();

    auto *imageLabel = new QLabel();
    imageLabel->setPixmap(image);
    imageLabel->setScaledContents(true);
    imageLabel->setMinimumSize(1, 1);
    imageLabel->setSizePolicy(QSizePolicy::MinimumExpanding,
                              QSizePolicy::Minimum);
    layout->addWidget(imageLabel, 1);

    auto *vbox = new QVBoxLayout();
    layout->addLayout(vbox, 2);

<<<<<<< HEAD
    auto *textLabel = new QLabel();
    textLabel->setText(text);
    vbox->addWidget(textLabel);

    auto *bottomTextLabel = new QLabel();
    bottomTextLabel->setText(bottomText);
    vbox->addWidget(bottomTextLabel);

    return layout;
}
=======
>>>>>>> 9a8b85e3
}  // namespace chatterino<|MERGE_RESOLUTION|>--- conflicted
+++ resolved
@@ -52,7 +52,6 @@
 
 void Toasts::sendToastMessage(const QString &channelName)
 {
-<<<<<<< HEAD
     QString url("https://api.twitch.tv/helix/users?login=" + channelName);
 
     NetworkRequest::twitchRequest(url)
@@ -64,44 +63,6 @@
                                                     .value("profile_image_url")
                                                     .toString()),
                                            channelName);
-=======
-#ifdef Q_OS_WIN
-    auto sendChannelNotification = [this, channelName, p] {
-        this->sendWindowsNotification(channelName, p);
-    };
-#else
-    auto sendChannelNotification = [] {
-        // Unimplemented for OSX and Linux
-    };
-#endif
-    // Fetch user profile avatar
-    if (p == Platform::Twitch)
-    {
-        QFileInfo check_file(getPaths()->twitchProfileAvatars + "/twitch/" +
-                             channelName + ".png");
-        if (check_file.exists() && check_file.isFile())
-        {
-            sendChannelNotification();
-        }
-        else
-        {
-            getHelix()->getUserByName(
-                channelName,
-                [channelName, sendChannelNotification](const auto &user) {
-                    DownloadManager *manager = new DownloadManager();
-                    manager->setFile(user.profileImageUrl, channelName);
-                    manager->connect(manager,
-                                     &DownloadManager::downloadComplete,
-                                     sendChannelNotification);
-                },
-                [] {
-                    // on failure
-                });
-        }
-    }
-}
->>>>>>> 9a8b85e3
-
             return Success;
         })
         .execute();
@@ -189,7 +150,6 @@
     auto *vbox = new QVBoxLayout();
     layout->addLayout(vbox, 2);
 
-<<<<<<< HEAD
     auto *textLabel = new QLabel();
     textLabel->setText(text);
     vbox->addWidget(textLabel);
@@ -200,6 +160,4 @@
 
     return layout;
 }
-=======
->>>>>>> 9a8b85e3
 }  // namespace chatterino