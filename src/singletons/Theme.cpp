
#include "singletons/Theme.hpp"

#include "Application.hpp"
#include "common/QLogging.hpp"
#include "singletons/Resources.hpp"

#include <QColor>
#include <QFile>
#include <QJsonDocument>
#include <QJsonObject>
#include <QSet>

#include <cmath>

namespace {
void parseInto(const QJsonObject &obj, const QLatin1String &key, QColor &color)
{
    const auto &jsonValue = obj[key];
    if (!jsonValue.isString()) [[unlikely]]
    {
        qCWarning(chatterinoTheme) << key
                                   << "was expected but not found in the "
                                      "current theme - using previous value.";
        return;
    }
    QColor parsed = {jsonValue.toString()};
    if (!parsed.isValid()) [[unlikely]]
    {
        qCWarning(chatterinoTheme).nospace()
            << "While parsing " << key << ": '" << jsonValue.toString()
            << "' isn't a valid color.";
        return;
    }
    color = parsed;
}

// NOLINTBEGIN(cppcoreguidelines-macro-usage)
#define parseColor(to, from, key) \
    parseInto(from, QLatin1String(#key), (to).from.key)
// NOLINTEND(cppcoreguidelines-macro-usage)

void parseWindow(const QJsonObject &window, chatterino::Theme &theme)
{
    parseColor(theme, window, background);
    parseColor(theme, window, text);
}

void parseTabs(const QJsonObject &tabs, chatterino::Theme &theme)
{
    const auto parseTabColors = [](auto json, auto &tab) {
        parseInto(json, QLatin1String("text"), tab.text);
        {
            const auto backgrounds = json["backgrounds"].toObject();
            parseColor(tab, backgrounds, regular);
            parseColor(tab, backgrounds, hover);
            parseColor(tab, backgrounds, unfocused);
        }
        {
            const auto line = json["line"].toObject();
            parseColor(tab, line, regular);
            parseColor(tab, line, hover);
            parseColor(tab, line, unfocused);
        }
    };
    parseColor(theme, tabs, dividerLine);
    parseTabColors(tabs["regular"].toObject(), theme.tabs.regular);
    parseTabColors(tabs["newMessage"].toObject(), theme.tabs.newMessage);
    parseTabColors(tabs["highlighted"].toObject(), theme.tabs.highlighted);
    parseTabColors(tabs["selected"].toObject(), theme.tabs.selected);
}

void parseMessages(const QJsonObject &messages, chatterino::Theme &theme)
{
    {
        const auto textColors = messages["textColors"].toObject();
        parseColor(theme.messages, textColors, regular);
        parseColor(theme.messages, textColors, caret);
        parseColor(theme.messages, textColors, link);
        parseColor(theme.messages, textColors, system);
        parseColor(theme.messages, textColors, chatPlaceholder);
    }
    {
        const auto backgrounds = messages["backgrounds"].toObject();
        parseColor(theme.messages, backgrounds, regular);
        parseColor(theme.messages, backgrounds, alternate);
    }
    parseColor(theme, messages, disabled);
    parseColor(theme, messages, selection);
    parseColor(theme, messages, highlightAnimationStart);
    parseColor(theme, messages, highlightAnimationEnd);
}

void parseScrollbars(const QJsonObject &scrollbars, chatterino::Theme &theme)
{
    parseColor(theme, scrollbars, background);
    parseColor(theme, scrollbars, thumb);
    parseColor(theme, scrollbars, thumbSelected);
}

void parseSplits(const QJsonObject &splits, chatterino::Theme &theme)
{
    parseColor(theme, splits, messageSeperator);
    parseColor(theme, splits, background);
    parseColor(theme, splits, dropPreview);
    parseColor(theme, splits, dropPreviewBorder);
    parseColor(theme, splits, dropTargetRect);
    parseColor(theme, splits, dropTargetRectBorder);
    parseColor(theme, splits, resizeHandle);
    parseColor(theme, splits, resizeHandleBackground);

    {
        const auto header = splits["header"].toObject();
        parseColor(theme.splits, header, border);
        parseColor(theme.splits, header, focusedBorder);
        parseColor(theme.splits, header, background);
        parseColor(theme.splits, header, focusedBackground);
        parseColor(theme.splits, header, text);
        parseColor(theme.splits, header, focusedText);
    }
    {
        const auto input = splits["input"].toObject();
        parseColor(theme.splits, input, background);
        parseColor(theme.splits, input, text);
    }
}

void parseColors(const QJsonObject &root, chatterino::Theme &theme)
{
    const auto colors = root["colors"].toObject();

    parseInto(colors, QLatin1String("accent"), theme.accent);

    parseWindow(colors["window"].toObject(), theme);
    parseTabs(colors["tabs"].toObject(), theme);
    parseMessages(colors["messages"].toObject(), theme);
    parseScrollbars(colors["scrollbars"].toObject(), theme);
    parseSplits(colors["splits"].toObject(), theme);
}
#undef parseColor

QString getThemePath(const QString &name)
{
    static QSet<QString> knownThemes = {"White", "Light", "Dark", "Black"};

    if (knownThemes.contains(name))
    {
        return QStringLiteral(":/themes/%1.json").arg(name);
    }
    return name;
}

}  // namespace

namespace chatterino {

bool Theme::isLightTheme() const
{
    return this->isLight_;
}

Theme::Theme()
{
    this->update();

    this->themeName.connectSimple(
        [this](auto) {
            this->update();
        },
        false);
}

void Theme::update()
{
    this->parse();
    this->updated.invoke();
}

void Theme::parse()
{
    QFile file(getThemePath(this->themeName));
    if (!file.open(QFile::ReadOnly))
    {
<<<<<<< HEAD
#ifdef Q_OS_LINUX
        this->window.background = lightWin ? "#fff" : QColor(61, 60, 56);
#else
        this->window.background = lightWin ? "#fff" : "#111";
#endif

        QColor fg = this->window.text = lightWin ? "#000" : "#eee";
        this->window.borderFocused = lightWin ? "#ccc" : themeColor;
        this->window.borderUnfocused = lightWin ? "#ccc" : themeColorNoSat;

        this->window.contextMenuStyleSheet =
            QString("QMenu { background: %1; border: %2; color: %3; "
                    "selection-background-color: %2; } "
                    "QMenu::item:disabled { color: #8c7f7f; }")
                .arg(getColor(0, sat, 0.95).name(),
                     isLight ? "#b4d7ff" : "#555", isLight_ ? "#000" : "#fff");

        // Ubuntu style
        // TODO: add setting for this
        //        TabText = QColor(210, 210, 210);
        //        TabBackground = QColor(61, 60, 56);
        //        TabHoverText = QColor(210, 210, 210);
        //        TabHoverBackground = QColor(73, 72, 68);

        // message (referenced later)
        this->messages.textColors.caret =  //
            this->messages.textColors.regular = isLight_ ? "#000" : "#fff";

        QColor highlighted = lightWin ? QColor("#ff0000") : QColor("#ee6166");

        /// TABS
        if (lightWin)
        {
            this->tabs.regular = {
                QColor("#444"),
                {QColor("#fff"), QColor("#eee"), QColor("#fff")},
                {QColor("#fff"), QColor("#fff"), QColor("#fff")}};
            this->tabs.newMessage = {
                QColor("#222"),
                {QColor("#fff"), QColor("#eee"), QColor("#fff")},
                {QColor("#bbb"), QColor("#bbb"), QColor("#bbb")}};
            this->tabs.highlighted = {
                fg,
                {QColor("#fff"), QColor("#eee"), QColor("#fff")},
                {highlighted, highlighted, highlighted}};
            this->tabs.selected = {
                QColor("#000"),
                {QColor("#b4d7ff"), QColor("#b4d7ff"), QColor("#b4d7ff")},
                {this->accent, this->accent, this->accent}};
        }
        else
        {
            this->tabs.regular = {
                QColor("#aaa"),
                {QColor("#252525"), QColor("#252525"), QColor("#252525")},
                {QColor("#444"), QColor("#444"), QColor("#444")}};
            this->tabs.newMessage = {
                fg,
                {QColor("#252525"), QColor("#252525"), QColor("#252525")},
                {QColor("#888"), QColor("#888"), QColor("#888")}};
            this->tabs.highlighted = {
                fg,
                {QColor("#252525"), QColor("#252525"), QColor("#252525")},
                {highlighted, highlighted, highlighted}};

            this->tabs.selected = {
                QColor("#fff"),
                {QColor("#555555"), QColor("#555555"), QColor("#555555")},
                {this->accent, this->accent, this->accent}};
        }

        // scrollbar
        this->scrollbars.highlights.highlight = QColor("#ee6166");
        this->scrollbars.highlights.subscription = QColor("#C466FF");

        // this->tabs.newMessage = {
        //     fg,
        //     {QBrush(blendColors(themeColor, "#ccc", 0.9), Qt::FDiagPattern),
        //      QBrush(blendColors(themeColor, "#ccc", 0.9), Qt::FDiagPattern),
        //      QBrush(blendColors(themeColorNoSat, "#ccc", 0.9),
        //      Qt::FDiagPattern)}};

        //         this->tabs.newMessage = {
        //                fg,
        //                {QBrush(blendColors(themeColor, "#666", 0.7),
        //                Qt::FDiagPattern),
        //                 QBrush(blendColors(themeColor, "#666", 0.5),
        //                 Qt::FDiagPattern),
        //                 QBrush(blendColors(themeColorNoSat, "#666", 0.7),
        //                 Qt::FDiagPattern)}};
        //            this->tabs.highlighted = {fg, {QColor("#777"),
        //            QColor("#777"), QColor("#666")}};

        this->tabs.dividerLine =
            this->tabs.selected.backgrounds.regular.color();
=======
        qCWarning(chatterinoTheme) << "Failed to open" << file.fileName();
        return;
>>>>>>> 9c9fa86c
    }

    QJsonParseError error{};
    auto json = QJsonDocument::fromJson(file.readAll(), &error);
    if (json.isNull())
    {
        qCWarning(chatterinoTheme) << "Failed to parse" << file.fileName()
                                   << "error:" << error.errorString();
        return;
    }

    this->parseFrom(json.object());
}

void Theme::parseFrom(const QJsonObject &root)
{
    parseColors(root, *this);

    this->isLight_ =
        root["metadata"]["iconTheme"].toString() == QStringLiteral("dark");

    this->splits.input.styleSheet =
        "background:" + this->splits.input.background.name() + ";" +
        "border:" + this->tabs.selected.backgrounds.regular.name() + ";" +
        "color:" + this->messages.textColors.regular.name() + ";" +
        "selection-background-color:" +
        (this->isLightTheme() ? "#68B1FF"
                              : this->tabs.selected.backgrounds.regular.name());

    // Usercard buttons
    if (this->isLightTheme())
    {
        this->buttons.copy = getResources().buttons.copyDark;
        this->buttons.pin = getResources().buttons.pinDisabledDark;
    }
    else
    {
        this->buttons.copy = getResources().buttons.copyLight;
        this->buttons.pin = getResources().buttons.pinDisabledLight;
    }
}

void Theme::normalizeColor(QColor &color) const
{
    if (this->isLightTheme())
    {
        if (color.lightnessF() > 0.5)
        {
            color.setHslF(color.hueF(), color.saturationF(), 0.5);
        }

        if (color.lightnessF() > 0.4 && color.hueF() > 0.1 &&
            color.hueF() < 0.33333)
        {
            color.setHslF(color.hueF(), color.saturationF(),
                          color.lightnessF() - sin((color.hueF() - 0.1) /
                                                   (0.3333 - 0.1) * 3.14159) *
                                                   color.saturationF() * 0.4);
        }
    }
    else
    {
        if (color.lightnessF() < 0.5)
        {
            color.setHslF(color.hueF(), color.saturationF(), 0.5);
        }

        if (color.lightnessF() < 0.6 && color.hueF() > 0.54444 &&
            color.hueF() < 0.83333)
        {
            color.setHslF(
                color.hueF(), color.saturationF(),
                color.lightnessF() + sin((color.hueF() - 0.54444) /
                                         (0.8333 - 0.54444) * 3.14159) *
                                         color.saturationF() * 0.4);
        }
    }
}

Theme *getTheme()
{
    return getApp()->themes;
}

}  // namespace chatterino<|MERGE_RESOLUTION|>--- conflicted
+++ resolved
@@ -181,106 +181,8 @@
     QFile file(getThemePath(this->themeName));
     if (!file.open(QFile::ReadOnly))
     {
-<<<<<<< HEAD
-#ifdef Q_OS_LINUX
-        this->window.background = lightWin ? "#fff" : QColor(61, 60, 56);
-#else
-        this->window.background = lightWin ? "#fff" : "#111";
-#endif
-
-        QColor fg = this->window.text = lightWin ? "#000" : "#eee";
-        this->window.borderFocused = lightWin ? "#ccc" : themeColor;
-        this->window.borderUnfocused = lightWin ? "#ccc" : themeColorNoSat;
-
-        this->window.contextMenuStyleSheet =
-            QString("QMenu { background: %1; border: %2; color: %3; "
-                    "selection-background-color: %2; } "
-                    "QMenu::item:disabled { color: #8c7f7f; }")
-                .arg(getColor(0, sat, 0.95).name(),
-                     isLight ? "#b4d7ff" : "#555", isLight_ ? "#000" : "#fff");
-
-        // Ubuntu style
-        // TODO: add setting for this
-        //        TabText = QColor(210, 210, 210);
-        //        TabBackground = QColor(61, 60, 56);
-        //        TabHoverText = QColor(210, 210, 210);
-        //        TabHoverBackground = QColor(73, 72, 68);
-
-        // message (referenced later)
-        this->messages.textColors.caret =  //
-            this->messages.textColors.regular = isLight_ ? "#000" : "#fff";
-
-        QColor highlighted = lightWin ? QColor("#ff0000") : QColor("#ee6166");
-
-        /// TABS
-        if (lightWin)
-        {
-            this->tabs.regular = {
-                QColor("#444"),
-                {QColor("#fff"), QColor("#eee"), QColor("#fff")},
-                {QColor("#fff"), QColor("#fff"), QColor("#fff")}};
-            this->tabs.newMessage = {
-                QColor("#222"),
-                {QColor("#fff"), QColor("#eee"), QColor("#fff")},
-                {QColor("#bbb"), QColor("#bbb"), QColor("#bbb")}};
-            this->tabs.highlighted = {
-                fg,
-                {QColor("#fff"), QColor("#eee"), QColor("#fff")},
-                {highlighted, highlighted, highlighted}};
-            this->tabs.selected = {
-                QColor("#000"),
-                {QColor("#b4d7ff"), QColor("#b4d7ff"), QColor("#b4d7ff")},
-                {this->accent, this->accent, this->accent}};
-        }
-        else
-        {
-            this->tabs.regular = {
-                QColor("#aaa"),
-                {QColor("#252525"), QColor("#252525"), QColor("#252525")},
-                {QColor("#444"), QColor("#444"), QColor("#444")}};
-            this->tabs.newMessage = {
-                fg,
-                {QColor("#252525"), QColor("#252525"), QColor("#252525")},
-                {QColor("#888"), QColor("#888"), QColor("#888")}};
-            this->tabs.highlighted = {
-                fg,
-                {QColor("#252525"), QColor("#252525"), QColor("#252525")},
-                {highlighted, highlighted, highlighted}};
-
-            this->tabs.selected = {
-                QColor("#fff"),
-                {QColor("#555555"), QColor("#555555"), QColor("#555555")},
-                {this->accent, this->accent, this->accent}};
-        }
-
-        // scrollbar
-        this->scrollbars.highlights.highlight = QColor("#ee6166");
-        this->scrollbars.highlights.subscription = QColor("#C466FF");
-
-        // this->tabs.newMessage = {
-        //     fg,
-        //     {QBrush(blendColors(themeColor, "#ccc", 0.9), Qt::FDiagPattern),
-        //      QBrush(blendColors(themeColor, "#ccc", 0.9), Qt::FDiagPattern),
-        //      QBrush(blendColors(themeColorNoSat, "#ccc", 0.9),
-        //      Qt::FDiagPattern)}};
-
-        //         this->tabs.newMessage = {
-        //                fg,
-        //                {QBrush(blendColors(themeColor, "#666", 0.7),
-        //                Qt::FDiagPattern),
-        //                 QBrush(blendColors(themeColor, "#666", 0.5),
-        //                 Qt::FDiagPattern),
-        //                 QBrush(blendColors(themeColorNoSat, "#666", 0.7),
-        //                 Qt::FDiagPattern)}};
-        //            this->tabs.highlighted = {fg, {QColor("#777"),
-        //            QColor("#777"), QColor("#666")}};
-
-        this->tabs.dividerLine =
-            this->tabs.selected.backgrounds.regular.color();
-=======
         qCWarning(chatterinoTheme) << "Failed to open" << file.fileName();
         return;
->>>>>>> 9c9fa86c
     }
 
     QJsonParseError error{};
@@ -310,6 +212,14 @@
         (this->isLightTheme() ? "#68B1FF"
                               : this->tabs.selected.backgrounds.regular.name());
 
+    this->window.contextMenuStyleSheet =
+        QStringLiteral("QMenu { background: %1; border: %2; color: %3; "
+                       "selection-background-color: %2; } "
+                       "QMenu::item:disabled { color: #8c7f7f; }")
+            .arg(splits.input.background.name(QColor::HexArgb),
+                 tabs.selected.backgrounds.regular.name(QColor::HexArgb),
+                 tabs.selected.text.name(QColor::HexArgb));
+
     // Usercard buttons
     if (this->isLightTheme())
     {
