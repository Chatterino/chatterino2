
#include "singletons/Theme.hpp"

#include "Application.hpp"
#include "common/Literals.hpp"
#include "common/QLogging.hpp"
#include "singletons/Paths.hpp"
#include "singletons/Resources.hpp"
#include "singletons/WindowManager.hpp"

#include <QColor>
#include <QDir>
#include <QElapsedTimer>
#include <QFile>
#include <QJsonArray>
#include <QJsonDocument>
#include <QSet>
#if QT_VERSION >= QT_VERSION_CHECK(6, 5, 0)
#    include <QStyleHints>
#endif

#include <cmath>

namespace {

using namespace chatterino;
using namespace literals;

void parseInto(const QJsonObject &obj, const QJsonObject &fallbackObj,
               QLatin1String key, QColor &color)
{
    auto parseColorFrom = [](const auto &obj,
                             QLatin1String key) -> std::optional<QColor> {
        auto jsonValue = obj[key];
        if (!jsonValue.isString()) [[unlikely]]
        {
            return std::nullopt;
        }
        QColor parsed = {jsonValue.toString()};
        if (!parsed.isValid()) [[unlikely]]
        {
            qCWarning(chatterinoTheme).nospace()
                << "While parsing " << key << ": '" << jsonValue.toString()
                << "' isn't a valid color.";
            return std::nullopt;
        }
        return parsed;
    };

    auto firstColor = parseColorFrom(obj, key);
    if (firstColor.has_value())
    {
        color = firstColor.value();
        return;
    }

    if (!fallbackObj.isEmpty())
    {
        auto fallbackColor = parseColorFrom(fallbackObj, key);
        if (fallbackColor.has_value())
        {
            color = fallbackColor.value();
            return;
        }
    }

    qCWarning(chatterinoTheme) << key
                               << "was expected but not found in the "
                                  "current theme, and no fallback value found.";
}

void parseInto(const QJsonObject &obj, QLatin1String key, QPointF &point)
{
    const auto &jsonValue = obj[key];
    if (!jsonValue.isArray()) [[unlikely]]
    {
        qCWarning(chatterinoTheme) << key
                                   << "was expected but not found in the "
                                      "current theme - using previous value.";
        return;
    }
    auto arr = jsonValue.toArray();
    if (arr.size() != 2) [[unlikely]]
    {
        qCWarning(chatterinoTheme) << key << "must be an array of two numbers.";
        return;
    }
    point = {arr[0].toDouble(), arr[1].toDouble()};
}

void parseInto(const QJsonObject &obj, QLatin1String key, double &target)
{
    const auto &jsonValue = obj[key];
    if (!jsonValue.isDouble()) [[unlikely]]
    {
        qCWarning(chatterinoTheme) << key
                                   << "was expected but not found in the "
                                      "current theme - using previous value.";
        return;
    }
    target = jsonValue.toDouble();
}

// NOLINTBEGIN(cppcoreguidelines-macro-usage)
#define _c2StringLit(s, ty) s##ty
#define parseColor(to, from, key) \
    parseInto(from, from##Fallback, _c2StringLit(#key, _L1), (to).from.key)
// NOLINTEND(cppcoreguidelines-macro-usage)

void parseWindow(const QJsonObject &window, const QJsonObject &windowFallback,
                 chatterino::Theme &theme)
{
    parseColor(theme, window, background);
    parseColor(theme, window, text);
}

void parseTabs(const QJsonObject &tabs, const QJsonObject &tabsFallback,
               chatterino::Theme &theme)
{
    const auto parseTabColors = [](const auto &json, const auto &jsonFallback,
                                   auto &tab) {
        parseInto(json, jsonFallback, "text"_L1, tab.text);
        {
            const auto backgrounds = json["backgrounds"_L1].toObject();
            const auto backgroundsFallback =
                jsonFallback["backgrounds"_L1].toObject();
            parseColor(tab, backgrounds, regular);
            parseColor(tab, backgrounds, hover);
            parseColor(tab, backgrounds, unfocused);
        }
        {
            const auto line = json["line"_L1].toObject();
            const auto lineFallback = jsonFallback["line"_L1].toObject();
            parseColor(tab, line, regular);
            parseColor(tab, line, hover);
            parseColor(tab, line, unfocused);
        }
    };
    parseColor(theme, tabs, dividerLine);
    parseColor(theme, tabs, liveIndicator);
    parseColor(theme, tabs, rerunIndicator);
    parseTabColors(tabs["regular"_L1].toObject(),
                   tabsFallback["regular"_L1].toObject(), theme.tabs.regular);
    parseTabColors(tabs["newMessage"_L1].toObject(),
                   tabsFallback["newMessage"_L1].toObject(),
                   theme.tabs.newMessage);
    parseTabColors(tabs["highlighted"_L1].toObject(),
                   tabsFallback["highlighted"_L1].toObject(),
                   theme.tabs.highlighted);
    parseTabColors(tabs["selected"_L1].toObject(),
                   tabsFallback["selected"_L1].toObject(), theme.tabs.selected);
}

<<<<<<< HEAD
void parseTextColors(const QJsonObject &textColors, auto &messages)
{
    parseColor(messages, textColors, regular);
    parseColor(messages, textColors, caret);
    parseColor(messages, textColors, link);
    parseColor(messages, textColors, system);
    parseColor(messages, textColors, chatPlaceholder);
}

void parseMessageBackgrounds(const QJsonObject &backgrounds, auto &messages)
{
    parseColor(messages, backgrounds, regular);
    parseColor(messages, backgrounds, alternate);
}

void parseMessages(const QJsonObject &messages, chatterino::Theme &theme)
{
    parseTextColors(messages["textColors"_L1].toObject(), theme.messages);
    parseMessageBackgrounds(messages["backgrounds"_L1].toObject(),
                            theme.messages);
=======
void parseMessages(const QJsonObject &messages,
                   const QJsonObject &messagesFallback,
                   chatterino::Theme &theme)
{
    {
        const auto textColors = messages["textColors"_L1].toObject();
        const auto textColorsFallback =
            messagesFallback["textColors"_L1].toObject();
        parseColor(theme.messages, textColors, regular);
        parseColor(theme.messages, textColors, caret);
        parseColor(theme.messages, textColors, link);
        parseColor(theme.messages, textColors, system);
        parseColor(theme.messages, textColors, chatPlaceholder);
    }
    {
        const auto backgrounds = messages["backgrounds"_L1].toObject();
        const auto backgroundsFallback =
            messagesFallback["backgrounds"_L1].toObject();
        parseColor(theme.messages, backgrounds, regular);
        parseColor(theme.messages, backgrounds, alternate);
    }
>>>>>>> 2750c528
    parseColor(theme, messages, disabled);
    parseColor(theme, messages, selection);
    parseColor(theme, messages, highlightAnimationStart);
    parseColor(theme, messages, highlightAnimationEnd);
}

<<<<<<< HEAD
void parseOverlayMessages(const QJsonObject &overlayMessages,
                          chatterino::Theme &theme)
{
    parseTextColors(overlayMessages["textColors"_L1].toObject(),
                    theme.overlayMessages);
    parseMessageBackgrounds(overlayMessages["backgrounds"_L1].toObject(),
                            theme.overlayMessages);
    parseColor(theme, overlayMessages, disabled);
    parseColor(theme, overlayMessages, selection);
    parseColor(theme, overlayMessages, background);

    {
        const auto shadow = overlayMessages["shadow"_L1].toObject();
        parseColor(theme.overlayMessages, shadow, color);
        parseColor(theme.overlayMessages, shadow, offset);
        parseColor(theme.overlayMessages, shadow, blurRadius);
    }
}

void parseScrollbars(const QJsonObject &scrollbars, chatterino::Theme &theme)
=======
void parseScrollbars(const QJsonObject &scrollbars,
                     const QJsonObject &scrollbarsFallback,
                     chatterino::Theme &theme)
>>>>>>> 2750c528
{
    parseColor(theme, scrollbars, background);
    parseColor(theme, scrollbars, thumb);
    parseColor(theme, scrollbars, thumbSelected);
}

void parseSplits(const QJsonObject &splits, const QJsonObject &splitsFallback,
                 chatterino::Theme &theme)
{
    parseColor(theme, splits, messageSeperator);
    parseColor(theme, splits, background);
    parseColor(theme, splits, dropPreview);
    parseColor(theme, splits, dropPreviewBorder);
    parseColor(theme, splits, dropTargetRect);
    parseColor(theme, splits, dropTargetRectBorder);
    parseColor(theme, splits, resizeHandle);
    parseColor(theme, splits, resizeHandleBackground);

    {
        const auto header = splits["header"_L1].toObject();
        const auto headerFallback = splitsFallback["header"_L1].toObject();
        parseColor(theme.splits, header, border);
        parseColor(theme.splits, header, focusedBorder);
        parseColor(theme.splits, header, background);
        parseColor(theme.splits, header, focusedBackground);
        parseColor(theme.splits, header, text);
        parseColor(theme.splits, header, focusedText);
    }
    {
        const auto input = splits["input"_L1].toObject();
        const auto inputFallback = splitsFallback["input"_L1].toObject();
        parseColor(theme.splits, input, background);
        parseColor(theme.splits, input, text);
    }
}

void parseColors(const QJsonObject &root, const QJsonObject &fallbackTheme,
                 chatterino::Theme &theme)
{
    const auto colors = root["colors"_L1].toObject();
<<<<<<< HEAD

    parseInto(colors, "accent"_L1, theme.accent);

    parseWindow(colors["window"_L1].toObject(), theme);
    parseTabs(colors["tabs"_L1].toObject(), theme);
    parseMessages(colors["messages"_L1].toObject(), theme);
    parseOverlayMessages(colors["overlayMessages"_L1].toObject(), theme);
    parseScrollbars(colors["scrollbars"_L1].toObject(), theme);
    parseSplits(colors["splits"_L1].toObject(), theme);
=======
    const auto fallbackColors = fallbackTheme["colors"_L1].toObject();

    parseInto(colors, fallbackColors, "accent"_L1, theme.accent);

    parseWindow(colors["window"_L1].toObject(),
                fallbackColors["window"_L1].toObject(), theme);
    parseTabs(colors["tabs"_L1].toObject(),
              fallbackColors["tabs"_L1].toObject(), theme);
    parseMessages(colors["messages"_L1].toObject(),
                  fallbackColors["messages"_L1].toObject(), theme);
    parseScrollbars(colors["scrollbars"_L1].toObject(),
                    fallbackColors["scrollbars"_L1].toObject(), theme);
    parseSplits(colors["splits"_L1].toObject(),
                fallbackColors["splits"_L1].toObject(), theme);
>>>>>>> 2750c528
}
#undef parseColor
#undef _c2StringLit

std::optional<QJsonObject> loadThemeFromPath(const QString &path)
{
    QFile file(path);
    if (!file.open(QFile::ReadOnly))
    {
        qCWarning(chatterinoTheme)
            << "Failed to open" << file.fileName() << "at" << path;
        return std::nullopt;
    }

    QJsonParseError error{};
    auto json = QJsonDocument::fromJson(file.readAll(), &error);
    if (!json.isObject())
    {
        qCWarning(chatterinoTheme) << "Failed to parse" << file.fileName()
                                   << "error:" << error.errorString();
        return std::nullopt;
    }

    // TODO: Validate JSON schema?

    return json.object();
}

/**
 * Load the given theme descriptor from its path
 *
 * Returns a JSON object containing theme data if the theme is valid, otherwise nullopt
 *
 * NOTE: No theme validation is done by this function
 **/
std::optional<QJsonObject> loadTheme(const ThemeDescriptor &theme)
{
    return loadThemeFromPath(theme.path);
}

}  // namespace

namespace chatterino {

const std::vector<ThemeDescriptor> Theme::builtInThemes{
    {
        .key = "White",
        .path = ":/themes/White.json",
        .name = "White",
    },
    {
        .key = "Light",
        .path = ":/themes/Light.json",
        .name = "Light",
    },
    {
        .key = "Dark",
        .path = ":/themes/Dark.json",
        .name = "Dark",
    },
    {
        .key = "Black",
        .path = ":/themes/Black.json",
        .name = "Black",
    },
};

// Dark is our default & fallback theme
const ThemeDescriptor Theme::fallbackTheme = Theme::builtInThemes.at(2);

bool Theme::isLightTheme() const
{
    return this->isLight_;
}

bool Theme::isSystemTheme() const
{
    return this->themeName == u"System"_s;
}

void Theme::initialize(Settings &settings, const Paths &paths)
{
    this->themeName.connect(
        [this](auto themeName) {
            qCInfo(chatterinoTheme) << "Theme updated to" << themeName;
            this->update();
        },
        false);
    auto updateIfSystem = [this](const auto &) {
        if (this->isSystemTheme())
        {
            this->update();
        }
    };
    this->darkSystemThemeName.connect(updateIfSystem, false);
    this->lightSystemThemeName.connect(updateIfSystem, false);

    this->loadAvailableThemes(paths);

#if QT_VERSION >= QT_VERSION_CHECK(6, 5, 0)
    QObject::connect(qApp->styleHints(), &QStyleHints::colorSchemeChanged,
                     &this->lifetime_, [this] {
                         if (this->isSystemTheme())
                         {
                             this->update();
                             getIApp()->getWindows()->forceLayoutChannelViews();
                         }
                     });
#endif

    this->update();
}

void Theme::update()
{
    auto currentTheme = [&]() -> QString {
#if QT_VERSION >= QT_VERSION_CHECK(6, 5, 0)
        if (this->isSystemTheme())
        {
            switch (qApp->styleHints()->colorScheme())
            {
                case Qt::ColorScheme::Light:
                    return this->lightSystemThemeName;
                case Qt::ColorScheme::Unknown:
                case Qt::ColorScheme::Dark:
                    return this->darkSystemThemeName;
            }
        }
#endif
        return this->themeName;
    };

    auto oTheme = this->findThemeByKey(currentTheme());

    constexpr const double nsToMs = 1.0 / 1000000.0;
    QElapsedTimer timer;
    timer.start();

    std::optional<QJsonObject> themeJSON;
    QString themePath;
    bool isCustomTheme = false;
    if (!oTheme)
    {
        qCWarning(chatterinoTheme)
            << "Theme" << this->themeName
            << "not found, falling back to the fallback theme";

        themeJSON = loadTheme(fallbackTheme);
        themePath = fallbackTheme.path;
    }
    else
    {
        const auto &theme = *oTheme;

        themeJSON = loadTheme(theme);
        themePath = theme.path;

        if (!themeJSON)
        {
            qCWarning(chatterinoTheme)
                << "Theme" << this->themeName
                << "not valid, falling back to the fallback theme";

            // Parsing the theme failed, fall back
            themeJSON = loadTheme(fallbackTheme);
            themePath = fallbackTheme.path;
        }
        else
        {
            isCustomTheme = theme.custom;
        }
    }
    auto loadTs = double(timer.nsecsElapsed()) * nsToMs;

    if (!themeJSON)
    {
        qCWarning(chatterinoTheme)
            << "Failed to load" << this->themeName << "or the fallback theme";
        return;
    }

    if (this->isAutoReloading() && this->currentThemeJson_ == *themeJSON)
    {
        return;
    }

    this->parseFrom(*themeJSON, isCustomTheme);
    this->currentThemePath_ = themePath;

    auto parseTs = double(timer.nsecsElapsed()) * nsToMs;

    this->updated.invoke();
    auto updateTs = double(timer.nsecsElapsed()) * nsToMs;
    qCDebug(chatterinoTheme).nospace().noquote()
        << "Updated theme in " << QString::number(updateTs, 'f', 2)
        << "ms (load: " << QString::number(loadTs, 'f', 2)
        << "ms, parse: " << QString::number(parseTs - loadTs, 'f', 2)
        << "ms, update: " << QString::number(updateTs - parseTs, 'f', 2)
        << "ms)";

    if (this->isAutoReloading())
    {
        this->currentThemeJson_ = *themeJSON;
    }
}

std::vector<std::pair<QString, QVariant>> Theme::availableThemes() const
{
    std::vector<std::pair<QString, QVariant>> packagedThemes;

    for (const auto &theme : this->availableThemes_)
    {
        if (theme.custom)
        {
            auto p = std::make_pair(
                QStringLiteral("Custom: %1").arg(theme.name), theme.key);

            packagedThemes.emplace_back(p);
        }
        else
        {
            auto p = std::make_pair(theme.name, theme.key);

            packagedThemes.emplace_back(p);
        }
    }

    return packagedThemes;
}

void Theme::loadAvailableThemes(const Paths &paths)
{
    this->availableThemes_ = Theme::builtInThemes;

    auto dir = QDir(paths.themesDirectory);
    for (const auto &info :
         dir.entryInfoList(QDir::Files | QDir::NoDotAndDotDot, QDir::Name))
    {
        if (!info.isFile())
        {
            continue;
        }

        if (!info.fileName().endsWith(".json"))
        {
            continue;
        }

        auto themeName = info.baseName();

        auto themeDescriptor = ThemeDescriptor{
            info.fileName(), info.absoluteFilePath(), themeName, true};

        auto theme = loadTheme(themeDescriptor);
        if (!theme)
        {
            qCWarning(chatterinoTheme) << "Failed to parse theme at" << info;
            continue;
        }

        this->availableThemes_.emplace_back(std::move(themeDescriptor));
    }
}

std::optional<ThemeDescriptor> Theme::findThemeByKey(const QString &key)
{
    for (const auto &theme : this->availableThemes_)
    {
        if (theme.key == key)
        {
            return theme;
        }
    }

    return std::nullopt;
}

void Theme::parseFrom(const QJsonObject &root, bool isCustomTheme)
{
    this->isLight_ =
        root["metadata"_L1]["iconTheme"_L1].toString() == u"dark"_s;

    std::optional<QJsonObject> fallbackTheme;
    if (isCustomTheme)
    {
        // Only attempt to load a fallback theme if the theme we're loading is a custom theme
        auto fallbackThemeName =
            root["metadata"_L1]["fallbackTheme"_L1].toString(
                this->isLightTheme() ? "Light" : "Dark");
        for (const auto &theme : Theme::builtInThemes)
        {
            if (fallbackThemeName.compare(theme.key, Qt::CaseInsensitive) == 0)
            {
                fallbackTheme = loadTheme(theme);
                break;
            }
        }
    }

    parseColors(root, fallbackTheme.value_or(QJsonObject()), *this);

    this->splits.input.styleSheet = uR"(
        background: %1;
        border: %2;
        color: %3;
        selection-background-color: %4;
    )"_s.arg(
        this->splits.input.background.name(QColor::HexArgb),
        this->tabs.selected.backgrounds.regular.name(QColor::HexArgb),
        this->messages.textColors.regular.name(QColor::HexArgb),
        this->isLightTheme()
            ? u"#68B1FF"_s
            : this->tabs.selected.backgrounds.regular.name(QColor::HexArgb));

    // Usercard buttons
    if (this->isLightTheme())
    {
        this->buttons.copy = getResources().buttons.copyDark;
        this->buttons.pin = getResources().buttons.pinDisabledDark;
    }
    else
    {
        this->buttons.copy = getResources().buttons.copyLight;
        this->buttons.pin = getResources().buttons.pinDisabledLight;
    }
}

bool Theme::isAutoReloading() const
{
    return this->themeReloadTimer_ != nullptr;
}

void Theme::setAutoReload(bool autoReload)
{
    if (autoReload == this->isAutoReloading())
    {
        return;
    }

    if (!autoReload)
    {
        this->themeReloadTimer_.reset();
        this->currentThemeJson_ = {};
        return;
    }

    this->themeReloadTimer_ = std::make_unique<QTimer>();
    QObject::connect(this->themeReloadTimer_.get(), &QTimer::timeout, [this]() {
        this->update();
    });
    this->themeReloadTimer_->setInterval(Theme::AUTO_RELOAD_INTERVAL_MS);
    this->themeReloadTimer_->start();

    qCDebug(chatterinoTheme) << "Enabled theme watcher";
}

void Theme::normalizeColor(QColor &color) const
{
    if (this->isLightTheme())
    {
        if (color.lightnessF() > 0.5)
        {
            color.setHslF(color.hueF(), color.saturationF(), 0.5);
        }

        if (color.lightnessF() > 0.4 && color.hueF() > 0.1 &&
            color.hueF() < 0.33333)
        {
            color.setHslF(color.hueF(), color.saturationF(),
                          color.lightnessF() - sin((color.hueF() - 0.1) /
                                                   (0.3333 - 0.1) * 3.14159) *
                                                   color.saturationF() * 0.4);
        }
    }
    else
    {
        if (color.lightnessF() < 0.5)
        {
            color.setHslF(color.hueF(), color.saturationF(), 0.5);
        }

        if (color.lightnessF() < 0.6 && color.hueF() > 0.54444 &&
            color.hueF() < 0.83333)
        {
            color.setHslF(
                color.hueF(), color.saturationF(),
                color.lightnessF() + sin((color.hueF() - 0.54444) /
                                         (0.8333 - 0.54444) * 3.14159) *
                                         color.saturationF() * 0.4);
        }
    }
}

Theme *getTheme()
{
    return getIApp()->getThemes();
}

}  // namespace chatterino<|MERGE_RESOLUTION|>--- conflicted
+++ resolved
@@ -69,7 +69,9 @@
                                   "current theme, and no fallback value found.";
 }
 
-void parseInto(const QJsonObject &obj, QLatin1String key, QPointF &point)
+void parseInto(const QJsonObject &obj,
+               [[maybe_unused]] const QJsonObject &fallback, QLatin1String key,
+               QPointF &point)
 {
     const auto &jsonValue = obj[key];
     if (!jsonValue.isArray()) [[unlikely]]
@@ -88,7 +90,9 @@
     point = {arr[0].toDouble(), arr[1].toDouble()};
 }
 
-void parseInto(const QJsonObject &obj, QLatin1String key, double &target)
+void parseInto(const QJsonObject &obj,
+               [[maybe_unused]] const QJsonObject &fallback, QLatin1String key,
+               double &target)
 {
     const auto &jsonValue = obj[key];
     if (!jsonValue.isDouble()) [[unlikely]]
@@ -151,8 +155,8 @@
                    tabsFallback["selected"_L1].toObject(), theme.tabs.selected);
 }
 
-<<<<<<< HEAD
-void parseTextColors(const QJsonObject &textColors, auto &messages)
+void parseTextColors(const QJsonObject &textColors,
+                     const QJsonObject &textColorsFallback, auto &messages)
 {
     parseColor(messages, textColors, regular);
     parseColor(messages, textColors, caret);
@@ -161,72 +165,58 @@
     parseColor(messages, textColors, chatPlaceholder);
 }
 
-void parseMessageBackgrounds(const QJsonObject &backgrounds, auto &messages)
+void parseMessageBackgrounds(const QJsonObject &backgrounds,
+                             const QJsonObject &backgroundsFallback,
+                             auto &messages)
 {
     parseColor(messages, backgrounds, regular);
     parseColor(messages, backgrounds, alternate);
 }
 
-void parseMessages(const QJsonObject &messages, chatterino::Theme &theme)
-{
-    parseTextColors(messages["textColors"_L1].toObject(), theme.messages);
-    parseMessageBackgrounds(messages["backgrounds"_L1].toObject(),
-                            theme.messages);
-=======
 void parseMessages(const QJsonObject &messages,
                    const QJsonObject &messagesFallback,
                    chatterino::Theme &theme)
 {
-    {
-        const auto textColors = messages["textColors"_L1].toObject();
-        const auto textColorsFallback =
-            messagesFallback["textColors"_L1].toObject();
-        parseColor(theme.messages, textColors, regular);
-        parseColor(theme.messages, textColors, caret);
-        parseColor(theme.messages, textColors, link);
-        parseColor(theme.messages, textColors, system);
-        parseColor(theme.messages, textColors, chatPlaceholder);
-    }
-    {
-        const auto backgrounds = messages["backgrounds"_L1].toObject();
-        const auto backgroundsFallback =
-            messagesFallback["backgrounds"_L1].toObject();
-        parseColor(theme.messages, backgrounds, regular);
-        parseColor(theme.messages, backgrounds, alternate);
-    }
->>>>>>> 2750c528
+    parseTextColors(messages["textColors"_L1].toObject(),
+                    messagesFallback["textColors"_L1].toObject(),
+                    theme.messages);
+    parseMessageBackgrounds(messages["backgrounds"_L1].toObject(),
+                            messagesFallback["backgrounds"_L1].toObject(),
+                            theme.messages);
     parseColor(theme, messages, disabled);
     parseColor(theme, messages, selection);
     parseColor(theme, messages, highlightAnimationStart);
     parseColor(theme, messages, highlightAnimationEnd);
 }
 
-<<<<<<< HEAD
 void parseOverlayMessages(const QJsonObject &overlayMessages,
+                          const QJsonObject &overlayMessagesFallback,
                           chatterino::Theme &theme)
 {
     parseTextColors(overlayMessages["textColors"_L1].toObject(),
+                    overlayMessagesFallback["textColors"_L1].toObject(),
                     theme.overlayMessages);
-    parseMessageBackgrounds(overlayMessages["backgrounds"_L1].toObject(),
-                            theme.overlayMessages);
+    parseMessageBackgrounds(
+        overlayMessages["backgrounds"_L1].toObject(),
+        overlayMessagesFallback["backgrounds"_L1].toObject(),
+        theme.overlayMessages);
     parseColor(theme, overlayMessages, disabled);
     parseColor(theme, overlayMessages, selection);
     parseColor(theme, overlayMessages, background);
 
     {
         const auto shadow = overlayMessages["shadow"_L1].toObject();
+        const auto shadowFallback =
+            overlayMessagesFallback["shadow"_L1].toObject();
         parseColor(theme.overlayMessages, shadow, color);
         parseColor(theme.overlayMessages, shadow, offset);
         parseColor(theme.overlayMessages, shadow, blurRadius);
     }
 }
 
-void parseScrollbars(const QJsonObject &scrollbars, chatterino::Theme &theme)
-=======
 void parseScrollbars(const QJsonObject &scrollbars,
                      const QJsonObject &scrollbarsFallback,
                      chatterino::Theme &theme)
->>>>>>> 2750c528
 {
     parseColor(theme, scrollbars, background);
     parseColor(theme, scrollbars, thumb);
@@ -267,17 +257,6 @@
                  chatterino::Theme &theme)
 {
     const auto colors = root["colors"_L1].toObject();
-<<<<<<< HEAD
-
-    parseInto(colors, "accent"_L1, theme.accent);
-
-    parseWindow(colors["window"_L1].toObject(), theme);
-    parseTabs(colors["tabs"_L1].toObject(), theme);
-    parseMessages(colors["messages"_L1].toObject(), theme);
-    parseOverlayMessages(colors["overlayMessages"_L1].toObject(), theme);
-    parseScrollbars(colors["scrollbars"_L1].toObject(), theme);
-    parseSplits(colors["splits"_L1].toObject(), theme);
-=======
     const auto fallbackColors = fallbackTheme["colors"_L1].toObject();
 
     parseInto(colors, fallbackColors, "accent"_L1, theme.accent);
@@ -288,11 +267,13 @@
               fallbackColors["tabs"_L1].toObject(), theme);
     parseMessages(colors["messages"_L1].toObject(),
                   fallbackColors["messages"_L1].toObject(), theme);
+    parseOverlayMessages(colors["overlayMessages"_L1].toObject(),
+                         fallbackColors["overlayMessages"_L1].toObject(),
+                         theme);
     parseScrollbars(colors["scrollbars"_L1].toObject(),
                     fallbackColors["scrollbars"_L1].toObject(), theme);
     parseSplits(colors["splits"_L1].toObject(),
                 fallbackColors["splits"_L1].toObject(), theme);
->>>>>>> 2750c528
 }
 #undef parseColor
 #undef _c2StringLit
