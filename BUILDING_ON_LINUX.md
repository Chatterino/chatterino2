# Linux

<<<<<<< HEAD
Note on Qt version compatibility: If you are installing Qt from a package manager, please ensure the version you are installing is at least **Qt 5.15 or newer**.
=======
For all dependencies below we use Qt6. Our minimum supported version is Qt5.15, but you are on your own.
>>>>>>> 515a92d6

## Install dependencies

### Ubuntu

Building on Ubuntu requires Docker.

<<<<<<< HEAD
Install all the dependencies using `sudo apt install qttools5-dev qt5-image-formats-plugins libqt5svg5-dev libboost-dev libssl-dev libboost-system-dev libboost-filesystem-dev cmake g++ libsecret-1-dev libavif-dev`

### Arch Linux

Install all the dependencies using `sudo pacman -S --needed qt5-base qt5-imageformats qt5-svg qt5-tools boost rapidjson pkgconf openssl cmake libavif-git`
=======
Use https://github.com/Chatterino/docker/pkgs/container/chatterino2-build-ubuntu-20.04 as your base if you're on Ubuntu 20.04.

Use https://github.com/Chatterino/docker/pkgs/container/chatterino2-build-ubuntu-22.04 if you're on Ubuntu 22.04.

The built binary should be exportable from the final image & able to run on your system assuming you perform a static build. See our [build.yml github workflow file](.github/workflows/build.yml) for the cmake line used for Ubuntu builds.

### Debian 12 (bookworm) or later

```sh
sudo apt install qt6-base-dev qt6-5compat-dev qt6-svg-dev qt6-image-formats-plugins libboost1.81-dev libssl-dev cmake g++ git
```

### Arch Linux

```sh
sudo pacman -S --needed qt6-base qt6-tools boost-libs openssl qt6-imageformats qt6-5compat qt6-svg boost rapidjson pkgconf openssl cmake
```
>>>>>>> 515a92d6

Alternatively you can use the [chatterino2-git](https://aur.archlinux.org/packages/chatterino2-git/) package to build and install Chatterino for you.

### Fedora 39 and above

_Most likely works the same for other Red Hat-like distros. Substitute `dnf` with `yum`._

<<<<<<< HEAD
Install all the dependencies using `sudo dnf install qt5-qtbase-devel qt5-qtimageformats qt5-qtsvg-devel qt5-linguist libsecret-devel openssl-devel boost-devel cmake libavif-devel`

### NixOS 18.09+

Enter the development environment with all of the dependencies: `nix-shell -p openssl boost qt5.full pkg-config cmake libavif`
=======
```sh
sudo dnf install qt6-qtbase-devel qt6-qtimageformats qt6-qtsvg-devel qt6-qt5compat-devel g++ git openssl-devel boost-devel cmake
```

### NixOS 18.09+

```sh
nix-shell -p openssl boost qt6.full pkg-config cmake
```
>>>>>>> 515a92d6

## Compile

## Manually

1. In the project directory, create a build directory and enter it
   ```sh
   mkdir build
   cd build
   ```
1. Generate build files
   ```sh
   cmake -DBUILD_WITH_QT6=ON -DBUILD_WITH_QTKEYCHAIN=OFF ..
   ```
1. Build the project
   ```sh
   cmake --build .
   ```

### Through Qt Creator

1. Install C++ IDE Qt Creator by using `sudo apt install qtcreator` (Or whatever equivalent for your distro)
1. Open `CMakeLists.txt` with Qt Creator and select build<|MERGE_RESOLUTION|>--- conflicted
+++ resolved
@@ -1,10 +1,6 @@
 # Linux
 
-<<<<<<< HEAD
-Note on Qt version compatibility: If you are installing Qt from a package manager, please ensure the version you are installing is at least **Qt 5.15 or newer**.
-=======
 For all dependencies below we use Qt6. Our minimum supported version is Qt5.15, but you are on your own.
->>>>>>> 515a92d6
 
 ## Install dependencies
 
@@ -12,13 +8,6 @@
 
 Building on Ubuntu requires Docker.
 
-<<<<<<< HEAD
-Install all the dependencies using `sudo apt install qttools5-dev qt5-image-formats-plugins libqt5svg5-dev libboost-dev libssl-dev libboost-system-dev libboost-filesystem-dev cmake g++ libsecret-1-dev libavif-dev`
-
-### Arch Linux
-
-Install all the dependencies using `sudo pacman -S --needed qt5-base qt5-imageformats qt5-svg qt5-tools boost rapidjson pkgconf openssl cmake libavif-git`
-=======
 Use https://github.com/Chatterino/docker/pkgs/container/chatterino2-build-ubuntu-20.04 as your base if you're on Ubuntu 20.04.
 
 Use https://github.com/Chatterino/docker/pkgs/container/chatterino2-build-ubuntu-22.04 if you're on Ubuntu 22.04.
@@ -36,7 +25,6 @@
 ```sh
 sudo pacman -S --needed qt6-base qt6-tools boost-libs openssl qt6-imageformats qt6-5compat qt6-svg boost rapidjson pkgconf openssl cmake
 ```
->>>>>>> 515a92d6
 
 Alternatively you can use the [chatterino2-git](https://aur.archlinux.org/packages/chatterino2-git/) package to build and install Chatterino for you.
 
@@ -44,13 +32,6 @@
 
 _Most likely works the same for other Red Hat-like distros. Substitute `dnf` with `yum`._
 
-<<<<<<< HEAD
-Install all the dependencies using `sudo dnf install qt5-qtbase-devel qt5-qtimageformats qt5-qtsvg-devel qt5-linguist libsecret-devel openssl-devel boost-devel cmake libavif-devel`
-
-### NixOS 18.09+
-
-Enter the development environment with all of the dependencies: `nix-shell -p openssl boost qt5.full pkg-config cmake libavif`
-=======
 ```sh
 sudo dnf install qt6-qtbase-devel qt6-qtimageformats qt6-qtsvg-devel qt6-qt5compat-devel g++ git openssl-devel boost-devel cmake
 ```
@@ -60,7 +41,6 @@
 ```sh
 nix-shell -p openssl boost qt6.full pkg-config cmake
 ```
->>>>>>> 515a92d6
 
 ## Compile
 
