--- conflicted
+++ resolved
@@ -3,11 +3,8 @@
 set(benchmark_SOURCES
     ${CMAKE_CURRENT_LIST_DIR}/src/main.cpp
     ${CMAKE_CURRENT_LIST_DIR}/src/Emojis.cpp
-<<<<<<< HEAD
     ${CMAKE_CURRENT_LIST_DIR}/src/Highlights.cpp
-=======
     ${CMAKE_CURRENT_LIST_DIR}/src/FormatTime.cpp
->>>>>>> 6c38d3ec
     # Add your new file above this line!
     )
 
