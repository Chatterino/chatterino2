--- conflicted
+++ resolved
@@ -90,16 +90,17 @@
         return nullptr;
     }
 
-<<<<<<< HEAD
     SeventvPersonalEmotes *getSeventvPersonalEmotes() override
-=======
+    {
+        return nullptr;
+    }
+
     ImageUploader *getImageUploader() override
     {
         return nullptr;
     }
 
     SeventvAPI *getSeventvAPI() override
->>>>>>> 1f09035b
     {
         return nullptr;
     }
