--- conflicted
+++ resolved
@@ -56,8 +56,6 @@
         return nullptr;
     }
 
-<<<<<<< HEAD
-=======
     EmoteController *getEmotes() override
     {
         assert(
@@ -66,7 +64,6 @@
         return nullptr;
     }
 
->>>>>>> c5b06698
     AccountController *getAccounts() override
     {
         assert(false && "EmptyApplication::getAccounts was called without "
@@ -194,14 +191,6 @@
     {
         assert(false && "EmptyApplication::getImageUploader was called without "
                         "being initialized");
-        return nullptr;
-    }
-
-    EmoteController *getEmoteController() override
-    {
-        assert(false &&
-               "EmptyApplication::getEmoteController was called without "
-               "being initialized");
         return nullptr;
     }
 
