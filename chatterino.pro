# Exposed build flags:
# from lib/websocketpp.pri
#  - WEBSOCKETPP_PREFIX ($$PWD by default)
#  - WEBSOCKETPP_SYSTEM (1 = true) (unix only)
# from lib/rapidjson.pri
#  - RAPIDJSON_PREFIX ($$PWD by default)
#  - RAPIDJSON_SYSTEM (1 = true) (Linux only, uses pkg-config)
# from lib/boost.pri
#  - BOOST_DIRECTORY (C:\local\boost\ by default) (Windows only)

QT                += widgets core gui network multimedia svg concurrent
CONFIG            += communi
COMMUNI           += core model util

INCLUDEPATH       += src/
TARGET             = chatterino
TEMPLATE           = app
PRECOMPILED_HEADER = src/PrecompiledHeader.hpp
CONFIG            += precompile_header
DEFINES           += CHATTERINO
DEFINES           += AB_CUSTOM_THEME
DEFINES           += AB_CUSTOM_SETTINGS
CONFIG            += AB_NOT_STANDALONE

useBreakpad {
    LIBS += -L$$PWD/lib/qBreakpad/handler/build
    include(lib/qBreakpad/qBreakpad.pri)
    DEFINES += C_USE_BREAKPAD
}

# use C++17
CONFIG += c++17

# C++17 backwards compatability
win32-msvc* {
    QMAKE_CXXFLAGS += /std:c++17
} else {
    QMAKE_CXXFLAGS += -std=c++17
}

linux {
    LIBS += -lrt
    QMAKE_LFLAGS += -lrt

    # Enable linking libraries using PKGCONFIG += libraryname
    CONFIG += link_pkgconfig
}

macx {
    INCLUDEPATH += /usr/local/include
    INCLUDEPATH += /usr/local/opt/openssl/include
    LIBS += -L/usr/local/opt/openssl/lib
}

# https://bugreports.qt.io/browse/QTBUG-27018
equals(QMAKE_CXX, "clang++")|equals(QMAKE_CXX, "g++") {
    TARGET = bin/chatterino
}

# Icons
macx:ICON = resources/chatterino.icns
win32:RC_FILE = resources/windows.rc

macx {
    LIBS += -L/usr/local/lib
}

# Set C_DEBUG if it's a debug build
CONFIG(debug, debug|release) {
    DEFINES += C_DEBUG
    DEFINES += QT_DEBUG
}

# Submodules
include(lib/warnings.pri)
include(lib/humanize.pri)
include(lib/libcommuni.pri)
include(lib/websocketpp.pri)
include(lib/wintoast.pri)
include(lib/signals.pri)
include(lib/settings.pri)
include(lib/serialize.pri)
include(lib/winsdk.pri)
include(lib/rapidjson.pri)
include(lib/qtkeychain.pri)

exists( $$OUT_PWD/conanbuildinfo.pri ) {
    message("Using conan packages")
    CONFIG += conan_basic_setup
    include($$OUT_PWD/conanbuildinfo.pri)
    LIBS += -lGdi32
}
else{
    include(lib/boost.pri)
    include(lib/openssl.pri)
}

# Optional feature: QtWebEngine
#exists ($(QTDIR)/include/QtWebEngine/QtWebEngine) {
#    message(Using QWebEngine)
#    QT += webenginewidgets
#    DEFINES += "USEWEBENGINE"
#}

SOURCES += \
    src/Application.cpp \
    src/autogenerated/ResourcesAutogen.cpp \
    src/BaseSettings.cpp \
    src/BaseTheme.cpp \
    src/BrowserExtension.cpp \
    src/common/Args.cpp \
    src/common/Channel.cpp \
    src/common/ChannelChatters.cpp \
    src/common/ChatterinoSetting.cpp \
    src/common/CompletionModel.cpp \
    src/common/Credentials.cpp \
    src/common/DownloadManager.cpp \
    src/common/Env.cpp \
    src/common/GlobalBadges.cpp \
    src/common/LinkParser.cpp \
    src/common/Modes.cpp \
    src/common/NetworkManager.cpp \
    src/common/NetworkPrivate.cpp \
    src/common/NetworkRequest.cpp \
    src/common/NetworkResult.cpp \
    src/common/UsernameSet.cpp \
    src/common/Version.cpp \
    src/common/WindowDescriptors.cpp \
    src/controllers/accounts/Account.cpp \
    src/controllers/accounts/AccountController.cpp \
    src/controllers/accounts/AccountModel.cpp \
    src/controllers/commands/Command.cpp \
    src/controllers/commands/CommandController.cpp \
    src/controllers/commands/CommandModel.cpp \
<<<<<<< HEAD
    src/controllers/highlights/BadgeHighlightModel.cpp \
    src/controllers/highlights/HighlightBadge.cpp \
=======
    src/controllers/filters/FilterModel.cpp \
    src/controllers/filters/parser/FilterParser.cpp \
    src/controllers/filters/parser/Tokenizer.cpp \
    src/controllers/filters/parser/Types.cpp \
>>>>>>> acec4168
    src/controllers/highlights/HighlightBlacklistModel.cpp \
    src/controllers/highlights/HighlightModel.cpp \
    src/controllers/highlights/HighlightPhrase.cpp \
    src/controllers/highlights/UserHighlightModel.cpp \
    src/controllers/ignores/IgnoreModel.cpp \
    src/controllers/moderationactions/ModerationAction.cpp \
    src/controllers/moderationactions/ModerationActionModel.cpp \
    src/controllers/notifications/NotificationController.cpp \
    src/controllers/notifications/NotificationModel.cpp \
    src/controllers/pings/MutedChannelModel.cpp \
    src/controllers/taggedusers/TaggedUser.cpp \
    src/controllers/taggedusers/TaggedUsersModel.cpp \
    src/debug/Benchmark.cpp \
    src/main.cpp \
    src/messages/Emote.cpp \
    src/messages/Image.cpp \
    src/messages/ImageSet.cpp \
    src/messages/layouts/MessageLayout.cpp \
    src/messages/layouts/MessageLayoutContainer.cpp \
    src/messages/layouts/MessageLayoutElement.cpp \
    src/messages/Link.cpp \
    src/messages/Message.cpp \
    src/messages/MessageBuilder.cpp \
    src/messages/MessageColor.cpp \
    src/messages/MessageContainer.cpp \
    src/messages/MessageElement.cpp \
    src/messages/search/AuthorPredicate.cpp \
    src/messages/search/LinkPredicate.cpp \
    src/messages/search/SubstringPredicate.cpp \
    src/messages/SharedMessageBuilder.cpp \
    src/providers/bttv/BttvEmotes.cpp \
    src/providers/bttv/LoadBttvChannelEmote.cpp \
    src/providers/chatterino/ChatterinoBadges.cpp \
    src/providers/colors/ColorProvider.cpp \
    src/providers/emoji/Emojis.cpp \
    src/providers/ffz/FfzEmotes.cpp \
    src/providers/irc/AbstractIrcServer.cpp \
    src/providers/irc/Irc2.cpp \
    src/providers/irc/IrcAccount.cpp \
    src/providers/irc/IrcChannel2.cpp \
    src/providers/irc/IrcCommands.cpp \
    src/providers/irc/IrcConnection2.cpp \
    src/providers/irc/IrcMessageBuilder.cpp \
    src/providers/irc/IrcServer.cpp \
    src/providers/IvrApi.cpp \
    src/providers/LinkResolver.cpp \
    src/providers/twitch/ChannelPointReward.cpp \
    src/providers/twitch/api/Helix.cpp \
    src/providers/twitch/api/Kraken.cpp \
    src/providers/twitch/IrcMessageHandler.cpp \
    src/providers/twitch/PubsubActions.cpp \
    src/providers/twitch/PubsubClient.cpp \
    src/providers/twitch/PubsubHelpers.cpp \
    src/providers/twitch/TwitchAccount.cpp \
    src/providers/twitch/TwitchAccountManager.cpp \
    src/providers/twitch/TwitchBadge.cpp \
    src/providers/twitch/TwitchBadges.cpp \
    src/providers/twitch/TwitchChannel.cpp \
    src/providers/twitch/TwitchEmotes.cpp \
    src/providers/twitch/TwitchHelpers.cpp \
    src/providers/twitch/TwitchIrcServer.cpp \
    src/providers/twitch/TwitchMessageBuilder.cpp \
    src/providers/twitch/TwitchParseCheerEmotes.cpp \
    src/providers/twitch/TwitchUser.cpp \
    src/RunGui.cpp \
    src/singletons/Badges.cpp \
    src/singletons/Emotes.cpp \
    src/singletons/Fonts.cpp \
    src/singletons/helper/GifTimer.cpp \
    src/singletons/helper/LoggingChannel.cpp \
    src/singletons/Logging.cpp \
    src/singletons/NativeMessaging.cpp \
    src/singletons/Paths.cpp \
    src/singletons/Resources.cpp \
    src/singletons/Settings.cpp \
    src/singletons/Theme.cpp \
    src/singletons/Toasts.cpp \
    src/singletons/TooltipPreviewImage.cpp \
    src/singletons/Updates.cpp \
    src/singletons/WindowManager.cpp \
    src/util/Clipboard.cpp \
    src/util/DebugCount.cpp \
    src/util/DisplayBadge.cpp \
    src/util/FormatTime.cpp \
    src/util/FunctionEventFilter.cpp \
    src/util/FuzzyConvert.cpp \
    src/util/Helpers.cpp \
    src/util/IncognitoBrowser.cpp \
    src/util/InitUpdateButton.cpp \
    src/util/JsonQuery.cpp \
    src/util/NuulsUploader.cpp \
    src/util/RapidjsonHelpers.cpp \
    src/util/StreamerMode.cpp \
    src/util/StreamLink.cpp \
    src/util/Twitch.cpp \
    src/util/WindowsHelper.cpp \
    src/widgets/AccountSwitchPopup.cpp \
    src/widgets/AccountSwitchWidget.cpp \
    src/widgets/AttachedWindow.cpp \
    src/widgets/BasePopup.cpp \
    src/widgets/BaseWidget.cpp \
    src/widgets/BaseWindow.cpp \
<<<<<<< HEAD
    src/widgets/dialogs/BadgePickerDialog.cpp \
=======
    src/widgets/dialogs/ChannelFilterEditorDialog.cpp \
>>>>>>> acec4168
    src/widgets/dialogs/ColorPickerDialog.cpp \
    src/widgets/dialogs/EmotePopup.cpp \
    src/widgets/dialogs/IrcConnectionEditor.cpp \
    src/widgets/dialogs/LastRunCrashDialog.cpp \
    src/widgets/dialogs/LoginDialog.cpp \
    src/widgets/dialogs/NotificationPopup.cpp \
    src/widgets/dialogs/QualityPopup.cpp \
    src/widgets/dialogs/SelectChannelDialog.cpp \
    src/widgets/dialogs/SelectChannelFiltersDialog.cpp \
    src/widgets/dialogs/SettingsDialog.cpp \
    src/widgets/listview/GenericItemDelegate.cpp \
    src/widgets/dialogs/switcher/NewTabItem.cpp \
    src/widgets/dialogs/switcher/QuickSwitcherPopup.cpp \
    src/widgets/dialogs/switcher/SwitchSplitItem.cpp \
    src/widgets/dialogs/TextInputDialog.cpp \
    src/widgets/dialogs/UpdateDialog.cpp \
    src/widgets/dialogs/UserInfoPopup.cpp \
    src/widgets/dialogs/WelcomeDialog.cpp \
    src/widgets/helper/Button.cpp \
    src/widgets/helper/ChannelView.cpp \
    src/widgets/helper/ColorButton.cpp \
    src/widgets/helper/ComboBoxItemDelegate.cpp \
    src/widgets/helper/DebugPopup.cpp \
    src/widgets/helper/EditableModelView.cpp \
    src/widgets/helper/EffectLabel.cpp \
    src/widgets/helper/NotebookButton.cpp \
    src/widgets/helper/NotebookTab.cpp \
    src/widgets/helper/QColorPicker.cpp \
    src/widgets/helper/ResizingTextEdit.cpp \
    src/widgets/helper/ScrollbarHighlight.cpp \
    src/widgets/helper/SearchPopup.cpp \
    src/widgets/helper/SettingsDialogTab.cpp \
    src/widgets/helper/SignalLabel.cpp \
    src/widgets/helper/TitlebarButton.cpp \
    src/widgets/Label.cpp \
    src/widgets/Notebook.cpp \
    src/widgets/Scrollbar.cpp \
    src/widgets/listview/GenericListItem.cpp \
    src/widgets/listview/GenericListModel.cpp \
    src/widgets/listview/GenericListView.cpp \
    src/widgets/settingspages/AboutPage.cpp \
    src/widgets/settingspages/AccountsPage.cpp \
    src/widgets/settingspages/CommandPage.cpp \
    src/widgets/settingspages/ExternalToolsPage.cpp \
    src/widgets/settingspages/FiltersPage.cpp \
    src/widgets/settingspages/GeneralPage.cpp \
    src/widgets/settingspages/HighlightingPage.cpp \
    src/widgets/settingspages/IgnoresPage.cpp \
    src/widgets/settingspages/KeyboardSettingsPage.cpp \
    src/widgets/settingspages/ModerationPage.cpp \
    src/widgets/settingspages/NotificationPage.cpp \
    src/widgets/settingspages/SettingsPage.cpp \
    src/widgets/splits/ClosedSplits.cpp \
    src/widgets/splits/EmoteInputItem.cpp \
    src/widgets/splits/EmoteInputPopup.cpp \
    src/widgets/splits/Split.cpp \
    src/widgets/splits/SplitContainer.cpp \
    src/widgets/splits/SplitHeader.cpp \
    src/widgets/splits/SplitInput.cpp \
    src/widgets/splits/SplitOverlay.cpp \
    src/widgets/StreamView.cpp \
    src/widgets/TooltipWidget.cpp \
    src/widgets/Window.cpp \

HEADERS += \
    src/Application.hpp \
    src/autogenerated/ResourcesAutogen.hpp \
    src/BaseSettings.hpp \
    src/BaseTheme.hpp \
    src/BrowserExtension.hpp \
    src/common/Aliases.hpp \
    src/common/Args.hpp \
    src/common/Atomic.hpp \
    src/common/Channel.hpp \
    src/common/ChannelChatters.hpp \
    src/common/ChatterinoSetting.hpp \
    src/common/Common.hpp \
    src/common/CompletionModel.hpp \
    src/common/ConcurrentMap.hpp \
    src/common/Credentials.hpp \
    src/common/DownloadManager.hpp \
    src/common/Env.hpp \
    src/common/FlagsEnum.hpp \
    src/common/GlobalBadges.hpp \
    src/common/IrcColors.hpp \
    src/common/LinkParser.hpp \
    src/common/Modes.hpp \
    src/common/NetworkCommon.hpp \
    src/common/NetworkManager.hpp \
    src/common/NetworkPrivate.hpp \
    src/common/NetworkRequest.hpp \
    src/common/NetworkResult.hpp \
    src/common/NullablePtr.hpp \
    src/common/Outcome.hpp \
    src/common/ProviderId.hpp \
    src/common/SignalVector.hpp \
    src/common/SignalVectorModel.hpp \
    src/common/Singleton.hpp \
    src/common/UniqueAccess.hpp \
    src/common/UsernameSet.hpp \
    src/common/Version.hpp \
    src/controllers/accounts/Account.hpp \
    src/controllers/accounts/AccountController.hpp \
    src/controllers/accounts/AccountModel.hpp \
    src/controllers/commands/Command.hpp \
    src/controllers/commands/CommandController.hpp \
    src/controllers/commands/CommandModel.hpp \
<<<<<<< HEAD
    src/controllers/highlights/BadgeHighlightModel.hpp \
    src/controllers/highlights/HighlightBadge.hpp \
=======
    src/controllers/filters/FilterModel.hpp \
    src/controllers/filters/FilterRecord.hpp \
    src/controllers/filters/FilterSet.hpp \
    src/controllers/filters/parser/FilterParser.hpp \
    src/controllers/filters/parser/Tokenizer.hpp \
    src/controllers/filters/parser/Types.hpp \
>>>>>>> acec4168
    src/controllers/highlights/HighlightBlacklistModel.hpp \
    src/controllers/highlights/HighlightBlacklistUser.hpp \
    src/controllers/highlights/HighlightModel.hpp \
    src/controllers/highlights/HighlightPhrase.hpp \
    src/controllers/highlights/UserHighlightModel.hpp \
    src/controllers/ignores/IgnoreController.hpp \
    src/controllers/ignores/IgnoreModel.hpp \
    src/controllers/ignores/IgnorePhrase.hpp \
    src/controllers/moderationactions/ModerationAction.hpp \
    src/controllers/moderationactions/ModerationActionModel.hpp \
    src/controllers/notifications/NotificationController.hpp \
    src/controllers/notifications/NotificationModel.hpp \
    src/controllers/pings/MutedChannelModel.hpp \
    src/controllers/taggedusers/TaggedUser.hpp \
    src/controllers/taggedusers/TaggedUsersModel.hpp \
    src/debug/AssertInGuiThread.hpp \
    src/debug/Benchmark.hpp \
    src/ForwardDecl.hpp \
    src/messages/Emote.hpp \
    src/messages/Image.hpp \
    src/messages/ImageSet.hpp \
    src/messages/layouts/MessageLayout.hpp \
    src/messages/layouts/MessageLayoutContainer.hpp \
    src/messages/layouts/MessageLayoutElement.hpp \
    src/messages/LimitedQueue.hpp \
    src/messages/LimitedQueueSnapshot.hpp \
    src/messages/Link.hpp \
    src/messages/Message.hpp \
    src/messages/MessageBuilder.hpp \
    src/messages/MessageColor.hpp \
    src/messages/MessageContainer.hpp \
    src/messages/MessageElement.hpp \
    src/messages/MessageParseArgs.hpp \
    src/messages/search/AuthorPredicate.hpp \
    src/messages/search/LinkPredicate.hpp \
    src/messages/search/MessagePredicate.hpp \
    src/messages/search/SubstringPredicate.hpp \
    src/messages/Selection.hpp \
    src/messages/SharedMessageBuilder.hpp \
    src/PrecompiledHeader.hpp \
    src/providers/bttv/BttvEmotes.hpp \
    src/providers/bttv/LoadBttvChannelEmote.hpp \
    src/providers/chatterino/ChatterinoBadges.hpp \
    src/providers/colors/ColorProvider.hpp \
    src/providers/emoji/Emojis.hpp \
    src/providers/ffz/FfzEmotes.hpp \
    src/providers/irc/AbstractIrcServer.hpp \
    src/providers/irc/Irc2.hpp \
    src/providers/irc/IrcAccount.hpp \
    src/providers/irc/IrcChannel2.hpp \
    src/providers/irc/IrcCommands.hpp \
    src/providers/irc/IrcConnection2.hpp \
    src/providers/irc/IrcMessageBuilder.hpp \
    src/providers/irc/IrcServer.hpp \
    src/providers/IvrApi.hpp \
    src/providers/LinkResolver.hpp \
    src/providers/twitch/ChannelPointReward.hpp \
    src/providers/twitch/api/Helix.hpp \
    src/providers/twitch/api/Kraken.hpp \
    src/providers/twitch/EmoteValue.hpp \
    src/providers/twitch/IrcMessageHandler.hpp \
    src/providers/twitch/PubsubActions.hpp \
    src/providers/twitch/PubsubClient.hpp \
    src/providers/twitch/PubsubHelpers.hpp \
    src/providers/twitch/TwitchAccount.hpp \
    src/providers/twitch/TwitchAccountManager.hpp \
    src/providers/twitch/TwitchBadge.hpp \
    src/providers/twitch/TwitchBadges.hpp \
    src/providers/twitch/TwitchChannel.hpp \
    src/providers/twitch/TwitchCommon.hpp \
    src/providers/twitch/TwitchEmotes.hpp \
    src/providers/twitch/TwitchHelpers.hpp \
    src/providers/twitch/TwitchIrcServer.hpp \
    src/providers/twitch/TwitchMessageBuilder.hpp \
    src/providers/twitch/TwitchParseCheerEmotes.hpp \
    src/providers/twitch/TwitchUser.hpp \
    src/RunGui.hpp \
    src/singletons/Badges.hpp \
    src/singletons/Emotes.hpp \
    src/singletons/Fonts.hpp \
    src/singletons/helper/GifTimer.hpp \
    src/singletons/helper/LoggingChannel.hpp \
    src/singletons/Logging.hpp \
    src/singletons/NativeMessaging.hpp \
    src/singletons/Paths.hpp \
    src/singletons/Resources.hpp \
    src/singletons/Settings.hpp \
    src/singletons/Theme.hpp \
    src/singletons/Toasts.hpp \
    src/singletons/TooltipPreviewImage.hpp \
    src/singletons/Updates.hpp \
    src/singletons/WindowManager.hpp \
    src/util/Clamp.hpp \
    src/util/Clipboard.hpp \
    src/util/CombinePath.hpp \
    src/util/ConcurrentMap.hpp \
    src/util/DebugCount.hpp \
    src/util/DisplayBadge.hpp \
    src/util/DistanceBetweenPoints.hpp \
    src/util/FormatTime.hpp \
    src/util/FunctionEventFilter.hpp \
    src/util/FuzzyConvert.hpp \
    src/util/Helpers.hpp \
    src/util/IncognitoBrowser.hpp \
    src/util/InitUpdateButton.hpp \
    src/util/IrcHelpers.hpp \
    src/util/IsBigEndian.hpp \
    src/util/JsonQuery.hpp \
    src/util/LayoutCreator.hpp \
    src/util/LayoutHelper.hpp \
    src/util/NuulsUploader.hpp \
    src/util/Overloaded.hpp \
    src/util/PersistSignalVector.hpp \
    src/util/PostToThread.hpp \
    src/util/QObjectRef.hpp \
    src/util/QStringHash.hpp \
    src/util/rangealgorithm.hpp \
    src/util/RapidjsonHelpers.hpp \
    src/util/RapidJsonSerializeQString.hpp \
    src/util/RemoveScrollAreaBackground.hpp \
    src/util/SampleCheerMessages.hpp \
    src/util/SampleLinks.hpp \
    src/util/SharedPtrElementLess.hpp \
    src/util/Shortcut.hpp \
    src/util/StandardItemHelper.hpp \
    src/util/StreamerMode.hpp \
    src/util/StreamLink.hpp \
    src/util/Twitch.hpp \
    src/util/WindowsHelper.hpp \
    src/widgets/AccountSwitchPopup.hpp \
    src/widgets/AccountSwitchWidget.hpp \
    src/widgets/AttachedWindow.hpp \
    src/widgets/BasePopup.hpp \
    src/widgets/BaseWidget.hpp \
    src/widgets/BaseWindow.hpp \
<<<<<<< HEAD
    src/widgets/dialogs/BadgePickerDialog.hpp \
=======
    src/widgets/dialogs/ChannelFilterEditorDialog.hpp \
>>>>>>> acec4168
    src/widgets/dialogs/ColorPickerDialog.hpp \
    src/widgets/dialogs/EmotePopup.hpp \
    src/widgets/dialogs/IrcConnectionEditor.hpp \
    src/widgets/dialogs/LastRunCrashDialog.hpp \
    src/widgets/dialogs/LoginDialog.hpp \
    src/widgets/dialogs/NotificationPopup.hpp \
    src/widgets/dialogs/QualityPopup.hpp \
    src/widgets/dialogs/SelectChannelDialog.hpp \
    src/widgets/dialogs/SelectChannelFiltersDialog.hpp \
    src/widgets/dialogs/SettingsDialog.hpp \
    src/widgets/dialogs/switcher/AbstractSwitcherItem.hpp \
    src/widgets/listview/GenericItemDelegate.hpp \
    src/widgets/dialogs/switcher/NewTabItem.hpp \
    src/widgets/dialogs/switcher/QuickSwitcherModel.hpp \
    src/widgets/dialogs/switcher/QuickSwitcherPopup.hpp \
    src/widgets/dialogs/switcher/SwitchSplitItem.hpp \
    src/widgets/dialogs/TextInputDialog.hpp \
    src/widgets/dialogs/UpdateDialog.hpp \
    src/widgets/dialogs/UserInfoPopup.hpp \
    src/widgets/dialogs/WelcomeDialog.hpp \
    src/widgets/helper/Button.hpp \
    src/widgets/helper/ChannelView.hpp \
    src/widgets/helper/ColorButton.hpp \
    src/widgets/helper/ComboBoxItemDelegate.hpp \
    src/widgets/helper/CommonTexts.hpp \
    src/widgets/helper/DebugPopup.hpp \
    src/widgets/helper/EditableModelView.hpp \
    src/widgets/helper/EffectLabel.hpp \
    src/widgets/helper/Line.hpp \
    src/widgets/helper/NotebookButton.hpp \
    src/widgets/helper/NotebookTab.hpp \
    src/widgets/helper/QColorPicker.hpp \
    src/widgets/helper/ResizingTextEdit.hpp \
    src/widgets/helper/ScrollbarHighlight.hpp \
    src/widgets/helper/SearchPopup.hpp \
    src/widgets/helper/SettingsDialogTab.hpp \
    src/widgets/helper/SignalLabel.hpp \
    src/widgets/helper/TitlebarButton.hpp \
    src/widgets/Label.hpp \
    src/widgets/Notebook.hpp \
    src/widgets/Scrollbar.hpp \
    src/widgets/listview/GenericListItem.hpp \
    src/widgets/listview/GenericListModel.hpp \
    src/widgets/listview/GenericListView.hpp \
    src/widgets/settingspages/AboutPage.hpp \
    src/widgets/settingspages/AccountsPage.hpp \
    src/widgets/settingspages/CommandPage.hpp \
    src/widgets/settingspages/ExternalToolsPage.hpp \
    src/widgets/settingspages/FiltersPage.hpp \
    src/widgets/settingspages/GeneralPage.hpp \
    src/widgets/settingspages/HighlightingPage.hpp \
    src/widgets/settingspages/IgnoresPage.hpp \
    src/widgets/settingspages/KeyboardSettingsPage.hpp \
    src/widgets/settingspages/ModerationPage.hpp \
    src/widgets/settingspages/NotificationPage.hpp \
    src/widgets/settingspages/SettingsPage.hpp \
    src/widgets/splits/ClosedSplits.hpp \
    src/widgets/splits/EmoteInputItem.hpp \
    src/widgets/splits/EmoteInputPopup.hpp \
    src/widgets/splits/Split.hpp \
    src/widgets/splits/SplitContainer.hpp \
    src/widgets/splits/SplitHeader.hpp \
    src/widgets/splits/SplitInput.hpp \
    src/widgets/splits/SplitOverlay.hpp \
    src/widgets/StreamView.hpp \
    src/widgets/TooltipWidget.hpp \
    src/widgets/Window.hpp \

RESOURCES += \
    resources/resources.qrc \
    resources/resources_autogenerated.qrc

DISTFILES +=

FORMS += \
    src/widgets/dialogs/IrcConnectionEditor.ui

# do not use windows min/max macros
#win32 {
#    DEFINES += NOMINMAX
#}

linux:isEmpty(PREFIX) {
    message("Using default installation prefix (/usr/local). Change PREFIX in qmake command")
    PREFIX = /usr/local
}

linux {
    desktop.files = resources/com.chatterino.chatterino.desktop
    desktop.path = $$PREFIX/share/applications

    build_icons.path = .
    build_icons.commands = @echo $$PWD  && mkdir -p $$PWD/resources/linuxinstall/icons/hicolor/256x256 && cp $$PWD/resources/icon.png $$PWD/resources/linuxinstall/icons/hicolor/256x256/com.chatterino.chatterino.png

    icon.files = $$PWD/resources/linuxinstall/icons/hicolor/256x256/com.chatterino.chatterino.png
    icon.path = $$PREFIX/share/icons/hicolor/256x256/apps

    target.path = $$PREFIX/bin

    INSTALLS += desktop build_icons icon target
}

git_commit=$$(GIT_COMMIT)
git_release=$$(GIT_RELEASE)
# Git data
isEmpty(git_commit) {
git_commit=$$system(git rev-parse HEAD)
}
isEmpty(git_release) {
git_release=$$system(git describe)
}
git_hash = $$str_member($$git_commit, 0, 8)

# Passing strings as defines requires you to use this weird triple-escape then quotation mark syntax.
# https://stackoverflow.com/questions/3348711/add-a-define-to-qmake-with-a-value/18343449#18343449
DEFINES += CHATTERINO_GIT_COMMIT=\\\"$$git_commit\\\"
DEFINES += CHATTERINO_GIT_RELEASE=\\\"$$git_release\\\"
DEFINES += CHATTERINO_GIT_HASH=\\\"$$git_hash\\\"

CONFIG(debug, debug|release) {
    message("Building Chatterino2 DEBUG")
} else {
    message("Building Chatterino2 RELEASE")
}

message("Injected git values: $$git_commit ($$git_release) $$git_hash")<|MERGE_RESOLUTION|>--- conflicted
+++ resolved
@@ -132,15 +132,12 @@
     src/controllers/commands/Command.cpp \
     src/controllers/commands/CommandController.cpp \
     src/controllers/commands/CommandModel.cpp \
-<<<<<<< HEAD
     src/controllers/highlights/BadgeHighlightModel.cpp \
     src/controllers/highlights/HighlightBadge.cpp \
-=======
     src/controllers/filters/FilterModel.cpp \
     src/controllers/filters/parser/FilterParser.cpp \
     src/controllers/filters/parser/Tokenizer.cpp \
     src/controllers/filters/parser/Types.cpp \
->>>>>>> acec4168
     src/controllers/highlights/HighlightBlacklistModel.cpp \
     src/controllers/highlights/HighlightModel.cpp \
     src/controllers/highlights/HighlightPhrase.cpp \
@@ -243,11 +240,8 @@
     src/widgets/BasePopup.cpp \
     src/widgets/BaseWidget.cpp \
     src/widgets/BaseWindow.cpp \
-<<<<<<< HEAD
     src/widgets/dialogs/BadgePickerDialog.cpp \
-=======
     src/widgets/dialogs/ChannelFilterEditorDialog.cpp \
->>>>>>> acec4168
     src/widgets/dialogs/ColorPickerDialog.cpp \
     src/widgets/dialogs/EmotePopup.cpp \
     src/widgets/dialogs/IrcConnectionEditor.cpp \
@@ -355,17 +349,14 @@
     src/controllers/commands/Command.hpp \
     src/controllers/commands/CommandController.hpp \
     src/controllers/commands/CommandModel.hpp \
-<<<<<<< HEAD
     src/controllers/highlights/BadgeHighlightModel.hpp \
     src/controllers/highlights/HighlightBadge.hpp \
-=======
     src/controllers/filters/FilterModel.hpp \
     src/controllers/filters/FilterRecord.hpp \
     src/controllers/filters/FilterSet.hpp \
     src/controllers/filters/parser/FilterParser.hpp \
     src/controllers/filters/parser/Tokenizer.hpp \
     src/controllers/filters/parser/Types.hpp \
->>>>>>> acec4168
     src/controllers/highlights/HighlightBlacklistModel.hpp \
     src/controllers/highlights/HighlightBlacklistUser.hpp \
     src/controllers/highlights/HighlightModel.hpp \
@@ -501,11 +492,8 @@
     src/widgets/BasePopup.hpp \
     src/widgets/BaseWidget.hpp \
     src/widgets/BaseWindow.hpp \
-<<<<<<< HEAD
     src/widgets/dialogs/BadgePickerDialog.hpp \
-=======
     src/widgets/dialogs/ChannelFilterEditorDialog.hpp \
->>>>>>> acec4168
     src/widgets/dialogs/ColorPickerDialog.hpp \
     src/widgets/dialogs/EmotePopup.hpp \
     src/widgets/dialogs/IrcConnectionEditor.hpp \
