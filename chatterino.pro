# Exposed build flags:
# from lib/websocketpp.pri
#  - WEBSOCKETPP_PREFIX ($$PWD by default)
#  - WEBSOCKETPP_SYSTEM (1 = true) (unix only)
# from lib/rapidjson.pri
#  - RAPIDJSON_PREFIX ($$PWD by default)
#  - RAPIDJSON_SYSTEM (1 = true) (Linux only, uses pkg-config)
# from lib/boost.pri
#  - BOOST_DIRECTORY (C:\local\boost\ by default) (Windows only)

CCACHE_BIN = $$system(which ccache)
!isEmpty(CCACHE_BIN) {
  load(ccache)
  CONFIG+=ccache
}

MINIMUM_REQUIRED_QT_VERSION = 5.11.0

!versionAtLeast(QT_VERSION, $$MINIMUM_REQUIRED_QT_VERSION) {
    error("You're trying to compile with Qt $$QT_VERSION, but minimum required Qt version is $$MINIMUM_REQUIRED_QT_VERSION")
}

QT                += widgets core gui network multimedia svg concurrent
CONFIG            += communi
COMMUNI           += core model util

INCLUDEPATH       += src/
TARGET             = chatterino
TEMPLATE           = app
PRECOMPILED_HEADER = src/PrecompiledHeader.hpp
CONFIG            += precompile_header
DEFINES           += CHATTERINO
DEFINES           += AB_CUSTOM_THEME
DEFINES           += AB_CUSTOM_SETTINGS
CONFIG            += AB_NOT_STANDALONE

useBreakpad {
    LIBS += -L$$PWD/lib/qBreakpad/handler/build
    include(lib/qBreakpad/qBreakpad.pri)
    DEFINES += C_USE_BREAKPAD
}

# use C++17
CONFIG += c++17

# C++17 backwards compatability
win32-msvc* {
    QMAKE_CXXFLAGS += /std:c++17
} else {
    QMAKE_CXXFLAGS += -std=c++17
}

linux {
    LIBS += -lrt
    QMAKE_LFLAGS += -lrt

    # Enable linking libraries using PKGCONFIG += libraryname
    CONFIG += link_pkgconfig
}

macx {
    QMAKE_MACOSX_DEPLOYMENT_TARGET = 10.14

    INCLUDEPATH += /usr/local/include
    INCLUDEPATH += /usr/local/opt/openssl/include
    LIBS += -L/usr/local/opt/openssl/lib
}

# https://bugreports.qt.io/browse/QTBUG-27018
equals(QMAKE_CXX, "clang++")|equals(QMAKE_CXX, "g++") {
    TARGET = bin/chatterino
}

# Icons
macx:ICON = resources/chatterino.icns
win32:RC_FILE = resources/windows.rc

macx {
    LIBS += -L/usr/local/lib
}

# Set C_DEBUG if it's a debug build
CONFIG(debug, debug|release) {
    DEFINES += C_DEBUG
    DEFINES += QT_DEBUG
} else {
    DEFINES += NDEBUG
}

# Submodules
include(lib/warnings.pri)
include(lib/libcommuni.pri)
include(lib/websocketpp.pri)
include(lib/wintoast.pri)
include(lib/signals.pri)
include(lib/settings.pri)
include(lib/serialize.pri)
include(lib/lrucache.pri)
include(lib/winsdk.pri)
include(lib/rapidjson.pri)
include(lib/qtkeychain.pri)

exists( $$OUT_PWD/conanbuildinfo.pri ) {
    message("Using conan packages")
    CONFIG += conan_basic_setup
    include($$OUT_PWD/conanbuildinfo.pri)
    LIBS += -lGdi32
}
else{
    include(lib/boost.pri)
    include(lib/openssl.pri)
}

# Optional feature: QtWebEngine
#exists ($(QTDIR)/include/QtWebEngine/QtWebEngine) {
#    message(Using QWebEngine)
#    QT += webenginewidgets
#    DEFINES += "USEWEBENGINE"
#}

SOURCES += \
    src/Application.cpp \
    src/autogenerated/ResourcesAutogen.cpp \
    src/BaseSettings.cpp \
    src/BaseTheme.cpp \
    src/BrowserExtension.cpp \
    src/common/Args.cpp \
    src/common/Channel.cpp \
    src/common/ChannelChatters.cpp \
    src/common/ChatterinoSetting.cpp \
    src/common/ChatterSet.cpp \
    src/common/CompletionModel.cpp \
    src/common/Credentials.cpp \
    src/common/DownloadManager.cpp \
    src/common/Env.cpp \
    src/common/LinkParser.cpp \
    src/common/Modes.cpp \
    src/common/NetworkCommon.cpp \
    src/common/NetworkManager.cpp \
    src/common/NetworkPrivate.cpp \
    src/common/NetworkRequest.cpp \
    src/common/NetworkResult.cpp \
    src/common/QLogging.cpp \
    src/common/Version.cpp \
    src/common/WindowDescriptors.cpp \
    src/controllers/accounts/Account.cpp \
    src/controllers/accounts/AccountController.cpp \
    src/controllers/accounts/AccountModel.cpp \
    src/controllers/commands/Command.cpp \
    src/controllers/commands/CommandController.cpp \
    src/controllers/commands/CommandModel.cpp \
    src/controllers/filters/FilterModel.cpp \
    src/controllers/filters/parser/FilterParser.cpp \
    src/controllers/filters/parser/Tokenizer.cpp \
    src/controllers/filters/parser/Types.cpp \
    src/controllers/highlights/BadgeHighlightModel.cpp \
    src/controllers/highlights/HighlightBadge.cpp \
    src/controllers/highlights/HighlightBlacklistModel.cpp \
    src/controllers/highlights/HighlightModel.cpp \
    src/controllers/highlights/HighlightPhrase.cpp \
    src/controllers/highlights/UserHighlightModel.cpp \
<<<<<<< HEAD
    src/controllers/hotkeys/Hotkey.cpp \
    src/controllers/hotkeys/HotkeyController.cpp \
    src/controllers/hotkeys/HotkeyModel.cpp \
=======
    src/controllers/ignores/IgnoreController.cpp \
>>>>>>> 54f6e4f9
    src/controllers/ignores/IgnoreModel.cpp \
    src/controllers/moderationactions/ModerationAction.cpp \
    src/controllers/moderationactions/ModerationActionModel.cpp \
    src/controllers/nicknames/NicknamesModel.cpp \
    src/controllers/notifications/NotificationController.cpp \
    src/controllers/notifications/NotificationModel.cpp \
    src/controllers/pings/MutedChannelModel.cpp \
    src/controllers/taggedusers/TaggedUser.cpp \
    src/controllers/taggedusers/TaggedUsersModel.cpp \
    src/debug/Benchmark.cpp \
    src/main.cpp \
    src/messages/Emote.cpp \
    src/messages/Image.cpp \
    src/messages/ImageSet.cpp \
    src/messages/layouts/MessageLayout.cpp \
    src/messages/layouts/MessageLayoutContainer.cpp \
    src/messages/layouts/MessageLayoutElement.cpp \
    src/messages/Link.cpp \
    src/messages/Message.cpp \
    src/messages/MessageBuilder.cpp \
    src/messages/MessageColor.cpp \
    src/messages/MessageContainer.cpp \
    src/messages/MessageElement.cpp \
    src/messages/search/AuthorPredicate.cpp \
    src/messages/search/ChannelPredicate.cpp \
    src/messages/search/LinkPredicate.cpp \
    src/messages/search/MessageFlagsPredicate.cpp \
    src/messages/search/SubstringPredicate.cpp \
    src/messages/SharedMessageBuilder.cpp \
    src/providers/bttv/BttvEmotes.cpp \
    src/providers/bttv/LoadBttvChannelEmote.cpp \
    src/providers/chatterino/ChatterinoBadges.cpp \
    src/providers/colors/ColorProvider.cpp \
    src/providers/emoji/Emojis.cpp \
    src/providers/ffz/FfzBadges.cpp \
    src/providers/ffz/FfzEmotes.cpp \
    src/providers/irc/AbstractIrcServer.cpp \
    src/providers/irc/Irc2.cpp \
    src/providers/irc/IrcAccount.cpp \
    src/providers/irc/IrcChannel2.cpp \
    src/providers/irc/IrcCommands.cpp \
    src/providers/irc/IrcConnection2.cpp \
    src/providers/irc/IrcMessageBuilder.cpp \
    src/providers/irc/IrcServer.cpp \
    src/providers/IvrApi.cpp \
    src/providers/LinkResolver.cpp \
    src/providers/twitch/api/Helix.cpp \
    src/providers/twitch/api/Kraken.cpp \
    src/providers/twitch/ChannelPointReward.cpp \
    src/providers/twitch/IrcMessageHandler.cpp \
    src/providers/twitch/PubsubActions.cpp \
    src/providers/twitch/PubsubClient.cpp \
    src/providers/twitch/PubsubHelpers.cpp \
    src/providers/twitch/TwitchAccount.cpp \
    src/providers/twitch/TwitchAccountManager.cpp \
    src/providers/twitch/TwitchBadge.cpp \
    src/providers/twitch/TwitchBadges.cpp \
    src/providers/twitch/TwitchChannel.cpp \
    src/providers/twitch/TwitchEmotes.cpp \
    src/providers/twitch/TwitchHelpers.cpp \
    src/providers/twitch/TwitchIrcServer.cpp \
    src/providers/twitch/TwitchMessageBuilder.cpp \
    src/providers/twitch/TwitchUser.cpp \
    src/RunGui.cpp \
    src/singletons/Badges.cpp \
    src/singletons/Emotes.cpp \
    src/singletons/Fonts.cpp \
    src/singletons/helper/GifTimer.cpp \
    src/singletons/helper/LoggingChannel.cpp \
    src/singletons/Logging.cpp \
    src/singletons/NativeMessaging.cpp \
    src/singletons/Paths.cpp \
    src/singletons/Resources.cpp \
    src/singletons/Settings.cpp \
    src/singletons/Theme.cpp \
    src/singletons/Toasts.cpp \
    src/singletons/TooltipPreviewImage.cpp \
    src/singletons/Updates.cpp \
    src/singletons/WindowManager.cpp \
    src/util/AttachToConsole.cpp \
    src/util/Clipboard.cpp \
    src/util/DebugCount.cpp \
    src/util/DisplayBadge.cpp \
    src/util/FormatTime.cpp \
    src/util/FunctionEventFilter.cpp \
    src/util/FuzzyConvert.cpp \
    src/util/Helpers.cpp \
    src/util/IncognitoBrowser.cpp \
    src/util/InitUpdateButton.cpp \
    src/util/LayoutHelper.cpp \
    src/util/NuulsUploader.cpp \
    src/util/RapidjsonHelpers.cpp \
    src/util/RatelimitBucket.cpp \
    src/util/SplitCommand.cpp \
    src/util/StreamerMode.cpp \
    src/util/StreamLink.cpp \
    src/util/Twitch.cpp \
    src/util/WindowsHelper.cpp \
    src/widgets/AccountSwitchPopup.cpp \
    src/widgets/AccountSwitchWidget.cpp \
    src/widgets/AttachedWindow.cpp \
    src/widgets/BasePopup.cpp \
    src/widgets/BaseWidget.cpp \
    src/widgets/BaseWindow.cpp \
    src/widgets/dialogs/BadgePickerDialog.cpp \
    src/widgets/dialogs/ChannelFilterEditorDialog.cpp \
    src/widgets/dialogs/ColorPickerDialog.cpp \
    src/widgets/dialogs/EditHotkeyDialog.cpp \
    src/widgets/dialogs/EmotePopup.cpp \
    src/widgets/dialogs/IrcConnectionEditor.cpp \
    src/widgets/dialogs/LastRunCrashDialog.cpp \
    src/widgets/dialogs/LoginDialog.cpp \
    src/widgets/dialogs/NotificationPopup.cpp \
    src/widgets/dialogs/QualityPopup.cpp \
    src/widgets/dialogs/SelectChannelDialog.cpp \
    src/widgets/dialogs/SelectChannelFiltersDialog.cpp \
    src/widgets/dialogs/SettingsDialog.cpp \
    src/widgets/dialogs/switcher/NewTabItem.cpp \
    src/widgets/dialogs/switcher/QuickSwitcherModel.cpp \
    src/widgets/dialogs/switcher/QuickSwitcherPopup.cpp \
    src/widgets/dialogs/switcher/SwitchSplitItem.cpp \
    src/widgets/dialogs/UpdateDialog.cpp \
    src/widgets/dialogs/UserInfoPopup.cpp \
    src/widgets/dialogs/WelcomeDialog.cpp \
    src/widgets/FramelessEmbedWindow.cpp \
    src/widgets/helper/Button.cpp \
    src/widgets/helper/ChannelView.cpp \
    src/widgets/helper/ColorButton.cpp \
    src/widgets/helper/ComboBoxItemDelegate.cpp \
    src/widgets/helper/DebugPopup.cpp \
    src/widgets/helper/EditableModelView.cpp \
    src/widgets/helper/EffectLabel.cpp \
    src/widgets/helper/NotebookButton.cpp \
    src/widgets/helper/NotebookTab.cpp \
    src/widgets/helper/QColorPicker.cpp \
    src/widgets/helper/ResizingTextEdit.cpp \
    src/widgets/helper/ScrollbarHighlight.cpp \
    src/widgets/helper/SearchPopup.cpp \
    src/widgets/helper/SettingsDialogTab.cpp \
    src/widgets/helper/SignalLabel.cpp \
    src/widgets/helper/TitlebarButton.cpp \
    src/widgets/Label.cpp \
    src/widgets/listview/GenericItemDelegate.cpp \
    src/widgets/listview/GenericListItem.cpp \
    src/widgets/listview/GenericListModel.cpp \
    src/widgets/listview/GenericListView.cpp \
    src/widgets/Notebook.cpp \
    src/widgets/Scrollbar.cpp \
    src/widgets/settingspages/AboutPage.cpp \
    src/widgets/settingspages/AccountsPage.cpp \
    src/widgets/settingspages/CommandPage.cpp \
    src/widgets/settingspages/ExternalToolsPage.cpp \
    src/widgets/settingspages/FiltersPage.cpp \
    src/widgets/settingspages/GeneralPage.cpp \
    src/widgets/settingspages/GeneralPageView.cpp \
    src/widgets/settingspages/HighlightingPage.cpp \
    src/widgets/settingspages/IgnoresPage.cpp \
    src/widgets/settingspages/KeyboardSettingsPage.cpp \
    src/widgets/settingspages/ModerationPage.cpp \
    src/widgets/settingspages/NicknamesPage.cpp \
    src/widgets/settingspages/NotificationPage.cpp \
    src/widgets/settingspages/SettingsPage.cpp \
    src/widgets/splits/ClosedSplits.cpp \
    src/widgets/splits/InputCompletionItem.cpp \
    src/widgets/splits/InputCompletionPopup.cpp \
    src/widgets/splits/Split.cpp \
    src/widgets/splits/SplitContainer.cpp \
    src/widgets/splits/SplitHeader.cpp \
    src/widgets/splits/SplitInput.cpp \
    src/widgets/splits/SplitOverlay.cpp \
    src/widgets/StreamView.cpp \
    src/widgets/TooltipWidget.cpp \
    src/widgets/Window.cpp \

HEADERS += \
    src/Application.hpp \
    src/autogenerated/ResourcesAutogen.hpp \
    src/BaseSettings.hpp \
    src/BaseTheme.hpp \
    src/BrowserExtension.hpp \
    src/common/Aliases.hpp \
    src/common/Args.hpp \
    src/common/Atomic.hpp \
    src/common/Channel.hpp \
    src/common/ChannelChatters.hpp \
    src/common/ChatterinoSetting.hpp \
    src/common/ChatterSet.hpp \
    src/common/Common.hpp \
    src/common/CompletionModel.hpp \
    src/common/ConcurrentMap.hpp \
    src/common/Credentials.hpp \
    src/common/DownloadManager.hpp \
    src/common/Env.hpp \
    src/common/FlagsEnum.hpp \
    src/common/IrcColors.hpp \
    src/common/LinkParser.hpp \
    src/common/Modes.hpp \
    src/common/NetworkCommon.hpp \
    src/common/NetworkManager.hpp \
    src/common/NetworkPrivate.hpp \
    src/common/NetworkRequest.hpp \
    src/common/NetworkResult.hpp \
    src/common/NullablePtr.hpp \
    src/common/Outcome.hpp \
    src/common/ProviderId.hpp \
    src/common/QLogging.hpp \
    src/common/SignalVector.hpp \
    src/common/SignalVectorModel.hpp \
    src/common/Singleton.hpp \
    src/common/UniqueAccess.hpp \
    src/common/Version.hpp \
    src/common/WindowDescriptors.hpp \
    src/controllers/accounts/Account.hpp \
    src/controllers/accounts/AccountController.hpp \
    src/controllers/accounts/AccountModel.hpp \
    src/controllers/commands/Command.hpp \
    src/controllers/commands/CommandController.hpp \
    src/controllers/commands/CommandModel.hpp \
    src/controllers/filters/FilterModel.hpp \
    src/controllers/filters/FilterRecord.hpp \
    src/controllers/filters/FilterSet.hpp \
    src/controllers/filters/parser/FilterParser.hpp \
    src/controllers/filters/parser/Tokenizer.hpp \
    src/controllers/filters/parser/Types.hpp \
    src/controllers/highlights/BadgeHighlightModel.hpp \
    src/controllers/highlights/HighlightBadge.hpp \
    src/controllers/highlights/HighlightBlacklistModel.hpp \
    src/controllers/highlights/HighlightBlacklistUser.hpp \
    src/controllers/highlights/HighlightModel.hpp \
    src/controllers/highlights/HighlightPhrase.hpp \
    src/controllers/highlights/UserHighlightModel.hpp \
    src/controllers/hotkeys/Hotkey.hpp \
    src/controllers/hotkeys/HotkeyController.hpp \
    src/controllers/hotkeys/ActionNames.hpp \
    src/controllers/hotkeys/HotkeyModel.hpp \
    src/controllers/hotkeys/HotkeyScope.hpp \
    src/controllers/ignores/IgnoreController.hpp \
    src/controllers/ignores/IgnoreModel.hpp \
    src/controllers/ignores/IgnorePhrase.hpp \
    src/controllers/moderationactions/ModerationAction.hpp \
    src/controllers/moderationactions/ModerationActionModel.hpp \
    src/controllers/nicknames/Nickname.hpp \
    src/controllers/nicknames/NicknamesModel.hpp \
    src/controllers/notifications/NotificationController.hpp \
    src/controllers/notifications/NotificationModel.hpp \
    src/controllers/pings/MutedChannelModel.hpp \
    src/controllers/taggedusers/TaggedUser.hpp \
    src/controllers/taggedusers/TaggedUsersModel.hpp \
    src/debug/AssertInGuiThread.hpp \
    src/debug/Benchmark.hpp \
    src/ForwardDecl.hpp \
    src/messages/Emote.hpp \
    src/messages/Image.hpp \
    src/messages/ImageSet.hpp \
    src/messages/layouts/MessageLayout.hpp \
    src/messages/layouts/MessageLayoutContainer.hpp \
    src/messages/layouts/MessageLayoutElement.hpp \
    src/messages/LimitedQueue.hpp \
    src/messages/LimitedQueueSnapshot.hpp \
    src/messages/Link.hpp \
    src/messages/Message.hpp \
    src/messages/MessageBuilder.hpp \
    src/messages/MessageColor.hpp \
    src/messages/MessageContainer.hpp \
    src/messages/MessageElement.hpp \
    src/messages/MessageParseArgs.hpp \
    src/messages/search/AuthorPredicate.hpp \
    src/messages/search/ChannelPredicate.hpp \
    src/messages/search/LinkPredicate.hpp \
    src/messages/search/MessageFlagsPredicate.hpp \
    src/messages/search/MessagePredicate.hpp \
    src/messages/search/SubstringPredicate.hpp \
    src/messages/Selection.hpp \
    src/messages/SharedMessageBuilder.hpp \
    src/PrecompiledHeader.hpp \
    src/providers/bttv/BttvEmotes.hpp \
    src/providers/bttv/LoadBttvChannelEmote.hpp \
    src/providers/chatterino/ChatterinoBadges.hpp \
    src/providers/colors/ColorProvider.hpp \
    src/providers/emoji/Emojis.hpp \
    src/providers/ffz/FfzBadges.hpp \
    src/providers/ffz/FfzEmotes.hpp \
    src/providers/irc/AbstractIrcServer.hpp \
    src/providers/irc/Irc2.hpp \
    src/providers/irc/IrcAccount.hpp \
    src/providers/irc/IrcChannel2.hpp \
    src/providers/irc/IrcCommands.hpp \
    src/providers/irc/IrcConnection2.hpp \
    src/providers/irc/IrcMessageBuilder.hpp \
    src/providers/irc/IrcServer.hpp \
    src/providers/IvrApi.hpp \
    src/providers/LinkResolver.hpp \
    src/providers/twitch/api/Helix.hpp \
    src/providers/twitch/api/Kraken.hpp \
    src/providers/twitch/ChannelPointReward.hpp \
    src/providers/twitch/ChatterinoWebSocketppLogger.hpp \
    src/providers/twitch/EmoteValue.hpp \
    src/providers/twitch/IrcMessageHandler.hpp \
    src/providers/twitch/PubsubActions.hpp \
    src/providers/twitch/PubsubClient.hpp \
    src/providers/twitch/PubsubHelpers.hpp \
    src/providers/twitch/TwitchAccount.hpp \
    src/providers/twitch/TwitchAccountManager.hpp \
    src/providers/twitch/TwitchBadge.hpp \
    src/providers/twitch/TwitchBadges.hpp \
    src/providers/twitch/TwitchChannel.hpp \
    src/providers/twitch/TwitchCommon.hpp \
    src/providers/twitch/TwitchEmotes.hpp \
    src/providers/twitch/TwitchHelpers.hpp \
    src/providers/twitch/TwitchIrcServer.hpp \
    src/providers/twitch/TwitchMessageBuilder.hpp \
    src/providers/twitch/TwitchUser.hpp \
    src/RunGui.hpp \
    src/singletons/Badges.hpp \
    src/singletons/Emotes.hpp \
    src/singletons/Fonts.hpp \
    src/singletons/helper/GifTimer.hpp \
    src/singletons/helper/LoggingChannel.hpp \
    src/singletons/Logging.hpp \
    src/singletons/NativeMessaging.hpp \
    src/singletons/Paths.hpp \
    src/singletons/Resources.hpp \
    src/singletons/Settings.hpp \
    src/singletons/Theme.hpp \
    src/singletons/Toasts.hpp \
    src/singletons/TooltipPreviewImage.hpp \
    src/singletons/Updates.hpp \
    src/singletons/WindowManager.hpp \
    src/util/AttachToConsole.hpp \
    src/util/Clamp.hpp \
    src/util/Clipboard.hpp \
    src/util/CombinePath.hpp \
    src/util/ConcurrentMap.hpp \
    src/util/DebugCount.hpp \
    src/util/DisplayBadge.hpp \
    src/util/DistanceBetweenPoints.hpp \
    src/util/ExponentialBackoff.hpp \
    src/util/FormatTime.hpp \
    src/util/FunctionEventFilter.hpp \
    src/util/FuzzyConvert.hpp \
    src/util/Helpers.hpp \
    src/util/IncognitoBrowser.hpp \
    src/util/InitUpdateButton.hpp \
    src/util/IrcHelpers.hpp \
    src/util/IsBigEndian.hpp \
    src/util/LayoutCreator.hpp \
    src/util/LayoutHelper.hpp \
    src/util/NuulsUploader.hpp \
    src/util/Overloaded.hpp \
    src/util/PersistSignalVector.hpp \
    src/util/PostToThread.hpp \
    src/util/QObjectRef.hpp \
    src/util/QStringHash.hpp \
    src/util/rangealgorithm.hpp \
    src/util/RapidjsonHelpers.hpp \
    src/util/RapidJsonSerializeQString.hpp \
    src/util/RatelimitBucket.hpp \
    src/util/RemoveScrollAreaBackground.hpp \
    src/util/SampleCheerMessages.hpp \
    src/util/SampleLinks.hpp \
    src/util/SharedPtrElementLess.hpp \
    src/util/Shortcut.hpp \
    src/util/SplitCommand.hpp \
    src/util/StandardItemHelper.hpp \
    src/util/StreamerMode.hpp \
    src/util/StreamLink.hpp \
    src/util/Twitch.hpp \
    src/util/WindowsHelper.hpp \
    src/widgets/AccountSwitchPopup.hpp \
    src/widgets/AccountSwitchWidget.hpp \
    src/widgets/AttachedWindow.hpp \
    src/widgets/BasePopup.hpp \
    src/widgets/BaseWidget.hpp \
    src/widgets/BaseWindow.hpp \
    src/widgets/dialogs/BadgePickerDialog.hpp \
    src/widgets/dialogs/ChannelFilterEditorDialog.hpp \
    src/widgets/dialogs/ColorPickerDialog.hpp \
    src/widgets/dialogs/EditHotkeyDialog.hpp \
    src/widgets/dialogs/EmotePopup.hpp \
    src/widgets/dialogs/IrcConnectionEditor.hpp \
    src/widgets/dialogs/LastRunCrashDialog.hpp \
    src/widgets/dialogs/LoginDialog.hpp \
    src/widgets/dialogs/NotificationPopup.hpp \
    src/widgets/dialogs/QualityPopup.hpp \
    src/widgets/dialogs/SelectChannelDialog.hpp \
    src/widgets/dialogs/SelectChannelFiltersDialog.hpp \
    src/widgets/dialogs/SettingsDialog.hpp \
    src/widgets/dialogs/switcher/AbstractSwitcherItem.hpp \
    src/widgets/dialogs/switcher/NewTabItem.hpp \
    src/widgets/dialogs/switcher/QuickSwitcherModel.hpp \
    src/widgets/dialogs/switcher/QuickSwitcherPopup.hpp \
    src/widgets/dialogs/switcher/SwitchSplitItem.hpp \
    src/widgets/dialogs/UpdateDialog.hpp \
    src/widgets/dialogs/UserInfoPopup.hpp \
    src/widgets/dialogs/WelcomeDialog.hpp \
    src/widgets/FramelessEmbedWindow.hpp \
    src/widgets/helper/Button.hpp \
    src/widgets/helper/ChannelView.hpp \
    src/widgets/helper/ColorButton.hpp \
    src/widgets/helper/ComboBoxItemDelegate.hpp \
    src/widgets/helper/CommonTexts.hpp \
    src/widgets/helper/DebugPopup.hpp \
    src/widgets/helper/EditableModelView.hpp \
    src/widgets/helper/EffectLabel.hpp \
    src/widgets/helper/Line.hpp \
    src/widgets/helper/NotebookButton.hpp \
    src/widgets/helper/NotebookTab.hpp \
    src/widgets/helper/QColorPicker.hpp \
    src/widgets/helper/ResizingTextEdit.hpp \
    src/widgets/helper/ScrollbarHighlight.hpp \
    src/widgets/helper/SearchPopup.hpp \
    src/widgets/helper/SettingsDialogTab.hpp \
    src/widgets/helper/SignalLabel.hpp \
    src/widgets/helper/TitlebarButton.hpp \
    src/widgets/Label.hpp \
    src/widgets/listview/GenericItemDelegate.hpp \
    src/widgets/listview/GenericListItem.hpp \
    src/widgets/listview/GenericListModel.hpp \
    src/widgets/listview/GenericListView.hpp \
    src/widgets/Notebook.hpp \
    src/widgets/Scrollbar.hpp \
    src/widgets/settingspages/AboutPage.hpp \
    src/widgets/settingspages/AccountsPage.hpp \
    src/widgets/settingspages/CommandPage.hpp \
    src/widgets/settingspages/ExternalToolsPage.hpp \
    src/widgets/settingspages/FiltersPage.hpp \
    src/widgets/settingspages/GeneralPage.hpp \
    src/widgets/settingspages/GeneralPageView.hpp \
    src/widgets/settingspages/HighlightingPage.hpp \
    src/widgets/settingspages/IgnoresPage.hpp \
    src/widgets/settingspages/KeyboardSettingsPage.hpp \
    src/widgets/settingspages/ModerationPage.hpp \
    src/widgets/settingspages/NicknamesPage.hpp \
    src/widgets/settingspages/NotificationPage.hpp \
    src/widgets/settingspages/SettingsPage.hpp \
    src/widgets/splits/ClosedSplits.hpp \
    src/widgets/splits/InputCompletionItem.hpp \
    src/widgets/splits/InputCompletionPopup.hpp \
    src/widgets/splits/Split.hpp \
    src/widgets/splits/SplitContainer.hpp \
    src/widgets/splits/SplitHeader.hpp \
    src/widgets/splits/SplitInput.hpp \
    src/widgets/splits/SplitOverlay.hpp \
    src/widgets/StreamView.hpp \
    src/widgets/TooltipWidget.hpp \
    src/widgets/Window.hpp \

RESOURCES += \
    resources/resources.qrc \
    resources/resources_autogenerated.qrc

DISTFILES +=

FORMS += \
    src/widgets/dialogs/IrcConnectionEditor.ui \
    src/widgets/dialogs/EditHotkeyDialog.ui  

# do not use windows min/max macros
#win32 {
#    DEFINES += NOMINMAX
#}

linux:isEmpty(PREFIX) {
    message("Using default installation prefix (/usr/local). Change PREFIX in qmake command")
    PREFIX = /usr/local
}

linux {
    desktop.files = resources/com.chatterino.chatterino.desktop
    desktop.path = $$PREFIX/share/applications

    build_icons.path = .
    build_icons.commands = @echo $$PWD  && mkdir -p $$PWD/resources/linuxinstall/icons/hicolor/256x256 && cp $$PWD/resources/icon.png $$PWD/resources/linuxinstall/icons/hicolor/256x256/com.chatterino.chatterino.png

    icon.files = $$PWD/resources/linuxinstall/icons/hicolor/256x256/com.chatterino.chatterino.png
    icon.path = $$PREFIX/share/icons/hicolor/256x256/apps

    target.path = $$PREFIX/bin

    INSTALLS += desktop build_icons icon target
}

git_commit=$$(GIT_COMMIT)
git_release=$$(GIT_RELEASE)
# Git data
isEmpty(git_commit) {
git_commit=$$system(git rev-parse HEAD)
}
isEmpty(git_release) {
git_release=$$system(git describe)
}
git_hash = $$str_member($$git_commit, 0, 8)

# Passing strings as defines requires you to use this weird triple-escape then quotation mark syntax.
# https://stackoverflow.com/questions/3348711/add-a-define-to-qmake-with-a-value/18343449#18343449
DEFINES += CHATTERINO_GIT_COMMIT=\\\"$$git_commit\\\"
DEFINES += CHATTERINO_GIT_RELEASE=\\\"$$git_release\\\"
DEFINES += CHATTERINO_GIT_HASH=\\\"$$git_hash\\\"

CONFIG(debug, debug|release) {
    message("Building Chatterino2 DEBUG")
} else {
    message("Building Chatterino2 RELEASE")
    DEFINES += DEBUG_OFF
}

message("Injected git values: $$git_commit ($$git_release) $$git_hash")<|MERGE_RESOLUTION|>--- conflicted
+++ resolved
@@ -159,13 +159,10 @@
     src/controllers/highlights/HighlightModel.cpp \
     src/controllers/highlights/HighlightPhrase.cpp \
     src/controllers/highlights/UserHighlightModel.cpp \
-<<<<<<< HEAD
     src/controllers/hotkeys/Hotkey.cpp \
     src/controllers/hotkeys/HotkeyController.cpp \
     src/controllers/hotkeys/HotkeyModel.cpp \
-=======
     src/controllers/ignores/IgnoreController.cpp \
->>>>>>> 54f6e4f9
     src/controllers/ignores/IgnoreModel.cpp \
     src/controllers/moderationactions/ModerationAction.cpp \
     src/controllers/moderationactions/ModerationActionModel.cpp \
