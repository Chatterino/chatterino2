# Changelog

## Unversioned

- Major: Added "Channel Filters". See https://wiki.chatterino.com/Filters/ for how they work or how to configure them. (#1748, #2083, #2090, #2200)
- Major: Added Streamer Mode configuration (under `Settings -> General`), where you can select which features of Chatterino should behave differently when you are in Streamer Mode. (#2001)
<<<<<<< HEAD
- Minor: Made BetterTTV emote tooltips use authors' display name. (#2267)
=======
- Minor: Added Ctrl + 1/2/3/... and Ctrl+9 shortcuts to Emote Popup (activated with Ctrl+E). They work exactly the same as shortcuts in main window. (#2263)
- Minor: Added reconnect link to the "You are banned" message. (#2266)
>>>>>>> dcebcd44
- Minor: Improved search popup window titles. (#2268)
- Minor: Made "#channel" in `/mentions` tab a clickable link which takes you to the channel that you were mentioned in. (#2220)
- Minor: Added a keyboard shortcut (Ctrl+F5) for "Reconnect" (#2215)
- Minor: Made `Try to find usernames without @ prefix` option still resolve usernames when special characters (commas, dots, (semi)colons, exclamation mark, question mark) are appended to them. (#2212)
- Minor: Made usercard update user's display name (#2160)
- Minor: Added placeholder text for message text input box. (#2143, #2149)
- Minor: Added support for FrankerFaceZ badges. (#2101, part of #1658)
- Minor: Added a navigation list to the settings and reordered them.
- Minor: Added a link to twitchemotes.com to context menu when right-clicking Twitch emotes. (#2214)
- Minor: Improved viewer list window.
- Minor: Added emote completion with `:` to the whispers channel (#2075)
- Minor: Made the current channels emotes appear at the top of the emote picker popup. (#2057)
- Minor: Added viewer list button to twitch channel header. (#1978)
- Minor: Added followage and subage information to usercard. (#2023)
- Minor: Added an option to only open channels specified in command line with `-c` parameter. You can also use `--help` to display short help message (#1940)
- Minor: Added customizable timeout buttons to the user info popup
- Minor: Deprecate loading of "v1" window layouts. If you haven't updated Chatterino in more than 2 years, there's a chance you will lose your window layout.
- Minor: User popup will now automatically display messages as they are received
- Minor: Changed the English in two rate-limited system messages (#1878)
- Minor: Added image for streamer mode in the user popup icon.
- Minor: Added vip and unvip buttons.
- Minor: Added settings for displaying where the last message was.
- Minor: Commands are now saved upon pressing Ok in the settings window
- Minor: Colorized nicknames now enabled by default
- Minor: Show channels live now enabled by default
- Minor: Bold usernames enabled by default
- Minor: Improve UX of the "Login expired!" message (#2029)
- Minor: PageUp and PageDown now scroll in the selected split (#2070, #2081)
- Minor: Allow highlights to be excluded from `/mentions`. Excluded highlights will not trigger tab highlights either. (#1793, #2036)
- Minor: Flag all popup dialogs as actual dialogs so they get the relevant window manager hints (#1843, #2182, #2185, #2232, #2234)
- Minor: Don't show update button for nightly builds on macOS and Linux, this was already the case for Windows (#2163, #2164)
- Minor: Tab and split titles now use display/localized channel names (#2189)
- Minor: Add a setting to limit the amount of historical messages loaded from the Recent Messages API (#2250, #2252)
- Bugfix: Fix crash occurring when pressing Escape in the Color Picker Dialog (#1843)
- Bugfix: Fix bug where the "check user follow state" event could trigger a network request requesting the user to follow or unfollow a user. By itself its quite harmless as it just repeats to Twitch the same follow state we had, so no follows should have been lost by this but it meant there was a rogue network request that was fired that could cause a crash (#1906)
- Bugfix: /usercard command will now respect the "Automatically close user popup" setting (#1918)
- Bugfix: Handle symlinks properly when saving commands & settings (#1856, #1908)
- Bugfix: Starting Chatterino in a minimized state after an update will no longer cause a crash
- Bugfix: Modify the emote parsing to handle some edge-cases with dots and stuff (#1704, #1714)
- Bugfix: Fixed timestamps being incorrect on some messages loaded from the recent-messages service on startup (#1286, #2020)
- Bugfix: Fixed timestamps missing on channel point redemption messages (#1943)
- Bugfix: Fixed tooltip didn't show in `EmotePopup` depending on the `Link preview` setting enabled or no (#2008)
- Bugfix: Fixed Stream thumbnail not updating after using the "Change channel" feature (#2074, #2080)
- Bugfix: Fixed previous link info not updating after `Link information` setting is enabled (#2054)
- Bugfix: Fix Tab key not working in the Ctrl+K Quick Switcher (#2065)
- Bugfix: Fix bug preventing moderator actions when viewing a user card from the search window (#1089)
- Bugfix: Fix `:` emote completion menu ignoring emote capitalization (#1962)
- Bugfix: Fix a bug that caused `Ignore page` to fall into an infinity loop with an empty pattern and regex enabled (#2125)
- Bugfix: Fix a crash caused by FrankerFaceZ responding with invalid emote links (#2191)
- Bugfix: Fix a freeze caused by ignored & replaced phrases followed by Twitch Emotes (#2231)
- Bugfix: Fix a crash bug that occurred when moving splits across windows and closing the "parent tab" (#2249, #2259)
- Dev: Updated minimum required Qt framework version to 5.12. (#2210)
- Dev: Migrated `Kraken::getUser` to Helix (#2260)

## 2.2.2

- Bugfix: Fix a potential crash related to channel point rewards (279a80b)

## 2.2.1

- Minor: Disable checking for updates on unsupported platforms (#1874)
- Bugfix: Fix bug preventing users from setting the highlight color of the second entry in the "User" highlights tab (#1898)

## 2.2.0

- Major: We now support image thumbnails coming from the link resolver. This feature is off by default and can be enabled in the settings with the "Show link thumbnail" setting. This feature also requires the "Show link info when hovering" setting to be enabled (#1664)
- Major: Added image upload functionality to i.nuuls.com with an ability to change upload destination. This works by dragging and dropping an image into a split, or pasting an image into the text edit field. (#1332, #1741)
- Major: Added option to display tabs vertically. (#1815)
- Major: Support the highlighted messages redeemed with channel points on twitch.tv.
- Major: Added emote completion with `:`
- Minor: Added a "Streamer Mode" that hides user generated images while obs is open.
- Minor: Added extension support for Brave browser and Microsoft Edge. (#1862)
- Minor: Add a switcher widget, similar to Discord. It can be opened by pressing Ctrl+K. (#1588)
- Minor: Clicking on `Open in browser` in a whisper split will now open your whispers on twitch. (#1828)
- Minor: Clicking on @mentions will open the User Popup. (#1674)
- Minor: You can now open the Twitch User Card by middle-mouse clicking a username. (#1669)
- Minor: User Popup now also includes recent user messages (#1729)
- Minor: BetterTTV / FrankerFaceZ emote tooltips now also have emote authors' name (#1721)
- Minor: Emotes in the emote popup are now sorted in the same order as the tab completion (#1549)
- Minor: Removed "Online Logs" functionality as services are shut down (#1640)
- Minor: CTRL+F now selects the Find text input field in the Settings Dialog (#1806 #1811)
- Minor: CTRL+F now selects the search text input field in the Search Popup (#1812)
- Minor: Modify our word boundary logic in highlight phrase searching to accomodate non-regex phrases with "word-boundary-creating" characters like ! (#1885, #1890)
- Bugfix: Fixed not being able to open links in incognito with Microsoft Edge (Chromium) (#1875)
- Bugfix: Fix the incorrect `Open stream in browser` labelling in the whisper split (#1860)
- Bugfix: Fix preview on hover not working when Animated emotes options was disabled (#1546)
- Bugfix: FFZ custom mod badges no longer scale with the emote scale options (#1602)
- Bugfix: MacOS updater looked for non-existing fields, causing it to always fail the update check (#1642)
- Bugfix: Fixed message menu crashing if the message you right-clicked goes out of scope before you select an action (#1783) (#1787)
- Bugfix: Fixed alternate messages flickering in UserInfoPopup when clicking Refresh if there was an odd number of messages in there (#1789 #1810)
- Bugfix: Fix a crash when using middle click scroll on a chat window. (#1870)
- Settings open faster
- Dev: Fully remove Twitch Chatroom support
- Dev: Handle conversion of historical CLEARCHAT messages to NOTICE messages in Chatterino instead of relying on the Recent Messages API to handle it for us. (#1804)<|MERGE_RESOLUTION|>--- conflicted
+++ resolved
@@ -4,12 +4,9 @@
 
 - Major: Added "Channel Filters". See https://wiki.chatterino.com/Filters/ for how they work or how to configure them. (#1748, #2083, #2090, #2200)
 - Major: Added Streamer Mode configuration (under `Settings -> General`), where you can select which features of Chatterino should behave differently when you are in Streamer Mode. (#2001)
-<<<<<<< HEAD
 - Minor: Made BetterTTV emote tooltips use authors' display name. (#2267)
-=======
 - Minor: Added Ctrl + 1/2/3/... and Ctrl+9 shortcuts to Emote Popup (activated with Ctrl+E). They work exactly the same as shortcuts in main window. (#2263)
 - Minor: Added reconnect link to the "You are banned" message. (#2266)
->>>>>>> dcebcd44
 - Minor: Improved search popup window titles. (#2268)
 - Minor: Made "#channel" in `/mentions` tab a clickable link which takes you to the channel that you were mentioned in. (#2220)
 - Minor: Added a keyboard shortcut (Ctrl+F5) for "Reconnect" (#2215)
