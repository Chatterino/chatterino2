--- conflicted
+++ resolved
@@ -10,13 +10,10 @@
 - Minor: Added chatter count for each category in viewer list. (#3683)
 - Minor: Added option to open a user's chat in a new tab from the usercard profile picture context menu. (#3625)
 - Bugfix: Fixed live notifications for usernames containing uppercase characters. (#3646)
-<<<<<<< HEAD
 - Bugfix: Fixed live notifications not getting updated for closed streams going offline. (#3678)
-=======
 - Bugfix: Fixed certain settings dialogs appearing behind the main window, when `Always on top` was used. (#3679)
 - Bugfix: Fixed an issue in the emote picker where an emotes tooltip would not properly disappear. (#3686)
 - Bugfix: Fixed incorrect spacing of settings icons at high DPI. (#3698)
->>>>>>> d85d9d49
 - Dev: Use Game Name returned by Get Streams instead of querying it from the Get Games API. (#3662)
 
 ## 2.3.5
