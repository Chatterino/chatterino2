# Changelog

## Unversioned

<<<<<<< HEAD
- Minor: Added image links to the badge context menu. (#2667)
=======
- Minor: Added a setting to hide Twitch Predictions badges. (#2668)
>>>>>>> c3d61ad7
- Bugfix: Added missing Copy/Open link context menu entries to emotes in Emote Picker. (#2670)
- Bugfix: Fixed visual glitch with smooth scrolling. (#2084)

## 2.3.0

- Major: Added custom FrankerFaceZ VIP Badges. (#2628)
- Minor: Added `in:<channels>` search filter to find messages sent in specific channels. (#2299, #2634)
- Minor: Allow for built-in Chatterino commands to be used in custom commands. (#2632)
- Bugfix: Size of splits not saved properly (#2362, #2548)
- Bugfix: Fix crash that could occur when the user changed the "Custom stream player URI Scheme" setting if the user had closed down and splits in the application runtime. (#2592)
- Major: Added clip creation support. You can create clips with `/clip` command, `Alt+X` keybind or `Create a clip` option in split header's context menu. This requires a new authentication scope so re-authentication will be required to use it. (#2271, #2377, #2528)
- Major: Added "Channel Filters". See https://wiki.chatterino.com/Filters/ for how they work or how to configure them. (#1748, #2083, #2090, #2200, #2225)
- Major: Added Streamer Mode configuration (under `Settings -> General`), where you can select which features of Chatterino should behave differently when you are in Streamer Mode. (#2001, #2316, #2342, #2376)
- Major: Add `/settitle` and `/setgame` commands, originally made for Mm2PL/Dankerino. (#2534, #2609)
- Major: Color mentions to match the mentioned users. You can disable this by unchecking "Color @usernames" under `Settings -> General -> Advanced (misc.)`. (#1963, #2284, #2597)
- Major: Commands `/ignore` and `/unignore` have been renamed to `/block` and `/unblock` in order to keep consistency with Twitch's terms. (#2370)
- Major: Added support for bit emotes - the ones you unlock after cheering to streamer. (#2550)
- Minor: Added `/clearmessages` command - does what "Burger menu -> More -> Clear messages" does. (#2485)
- Minor: Added `/marker` command - similar to webchat, it creates a stream marker. (#2360)
- Minor: Added `/chatters` command showing chatter count. (#2344)
- Minor: Added a button to the split context menu to open the moderation view for a channel when the account selected has moderator permissions. (#2321)
- Minor: Made BetterTTV emote tooltips use authors' display name. (#2267)
- Minor: Added Ctrl + 1/2/3/... and Ctrl+9 shortcuts to Emote Popup (activated with Ctrl+E). They work exactly the same as shortcuts in main window. (#2263)
- Minor: Added reconnect link to the "You are banned" message. (#2266)
- Minor: Improved search popup window titles. (#2268)
- Minor: Made "#channel" in `/mentions` tab a clickable link which takes you to the channel that you were mentioned in. (#2220)
- Minor: Added a keyboard shortcut (Ctrl+F5) for "Reconnect" (#2215)
- Minor: Made `Try to find usernames without @ prefix` option still resolve usernames when special characters (commas, dots, (semi)colons, exclamation mark, question mark) are appended to them. (#2212)
- Minor: Made usercard update user's display name (#2160)
- Minor: Added placeholder text for message text input box. (#2143, #2149, #2264)
- Minor: Added support for FrankerFaceZ badges. (#2101, part of #1658)
- Minor: Added a navigation list to the settings and reordered them.
- Minor: Added a link to twitchemotes.com to context menu when right-clicking Twitch emotes. (#2214)
- Minor: Improved viewer list window.
- Minor: Added emote completion with `:` to the whispers channel (#2075)
- Minor: Made the current channels emotes appear at the top of the emote picker popup. (#2057)
- Minor: Added viewer list button to twitch channel header. (#1978)
- Minor: Added followage and subage information to usercard. (#2023)
- Minor: Added an option to only open channels specified in command line with `-c` parameter. You can also use `--help` to display short help message (#1940, #2368)
- Minor: Added customizable timeout buttons to the user info popup
- Minor: Deprecate loading of "v1" window layouts. If you haven't updated Chatterino in more than 2 years, there's a chance you will lose your window layout.
- Minor: User popup will now automatically display messages as they are received. (#1982, #2514)
- Minor: Changed the English in two rate-limited system messages (#1878)
- Minor: Added a setting to disable messages sent to /mentions split from making the tab highlight with the red marker (#1994)
- Minor: Added image for streamer mode in the user popup icon.
- Minor: Added vip and unvip buttons.
- Minor: Added settings for displaying where the last message was.
- Minor: Commands are now saved upon pressing Ok in the settings window
- Minor: Colorized nicknames now enabled by default
- Minor: Show channels live now enabled by default
- Minor: Bold usernames enabled by default
- Minor: Improve UX of the "Login expired!" message (#2029)
- Minor: PageUp and PageDown now scroll in the selected split and in the emote popup (#2070, #2081, #2410, #2607)
- Minor: Allow highlights to be excluded from `/mentions`. Excluded highlights will not trigger tab highlights either. (#1793, #2036)
- Minor: Flag all popup dialogs as actual dialogs so they get the relevant window manager hints (#1843, #2182, #2185, #2232, #2234)
- Minor: Don't show update button for nightly builds on macOS and Linux, this was already the case for Windows (#2163, #2164)
- Minor: Tab and split titles now use display/localized channel names (#2189)
- Minor: Add a setting to limit the amount of historical messages loaded from the Recent Messages API (#2250, #2252)
- Minor: Made username autocompletion truecase (#1199, #1883)
- Minor: Update the listing of top-level domains. (#2345)
- Minor: Properly respect RECONNECT messages from Twitch (#2347)
- Minor: Added command line option to attach chatterino to another window.
- Minor: Hide "Case-sensitive" column for user highlights. (#2404)
- Minor: Added human-readable formatting to remaining timeout duration. (#2398)
- Minor: Update emojis version to 13 (2020). (#1555)
- Minor: Remove EmojiOne 2 and 3 due to license restrictions. (#1555)
- Minor: Added `/streamlink` command. Usage: `/streamlink <channel>`. You can also use the command without arguments in any twitch channel to open it in streamlink. (#2443, #2495)
- Minor: Humanized all numbers visible to end-users. (#2488)
- Minor: Added a context menu to avatar in usercard. It opens on right-clicking the avatar in usercard. (#2517)
- Minor: Handle messages that users can share after unlocking a new bits badge. (#2611)
- Bugfix: Fix crash occurring when pressing Escape in the Color Picker Dialog (#1843)
- Bugfix: Fix bug where the "check user follow state" event could trigger a network request requesting the user to follow or unfollow a user. By itself its quite harmless as it just repeats to Twitch the same follow state we had, so no follows should have been lost by this but it meant there was a rogue network request that was fired that could cause a crash (#1906)
- Bugfix: /usercard command will now respect the "Automatically close user popup" setting (#1918)
- Bugfix: Handle symlinks properly when saving commands & settings (#1856, #1908)
- Bugfix: Starting Chatterino in a minimized state after an update will no longer cause a crash
- Bugfix: Modify the emote parsing to handle some edge-cases with dots and stuff. (#1704, #1714, #2490)
- Bugfix: Fixed timestamps being incorrect on some messages loaded from the recent-messages service on startup (#1286, #2020)
- Bugfix: Fixed timestamps missing on channel point redemption messages (#1943)
- Bugfix: Fixed tooltip didn't show in `EmotePopup` depending on the `Link preview` setting enabled or no (#2008)
- Bugfix: Fixed Stream thumbnail not updating after using the "Change channel" feature (#2074, #2080)
- Bugfix: Fixed previous link info not updating after `Link information` setting is enabled (#2054)
- Bugfix: Fix Tab key not working in the Ctrl+K Quick Switcher (#2065)
- Bugfix: Fix bug preventing moderator actions when viewing a user card from the search window (#1089)
- Bugfix: Fix `:` emote completion menu ignoring emote capitalization and inconsistent emote names. (#1962, #2543)
- Bugfix: Fix a bug that caused `Ignore page` to fall into an infinity loop with an empty pattern and regex enabled (#2125)
- Bugfix: Fix a crash caused by FrankerFaceZ responding with invalid emote links (#2191)
- Bugfix: Fix a freeze caused by ignored & replaced phrases followed by Twitch Emotes (#2231)
- Bugfix: Fix a crash bug that occurred when moving splits across windows and closing the "parent tab" (#2249, #2259)
- Bugfix: Fix a crash bug that occurred when the "Limit message height" setting was enabled and a message was being split up into multiple lines. IRC only. (#2329)
- Bugfix: Fix anonymous users being pinged by "username" justinfan64537 (#2156, #2352)
- Bugfix: Fixed hidden tooltips when always on top is active (#2384)
- Bugfix: Fix CLI arguments (`--help`, `--version`, `--channels`) not being respected (#2368, #2190)
- Bugfix: Fixed search field not being focused on popup open (#2540)
- Bugfix: Fix Twitch cheer emotes not displaying tooltips when hovered (#2434, #2503)
- Bugfix: Fix BTTV/FFZ channel emotes saying unknown error when no emotes found (#2542)
- Bugfix: Fix directory not opening when clicking "Open AppData Directory" setting button on macOS (#2531, #2537)
- Bugfix: Fix quickswitcher not respecting order of tabs when filtering (#2519, #2561)
- Bugfix: Fix GNOME not associating Chatterino's window with its desktop entry (#1863, #2587)
- Bugfix: Fix buffer overflow in emoji parsing. (#2602)
- Bugfix: Fix windows being brought back to life after the settings dialog was closed. (#1892, #2613)
- Dev: Updated minimum required Qt framework version to 5.12. (#2210)
- Dev: Migrated `Kraken::getUser` to Helix (#2260)
- Dev: Migrated `TwitchAccount::(un)followUser` from Kraken to Helix and moved it to `Helix::(un)followUser`. (#2306)
- Dev: Migrated `Kraken::getChannel` to Helix. (#2381)
- Dev: Migrated `TwitchAccount::(un)ignoreUser` to Helix and made `TwitchAccount::loadIgnores` use Helix call. (#2370)
- Dev: Build in CI with multiple Qt versions (#2349)
- Dev: Updated minimum required macOS version to 10.14 (#2386)
- Dev: Removed unused `humanize` library (#2422)

## 2.2.2

- Bugfix: Fix a potential crash related to channel point rewards (279a80b)

## 2.2.1

- Minor: Disable checking for updates on unsupported platforms (#1874)
- Bugfix: Fix bug preventing users from setting the highlight color of the second entry in the "User" highlights tab (#1898)

## 2.2.0

- Major: We now support image thumbnails coming from the link resolver. This feature is off by default and can be enabled in the settings with the "Show link thumbnail" setting. This feature also requires the "Show link info when hovering" setting to be enabled (#1664)
- Major: Added image upload functionality to i.nuuls.com with an ability to change upload destination. This works by dragging and dropping an image into a split, or pasting an image into the text edit field. (#1332, #1741)
- Major: Added option to display tabs vertically. (#1815)
- Major: Support the highlighted messages redeemed with channel points on twitch.tv.
- Major: Added emote completion with `:`
- Minor: Added a "Streamer Mode" that hides user generated images while obs is open.
- Minor: Added extension support for Brave browser and Microsoft Edge. (#1862)
- Minor: Add a switcher widget, similar to Discord. It can be opened by pressing Ctrl+K. (#1588)
- Minor: Clicking on `Open in browser` in a whisper split will now open your whispers on twitch. (#1828)
- Minor: Clicking on @mentions will open the User Popup. (#1674)
- Minor: You can now open the Twitch User Card by middle-mouse clicking a username. (#1669)
- Minor: User Popup now also includes recent user messages (#1729)
- Minor: BetterTTV / FrankerFaceZ emote tooltips now also have emote authors' name (#1721)
- Minor: Emotes in the emote popup are now sorted in the same order as the tab completion (#1549)
- Minor: Removed "Online Logs" functionality as services are shut down (#1640)
- Minor: CTRL+F now selects the Find text input field in the Settings Dialog (#1806 #1811)
- Minor: CTRL+F now selects the search text input field in the Search Popup (#1812)
- Minor: Modify our word boundary logic in highlight phrase searching to accomodate non-regex phrases with "word-boundary-creating" characters like ! (#1885, #1890)
- Bugfix: Fixed not being able to open links in incognito with Microsoft Edge (Chromium) (#1875)
- Bugfix: Fix the incorrect `Open stream in browser` labelling in the whisper split (#1860)
- Bugfix: Fix preview on hover not working when Animated emotes options was disabled (#1546)
- Bugfix: FFZ custom mod badges no longer scale with the emote scale options (#1602)
- Bugfix: MacOS updater looked for non-existing fields, causing it to always fail the update check (#1642)
- Bugfix: Fixed message menu crashing if the message you right-clicked goes out of scope before you select an action (#1783) (#1787)
- Bugfix: Fixed alternate messages flickering in UserInfoPopup when clicking Refresh if there was an odd number of messages in there (#1789 #1810)
- Bugfix: Fix a crash when using middle click scroll on a chat window. (#1870)
- Settings open faster
- Dev: Fully remove Twitch Chatroom support
- Dev: Handle conversion of historical CLEARCHAT messages to NOTICE messages in Chatterino instead of relying on the Recent Messages API to handle it for us. (#1804)<|MERGE_RESOLUTION|>--- conflicted
+++ resolved
@@ -2,11 +2,8 @@
 
 ## Unversioned
 
-<<<<<<< HEAD
 - Minor: Added image links to the badge context menu. (#2667)
-=======
 - Minor: Added a setting to hide Twitch Predictions badges. (#2668)
->>>>>>> c3d61ad7
 - Bugfix: Added missing Copy/Open link context menu entries to emotes in Emote Picker. (#2670)
 - Bugfix: Fixed visual glitch with smooth scrolling. (#2084)
 
