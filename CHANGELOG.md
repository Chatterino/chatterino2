--- conflicted
+++ resolved
@@ -2,9 +2,7 @@
 
 ## Unversioned
 
-<<<<<<< HEAD
 - Major: Added customizable shortcuts. (#2340)
-=======
 - Major: New split for channels going live! /live. (#1797)
 - Minor: Added a message that displays a new date on new day. (#1016)
 - Minor: Hosting messages are now clickable. (#2655)
@@ -25,7 +23,6 @@
 - Minor: Added a setting to hide Twitch Predictions badges. (#2668)
 - Minor: Optionally remove spaces between emotes, originally made for Mm2PL/Dankerino. (#2651)
 - Minor: Improved UX of `Rename Tab` dialog. (#2713)
->>>>>>> d59bb805
 - Bugfix: Added missing Copy/Open link context menu entries to emotes in Emote Picker. (#2670)
 - Bugfix: Fixed visual glitch with smooth scrolling. (#2084)
 - Bugfix: Clicking on split header focuses its split. (#2720)
