# Changelog

## Unversioned

- Minor: Channel name in `<channel> has gone offline. Exiting host mode.` messages is now clickable. (#2922)
- Minor: Added `/openurl` command. Usage: `/openurl <URL>`. Opens the provided URL in the browser. (#2461, #2926)
- Bugfix: Now deleting cache files that weren't modified in the past 14 days. (#2947)
- Bugfix: Fixed large timeout durations in moderation buttons overlapping with usernames or other buttons. (#2865, #2921)
<<<<<<< HEAD
- Bugfix: Middle mouse click no longer scrolls in not fully populated usercards and splits. (#2933)
=======
- Bugfix: Fix bad behavior of the HTML color picker edit when user input is being entered. (#2942)
>>>>>>> 804bc526

## 2.3.3

- Major: Added username autocompletion popup menu when typing usernames with an @ prefix. (#1979, #2866)
- Major: Added ability to toggle visibility of Channel Tabs - This can be done by right-clicking the tab area or pressing the keyboard shortcut (default: Ctrl+U). (#2600)
- Minor: The /live split now shows channels going offline. (#2880)
- Minor: Restore automod functionality for moderators (#2817, #2887)
- Minor: Add setting for username style (#2889, #2891)
- Minor: Searching for users in the viewer list now searches anywhere in the user's name. (#2861)
- Minor: Added moderation buttons to search popup when searching in a split with moderation mode enabled. (#2148, #2803)
- Minor: Made "#channel" in `/mentions` tab show in usercards and in the search popup. (#2802)
- Minor: Added settings to disable custom FrankerFaceZ VIP/mod badges. (#2693, #2759)
- Minor: Limit the number of recent chatters to improve memory usage and reduce freezes. (#2796, #2814)
- Minor: Added `/popout` command. Usage: `/popout [channel]`. It opens browser chat for the provided channel. Can also be used without arguments to open current channels browser chat. (#2556, #2812)
- Minor: Improved matching of game names when using `/setgame` command (#2636)
- Minor: Now shows deletions of messages like timeouts (#1155, #2841, #2867, #2874)
- Minor: Added a link to accounts page in settings to "You need to be logged in to send messages" message. (#2862)
- Minor: Switch to Twitch v2 emote API for animated emote support. (#2863)
- Bugfix: Moderation buttons now show the correct time unit when using units other than seconds. (#1719, #2864)
- Bugfix: Fixed FFZ emote links for global emotes (#2807, #2808)
- Bugfix: Fixed pasting text with URLs included (#1688, #2855)
- Bugfix: Fix reconnecting when IRC write connection is lost (#1831, #2356, #2850, #2892)
- Bugfix: Fixed bit and new subscriber emotes not (re)loading in some rare cases. (#2856, #2857)
- Bugfix: Fixed subscription emotes showing up incorrectly in the emote menu. (#2905)

## 2.3.2

- Major: New split for channels going live! /live. (#1797)
- Minor: Added a message that displays a new date on new day. (#1016)
- Minor: Hosting messages are now clickable. (#2655)
- Minor: Messages held by automod are now shown to the user. (#2626)
- Minor: Load 100 blocked users rather than the default 20. (#2772)
- Bugfix: Fixed a potential crashing issue related to the browser extension. (#2774)
- Bugfix: Strip newlines from stream titles to prevent text going off of split header (#2755)
- Bugfix: Automod messages now work properly again. (#2682)
- Bugfix: `Login expired` message no longer highlights all tabs. (#2735)
- Bugfix: Fix a deadlock that would occur during user badge loading. (#1704, #2756)
- Bugfix: Tabbing in `Select a channel to open` is now consistent. (#1797)
- Bugfix: Fix Ctrl + Backspace not closing colon emote picker. (#2780)
- Bugfix: Approving/denying AutoMod messages works again. (#2779)
- Dev: Migrated AutoMod approve/deny endpoints to Helix. (#2779)
- Dev: Migrated Get Cheermotes endpoint to Helix. (#2440)

## 2.3.1

- Major: Fixed crashing with the extension (#2704)
- Major: Added the ability to highlight messages based on user badges. (#1704)
- Minor: Added visual indicator to message length if over 500 characters long (#2659)
- Minor: Added `is:<flags>` search filter to find messages of specific types. (#2653, #2671)
- Minor: Added image links to the badge context menu. (#2667)
- Minor: Added a setting to hide Twitch Predictions badges. (#2668)
- Minor: Optionally remove spaces between emotes, originally made for Mm2PL/Dankerino. (#2651)
- Minor: Improved UX of `Rename Tab` dialog. (#2713)
- Bugfix: Added missing Copy/Open link context menu entries to emotes in Emote Picker. (#2670)
- Bugfix: Fixed visual glitch with smooth scrolling. (#2084)
- Bugfix: Clicking on split header focuses its split. (#2720)
- Bugfix: Handle new user messages ("rituals") properly. (#2703)

## 2.3.0

- Major: Added custom FrankerFaceZ VIP Badges. (#2628)
- Minor: Added `in:<channels>` search filter to find messages sent in specific channels. (#2299, #2634)
- Minor: Allow for built-in Chatterino commands to be used in custom commands. (#2632)
- Bugfix: Size of splits not saved properly (#2362, #2548)
- Bugfix: Fix crash that could occur when the user changed the "Custom stream player URI Scheme" setting if the user had closed down and splits in the application runtime. (#2592)
- Major: Added clip creation support. You can create clips with `/clip` command, `Alt+X` keybind or `Create a clip` option in split header's context menu. This requires a new authentication scope so re-authentication will be required to use it. (#2271, #2377, #2528)
- Major: Added "Channel Filters". See https://wiki.chatterino.com/Filters/ for how they work or how to configure them. (#1748, #2083, #2090, #2200, #2225)
- Major: Added Streamer Mode configuration (under `Settings -> General`), where you can select which features of Chatterino should behave differently when you are in Streamer Mode. (#2001, #2316, #2342, #2376)
- Major: Add `/settitle` and `/setgame` commands, originally made for Mm2PL/Dankerino. (#2534, #2609)
- Major: Color mentions to match the mentioned users. You can disable this by unchecking "Color @usernames" under `Settings -> General -> Advanced (misc.)`. (#1963, #2284, #2597)
- Major: Commands `/ignore` and `/unignore` have been renamed to `/block` and `/unblock` in order to keep consistency with Twitch's terms. (#2370)
- Major: Added support for bit emotes - the ones you unlock after cheering to streamer. (#2550)
- Minor: Added `/clearmessages` command - does what "Burger menu -> More -> Clear messages" does. (#2485)
- Minor: Added `/marker` command - similar to webchat, it creates a stream marker. (#2360)
- Minor: Added `/chatters` command showing chatter count. (#2344)
- Minor: Added a button to the split context menu to open the moderation view for a channel when the account selected has moderator permissions. (#2321)
- Minor: Made BetterTTV emote tooltips use authors' display name. (#2267)
- Minor: Added Ctrl + 1/2/3/... and Ctrl+9 shortcuts to Emote Popup (activated with Ctrl+E). They work exactly the same as shortcuts in main window. (#2263)
- Minor: Added reconnect link to the "You are banned" message. (#2266)
- Minor: Improved search popup window titles. (#2268)
- Minor: Made "#channel" in `/mentions` tab a clickable link which takes you to the channel that you were mentioned in. (#2220)
- Minor: Added a keyboard shortcut (Ctrl+F5) for "Reconnect" (#2215)
- Minor: Made `Try to find usernames without @ prefix` option still resolve usernames when special characters (commas, dots, (semi)colons, exclamation mark, question mark) are appended to them. (#2212)
- Minor: Made usercard update user's display name (#2160)
- Minor: Added placeholder text for message text input box. (#2143, #2149, #2264)
- Minor: Added support for FrankerFaceZ badges. (#2101, part of #1658)
- Minor: Added a navigation list to the settings and reordered them.
- Minor: Added a link to twitchemotes.com to context menu when right-clicking Twitch emotes. (#2214)
- Minor: Improved viewer list window.
- Minor: Added emote completion with `:` to the whispers channel (#2075)
- Minor: Made the current channels emotes appear at the top of the emote picker popup. (#2057)
- Minor: Added viewer list button to twitch channel header. (#1978)
- Minor: Added followage and subage information to usercard. (#2023)
- Minor: Added an option to only open channels specified in command line with `-c` parameter. You can also use `--help` to display short help message (#1940, #2368)
- Minor: Added customizable timeout buttons to the user info popup
- Minor: Deprecate loading of "v1" window layouts. If you haven't updated Chatterino in more than 2 years, there's a chance you will lose your window layout.
- Minor: User popup will now automatically display messages as they are received. (#1982, #2514)
- Minor: Changed the English in two rate-limited system messages (#1878)
- Minor: Added a setting to disable messages sent to /mentions split from making the tab highlight with the red marker (#1994)
- Minor: Added image for streamer mode in the user popup icon.
- Minor: Added vip and unvip buttons.
- Minor: Added settings for displaying where the last message was.
- Minor: Commands are now saved upon pressing Ok in the settings window
- Minor: Colorized nicknames now enabled by default
- Minor: Show channels live now enabled by default
- Minor: Bold usernames enabled by default
- Minor: Improve UX of the "Login expired!" message (#2029)
- Minor: PageUp and PageDown now scroll in the selected split and in the emote popup (#2070, #2081, #2410, #2607)
- Minor: Allow highlights to be excluded from `/mentions`. Excluded highlights will not trigger tab highlights either. (#1793, #2036)
- Minor: Flag all popup dialogs as actual dialogs so they get the relevant window manager hints (#1843, #2182, #2185, #2232, #2234)
- Minor: Don't show update button for nightly builds on macOS and Linux, this was already the case for Windows (#2163, #2164)
- Minor: Tab and split titles now use display/localized channel names (#2189)
- Minor: Add a setting to limit the amount of historical messages loaded from the Recent Messages API (#2250, #2252)
- Minor: Made username autocompletion truecase (#1199, #1883)
- Minor: Update the listing of top-level domains. (#2345)
- Minor: Properly respect RECONNECT messages from Twitch (#2347)
- Minor: Added command line option to attach chatterino to another window.
- Minor: Hide "Case-sensitive" column for user highlights. (#2404)
- Minor: Added human-readable formatting to remaining timeout duration. (#2398)
- Minor: Update emojis version to 13 (2020). (#1555)
- Minor: Remove EmojiOne 2 and 3 due to license restrictions. (#1555)
- Minor: Added `/streamlink` command. Usage: `/streamlink <channel>`. You can also use the command without arguments in any twitch channel to open it in streamlink. (#2443, #2495)
- Minor: Humanized all numbers visible to end-users. (#2488)
- Minor: Added a context menu to avatar in usercard. It opens on right-clicking the avatar in usercard. (#2517)
- Minor: Handle messages that users can share after unlocking a new bits badge. (#2611)
- Bugfix: Fix crash occurring when pressing Escape in the Color Picker Dialog (#1843)
- Bugfix: Fix bug where the "check user follow state" event could trigger a network request requesting the user to follow or unfollow a user. By itself its quite harmless as it just repeats to Twitch the same follow state we had, so no follows should have been lost by this but it meant there was a rogue network request that was fired that could cause a crash (#1906)
- Bugfix: /usercard command will now respect the "Automatically close user popup" setting (#1918)
- Bugfix: Handle symlinks properly when saving commands & settings (#1856, #1908)
- Bugfix: Starting Chatterino in a minimized state after an update will no longer cause a crash
- Bugfix: Modify the emote parsing to handle some edge-cases with dots and stuff. (#1704, #1714, #2490)
- Bugfix: Fixed timestamps being incorrect on some messages loaded from the recent-messages service on startup (#1286, #2020)
- Bugfix: Fixed timestamps missing on channel point redemption messages (#1943)
- Bugfix: Fixed tooltip didn't show in `EmotePopup` depending on the `Link preview` setting enabled or no (#2008)
- Bugfix: Fixed Stream thumbnail not updating after using the "Change channel" feature (#2074, #2080)
- Bugfix: Fixed previous link info not updating after `Link information` setting is enabled (#2054)
- Bugfix: Fix Tab key not working in the Ctrl+K Quick Switcher (#2065)
- Bugfix: Fix bug preventing moderator actions when viewing a user card from the search window (#1089)
- Bugfix: Fix `:` emote completion menu ignoring emote capitalization and inconsistent emote names. (#1962, #2543)
- Bugfix: Fix a bug that caused `Ignore page` to fall into an infinity loop with an empty pattern and regex enabled (#2125)
- Bugfix: Fix a crash caused by FrankerFaceZ responding with invalid emote links (#2191)
- Bugfix: Fix a freeze caused by ignored & replaced phrases followed by Twitch Emotes (#2231)
- Bugfix: Fix a crash bug that occurred when moving splits across windows and closing the "parent tab" (#2249, #2259)
- Bugfix: Fix a crash bug that occurred when the "Limit message height" setting was enabled and a message was being split up into multiple lines. IRC only. (#2329)
- Bugfix: Fix anonymous users being pinged by "username" justinfan64537 (#2156, #2352)
- Bugfix: Fixed hidden tooltips when always on top is active (#2384)
- Bugfix: Fix CLI arguments (`--help`, `--version`, `--channels`) not being respected (#2368, #2190)
- Bugfix: Fixed search field not being focused on popup open (#2540)
- Bugfix: Fix Twitch cheer emotes not displaying tooltips when hovered (#2434, #2503)
- Bugfix: Fix BTTV/FFZ channel emotes saying unknown error when no emotes found (#2542)
- Bugfix: Fix directory not opening when clicking "Open AppData Directory" setting button on macOS (#2531, #2537)
- Bugfix: Fix quickswitcher not respecting order of tabs when filtering (#2519, #2561)
- Bugfix: Fix GNOME not associating Chatterino's window with its desktop entry (#1863, #2587)
- Bugfix: Fix buffer overflow in emoji parsing. (#2602)
- Bugfix: Fix windows being brought back to life after the settings dialog was closed. (#1892, #2613)
- Dev: Updated minimum required Qt framework version to 5.12. (#2210)
- Dev: Migrated `Kraken::getUser` to Helix (#2260)
- Dev: Migrated `TwitchAccount::(un)followUser` from Kraken to Helix and moved it to `Helix::(un)followUser`. (#2306)
- Dev: Migrated `Kraken::getChannel` to Helix. (#2381)
- Dev: Migrated `TwitchAccount::(un)ignoreUser` to Helix and made `TwitchAccount::loadIgnores` use Helix call. (#2370)
- Dev: Build in CI with multiple Qt versions (#2349)
- Dev: Updated minimum required macOS version to 10.14 (#2386)
- Dev: Removed unused `humanize` library (#2422)

## 2.2.2

- Bugfix: Fix a potential crash related to channel point rewards (279a80b)

## 2.2.1

- Minor: Disable checking for updates on unsupported platforms (#1874)
- Bugfix: Fix bug preventing users from setting the highlight color of the second entry in the "User" highlights tab (#1898)

## 2.2.0

- Major: We now support image thumbnails coming from the link resolver. This feature is off by default and can be enabled in the settings with the "Show link thumbnail" setting. This feature also requires the "Show link info when hovering" setting to be enabled (#1664)
- Major: Added image upload functionality to i.nuuls.com with an ability to change upload destination. This works by dragging and dropping an image into a split, or pasting an image into the text edit field. (#1332, #1741)
- Major: Added option to display tabs vertically. (#1815)
- Major: Support the highlighted messages redeemed with channel points on twitch.tv.
- Major: Added emote completion with `:`
- Minor: Added a "Streamer Mode" that hides user generated images while obs is open.
- Minor: Added extension support for Brave browser and Microsoft Edge. (#1862)
- Minor: Add a switcher widget, similar to Discord. It can be opened by pressing Ctrl+K. (#1588)
- Minor: Clicking on `Open in browser` in a whisper split will now open your whispers on twitch. (#1828)
- Minor: Clicking on @mentions will open the User Popup. (#1674)
- Minor: You can now open the Twitch User Card by middle-mouse clicking a username. (#1669)
- Minor: User Popup now also includes recent user messages (#1729)
- Minor: BetterTTV / FrankerFaceZ emote tooltips now also have emote authors' name (#1721)
- Minor: Emotes in the emote popup are now sorted in the same order as the tab completion (#1549)
- Minor: Removed "Online Logs" functionality as services are shut down (#1640)
- Minor: CTRL+F now selects the Find text input field in the Settings Dialog (#1806 #1811)
- Minor: CTRL+F now selects the search text input field in the Search Popup (#1812)
- Minor: Modify our word boundary logic in highlight phrase searching to accomodate non-regex phrases with "word-boundary-creating" characters like ! (#1885, #1890)
- Bugfix: Fixed not being able to open links in incognito with Microsoft Edge (Chromium) (#1875)
- Bugfix: Fix the incorrect `Open stream in browser` labelling in the whisper split (#1860)
- Bugfix: Fix preview on hover not working when Animated emotes options was disabled (#1546)
- Bugfix: FFZ custom mod badges no longer scale with the emote scale options (#1602)
- Bugfix: MacOS updater looked for non-existing fields, causing it to always fail the update check (#1642)
- Bugfix: Fixed message menu crashing if the message you right-clicked goes out of scope before you select an action (#1783) (#1787)
- Bugfix: Fixed alternate messages flickering in UserInfoPopup when clicking Refresh if there was an odd number of messages in there (#1789 #1810)
- Bugfix: Fix a crash when using middle click scroll on a chat window. (#1870)
- Settings open faster
- Dev: Fully remove Twitch Chatroom support
- Dev: Handle conversion of historical CLEARCHAT messages to NOTICE messages in Chatterino instead of relying on the Recent Messages API to handle it for us. (#1804)<|MERGE_RESOLUTION|>--- conflicted
+++ resolved
@@ -6,11 +6,8 @@
 - Minor: Added `/openurl` command. Usage: `/openurl <URL>`. Opens the provided URL in the browser. (#2461, #2926)
 - Bugfix: Now deleting cache files that weren't modified in the past 14 days. (#2947)
 - Bugfix: Fixed large timeout durations in moderation buttons overlapping with usernames or other buttons. (#2865, #2921)
-<<<<<<< HEAD
 - Bugfix: Middle mouse click no longer scrolls in not fully populated usercards and splits. (#2933)
-=======
 - Bugfix: Fix bad behavior of the HTML color picker edit when user input is being entered. (#2942)
->>>>>>> 804bc526
 
 ## 2.3.3
 
