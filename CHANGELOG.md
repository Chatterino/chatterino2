--- conflicted
+++ resolved
@@ -34,11 +34,8 @@
 - Bugfix: Fixed timestamps being incorrect on some messages loaded from the recent-messages service on startup (#1286, #2020)
 - Bugfix: Fixed timestamps missing on channel point redemption messages (#1943)
 - Bugfix: Fixed tooltip didn't show in `EmotePopup` depending on the `Link preview` setting enabled or no (#2008)
-<<<<<<< HEAD
+- Bugfix: Fixed Stream thumbnail not updating after using the "Change channel" feature (#2074, #2080)
 - Bugfix: Fix Tab key not working in the Ctrl+K Quick Switcher (#2065)
-=======
-- Bugfix: Fixed Stream thumbnail not updating after using the "Change channel" feature (#2074, #2080)
->>>>>>> 11525e62
 
 ## 2.2.0
 
