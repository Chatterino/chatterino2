# Changelog

## Unversioned

<<<<<<< HEAD
- Minor: Added visual indicator to message length if over 500 characters long (#2659)
=======
- Minor: Added `is:<flags>` search filter to find messages of specific types. (#2653, #2671)
>>>>>>> 4636197f
- Minor: Added image links to the badge context menu. (#2667)
- Minor: Added a setting to hide Twitch Predictions badges. (#2668)
- Minor: Optionally remove spaces between emotes, originally made for Mm2PL/Dankerino. (#2651)
- Bugfix: Added missing Copy/Open link context menu entries to emotes in Emote Picker. (#2670)
- Bugfix: Fixed visual glitch with smooth scrolling. (#2084)
- Bugfix: Clicking on split header focuses its split. (#2720)

## 2.3.0

- Major: Added custom FrankerFaceZ VIP Badges. (#2628)
- Minor: Added `in:<channels>` search filter to find messages sent in specific channels. (#2299, #2634)
- Minor: Allow for built-in Chatterino commands to be used in custom commands. (#2632)
- Bugfix: Size of splits not saved properly (#2362, #2548)
- Bugfix: Fix crash that could occur when the user changed the "Custom stream player URI Scheme" setting if the user had closed down and splits in the application runtime. (#2592)
- Major: Added clip creation support. You can create clips with `/clip` command, `Alt+X` keybind or `Create a clip` option in split header's context menu. This requires a new authentication scope so re-authentication will be required to use it. (#2271, #2377, #2528)
- Major: Added "Channel Filters". See https://wiki.chatterino.com/Filters/ for how they work or how to configure them. (#1748, #2083, #2090, #2200, #2225)
- Major: Added Streamer Mode configuration (under `Settings -> General`), where you can select which features of Chatterino should behave differently when you are in Streamer Mode. (#2001, #2316, #2342, #2376)
- Major: Add `/settitle` and `/setgame` commands, originally made for Mm2PL/Dankerino. (#2534, #2609)
- Major: Color mentions to match the mentioned users. You can disable this by unchecking "Color @usernames" under `Settings -> General -> Advanced (misc.)`. (#1963, #2284, #2597)
- Major: Commands `/ignore` and `/unignore` have been renamed to `/block` and `/unblock` in order to keep consistency with Twitch's terms. (#2370)
- Major: Added support for bit emotes - the ones you unlock after cheering to streamer. (#2550)
- Minor: Added `/clearmessages` command - does what "Burger menu -> More -> Clear messages" does. (#2485)
- Minor: Added `/marker` command - similar to webchat, it creates a stream marker. (#2360)
- Minor: Added `/chatters` command showing chatter count. (#2344)
- Minor: Added a button to the split context menu to open the moderation view for a channel when the account selected has moderator permissions. (#2321)
- Minor: Made BetterTTV emote tooltips use authors' display name. (#2267)
- Minor: Added Ctrl + 1/2/3/... and Ctrl+9 shortcuts to Emote Popup (activated with Ctrl+E). They work exactly the same as shortcuts in main window. (#2263)
- Minor: Added reconnect link to the "You are banned" message. (#2266)
- Minor: Improved search popup window titles. (#2268)
- Minor: Made "#channel" in `/mentions` tab a clickable link which takes you to the channel that you were mentioned in. (#2220)
- Minor: Added a keyboard shortcut (Ctrl+F5) for "Reconnect" (#2215)
- Minor: Made `Try to find usernames without @ prefix` option still resolve usernames when special characters (commas, dots, (semi)colons, exclamation mark, question mark) are appended to them. (#2212)
- Minor: Made usercard update user's display name (#2160)
- Minor: Added placeholder text for message text input box. (#2143, #2149, #2264)
- Minor: Added support for FrankerFaceZ badges. (#2101, part of #1658)
- Minor: Added a navigation list to the settings and reordered them.
- Minor: Added a link to twitchemotes.com to context menu when right-clicking Twitch emotes. (#2214)
- Minor: Improved viewer list window.
- Minor: Added emote completion with `:` to the whispers channel (#2075)
- Minor: Made the current channels emotes appear at the top of the emote picker popup. (#2057)
- Minor: Added viewer list button to twitch channel header. (#1978)
- Minor: Added followage and subage information to usercard. (#2023)
- Minor: Added an option to only open channels specified in command line with `-c` parameter. You can also use `--help` to display short help message (#1940, #2368)
- Minor: Added customizable timeout buttons to the user info popup
- Minor: Deprecate loading of "v1" window layouts. If you haven't updated Chatterino in more than 2 years, there's a chance you will lose your window layout.
- Minor: User popup will now automatically display messages as they are received. (#1982, #2514)
- Minor: Changed the English in two rate-limited system messages (#1878)
- Minor: Added a setting to disable messages sent to /mentions split from making the tab highlight with the red marker (#1994)
- Minor: Added image for streamer mode in the user popup icon.
- Minor: Added vip and unvip buttons.
- Minor: Added settings for displaying where the last message was.
- Minor: Commands are now saved upon pressing Ok in the settings window
- Minor: Colorized nicknames now enabled by default
- Minor: Show channels live now enabled by default
- Minor: Bold usernames enabled by default
- Minor: Improve UX of the "Login expired!" message (#2029)
- Minor: PageUp and PageDown now scroll in the selected split and in the emote popup (#2070, #2081, #2410, #2607)
- Minor: Allow highlights to be excluded from `/mentions`. Excluded highlights will not trigger tab highlights either. (#1793, #2036)
- Minor: Flag all popup dialogs as actual dialogs so they get the relevant window manager hints (#1843, #2182, #2185, #2232, #2234)
- Minor: Don't show update button for nightly builds on macOS and Linux, this was already the case for Windows (#2163, #2164)
- Minor: Tab and split titles now use display/localized channel names (#2189)
- Minor: Add a setting to limit the amount of historical messages loaded from the Recent Messages API (#2250, #2252)
- Minor: Made username autocompletion truecase (#1199, #1883)
- Minor: Update the listing of top-level domains. (#2345)
- Minor: Properly respect RECONNECT messages from Twitch (#2347)
- Minor: Added command line option to attach chatterino to another window.
- Minor: Hide "Case-sensitive" column for user highlights. (#2404)
- Minor: Added human-readable formatting to remaining timeout duration. (#2398)
- Minor: Update emojis version to 13 (2020). (#1555)
- Minor: Remove EmojiOne 2 and 3 due to license restrictions. (#1555)
- Minor: Added `/streamlink` command. Usage: `/streamlink <channel>`. You can also use the command without arguments in any twitch channel to open it in streamlink. (#2443, #2495)
- Minor: Humanized all numbers visible to end-users. (#2488)
- Minor: Added a context menu to avatar in usercard. It opens on right-clicking the avatar in usercard. (#2517)
- Minor: Handle messages that users can share after unlocking a new bits badge. (#2611)
- Bugfix: Fix crash occurring when pressing Escape in the Color Picker Dialog (#1843)
- Bugfix: Fix bug where the "check user follow state" event could trigger a network request requesting the user to follow or unfollow a user. By itself its quite harmless as it just repeats to Twitch the same follow state we had, so no follows should have been lost by this but it meant there was a rogue network request that was fired that could cause a crash (#1906)
- Bugfix: /usercard command will now respect the "Automatically close user popup" setting (#1918)
- Bugfix: Handle symlinks properly when saving commands & settings (#1856, #1908)
- Bugfix: Starting Chatterino in a minimized state after an update will no longer cause a crash
- Bugfix: Modify the emote parsing to handle some edge-cases with dots and stuff. (#1704, #1714, #2490)
- Bugfix: Fixed timestamps being incorrect on some messages loaded from the recent-messages service on startup (#1286, #2020)
- Bugfix: Fixed timestamps missing on channel point redemption messages (#1943)
- Bugfix: Fixed tooltip didn't show in `EmotePopup` depending on the `Link preview` setting enabled or no (#2008)
- Bugfix: Fixed Stream thumbnail not updating after using the "Change channel" feature (#2074, #2080)
- Bugfix: Fixed previous link info not updating after `Link information` setting is enabled (#2054)
- Bugfix: Fix Tab key not working in the Ctrl+K Quick Switcher (#2065)
- Bugfix: Fix bug preventing moderator actions when viewing a user card from the search window (#1089)
- Bugfix: Fix `:` emote completion menu ignoring emote capitalization and inconsistent emote names. (#1962, #2543)
- Bugfix: Fix a bug that caused `Ignore page` to fall into an infinity loop with an empty pattern and regex enabled (#2125)
- Bugfix: Fix a crash caused by FrankerFaceZ responding with invalid emote links (#2191)
- Bugfix: Fix a freeze caused by ignored & replaced phrases followed by Twitch Emotes (#2231)
- Bugfix: Fix a crash bug that occurred when moving splits across windows and closing the "parent tab" (#2249, #2259)
- Bugfix: Fix a crash bug that occurred when the "Limit message height" setting was enabled and a message was being split up into multiple lines. IRC only. (#2329)
- Bugfix: Fix anonymous users being pinged by "username" justinfan64537 (#2156, #2352)
- Bugfix: Fixed hidden tooltips when always on top is active (#2384)
- Bugfix: Fix CLI arguments (`--help`, `--version`, `--channels`) not being respected (#2368, #2190)
- Bugfix: Fixed search field not being focused on popup open (#2540)
- Bugfix: Fix Twitch cheer emotes not displaying tooltips when hovered (#2434, #2503)
- Bugfix: Fix BTTV/FFZ channel emotes saying unknown error when no emotes found (#2542)
- Bugfix: Fix directory not opening when clicking "Open AppData Directory" setting button on macOS (#2531, #2537)
- Bugfix: Fix quickswitcher not respecting order of tabs when filtering (#2519, #2561)
- Bugfix: Fix GNOME not associating Chatterino's window with its desktop entry (#1863, #2587)
- Bugfix: Fix buffer overflow in emoji parsing. (#2602)
- Bugfix: Fix windows being brought back to life after the settings dialog was closed. (#1892, #2613)
- Dev: Updated minimum required Qt framework version to 5.12. (#2210)
- Dev: Migrated `Kraken::getUser` to Helix (#2260)
- Dev: Migrated `TwitchAccount::(un)followUser` from Kraken to Helix and moved it to `Helix::(un)followUser`. (#2306)
- Dev: Migrated `Kraken::getChannel` to Helix. (#2381)
- Dev: Migrated `TwitchAccount::(un)ignoreUser` to Helix and made `TwitchAccount::loadIgnores` use Helix call. (#2370)
- Dev: Build in CI with multiple Qt versions (#2349)
- Dev: Updated minimum required macOS version to 10.14 (#2386)
- Dev: Removed unused `humanize` library (#2422)

## 2.2.2

- Bugfix: Fix a potential crash related to channel point rewards (279a80b)

## 2.2.1

- Minor: Disable checking for updates on unsupported platforms (#1874)
- Bugfix: Fix bug preventing users from setting the highlight color of the second entry in the "User" highlights tab (#1898)

## 2.2.0

- Major: We now support image thumbnails coming from the link resolver. This feature is off by default and can be enabled in the settings with the "Show link thumbnail" setting. This feature also requires the "Show link info when hovering" setting to be enabled (#1664)
- Major: Added image upload functionality to i.nuuls.com with an ability to change upload destination. This works by dragging and dropping an image into a split, or pasting an image into the text edit field. (#1332, #1741)
- Major: Added option to display tabs vertically. (#1815)
- Major: Support the highlighted messages redeemed with channel points on twitch.tv.
- Major: Added emote completion with `:`
- Minor: Added a "Streamer Mode" that hides user generated images while obs is open.
- Minor: Added extension support for Brave browser and Microsoft Edge. (#1862)
- Minor: Add a switcher widget, similar to Discord. It can be opened by pressing Ctrl+K. (#1588)
- Minor: Clicking on `Open in browser` in a whisper split will now open your whispers on twitch. (#1828)
- Minor: Clicking on @mentions will open the User Popup. (#1674)
- Minor: You can now open the Twitch User Card by middle-mouse clicking a username. (#1669)
- Minor: User Popup now also includes recent user messages (#1729)
- Minor: BetterTTV / FrankerFaceZ emote tooltips now also have emote authors' name (#1721)
- Minor: Emotes in the emote popup are now sorted in the same order as the tab completion (#1549)
- Minor: Removed "Online Logs" functionality as services are shut down (#1640)
- Minor: CTRL+F now selects the Find text input field in the Settings Dialog (#1806 #1811)
- Minor: CTRL+F now selects the search text input field in the Search Popup (#1812)
- Minor: Modify our word boundary logic in highlight phrase searching to accomodate non-regex phrases with "word-boundary-creating" characters like ! (#1885, #1890)
- Bugfix: Fixed not being able to open links in incognito with Microsoft Edge (Chromium) (#1875)
- Bugfix: Fix the incorrect `Open stream in browser` labelling in the whisper split (#1860)
- Bugfix: Fix preview on hover not working when Animated emotes options was disabled (#1546)
- Bugfix: FFZ custom mod badges no longer scale with the emote scale options (#1602)
- Bugfix: MacOS updater looked for non-existing fields, causing it to always fail the update check (#1642)
- Bugfix: Fixed message menu crashing if the message you right-clicked goes out of scope before you select an action (#1783) (#1787)
- Bugfix: Fixed alternate messages flickering in UserInfoPopup when clicking Refresh if there was an odd number of messages in there (#1789 #1810)
- Bugfix: Fix a crash when using middle click scroll on a chat window. (#1870)
- Settings open faster
- Dev: Fully remove Twitch Chatroom support
- Dev: Handle conversion of historical CLEARCHAT messages to NOTICE messages in Chatterino instead of relying on the Recent Messages API to handle it for us. (#1804)<|MERGE_RESOLUTION|>--- conflicted
+++ resolved
@@ -2,11 +2,8 @@
 
 ## Unversioned
 
-<<<<<<< HEAD
 - Minor: Added visual indicator to message length if over 500 characters long (#2659)
-=======
 - Minor: Added `is:<flags>` search filter to find messages of specific types. (#2653, #2671)
->>>>>>> 4636197f
 - Minor: Added image links to the badge context menu. (#2667)
 - Minor: Added a setting to hide Twitch Predictions badges. (#2668)
 - Minor: Optionally remove spaces between emotes, originally made for Mm2PL/Dankerino. (#2651)
