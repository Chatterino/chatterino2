# Changelog

## Unversioned

<<<<<<< HEAD
- Minor: Channel name in `<channel> has gone offline. Exiting host mode.` messages is now clickable. (#2922)
=======
- Minor: Added `/openurl` command. Usage: `/openurl <URL>`. Opens the provided URL in the browser. (#2461, #2926)
- Bugfix: Fixed large timeout durations in moderation buttons overlapping with usernames or other buttons. (#2865, #2921)
>>>>>>> e1895de7

## 2.3.3

- Major: Added username autocompletion popup menu when typing usernames with an @ prefix. (#1979, #2866)
- Major: Added ability to toggle visibility of Channel Tabs - This can be done by right-clicking the tab area or pressing the keyboard shortcut (default: Ctrl+U). (#2600)
- Minor: The /live split now shows channels going offline. (#2880)
- Minor: Restore automod functionality for moderators (#2817, #2887)
- Minor: Add setting for username style (#2889, #2891)
- Minor: Searching for users in the viewer list now searches anywhere in the user's name. (#2861)
- Minor: Added moderation buttons to search popup when searching in a split with moderation mode enabled. (#2148, #2803)
- Minor: Made "#channel" in `/mentions` tab show in usercards and in the search popup. (#2802)
- Minor: Added settings to disable custom FrankerFaceZ VIP/mod badges. (#2693, #2759)
- Minor: Limit the number of recent chatters to improve memory usage and reduce freezes. (#2796, #2814)
- Minor: Added `/popout` command. Usage: `/popout [channel]`. It opens browser chat for the provided channel. Can also be used without arguments to open current channels browser chat. (#2556, #2812)
- Minor: Improved matching of game names when using `/setgame` command (#2636)
- Minor: Now shows deletions of messages like timeouts (#1155, #2841, #2867, #2874)
- Minor: Added a link to accounts page in settings to "You need to be logged in to send messages" message. (#2862)
- Minor: Switch to Twitch v2 emote API for animated emote support. (#2863)
- Bugfix: Moderation buttons now show the correct time unit when using units other than seconds. (#1719, #2864)
- Bugfix: Fixed FFZ emote links for global emotes (#2807, #2808)
- Bugfix: Fixed pasting text with URLs included (#1688, #2855)
- Bugfix: Fix reconnecting when IRC write connection is lost (#1831, #2356, #2850, #2892)
- Bugfix: Fixed bit and new subscriber emotes not (re)loading in some rare cases. (#2856, #2857)
- Bugfix: Fixed subscription emotes showing up incorrectly in the emote menu. (#2905)

## 2.3.2

- Major: New split for channels going live! /live. (#1797)
- Minor: Added a message that displays a new date on new day. (#1016)
- Minor: Hosting messages are now clickable. (#2655)
- Minor: Messages held by automod are now shown to the user. (#2626)
- Minor: Load 100 blocked users rather than the default 20. (#2772)
- Bugfix: Fixed a potential crashing issue related to the browser extension. (#2774)
- Bugfix: Strip newlines from stream titles to prevent text going off of split header (#2755)
- Bugfix: Automod messages now work properly again. (#2682)
- Bugfix: `Login expired` message no longer highlights all tabs. (#2735)
- Bugfix: Fix a deadlock that would occur during user badge loading. (#1704, #2756)
- Bugfix: Tabbing in `Select a channel to open` is now consistent. (#1797)
- Bugfix: Fix Ctrl + Backspace not closing colon emote picker. (#2780)
- Bugfix: Approving/denying AutoMod messages works again. (#2779)
- Dev: Migrated AutoMod approve/deny endpoints to Helix. (#2779)
- Dev: Migrated Get Cheermotes endpoint to Helix. (#2440)

## 2.3.1

- Major: Fixed crashing with the extension (#2704)
- Major: Added the ability to highlight messages based on user badges. (#1704)
- Minor: Added visual indicator to message length if over 500 characters long (#2659)
- Minor: Added `is:<flags>` search filter to find messages of specific types. (#2653, #2671)
- Minor: Added image links to the badge context menu. (#2667)
- Minor: Added a setting to hide Twitch Predictions badges. (#2668)
- Minor: Optionally remove spaces between emotes, originally made for Mm2PL/Dankerino. (#2651)
- Minor: Improved UX of `Rename Tab` dialog. (#2713)
- Bugfix: Added missing Copy/Open link context menu entries to emotes in Emote Picker. (#2670)
- Bugfix: Fixed visual glitch with smooth scrolling. (#2084)
- Bugfix: Clicking on split header focuses its split. (#2720)
- Bugfix: Handle new user messages ("rituals") properly. (#2703)

## 2.3.0

- Major: Added custom FrankerFaceZ VIP Badges. (#2628)
- Minor: Added `in:<channels>` search filter to find messages sent in specific channels. (#2299, #2634)
- Minor: Allow for built-in Chatterino commands to be used in custom commands. (#2632)
- Bugfix: Size of splits not saved properly (#2362, #2548)
- Bugfix: Fix crash that could occur when the user changed the "Custom stream player URI Scheme" setting if the user had closed down and splits in the application runtime. (#2592)
- Major: Added clip creation support. You can create clips with `/clip` command, `Alt+X` keybind or `Create a clip` option in split header's context menu. This requires a new authentication scope so re-authentication will be required to use it. (#2271, #2377, #2528)
- Major: Added "Channel Filters". See https://wiki.chatterino.com/Filters/ for how they work or how to configure them. (#1748, #2083, #2090, #2200, #2225)
- Major: Added Streamer Mode configuration (under `Settings -> General`), where you can select which features of Chatterino should behave differently when you are in Streamer Mode. (#2001, #2316, #2342, #2376)
- Major: Add `/settitle` and `/setgame` commands, originally made for Mm2PL/Dankerino. (#2534, #2609)
- Major: Color mentions to match the mentioned users. You can disable this by unchecking "Color @usernames" under `Settings -> General -> Advanced (misc.)`. (#1963, #2284, #2597)
- Major: Commands `/ignore` and `/unignore` have been renamed to `/block` and `/unblock` in order to keep consistency with Twitch's terms. (#2370)
- Major: Added support for bit emotes - the ones you unlock after cheering to streamer. (#2550)
- Minor: Added `/clearmessages` command - does what "Burger menu -> More -> Clear messages" does. (#2485)
- Minor: Added `/marker` command - similar to webchat, it creates a stream marker. (#2360)
- Minor: Added `/chatters` command showing chatter count. (#2344)
- Minor: Added a button to the split context menu to open the moderation view for a channel when the account selected has moderator permissions. (#2321)
- Minor: Made BetterTTV emote tooltips use authors' display name. (#2267)
- Minor: Added Ctrl + 1/2/3/... and Ctrl+9 shortcuts to Emote Popup (activated with Ctrl+E). They work exactly the same as shortcuts in main window. (#2263)
- Minor: Added reconnect link to the "You are banned" message. (#2266)
- Minor: Improved search popup window titles. (#2268)
- Minor: Made "#channel" in `/mentions` tab a clickable link which takes you to the channel that you were mentioned in. (#2220)
- Minor: Added a keyboard shortcut (Ctrl+F5) for "Reconnect" (#2215)
- Minor: Made `Try to find usernames without @ prefix` option still resolve usernames when special characters (commas, dots, (semi)colons, exclamation mark, question mark) are appended to them. (#2212)
- Minor: Made usercard update user's display name (#2160)
- Minor: Added placeholder text for message text input box. (#2143, #2149, #2264)
- Minor: Added support for FrankerFaceZ badges. (#2101, part of #1658)
- Minor: Added a navigation list to the settings and reordered them.
- Minor: Added a link to twitchemotes.com to context menu when right-clicking Twitch emotes. (#2214)
- Minor: Improved viewer list window.
- Minor: Added emote completion with `:` to the whispers channel (#2075)
- Minor: Made the current channels emotes appear at the top of the emote picker popup. (#2057)
- Minor: Added viewer list button to twitch channel header. (#1978)
- Minor: Added followage and subage information to usercard. (#2023)
- Minor: Added an option to only open channels specified in command line with `-c` parameter. You can also use `--help` to display short help message (#1940, #2368)
- Minor: Added customizable timeout buttons to the user info popup
- Minor: Deprecate loading of "v1" window layouts. If you haven't updated Chatterino in more than 2 years, there's a chance you will lose your window layout.
- Minor: User popup will now automatically display messages as they are received. (#1982, #2514)
- Minor: Changed the English in two rate-limited system messages (#1878)
- Minor: Added a setting to disable messages sent to /mentions split from making the tab highlight with the red marker (#1994)
- Minor: Added image for streamer mode in the user popup icon.
- Minor: Added vip and unvip buttons.
- Minor: Added settings for displaying where the last message was.
- Minor: Commands are now saved upon pressing Ok in the settings window
- Minor: Colorized nicknames now enabled by default
- Minor: Show channels live now enabled by default
- Minor: Bold usernames enabled by default
- Minor: Improve UX of the "Login expired!" message (#2029)
- Minor: PageUp and PageDown now scroll in the selected split and in the emote popup (#2070, #2081, #2410, #2607)
- Minor: Allow highlights to be excluded from `/mentions`. Excluded highlights will not trigger tab highlights either. (#1793, #2036)
- Minor: Flag all popup dialogs as actual dialogs so they get the relevant window manager hints (#1843, #2182, #2185, #2232, #2234)
- Minor: Don't show update button for nightly builds on macOS and Linux, this was already the case for Windows (#2163, #2164)
- Minor: Tab and split titles now use display/localized channel names (#2189)
- Minor: Add a setting to limit the amount of historical messages loaded from the Recent Messages API (#2250, #2252)
- Minor: Made username autocompletion truecase (#1199, #1883)
- Minor: Update the listing of top-level domains. (#2345)
- Minor: Properly respect RECONNECT messages from Twitch (#2347)
- Minor: Added command line option to attach chatterino to another window.
- Minor: Hide "Case-sensitive" column for user highlights. (#2404)
- Minor: Added human-readable formatting to remaining timeout duration. (#2398)
- Minor: Update emojis version to 13 (2020). (#1555)
- Minor: Remove EmojiOne 2 and 3 due to license restrictions. (#1555)
- Minor: Added `/streamlink` command. Usage: `/streamlink <channel>`. You can also use the command without arguments in any twitch channel to open it in streamlink. (#2443, #2495)
- Minor: Humanized all numbers visible to end-users. (#2488)
- Minor: Added a context menu to avatar in usercard. It opens on right-clicking the avatar in usercard. (#2517)
- Minor: Handle messages that users can share after unlocking a new bits badge. (#2611)
- Bugfix: Fix crash occurring when pressing Escape in the Color Picker Dialog (#1843)
- Bugfix: Fix bug where the "check user follow state" event could trigger a network request requesting the user to follow or unfollow a user. By itself its quite harmless as it just repeats to Twitch the same follow state we had, so no follows should have been lost by this but it meant there was a rogue network request that was fired that could cause a crash (#1906)
- Bugfix: /usercard command will now respect the "Automatically close user popup" setting (#1918)
- Bugfix: Handle symlinks properly when saving commands & settings (#1856, #1908)
- Bugfix: Starting Chatterino in a minimized state after an update will no longer cause a crash
- Bugfix: Modify the emote parsing to handle some edge-cases with dots and stuff. (#1704, #1714, #2490)
- Bugfix: Fixed timestamps being incorrect on some messages loaded from the recent-messages service on startup (#1286, #2020)
- Bugfix: Fixed timestamps missing on channel point redemption messages (#1943)
- Bugfix: Fixed tooltip didn't show in `EmotePopup` depending on the `Link preview` setting enabled or no (#2008)
- Bugfix: Fixed Stream thumbnail not updating after using the "Change channel" feature (#2074, #2080)
- Bugfix: Fixed previous link info not updating after `Link information` setting is enabled (#2054)
- Bugfix: Fix Tab key not working in the Ctrl+K Quick Switcher (#2065)
- Bugfix: Fix bug preventing moderator actions when viewing a user card from the search window (#1089)
- Bugfix: Fix `:` emote completion menu ignoring emote capitalization and inconsistent emote names. (#1962, #2543)
- Bugfix: Fix a bug that caused `Ignore page` to fall into an infinity loop with an empty pattern and regex enabled (#2125)
- Bugfix: Fix a crash caused by FrankerFaceZ responding with invalid emote links (#2191)
- Bugfix: Fix a freeze caused by ignored & replaced phrases followed by Twitch Emotes (#2231)
- Bugfix: Fix a crash bug that occurred when moving splits across windows and closing the "parent tab" (#2249, #2259)
- Bugfix: Fix a crash bug that occurred when the "Limit message height" setting was enabled and a message was being split up into multiple lines. IRC only. (#2329)
- Bugfix: Fix anonymous users being pinged by "username" justinfan64537 (#2156, #2352)
- Bugfix: Fixed hidden tooltips when always on top is active (#2384)
- Bugfix: Fix CLI arguments (`--help`, `--version`, `--channels`) not being respected (#2368, #2190)
- Bugfix: Fixed search field not being focused on popup open (#2540)
- Bugfix: Fix Twitch cheer emotes not displaying tooltips when hovered (#2434, #2503)
- Bugfix: Fix BTTV/FFZ channel emotes saying unknown error when no emotes found (#2542)
- Bugfix: Fix directory not opening when clicking "Open AppData Directory" setting button on macOS (#2531, #2537)
- Bugfix: Fix quickswitcher not respecting order of tabs when filtering (#2519, #2561)
- Bugfix: Fix GNOME not associating Chatterino's window with its desktop entry (#1863, #2587)
- Bugfix: Fix buffer overflow in emoji parsing. (#2602)
- Bugfix: Fix windows being brought back to life after the settings dialog was closed. (#1892, #2613)
- Dev: Updated minimum required Qt framework version to 5.12. (#2210)
- Dev: Migrated `Kraken::getUser` to Helix (#2260)
- Dev: Migrated `TwitchAccount::(un)followUser` from Kraken to Helix and moved it to `Helix::(un)followUser`. (#2306)
- Dev: Migrated `Kraken::getChannel` to Helix. (#2381)
- Dev: Migrated `TwitchAccount::(un)ignoreUser` to Helix and made `TwitchAccount::loadIgnores` use Helix call. (#2370)
- Dev: Build in CI with multiple Qt versions (#2349)
- Dev: Updated minimum required macOS version to 10.14 (#2386)
- Dev: Removed unused `humanize` library (#2422)

## 2.2.2

- Bugfix: Fix a potential crash related to channel point rewards (279a80b)

## 2.2.1

- Minor: Disable checking for updates on unsupported platforms (#1874)
- Bugfix: Fix bug preventing users from setting the highlight color of the second entry in the "User" highlights tab (#1898)

## 2.2.0

- Major: We now support image thumbnails coming from the link resolver. This feature is off by default and can be enabled in the settings with the "Show link thumbnail" setting. This feature also requires the "Show link info when hovering" setting to be enabled (#1664)
- Major: Added image upload functionality to i.nuuls.com with an ability to change upload destination. This works by dragging and dropping an image into a split, or pasting an image into the text edit field. (#1332, #1741)
- Major: Added option to display tabs vertically. (#1815)
- Major: Support the highlighted messages redeemed with channel points on twitch.tv.
- Major: Added emote completion with `:`
- Minor: Added a "Streamer Mode" that hides user generated images while obs is open.
- Minor: Added extension support for Brave browser and Microsoft Edge. (#1862)
- Minor: Add a switcher widget, similar to Discord. It can be opened by pressing Ctrl+K. (#1588)
- Minor: Clicking on `Open in browser` in a whisper split will now open your whispers on twitch. (#1828)
- Minor: Clicking on @mentions will open the User Popup. (#1674)
- Minor: You can now open the Twitch User Card by middle-mouse clicking a username. (#1669)
- Minor: User Popup now also includes recent user messages (#1729)
- Minor: BetterTTV / FrankerFaceZ emote tooltips now also have emote authors' name (#1721)
- Minor: Emotes in the emote popup are now sorted in the same order as the tab completion (#1549)
- Minor: Removed "Online Logs" functionality as services are shut down (#1640)
- Minor: CTRL+F now selects the Find text input field in the Settings Dialog (#1806 #1811)
- Minor: CTRL+F now selects the search text input field in the Search Popup (#1812)
- Minor: Modify our word boundary logic in highlight phrase searching to accomodate non-regex phrases with "word-boundary-creating" characters like ! (#1885, #1890)
- Bugfix: Fixed not being able to open links in incognito with Microsoft Edge (Chromium) (#1875)
- Bugfix: Fix the incorrect `Open stream in browser` labelling in the whisper split (#1860)
- Bugfix: Fix preview on hover not working when Animated emotes options was disabled (#1546)
- Bugfix: FFZ custom mod badges no longer scale with the emote scale options (#1602)
- Bugfix: MacOS updater looked for non-existing fields, causing it to always fail the update check (#1642)
- Bugfix: Fixed message menu crashing if the message you right-clicked goes out of scope before you select an action (#1783) (#1787)
- Bugfix: Fixed alternate messages flickering in UserInfoPopup when clicking Refresh if there was an odd number of messages in there (#1789 #1810)
- Bugfix: Fix a crash when using middle click scroll on a chat window. (#1870)
- Settings open faster
- Dev: Fully remove Twitch Chatroom support
- Dev: Handle conversion of historical CLEARCHAT messages to NOTICE messages in Chatterino instead of relying on the Recent Messages API to handle it for us. (#1804)<|MERGE_RESOLUTION|>--- conflicted
+++ resolved
@@ -2,12 +2,9 @@
 
 ## Unversioned
 
-<<<<<<< HEAD
 - Minor: Channel name in `<channel> has gone offline. Exiting host mode.` messages is now clickable. (#2922)
-=======
 - Minor: Added `/openurl` command. Usage: `/openurl <URL>`. Opens the provided URL in the browser. (#2461, #2926)
 - Bugfix: Fixed large timeout durations in moderation buttons overlapping with usernames or other buttons. (#2865, #2921)
->>>>>>> e1895de7
 
 ## 2.3.3
 
