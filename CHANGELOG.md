--- conflicted
+++ resolved
@@ -9,13 +9,10 @@
 - Bugfix: Fixed large timeout durations in moderation buttons overlapping with usernames or other buttons. (#2865, #2921)
 - Bugfix: Middle mouse click no longer scrolls in not fully populated usercards and splits. (#2933)
 - Bugfix: Fix bad behavior of the HTML color picker edit when user input is being entered. (#2942)
-<<<<<<< HEAD
-- Bugfix: Messages that weren't picked up by filters and search query are now respected by those. (#2962)
-=======
 - Bugfix: Made follower emotes suggested (in emote popup menu, tab completion, emote input menu) only in their origin channel, not globally. (#2951)
 - Bugfix: Fixed founder badge not being respected by `author.subbed` filter. (#2971)
 - Bugfix: Usercards on IRC will now only show user's messages. (#1780, #2979)
->>>>>>> d5add467
+- Bugfix: Messages that couldn't be searched or filtered are now handled correctly. (#2962)
 
 ## 2.3.3
 
