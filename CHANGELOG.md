# Changelog

## Unversioned

- Minor: Added placeholder text for message text input box. (#2143)
- Minor: Added support for FrankerFaceZ badges. (#2101, part of #1658)
- Minor: Added a navigation list to the settings and reordered them.
- Major: Added "Channel Filters". See https://wiki.chatterino.com/Filters/ for how they work or how to configure them. (#1748, #2083)
- Major: Added Streamer Mode configuration (under `Settings -> General`), where you can select which features of Chatterino should behave differently when you are in Streamer Mode. (#2001)
- Minor: Improved viewer list window.
- Minor: Added emote completion with `:` to the whispers channel (#2075)
- Minor: Made the current channels emotes appear at the top of the emote picker popup. (#2057)
- Minor: Added viewer list button to twitch channel header. (#1978)
- Minor: Added followage and subage information to usercard. (#2023)
- Minor: Added an option to only open channels specified in command line with `-c` parameter. You can also use `--help` to display short help message (#1940)
- Minor: Added customizable timeout buttons to the user info popup
- Minor: Deprecate loading of "v1" window layouts. If you haven't updated Chatterino in more than 2 years, there's a chance you will lose your window layout.
- Minor: Disable checking for updates on unsupported platforms (#1874)
- Minor: User popup will now automatically display messages as they are received
- Minor: Changed the English in two rate-limited system messages (#1878)
- Minor: Added image for streamer mode in the user popup icon.
- Minor: Added vip and unvip buttons.
- Minor: Added settings for displaying where the last message was.
- Minor: Commands are now saved upon pressing Ok in the settings window
- Minor: Colorized nicknames now enabled by default
- Minor: Show channels live now enabled by default
- Minor: Bold usernames enabled by default
- Minor: Improve UX of the "Login expired!" message (#2029)
- Minor: PageUp and PageDown now scroll in the selected split (#2070, #2081)
- Minor: Allow highlights to be excluded from `/mentions`. Excluded highlights will not trigger tab highlights either. (#1793, #2036)
- Minor: Flag all popup dialogs as actual dialogs so they get the relevant window manager hints (#1843)
- Bugfix: Fix crash occurring when pressing Escape in the Color Picker Dialog (#1843)
- Bugfix: Fix bug preventing users from setting the highlight color of the second entry in the "User" highlights tab (#1898)
- Bugfix: Fix bug where the "check user follow state" event could trigger a network request requesting the user to follow or unfollow a user. By itself its quite harmless as it just repeats to Twitch the same follow state we had, so no follows should have been lost by this but it meant there was a rogue network request that was fired that could cause a crash (#1906)
- Bugfix: /usercard command will now respect the "Automatically close user popup" setting (#1918)
- Bugfix: Handle symlinks properly when saving commands & settings (#1856, #1908)
- Bugfix: Starting Chatterino in a minimized state after an update will no longer cause a crash
- Bugfix: Modify the emote parsing to handle some edge-cases with dots and stuff (#1704, #1714)
- Bugfix: Fixed timestamps being incorrect on some messages loaded from the recent-messages service on startup (#1286, #2020)
- Bugfix: Fixed timestamps missing on channel point redemption messages (#1943)
- Bugfix: Fixed tooltip didn't show in `EmotePopup` depending on the `Link preview` setting enabled or no (#2008)
- Bugfix: Fixed Stream thumbnail not updating after using the "Change channel" feature (#2074, #2080)
<<<<<<< HEAD
- Bugfix: Fixed previous link info not updating after `Link information` setting is enabled (#2054)
=======
- Bugfix: Fix Tab key not working in the Ctrl+K Quick Switcher (#2065)
- Bugfix: Fix bug preventing moderator actions when viewing a user card from the search window (#1089)
>>>>>>> 86feef6b

## 2.2.0

- Major: We now support image thumbnails coming from the link resolver. This feature is off by default and can be enabled in the settings with the "Show link thumbnail" setting. This feature also requires the "Show link info when hovering" setting to be enabled (#1664)
- Major: Added image upload functionality to i.nuuls.com with an ability to change upload destination. This works by dragging and dropping an image into a split, or pasting an image into the text edit field. (#1332, #1741)
- Major: Added option to display tabs vertically. (#1815)
- Major: Support the highlighted messages redeemed with channel points on twitch.tv.
- Major: Added emote completion with `:`
- Minor: Added a "Streamer Mode" that hides user generated images while obs is open.
- Minor: Added extension support for Brave browser and Microsoft Edge. (#1862)
- Minor: Add a switcher widget, similar to Discord. It can be opened by pressing Ctrl+K. (#1588)
- Minor: Clicking on `Open in browser` in a whisper split will now open your whispers on twitch. (#1828)
- Minor: Clicking on @mentions will open the User Popup. (#1674)
- Minor: You can now open the Twitch User Card by middle-mouse clicking a username. (#1669)
- Minor: User Popup now also includes recent user messages (#1729)
- Minor: BetterTTV / FrankerFaceZ emote tooltips now also have emote authors' name (#1721)
- Minor: Emotes in the emote popup are now sorted in the same order as the tab completion (#1549)
- Minor: Removed "Online Logs" functionality as services are shut down (#1640)
- Minor: CTRL+F now selects the Find text input field in the Settings Dialog (#1806 #1811)
- Minor: CTRL+F now selects the search text input field in the Search Popup (#1812)
- Minor: Modify our word boundary logic in highlight phrase searching to accomodate non-regex phrases with "word-boundary-creating" characters like ! (#1885, #1890)
- Bugfix: Fixed not being able to open links in incognito with Microsoft Edge (Chromium) (#1875)
- Bugfix: Fix the incorrect `Open stream in browser` labelling in the whisper split (#1860)
- Bugfix: Fix preview on hover not working when Animated emotes options was disabled (#1546)
- Bugfix: FFZ custom mod badges no longer scale with the emote scale options (#1602)
- Bugfix: MacOS updater looked for non-existing fields, causing it to always fail the update check (#1642)
- Bugfix: Fixed message menu crashing if the message you right-clicked goes out of scope before you select an action (#1783) (#1787)
- Bugfix: Fixed alternate messages flickering in UserInfoPopup when clicking Refresh if there was an odd number of messages in there (#1789 #1810)
- Bugfix: Fix a crash when using middle click scroll on a chat window. (#1870)
- Settings open faster
- Dev: Fully remove Twitch Chatroom support
- Dev: Handle conversion of historical CLEARCHAT messages to NOTICE messages in Chatterino instead of relying on the Recent Messages API to handle it for us. (#1804)<|MERGE_RESOLUTION|>--- conflicted
+++ resolved
@@ -40,12 +40,9 @@
 - Bugfix: Fixed timestamps missing on channel point redemption messages (#1943)
 - Bugfix: Fixed tooltip didn't show in `EmotePopup` depending on the `Link preview` setting enabled or no (#2008)
 - Bugfix: Fixed Stream thumbnail not updating after using the "Change channel" feature (#2074, #2080)
-<<<<<<< HEAD
 - Bugfix: Fixed previous link info not updating after `Link information` setting is enabled (#2054)
-=======
 - Bugfix: Fix Tab key not working in the Ctrl+K Quick Switcher (#2065)
 - Bugfix: Fix bug preventing moderator actions when viewing a user card from the search window (#1089)
->>>>>>> 86feef6b
 
 ## 2.2.0
 
