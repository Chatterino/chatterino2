# Changelog

## Unversioned

<<<<<<< HEAD
- Minor: Added stream titles to windows live toast notifications. (#1297)
=======
- Minor: Added viewer list button to twitch channel header. (#1978)
>>>>>>> 98762fdf
- Minor: Added followage and subage information to usercard. (#2023)
- Minor: Added an option to only open channels specified in command line with `-c` parameter. You can also use `--help` to display short help message (#1940)
- Minor: Added customizable timeout buttons to the user info popup
- Minor: Deprecate loading of "v1" window layouts. If you haven't updated Chatterino in more than 2 years, there's a chance you will lose your window layout.
- Minor: Disable checking for updates on unsupported platforms (#1874)
- Minor: User popup will now automatically display messages as they are received
- Minor: Changed the English in two rate-limited system messages (#1878)
- Minor: Added image for streamer mode in the user popup icon.
- Minor: Added vip and unvip buttons.
- Minor: Added settings for displaying where the last message was.
- Minor: Commands are now saved upon pressing Ok in the settings window
- Minor: Colorized nicknames now enabled by default
- Minor: Show channels live now enabled by default
- Minor: Bold usernames enabled by default
- Minor: Improve UX of the "Login expired!" message (#2029)
- Bugfix: Fix bug preventing users from setting the highlight color of the second entry in the "User" highlights tab (#1898)
- Bugfix: Fix bug where the "check user follow state" event could trigger a network request requesting the user to follow or unfollow a user. By itself its quite harmless as it just repeats to Twitch the same follow state we had, so no follows should have been lost by this but it meant there was a rogue network request that was fired that could cause a crash (#1906)
- Bugfix: /usercard command will now respect the "Automatically close user popup" setting (#1918)
- Bugfix: Handle symlinks properly when saving commands & settings (#1856, #1908)
- Bugfix: Starting Chatterino in a minimized state after an update will no longer cause a crash
- Bugfix: Modify the emote parsing to handle some edge-cases with dots and stuff (#1704, #1714)
- Bugfix: Fixed timestamps being incorrect on some messages loaded from the recent-messages service on startup (#1286, #2020)
- Bugfix: Fixed timestamps missing on channel point redemption messages (#1943)
- Bugfix: Fixed tooltip didn't show in `EmotePopup` depending on the `Link preview` setting enabled or no (#2008)

## 2.2.0

- Major: We now support image thumbnails coming from the link resolver. This feature is off by default and can be enabled in the settings with the "Show link thumbnail" setting. This feature also requires the "Show link info when hovering" setting to be enabled (#1664)
- Major: Added image upload functionality to i.nuuls.com with an ability to change upload destination. This works by dragging and dropping an image into a split, or pasting an image into the text edit field. (#1332, #1741)
- Major: Added option to display tabs vertically. (#1815)
- Major: Support the highlighted messages redeemed with channel points on twitch.tv.
- Major: Added emote completion with `:`
- Minor: Added a "Streamer Mode" that hides user generated images while obs is open.
- Minor: Added extension support for Brave browser and Microsoft Edge. (#1862)
- Minor: Add a switcher widget, similar to Discord. It can be opened by pressing Ctrl+K. (#1588)
- Minor: Clicking on `Open in browser` in a whisper split will now open your whispers on twitch. (#1828)
- Minor: Clicking on @mentions will open the User Popup. (#1674)
- Minor: You can now open the Twitch User Card by middle-mouse clicking a username. (#1669)
- Minor: User Popup now also includes recent user messages (#1729)
- Minor: BetterTTV / FrankerFaceZ emote tooltips now also have emote authors' name (#1721)
- Minor: Emotes in the emote popup are now sorted in the same order as the tab completion (#1549)
- Minor: Removed "Online Logs" functionality as services are shut down (#1640)
- Minor: CTRL+F now selects the Find text input field in the Settings Dialog (#1806 #1811)
- Minor: CTRL+F now selects the search text input field in the Search Popup (#1812)
- Minor: Modify our word boundary logic in highlight phrase searching to accomodate non-regex phrases with "word-boundary-creating" characters like ! (#1885, #1890)
- Bugfix: Fixed not being able to open links in incognito with Microsoft Edge (Chromium) (#1875)
- Bugfix: Fix the incorrect `Open stream in browser` labelling in the whisper split (#1860)
- Bugfix: Fix preview on hover not working when Animated emotes options was disabled (#1546)
- Bugfix: FFZ custom mod badges no longer scale with the emote scale options (#1602)
- Bugfix: MacOS updater looked for non-existing fields, causing it to always fail the update check (#1642)
- Bugfix: Fixed message menu crashing if the message you right-clicked goes out of scope before you select an action (#1783) (#1787)
- Bugfix: Fixed alternate messages flickering in UserInfoPopup when clicking Refresh if there was an odd number of messages in there (#1789 #1810)
- Bugfix: Fix a crash when using middle click scroll on a chat window. (#1870)
- Settings open faster
- Dev: Fully remove Twitch Chatroom support
- Dev: Handle conversion of historical CLEARCHAT messages to NOTICE messages in Chatterino instead of relying on the Recent Messages API to handle it for us. (#1804)<|MERGE_RESOLUTION|>--- conflicted
+++ resolved
@@ -2,11 +2,8 @@
 
 ## Unversioned
 
-<<<<<<< HEAD
 - Minor: Added stream titles to windows live toast notifications. (#1297)
-=======
 - Minor: Added viewer list button to twitch channel header. (#1978)
->>>>>>> 98762fdf
 - Minor: Added followage and subage information to usercard. (#2023)
 - Minor: Added an option to only open channels specified in command line with `-c` parameter. You can also use `--help` to display short help message (#1940)
 - Minor: Added customizable timeout buttons to the user info popup
