# Changelog

## Unversioned

- Major: We now support image thumbnails coming from the link resolver. This feature is off by default and can be enabled in the settings with the "Show link thumbnail" setting. This feature also requires the "Show link info when hovering" setting to be enabled (#1664)
- Major: Added image upload functionality to i.nuuls.com with an ability to change upload destination. This works by dragging and dropping an image into a split, or pasting an image into the text edit field. (#1332, #1741)
<<<<<<< HEAD
- Minor: Add a switcher widget, similar to Discord. It can be opened by pressing Ctrl+K. (#1588)
=======
- Minor: Clicking on `Open in browser` in a whisper split will now open your whispers on twitch. (#1828)
- Minor: Clicking on @mentions will open the User Popup. (#1674)
>>>>>>> 36dd640c
- Minor: You can now open the Twitch User Card by middle-mouse clicking a username. (#1669)
- Minor: User Popup now also includes recent user messages (#1729)
- Minor: BetterTTV / FrankerFaceZ emote tooltips now also have emote authors' name (#1721)
- Minor: Emotes in the emote popup are now sorted in the same order as the tab completion (#1549)
- Minor: Removed "Online Logs" functionality as services are shut down (#1640)
- Minor: CTRL+F now selects the Find text input field in the Settings Dialog (#1806 #1811)
- Minor: CTRL+F now selects the search text input field in the Search Popup (#1812)
- Bugfix: Fix preview on hover not working when Animated emotes options was disabled (#1546)
- Bugfix: FFZ custom mod badges no longer scale with the emote scale options (#1602)
- Bugfix: MacOS updater looked for non-existing fields, causing it to always fail the update check (#1642)
- Bugfix: Fixed message menu crashing if the message you right-clicked goes out of scope before you select an action (#1783) (#1787)
- Bugfix: Fixed alternate messages flickering in UserInfoPopup when clicking Refresh if there was an odd number of messages in there (#1789 #1810)
- Settings open faster
- Dev: Fully remove Twitch Chatroom support
- Dev: Handle conversion of historical CLEARCHAT messages to NOTICE messages in Chatterino instead of relying on the Recent Messages API to handle it for us. (#1804)<|MERGE_RESOLUTION|>--- conflicted
+++ resolved
@@ -4,12 +4,9 @@
 
 - Major: We now support image thumbnails coming from the link resolver. This feature is off by default and can be enabled in the settings with the "Show link thumbnail" setting. This feature also requires the "Show link info when hovering" setting to be enabled (#1664)
 - Major: Added image upload functionality to i.nuuls.com with an ability to change upload destination. This works by dragging and dropping an image into a split, or pasting an image into the text edit field. (#1332, #1741)
-<<<<<<< HEAD
 - Minor: Add a switcher widget, similar to Discord. It can be opened by pressing Ctrl+K. (#1588)
-=======
 - Minor: Clicking on `Open in browser` in a whisper split will now open your whispers on twitch. (#1828)
 - Minor: Clicking on @mentions will open the User Popup. (#1674)
->>>>>>> 36dd640c
 - Minor: You can now open the Twitch User Card by middle-mouse clicking a username. (#1669)
 - Minor: User Popup now also includes recent user messages (#1729)
 - Minor: BetterTTV / FrankerFaceZ emote tooltips now also have emote authors' name (#1721)
