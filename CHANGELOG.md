# Changelog

## Unversioned

<<<<<<< HEAD
- Minor: Added moderation buttons to search popup when searching in a split with moderation mode enabled. (#2148, #2803)
=======
- Minor: Made "#channel" in `/mentions` tab show in usercards and in the search popup. (#2802)
>>>>>>> f123a11c
- Minor: Added settings to disable custom FrankerFaceZ VIP/mod badges. (#2693, #2759)
- Bugfix: Fixed FFZ emote links for global emotes (#2807, #2808)

## 2.3.2

- Major: New split for channels going live! /live. (#1797)
- Minor: Added a message that displays a new date on new day. (#1016)
- Minor: Hosting messages are now clickable. (#2655)
- Minor: Messages held by automod are now shown to the user. (#2626)
- Minor: Load 100 blocked users rather than the default 20. (#2772)
- Bugfix: Fixed a potential crashing issue related to the browser extension. (#2774)
- Bugfix: Strip newlines from stream titles to prevent text going off of split header (#2755)
- Bugfix: Automod messages now work properly again. (#2682)
- Bugfix: `Login expired` message no longer highlights all tabs. (#2735)
- Bugfix: Fix a deadlock that would occur during user badge loading. (#1704, #2756)
- Bugfix: Tabbing in `Select a channel to open` is now consistent. (#1797)
- Bugfix: Fix Ctrl + Backspace not closing colon emote picker. (#2780)
- Bugfix: Approving/denying AutoMod messages works again. (#2779)
- Dev: Migrated AutoMod approve/deny endpoints to Helix. (#2779)
- Dev: Migrated Get Cheermotes endpoint to Helix. (#2440)

## 2.3.1

- Major: Fixed crashing with the extension (#2704)
- Major: Added the ability to highlight messages based on user badges. (#1704)
- Minor: Added visual indicator to message length if over 500 characters long (#2659)
- Minor: Added `is:<flags>` search filter to find messages of specific types. (#2653, #2671)
- Minor: Added image links to the badge context menu. (#2667)
- Minor: Added a setting to hide Twitch Predictions badges. (#2668)
- Minor: Optionally remove spaces between emotes, originally made for Mm2PL/Dankerino. (#2651)
- Minor: Improved UX of `Rename Tab` dialog. (#2713)
- Bugfix: Added missing Copy/Open link context menu entries to emotes in Emote Picker. (#2670)
- Bugfix: Fixed visual glitch with smooth scrolling. (#2084)
- Bugfix: Clicking on split header focuses its split. (#2720)
- Bugfix: Handle new user messages ("rituals") properly. (#2703)

## 2.3.0

- Major: Added custom FrankerFaceZ VIP Badges. (#2628)
- Minor: Added `in:<channels>` search filter to find messages sent in specific channels. (#2299, #2634)
- Minor: Allow for built-in Chatterino commands to be used in custom commands. (#2632)
- Bugfix: Size of splits not saved properly (#2362, #2548)
- Bugfix: Fix crash that could occur when the user changed the "Custom stream player URI Scheme" setting if the user had closed down and splits in the application runtime. (#2592)
- Major: Added clip creation support. You can create clips with `/clip` command, `Alt+X` keybind or `Create a clip` option in split header's context menu. This requires a new authentication scope so re-authentication will be required to use it. (#2271, #2377, #2528)
- Major: Added "Channel Filters". See https://wiki.chatterino.com/Filters/ for how they work or how to configure them. (#1748, #2083, #2090, #2200, #2225)
- Major: Added Streamer Mode configuration (under `Settings -> General`), where you can select which features of Chatterino should behave differently when you are in Streamer Mode. (#2001, #2316, #2342, #2376)
- Major: Add `/settitle` and `/setgame` commands, originally made for Mm2PL/Dankerino. (#2534, #2609)
- Major: Color mentions to match the mentioned users. You can disable this by unchecking "Color @usernames" under `Settings -> General -> Advanced (misc.)`. (#1963, #2284, #2597)
- Major: Commands `/ignore` and `/unignore` have been renamed to `/block` and `/unblock` in order to keep consistency with Twitch's terms. (#2370)
- Major: Added support for bit emotes - the ones you unlock after cheering to streamer. (#2550)
- Minor: Added `/clearmessages` command - does what "Burger menu -> More -> Clear messages" does. (#2485)
- Minor: Added `/marker` command - similar to webchat, it creates a stream marker. (#2360)
- Minor: Added `/chatters` command showing chatter count. (#2344)
- Minor: Added a button to the split context menu to open the moderation view for a channel when the account selected has moderator permissions. (#2321)
- Minor: Made BetterTTV emote tooltips use authors' display name. (#2267)
- Minor: Added Ctrl + 1/2/3/... and Ctrl+9 shortcuts to Emote Popup (activated with Ctrl+E). They work exactly the same as shortcuts in main window. (#2263)
- Minor: Added reconnect link to the "You are banned" message. (#2266)
- Minor: Improved search popup window titles. (#2268)
- Minor: Made "#channel" in `/mentions` tab a clickable link which takes you to the channel that you were mentioned in. (#2220)
- Minor: Added a keyboard shortcut (Ctrl+F5) for "Reconnect" (#2215)
- Minor: Made `Try to find usernames without @ prefix` option still resolve usernames when special characters (commas, dots, (semi)colons, exclamation mark, question mark) are appended to them. (#2212)
- Minor: Made usercard update user's display name (#2160)
- Minor: Added placeholder text for message text input box. (#2143, #2149, #2264)
- Minor: Added support for FrankerFaceZ badges. (#2101, part of #1658)
- Minor: Added a navigation list to the settings and reordered them.
- Minor: Added a link to twitchemotes.com to context menu when right-clicking Twitch emotes. (#2214)
- Minor: Improved viewer list window.
- Minor: Added emote completion with `:` to the whispers channel (#2075)
- Minor: Made the current channels emotes appear at the top of the emote picker popup. (#2057)
- Minor: Added viewer list button to twitch channel header. (#1978)
- Minor: Added followage and subage information to usercard. (#2023)
- Minor: Added an option to only open channels specified in command line with `-c` parameter. You can also use `--help` to display short help message (#1940, #2368)
- Minor: Added customizable timeout buttons to the user info popup
- Minor: Deprecate loading of "v1" window layouts. If you haven't updated Chatterino in more than 2 years, there's a chance you will lose your window layout.
- Minor: User popup will now automatically display messages as they are received. (#1982, #2514)
- Minor: Changed the English in two rate-limited system messages (#1878)
- Minor: Added a setting to disable messages sent to /mentions split from making the tab highlight with the red marker (#1994)
- Minor: Added image for streamer mode in the user popup icon.
- Minor: Added vip and unvip buttons.
- Minor: Added settings for displaying where the last message was.
- Minor: Commands are now saved upon pressing Ok in the settings window
- Minor: Colorized nicknames now enabled by default
- Minor: Show channels live now enabled by default
- Minor: Bold usernames enabled by default
- Minor: Improve UX of the "Login expired!" message (#2029)
- Minor: PageUp and PageDown now scroll in the selected split and in the emote popup (#2070, #2081, #2410, #2607)
- Minor: Allow highlights to be excluded from `/mentions`. Excluded highlights will not trigger tab highlights either. (#1793, #2036)
- Minor: Flag all popup dialogs as actual dialogs so they get the relevant window manager hints (#1843, #2182, #2185, #2232, #2234)
- Minor: Don't show update button for nightly builds on macOS and Linux, this was already the case for Windows (#2163, #2164)
- Minor: Tab and split titles now use display/localized channel names (#2189)
- Minor: Add a setting to limit the amount of historical messages loaded from the Recent Messages API (#2250, #2252)
- Minor: Made username autocompletion truecase (#1199, #1883)
- Minor: Update the listing of top-level domains. (#2345)
- Minor: Properly respect RECONNECT messages from Twitch (#2347)
- Minor: Added command line option to attach chatterino to another window.
- Minor: Hide "Case-sensitive" column for user highlights. (#2404)
- Minor: Added human-readable formatting to remaining timeout duration. (#2398)
- Minor: Update emojis version to 13 (2020). (#1555)
- Minor: Remove EmojiOne 2 and 3 due to license restrictions. (#1555)
- Minor: Added `/streamlink` command. Usage: `/streamlink <channel>`. You can also use the command without arguments in any twitch channel to open it in streamlink. (#2443, #2495)
- Minor: Humanized all numbers visible to end-users. (#2488)
- Minor: Added a context menu to avatar in usercard. It opens on right-clicking the avatar in usercard. (#2517)
- Minor: Handle messages that users can share after unlocking a new bits badge. (#2611)
- Bugfix: Fix crash occurring when pressing Escape in the Color Picker Dialog (#1843)
- Bugfix: Fix bug where the "check user follow state" event could trigger a network request requesting the user to follow or unfollow a user. By itself its quite harmless as it just repeats to Twitch the same follow state we had, so no follows should have been lost by this but it meant there was a rogue network request that was fired that could cause a crash (#1906)
- Bugfix: /usercard command will now respect the "Automatically close user popup" setting (#1918)
- Bugfix: Handle symlinks properly when saving commands & settings (#1856, #1908)
- Bugfix: Starting Chatterino in a minimized state after an update will no longer cause a crash
- Bugfix: Modify the emote parsing to handle some edge-cases with dots and stuff. (#1704, #1714, #2490)
- Bugfix: Fixed timestamps being incorrect on some messages loaded from the recent-messages service on startup (#1286, #2020)
- Bugfix: Fixed timestamps missing on channel point redemption messages (#1943)
- Bugfix: Fixed tooltip didn't show in `EmotePopup` depending on the `Link preview` setting enabled or no (#2008)
- Bugfix: Fixed Stream thumbnail not updating after using the "Change channel" feature (#2074, #2080)
- Bugfix: Fixed previous link info not updating after `Link information` setting is enabled (#2054)
- Bugfix: Fix Tab key not working in the Ctrl+K Quick Switcher (#2065)
- Bugfix: Fix bug preventing moderator actions when viewing a user card from the search window (#1089)
- Bugfix: Fix `:` emote completion menu ignoring emote capitalization and inconsistent emote names. (#1962, #2543)
- Bugfix: Fix a bug that caused `Ignore page` to fall into an infinity loop with an empty pattern and regex enabled (#2125)
- Bugfix: Fix a crash caused by FrankerFaceZ responding with invalid emote links (#2191)
- Bugfix: Fix a freeze caused by ignored & replaced phrases followed by Twitch Emotes (#2231)
- Bugfix: Fix a crash bug that occurred when moving splits across windows and closing the "parent tab" (#2249, #2259)
- Bugfix: Fix a crash bug that occurred when the "Limit message height" setting was enabled and a message was being split up into multiple lines. IRC only. (#2329)
- Bugfix: Fix anonymous users being pinged by "username" justinfan64537 (#2156, #2352)
- Bugfix: Fixed hidden tooltips when always on top is active (#2384)
- Bugfix: Fix CLI arguments (`--help`, `--version`, `--channels`) not being respected (#2368, #2190)
- Bugfix: Fixed search field not being focused on popup open (#2540)
- Bugfix: Fix Twitch cheer emotes not displaying tooltips when hovered (#2434, #2503)
- Bugfix: Fix BTTV/FFZ channel emotes saying unknown error when no emotes found (#2542)
- Bugfix: Fix directory not opening when clicking "Open AppData Directory" setting button on macOS (#2531, #2537)
- Bugfix: Fix quickswitcher not respecting order of tabs when filtering (#2519, #2561)
- Bugfix: Fix GNOME not associating Chatterino's window with its desktop entry (#1863, #2587)
- Bugfix: Fix buffer overflow in emoji parsing. (#2602)
- Bugfix: Fix windows being brought back to life after the settings dialog was closed. (#1892, #2613)
- Dev: Updated minimum required Qt framework version to 5.12. (#2210)
- Dev: Migrated `Kraken::getUser` to Helix (#2260)
- Dev: Migrated `TwitchAccount::(un)followUser` from Kraken to Helix and moved it to `Helix::(un)followUser`. (#2306)
- Dev: Migrated `Kraken::getChannel` to Helix. (#2381)
- Dev: Migrated `TwitchAccount::(un)ignoreUser` to Helix and made `TwitchAccount::loadIgnores` use Helix call. (#2370)
- Dev: Build in CI with multiple Qt versions (#2349)
- Dev: Updated minimum required macOS version to 10.14 (#2386)
- Dev: Removed unused `humanize` library (#2422)

## 2.2.2

- Bugfix: Fix a potential crash related to channel point rewards (279a80b)

## 2.2.1

- Minor: Disable checking for updates on unsupported platforms (#1874)
- Bugfix: Fix bug preventing users from setting the highlight color of the second entry in the "User" highlights tab (#1898)

## 2.2.0

- Major: We now support image thumbnails coming from the link resolver. This feature is off by default and can be enabled in the settings with the "Show link thumbnail" setting. This feature also requires the "Show link info when hovering" setting to be enabled (#1664)
- Major: Added image upload functionality to i.nuuls.com with an ability to change upload destination. This works by dragging and dropping an image into a split, or pasting an image into the text edit field. (#1332, #1741)
- Major: Added option to display tabs vertically. (#1815)
- Major: Support the highlighted messages redeemed with channel points on twitch.tv.
- Major: Added emote completion with `:`
- Minor: Added a "Streamer Mode" that hides user generated images while obs is open.
- Minor: Added extension support for Brave browser and Microsoft Edge. (#1862)
- Minor: Add a switcher widget, similar to Discord. It can be opened by pressing Ctrl+K. (#1588)
- Minor: Clicking on `Open in browser` in a whisper split will now open your whispers on twitch. (#1828)
- Minor: Clicking on @mentions will open the User Popup. (#1674)
- Minor: You can now open the Twitch User Card by middle-mouse clicking a username. (#1669)
- Minor: User Popup now also includes recent user messages (#1729)
- Minor: BetterTTV / FrankerFaceZ emote tooltips now also have emote authors' name (#1721)
- Minor: Emotes in the emote popup are now sorted in the same order as the tab completion (#1549)
- Minor: Removed "Online Logs" functionality as services are shut down (#1640)
- Minor: CTRL+F now selects the Find text input field in the Settings Dialog (#1806 #1811)
- Minor: CTRL+F now selects the search text input field in the Search Popup (#1812)
- Minor: Modify our word boundary logic in highlight phrase searching to accomodate non-regex phrases with "word-boundary-creating" characters like ! (#1885, #1890)
- Bugfix: Fixed not being able to open links in incognito with Microsoft Edge (Chromium) (#1875)
- Bugfix: Fix the incorrect `Open stream in browser` labelling in the whisper split (#1860)
- Bugfix: Fix preview on hover not working when Animated emotes options was disabled (#1546)
- Bugfix: FFZ custom mod badges no longer scale with the emote scale options (#1602)
- Bugfix: MacOS updater looked for non-existing fields, causing it to always fail the update check (#1642)
- Bugfix: Fixed message menu crashing if the message you right-clicked goes out of scope before you select an action (#1783) (#1787)
- Bugfix: Fixed alternate messages flickering in UserInfoPopup when clicking Refresh if there was an odd number of messages in there (#1789 #1810)
- Bugfix: Fix a crash when using middle click scroll on a chat window. (#1870)
- Settings open faster
- Dev: Fully remove Twitch Chatroom support
- Dev: Handle conversion of historical CLEARCHAT messages to NOTICE messages in Chatterino instead of relying on the Recent Messages API to handle it for us. (#1804)<|MERGE_RESOLUTION|>--- conflicted
+++ resolved
@@ -2,11 +2,8 @@
 
 ## Unversioned
 
-<<<<<<< HEAD
 - Minor: Added moderation buttons to search popup when searching in a split with moderation mode enabled. (#2148, #2803)
-=======
 - Minor: Made "#channel" in `/mentions` tab show in usercards and in the search popup. (#2802)
->>>>>>> f123a11c
 - Minor: Added settings to disable custom FrankerFaceZ VIP/mod badges. (#2693, #2759)
 - Bugfix: Fixed FFZ emote links for global emotes (#2807, #2808)
 
