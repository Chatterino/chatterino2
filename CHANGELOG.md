# Changelog

## Unversioned

- Major: Added clip creation support. You can create clips with `/clip` command, `Alt+X` keybind or `Create a clip` option in split header's context menu. This requires a new authentication scope so re-authentication will be required to use it. (#2271, #2377)
- Major: Added "Channel Filters". See https://wiki.chatterino.com/Filters/ for how they work or how to configure them. (#1748, #2083, #2090, #2200, #2225)
- Major: Added Streamer Mode configuration (under `Settings -> General`), where you can select which features of Chatterino should behave differently when you are in Streamer Mode. (#2001, #2316, #2342, #2376)
- Major: Color mentions to match the mentioned users. You can disable this by unchecking "Color @usernames" under `Settings -> General -> Advanced (misc.)`. (#1963, #2284)
- Minor: Added `/marker` command - similar to webchat, it creates a stream marker. (#2360)
- Minor: Added `/chatters` command showing chatter count. (#2344)
- Minor: Added a button to the split context menu to open the moderation view for a channel when the account selected has moderator permissions. (#2321)
- Minor: Made BetterTTV emote tooltips use authors' display name. (#2267)
- Minor: Added Ctrl + 1/2/3/... and Ctrl+9 shortcuts to Emote Popup (activated with Ctrl+E). They work exactly the same as shortcuts in main window. (#2263)
- Minor: Added reconnect link to the "You are banned" message. (#2266)
- Minor: Improved search popup window titles. (#2268)
- Minor: Made "#channel" in `/mentions` tab a clickable link which takes you to the channel that you were mentioned in. (#2220)
- Minor: Added a keyboard shortcut (Ctrl+F5) for "Reconnect" (#2215)
- Minor: Made `Try to find usernames without @ prefix` option still resolve usernames when special characters (commas, dots, (semi)colons, exclamation mark, question mark) are appended to them. (#2212)
- Minor: Made usercard update user's display name (#2160)
- Minor: Added placeholder text for message text input box. (#2143, #2149, #2264)
- Minor: Added support for FrankerFaceZ badges. (#2101, part of #1658)
- Minor: Added a navigation list to the settings and reordered them.
- Minor: Added a link to twitchemotes.com to context menu when right-clicking Twitch emotes. (#2214)
- Minor: Improved viewer list window.
- Minor: Added emote completion with `:` to the whispers channel (#2075)
- Minor: Made the current channels emotes appear at the top of the emote picker popup. (#2057)
- Minor: Added viewer list button to twitch channel header. (#1978)
- Minor: Added followage and subage information to usercard. (#2023)
- Minor: Added an option to only open channels specified in command line with `-c` parameter. You can also use `--help` to display short help message (#1940, #2368)
- Minor: Added customizable timeout buttons to the user info popup
- Minor: Deprecate loading of "v1" window layouts. If you haven't updated Chatterino in more than 2 years, there's a chance you will lose your window layout.
- Minor: User popup will now automatically display messages as they are received
- Minor: Changed the English in two rate-limited system messages (#1878)
- Minor: Added a setting to disable messages sent to /mentions split from making the tab highlight with the red marker (#1994)
- Minor: Added image for streamer mode in the user popup icon.
- Minor: Added vip and unvip buttons.
- Minor: Added settings for displaying where the last message was.
- Minor: Commands are now saved upon pressing Ok in the settings window
- Minor: Colorized nicknames now enabled by default
- Minor: Show channels live now enabled by default
- Minor: Bold usernames enabled by default
- Minor: Improve UX of the "Login expired!" message (#2029)
- Minor: PageUp and PageDown now scroll in the selected split (#2070, #2081)
- Minor: Allow highlights to be excluded from `/mentions`. Excluded highlights will not trigger tab highlights either. (#1793, #2036)
- Minor: Flag all popup dialogs as actual dialogs so they get the relevant window manager hints (#1843, #2182, #2185, #2232, #2234)
- Minor: Don't show update button for nightly builds on macOS and Linux, this was already the case for Windows (#2163, #2164)
- Minor: Tab and split titles now use display/localized channel names (#2189)
- Minor: Add a setting to limit the amount of historical messages loaded from the Recent Messages API (#2250, #2252)
- Minor: Made username autocompletion truecase (#1199, #1883)
- Minor: Update the listing of top-level domains. (#2345)
- Minor: Properly respect RECONNECT messages from Twitch (#2347)
<<<<<<< HEAD
- Minor: Hide "Case-sensitive" column for user highlights. (#2404)
=======
- Minor: Added human-readable formatting to remaining timeout duration. (#2398)
>>>>>>> 3658b813
- Bugfix: Fix crash occurring when pressing Escape in the Color Picker Dialog (#1843)
- Bugfix: Fix bug where the "check user follow state" event could trigger a network request requesting the user to follow or unfollow a user. By itself its quite harmless as it just repeats to Twitch the same follow state we had, so no follows should have been lost by this but it meant there was a rogue network request that was fired that could cause a crash (#1906)
- Bugfix: /usercard command will now respect the "Automatically close user popup" setting (#1918)
- Bugfix: Handle symlinks properly when saving commands & settings (#1856, #1908)
- Bugfix: Starting Chatterino in a minimized state after an update will no longer cause a crash
- Bugfix: Modify the emote parsing to handle some edge-cases with dots and stuff (#1704, #1714)
- Bugfix: Fixed timestamps being incorrect on some messages loaded from the recent-messages service on startup (#1286, #2020)
- Bugfix: Fixed timestamps missing on channel point redemption messages (#1943)
- Bugfix: Fixed tooltip didn't show in `EmotePopup` depending on the `Link preview` setting enabled or no (#2008)
- Bugfix: Fixed Stream thumbnail not updating after using the "Change channel" feature (#2074, #2080)
- Bugfix: Fixed previous link info not updating after `Link information` setting is enabled (#2054)
- Bugfix: Fix Tab key not working in the Ctrl+K Quick Switcher (#2065)
- Bugfix: Fix bug preventing moderator actions when viewing a user card from the search window (#1089)
- Bugfix: Fix `:` emote completion menu ignoring emote capitalization (#1962)
- Bugfix: Fix a bug that caused `Ignore page` to fall into an infinity loop with an empty pattern and regex enabled (#2125)
- Bugfix: Fix a crash caused by FrankerFaceZ responding with invalid emote links (#2191)
- Bugfix: Fix a freeze caused by ignored & replaced phrases followed by Twitch Emotes (#2231)
- Bugfix: Fix a crash bug that occurred when moving splits across windows and closing the "parent tab" (#2249, #2259)
- Bugfix: Fix a crash bug that occurred when the "Limit message height" setting was enabled and a message was being split up into multiple lines. IRC only. (#2329)
- Bugfix: Fix anonymous users being pinged by "username" justinfan64537 (#2156, #2352)
- Bugfix: Fixed hidden tooltips when always on top is active (#2384)
- Bugfix: Fix CLI arguments (`--help`, `--version`, `--channels`) not being respected (#2368, #2190)
- Dev: Updated minimum required Qt framework version to 5.12. (#2210)
- Dev: Migrated `Kraken::getUser` to Helix (#2260)
- Dev: Migrated `TwitchAccount::(un)followUser` from Kraken to Helix and moved it to `Helix::(un)followUser`. (#2306)
- Dev: Migrated `Kraken::getChannel` to Helix. (#2381)
- Dev: Build in CI with multiple Qt versions (#2349)
- Dev: Updated minimum required macOS version to 10.14 (#2386)
- Dev: Removed unused `humanize` library (#2422)

## 2.2.2

- Bugfix: Fix a potential crash related to channel point rewards (279a80b)

## 2.2.1

- Minor: Disable checking for updates on unsupported platforms (#1874)
- Bugfix: Fix bug preventing users from setting the highlight color of the second entry in the "User" highlights tab (#1898)

## 2.2.0

- Major: We now support image thumbnails coming from the link resolver. This feature is off by default and can be enabled in the settings with the "Show link thumbnail" setting. This feature also requires the "Show link info when hovering" setting to be enabled (#1664)
- Major: Added image upload functionality to i.nuuls.com with an ability to change upload destination. This works by dragging and dropping an image into a split, or pasting an image into the text edit field. (#1332, #1741)
- Major: Added option to display tabs vertically. (#1815)
- Major: Support the highlighted messages redeemed with channel points on twitch.tv.
- Major: Added emote completion with `:`
- Minor: Added a "Streamer Mode" that hides user generated images while obs is open.
- Minor: Added extension support for Brave browser and Microsoft Edge. (#1862)
- Minor: Add a switcher widget, similar to Discord. It can be opened by pressing Ctrl+K. (#1588)
- Minor: Clicking on `Open in browser` in a whisper split will now open your whispers on twitch. (#1828)
- Minor: Clicking on @mentions will open the User Popup. (#1674)
- Minor: You can now open the Twitch User Card by middle-mouse clicking a username. (#1669)
- Minor: User Popup now also includes recent user messages (#1729)
- Minor: BetterTTV / FrankerFaceZ emote tooltips now also have emote authors' name (#1721)
- Minor: Emotes in the emote popup are now sorted in the same order as the tab completion (#1549)
- Minor: Removed "Online Logs" functionality as services are shut down (#1640)
- Minor: CTRL+F now selects the Find text input field in the Settings Dialog (#1806 #1811)
- Minor: CTRL+F now selects the search text input field in the Search Popup (#1812)
- Minor: Modify our word boundary logic in highlight phrase searching to accomodate non-regex phrases with "word-boundary-creating" characters like ! (#1885, #1890)
- Bugfix: Fixed not being able to open links in incognito with Microsoft Edge (Chromium) (#1875)
- Bugfix: Fix the incorrect `Open stream in browser` labelling in the whisper split (#1860)
- Bugfix: Fix preview on hover not working when Animated emotes options was disabled (#1546)
- Bugfix: FFZ custom mod badges no longer scale with the emote scale options (#1602)
- Bugfix: MacOS updater looked for non-existing fields, causing it to always fail the update check (#1642)
- Bugfix: Fixed message menu crashing if the message you right-clicked goes out of scope before you select an action (#1783) (#1787)
- Bugfix: Fixed alternate messages flickering in UserInfoPopup when clicking Refresh if there was an odd number of messages in there (#1789 #1810)
- Bugfix: Fix a crash when using middle click scroll on a chat window. (#1870)
- Settings open faster
- Dev: Fully remove Twitch Chatroom support
- Dev: Handle conversion of historical CLEARCHAT messages to NOTICE messages in Chatterino instead of relying on the Recent Messages API to handle it for us. (#1804)<|MERGE_RESOLUTION|>--- conflicted
+++ resolved
@@ -49,11 +49,8 @@
 - Minor: Made username autocompletion truecase (#1199, #1883)
 - Minor: Update the listing of top-level domains. (#2345)
 - Minor: Properly respect RECONNECT messages from Twitch (#2347)
-<<<<<<< HEAD
 - Minor: Hide "Case-sensitive" column for user highlights. (#2404)
-=======
 - Minor: Added human-readable formatting to remaining timeout duration. (#2398)
->>>>>>> 3658b813
 - Bugfix: Fix crash occurring when pressing Escape in the Color Picker Dialog (#1843)
 - Bugfix: Fix bug where the "check user follow state" event could trigger a network request requesting the user to follow or unfollow a user. By itself its quite harmless as it just repeats to Twitch the same follow state we had, so no follows should have been lost by this but it meant there was a rogue network request that was fired that could cause a crash (#1906)
 - Bugfix: /usercard command will now respect the "Automatically close user popup" setting (#1918)
