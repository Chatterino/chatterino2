# Changelog

## Unversioned

- Major: New split for channels going live! /live. (#1797)
- Minor: Added a message that displays a new date on new day. (#1016)
- Minor: Hosting messages are now clickable. (#2655)
- Minor: Messages held by automod are now shown to the user. (#2626)
- Minor: Load 100 blocked users rather than the default 20. (#2772)
- Bugfix: Strip newlines from stream titles to prevent text going off of split header (#2755)
- Bugfix: Automod messages now work properly again. (#2682)
- Bugfix: `Login expired` message no longer highlights all tabs. (#2735)
- Bugfix: Fix a deadlock that would occur during user badge loading. (#1704, #2756)
- Bugfix: Tabbing in `Select a channel to open` is now consistent. (#1797)
<<<<<<< HEAD
- Bugfix: Fix Ctrl + Backspace not closing colon emote picker (#2780)
=======
- Bugfix: Approving/denying AutoMod messages works again. (#2779)
- Dev: Migrated AutoMod approve/deny endpoints to Helix. (#2779)
>>>>>>> 860cc89e

## 2.3.1

- Major: Fixed crashing with the extension (#2704)
- Major: Added the ability to highlight messages based on user badges. (#1704)
- Minor: Added visual indicator to message length if over 500 characters long (#2659)
- Minor: Added `is:<flags>` search filter to find messages of specific types. (#2653, #2671)
- Minor: Added image links to the badge context menu. (#2667)
- Minor: Added a setting to hide Twitch Predictions badges. (#2668)
- Minor: Optionally remove spaces between emotes, originally made for Mm2PL/Dankerino. (#2651)
- Minor: Improved UX of `Rename Tab` dialog. (#2713)
- Bugfix: Added missing Copy/Open link context menu entries to emotes in Emote Picker. (#2670)
- Bugfix: Fixed visual glitch with smooth scrolling. (#2084)
- Bugfix: Clicking on split header focuses its split. (#2720)
- Bugfix: Handle new user messages ("rituals") properly. (#2703)

## 2.3.0

- Major: Added custom FrankerFaceZ VIP Badges. (#2628)
- Minor: Added `in:<channels>` search filter to find messages sent in specific channels. (#2299, #2634)
- Minor: Allow for built-in Chatterino commands to be used in custom commands. (#2632)
- Bugfix: Size of splits not saved properly (#2362, #2548)
- Bugfix: Fix crash that could occur when the user changed the "Custom stream player URI Scheme" setting if the user had closed down and splits in the application runtime. (#2592)
- Major: Added clip creation support. You can create clips with `/clip` command, `Alt+X` keybind or `Create a clip` option in split header's context menu. This requires a new authentication scope so re-authentication will be required to use it. (#2271, #2377, #2528)
- Major: Added "Channel Filters". See https://wiki.chatterino.com/Filters/ for how they work or how to configure them. (#1748, #2083, #2090, #2200, #2225)
- Major: Added Streamer Mode configuration (under `Settings -> General`), where you can select which features of Chatterino should behave differently when you are in Streamer Mode. (#2001, #2316, #2342, #2376)
- Major: Add `/settitle` and `/setgame` commands, originally made for Mm2PL/Dankerino. (#2534, #2609)
- Major: Color mentions to match the mentioned users. You can disable this by unchecking "Color @usernames" under `Settings -> General -> Advanced (misc.)`. (#1963, #2284, #2597)
- Major: Commands `/ignore` and `/unignore` have been renamed to `/block` and `/unblock` in order to keep consistency with Twitch's terms. (#2370)
- Major: Added support for bit emotes - the ones you unlock after cheering to streamer. (#2550)
- Minor: Added `/clearmessages` command - does what "Burger menu -> More -> Clear messages" does. (#2485)
- Minor: Added `/marker` command - similar to webchat, it creates a stream marker. (#2360)
- Minor: Added `/chatters` command showing chatter count. (#2344)
- Minor: Added a button to the split context menu to open the moderation view for a channel when the account selected has moderator permissions. (#2321)
- Minor: Made BetterTTV emote tooltips use authors' display name. (#2267)
- Minor: Added Ctrl + 1/2/3/... and Ctrl+9 shortcuts to Emote Popup (activated with Ctrl+E). They work exactly the same as shortcuts in main window. (#2263)
- Minor: Added reconnect link to the "You are banned" message. (#2266)
- Minor: Improved search popup window titles. (#2268)
- Minor: Made "#channel" in `/mentions` tab a clickable link which takes you to the channel that you were mentioned in. (#2220)
- Minor: Added a keyboard shortcut (Ctrl+F5) for "Reconnect" (#2215)
- Minor: Made `Try to find usernames without @ prefix` option still resolve usernames when special characters (commas, dots, (semi)colons, exclamation mark, question mark) are appended to them. (#2212)
- Minor: Made usercard update user's display name (#2160)
- Minor: Added placeholder text for message text input box. (#2143, #2149, #2264)
- Minor: Added support for FrankerFaceZ badges. (#2101, part of #1658)
- Minor: Added a navigation list to the settings and reordered them.
- Minor: Added a link to twitchemotes.com to context menu when right-clicking Twitch emotes. (#2214)
- Minor: Improved viewer list window.
- Minor: Added emote completion with `:` to the whispers channel (#2075)
- Minor: Made the current channels emotes appear at the top of the emote picker popup. (#2057)
- Minor: Added viewer list button to twitch channel header. (#1978)
- Minor: Added followage and subage information to usercard. (#2023)
- Minor: Added an option to only open channels specified in command line with `-c` parameter. You can also use `--help` to display short help message (#1940, #2368)
- Minor: Added customizable timeout buttons to the user info popup
- Minor: Deprecate loading of "v1" window layouts. If you haven't updated Chatterino in more than 2 years, there's a chance you will lose your window layout.
- Minor: User popup will now automatically display messages as they are received. (#1982, #2514)
- Minor: Changed the English in two rate-limited system messages (#1878)
- Minor: Added a setting to disable messages sent to /mentions split from making the tab highlight with the red marker (#1994)
- Minor: Added image for streamer mode in the user popup icon.
- Minor: Added vip and unvip buttons.
- Minor: Added settings for displaying where the last message was.
- Minor: Commands are now saved upon pressing Ok in the settings window
- Minor: Colorized nicknames now enabled by default
- Minor: Show channels live now enabled by default
- Minor: Bold usernames enabled by default
- Minor: Improve UX of the "Login expired!" message (#2029)
- Minor: PageUp and PageDown now scroll in the selected split and in the emote popup (#2070, #2081, #2410, #2607)
- Minor: Allow highlights to be excluded from `/mentions`. Excluded highlights will not trigger tab highlights either. (#1793, #2036)
- Minor: Flag all popup dialogs as actual dialogs so they get the relevant window manager hints (#1843, #2182, #2185, #2232, #2234)
- Minor: Don't show update button for nightly builds on macOS and Linux, this was already the case for Windows (#2163, #2164)
- Minor: Tab and split titles now use display/localized channel names (#2189)
- Minor: Add a setting to limit the amount of historical messages loaded from the Recent Messages API (#2250, #2252)
- Minor: Made username autocompletion truecase (#1199, #1883)
- Minor: Update the listing of top-level domains. (#2345)
- Minor: Properly respect RECONNECT messages from Twitch (#2347)
- Minor: Added command line option to attach chatterino to another window.
- Minor: Hide "Case-sensitive" column for user highlights. (#2404)
- Minor: Added human-readable formatting to remaining timeout duration. (#2398)
- Minor: Update emojis version to 13 (2020). (#1555)
- Minor: Remove EmojiOne 2 and 3 due to license restrictions. (#1555)
- Minor: Added `/streamlink` command. Usage: `/streamlink <channel>`. You can also use the command without arguments in any twitch channel to open it in streamlink. (#2443, #2495)
- Minor: Humanized all numbers visible to end-users. (#2488)
- Minor: Added a context menu to avatar in usercard. It opens on right-clicking the avatar in usercard. (#2517)
- Minor: Handle messages that users can share after unlocking a new bits badge. (#2611)
- Bugfix: Fix crash occurring when pressing Escape in the Color Picker Dialog (#1843)
- Bugfix: Fix bug where the "check user follow state" event could trigger a network request requesting the user to follow or unfollow a user. By itself its quite harmless as it just repeats to Twitch the same follow state we had, so no follows should have been lost by this but it meant there was a rogue network request that was fired that could cause a crash (#1906)
- Bugfix: /usercard command will now respect the "Automatically close user popup" setting (#1918)
- Bugfix: Handle symlinks properly when saving commands & settings (#1856, #1908)
- Bugfix: Starting Chatterino in a minimized state after an update will no longer cause a crash
- Bugfix: Modify the emote parsing to handle some edge-cases with dots and stuff. (#1704, #1714, #2490)
- Bugfix: Fixed timestamps being incorrect on some messages loaded from the recent-messages service on startup (#1286, #2020)
- Bugfix: Fixed timestamps missing on channel point redemption messages (#1943)
- Bugfix: Fixed tooltip didn't show in `EmotePopup` depending on the `Link preview` setting enabled or no (#2008)
- Bugfix: Fixed Stream thumbnail not updating after using the "Change channel" feature (#2074, #2080)
- Bugfix: Fixed previous link info not updating after `Link information` setting is enabled (#2054)
- Bugfix: Fix Tab key not working in the Ctrl+K Quick Switcher (#2065)
- Bugfix: Fix bug preventing moderator actions when viewing a user card from the search window (#1089)
- Bugfix: Fix `:` emote completion menu ignoring emote capitalization and inconsistent emote names. (#1962, #2543)
- Bugfix: Fix a bug that caused `Ignore page` to fall into an infinity loop with an empty pattern and regex enabled (#2125)
- Bugfix: Fix a crash caused by FrankerFaceZ responding with invalid emote links (#2191)
- Bugfix: Fix a freeze caused by ignored & replaced phrases followed by Twitch Emotes (#2231)
- Bugfix: Fix a crash bug that occurred when moving splits across windows and closing the "parent tab" (#2249, #2259)
- Bugfix: Fix a crash bug that occurred when the "Limit message height" setting was enabled and a message was being split up into multiple lines. IRC only. (#2329)
- Bugfix: Fix anonymous users being pinged by "username" justinfan64537 (#2156, #2352)
- Bugfix: Fixed hidden tooltips when always on top is active (#2384)
- Bugfix: Fix CLI arguments (`--help`, `--version`, `--channels`) not being respected (#2368, #2190)
- Bugfix: Fixed search field not being focused on popup open (#2540)
- Bugfix: Fix Twitch cheer emotes not displaying tooltips when hovered (#2434, #2503)
- Bugfix: Fix BTTV/FFZ channel emotes saying unknown error when no emotes found (#2542)
- Bugfix: Fix directory not opening when clicking "Open AppData Directory" setting button on macOS (#2531, #2537)
- Bugfix: Fix quickswitcher not respecting order of tabs when filtering (#2519, #2561)
- Bugfix: Fix GNOME not associating Chatterino's window with its desktop entry (#1863, #2587)
- Bugfix: Fix buffer overflow in emoji parsing. (#2602)
- Bugfix: Fix windows being brought back to life after the settings dialog was closed. (#1892, #2613)
- Dev: Updated minimum required Qt framework version to 5.12. (#2210)
- Dev: Migrated `Kraken::getUser` to Helix (#2260)
- Dev: Migrated `TwitchAccount::(un)followUser` from Kraken to Helix and moved it to `Helix::(un)followUser`. (#2306)
- Dev: Migrated `Kraken::getChannel` to Helix. (#2381)
- Dev: Migrated `TwitchAccount::(un)ignoreUser` to Helix and made `TwitchAccount::loadIgnores` use Helix call. (#2370)
- Dev: Build in CI with multiple Qt versions (#2349)
- Dev: Updated minimum required macOS version to 10.14 (#2386)
- Dev: Removed unused `humanize` library (#2422)

## 2.2.2

- Bugfix: Fix a potential crash related to channel point rewards (279a80b)

## 2.2.1

- Minor: Disable checking for updates on unsupported platforms (#1874)
- Bugfix: Fix bug preventing users from setting the highlight color of the second entry in the "User" highlights tab (#1898)

## 2.2.0

- Major: We now support image thumbnails coming from the link resolver. This feature is off by default and can be enabled in the settings with the "Show link thumbnail" setting. This feature also requires the "Show link info when hovering" setting to be enabled (#1664)
- Major: Added image upload functionality to i.nuuls.com with an ability to change upload destination. This works by dragging and dropping an image into a split, or pasting an image into the text edit field. (#1332, #1741)
- Major: Added option to display tabs vertically. (#1815)
- Major: Support the highlighted messages redeemed with channel points on twitch.tv.
- Major: Added emote completion with `:`
- Minor: Added a "Streamer Mode" that hides user generated images while obs is open.
- Minor: Added extension support for Brave browser and Microsoft Edge. (#1862)
- Minor: Add a switcher widget, similar to Discord. It can be opened by pressing Ctrl+K. (#1588)
- Minor: Clicking on `Open in browser` in a whisper split will now open your whispers on twitch. (#1828)
- Minor: Clicking on @mentions will open the User Popup. (#1674)
- Minor: You can now open the Twitch User Card by middle-mouse clicking a username. (#1669)
- Minor: User Popup now also includes recent user messages (#1729)
- Minor: BetterTTV / FrankerFaceZ emote tooltips now also have emote authors' name (#1721)
- Minor: Emotes in the emote popup are now sorted in the same order as the tab completion (#1549)
- Minor: Removed "Online Logs" functionality as services are shut down (#1640)
- Minor: CTRL+F now selects the Find text input field in the Settings Dialog (#1806 #1811)
- Minor: CTRL+F now selects the search text input field in the Search Popup (#1812)
- Minor: Modify our word boundary logic in highlight phrase searching to accomodate non-regex phrases with "word-boundary-creating" characters like ! (#1885, #1890)
- Bugfix: Fixed not being able to open links in incognito with Microsoft Edge (Chromium) (#1875)
- Bugfix: Fix the incorrect `Open stream in browser` labelling in the whisper split (#1860)
- Bugfix: Fix preview on hover not working when Animated emotes options was disabled (#1546)
- Bugfix: FFZ custom mod badges no longer scale with the emote scale options (#1602)
- Bugfix: MacOS updater looked for non-existing fields, causing it to always fail the update check (#1642)
- Bugfix: Fixed message menu crashing if the message you right-clicked goes out of scope before you select an action (#1783) (#1787)
- Bugfix: Fixed alternate messages flickering in UserInfoPopup when clicking Refresh if there was an odd number of messages in there (#1789 #1810)
- Bugfix: Fix a crash when using middle click scroll on a chat window. (#1870)
- Settings open faster
- Dev: Fully remove Twitch Chatroom support
- Dev: Handle conversion of historical CLEARCHAT messages to NOTICE messages in Chatterino instead of relying on the Recent Messages API to handle it for us. (#1804)<|MERGE_RESOLUTION|>--- conflicted
+++ resolved
@@ -12,12 +12,9 @@
 - Bugfix: `Login expired` message no longer highlights all tabs. (#2735)
 - Bugfix: Fix a deadlock that would occur during user badge loading. (#1704, #2756)
 - Bugfix: Tabbing in `Select a channel to open` is now consistent. (#1797)
-<<<<<<< HEAD
-- Bugfix: Fix Ctrl + Backspace not closing colon emote picker (#2780)
-=======
+- Bugfix: Fix Ctrl + Backspace not closing colon emote picker. (#2780)
 - Bugfix: Approving/denying AutoMod messages works again. (#2779)
 - Dev: Migrated AutoMod approve/deny endpoints to Helix. (#2779)
->>>>>>> 860cc89e
 
 ## 2.3.1
 
