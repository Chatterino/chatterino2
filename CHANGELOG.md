# Changelog

## Unversioned

<<<<<<< HEAD
- Major: Added custom FrankerFaceZ VIP Badges. (#2628)
=======
- Minor: Added `in:<channels>` search filter to find messages sent in specific channels. (#2299, #2634)
- Minor: Allow for built-in Chatterino commands to be used in custom commands. (#2632)
- Bugfix: Fix crash that could occur when the user changed the "Custom stream player URI Scheme" setting if the user had closed down and splits in the application runtime. (#2592)
>>>>>>> cceadf47

## 2.3.0

- Major: Added clip creation support. You can create clips with `/clip` command, `Alt+X` keybind or `Create a clip` option in split header's context menu. This requires a new authentication scope so re-authentication will be required to use it. (#2271, #2377, #2528)
- Major: Added "Channel Filters". See https://wiki.chatterino.com/Filters/ for how they work or how to configure them. (#1748, #2083, #2090, #2200, #2225)
- Major: Added Streamer Mode configuration (under `Settings -> General`), where you can select which features of Chatterino should behave differently when you are in Streamer Mode. (#2001, #2316, #2342, #2376)
- Major: Add `/settitle` and `/setgame` commands, originally made for Mm2PL/Dankerino. (#2534, #2609)
- Major: Color mentions to match the mentioned users. You can disable this by unchecking "Color @usernames" under `Settings -> General -> Advanced (misc.)`. (#1963, #2284, #2597)
- Major: Commands `/ignore` and `/unignore` have been renamed to `/block` and `/unblock` in order to keep consistency with Twitch's terms. (#2370)
- Major: Added support for bit emotes - the ones you unlock after cheering to streamer. (#2550)
- Minor: Added `/clearmessages` command - does what "Burger menu -> More -> Clear messages" does. (#2485)
- Minor: Added `/marker` command - similar to webchat, it creates a stream marker. (#2360)
- Minor: Added `/chatters` command showing chatter count. (#2344)
- Minor: Added a button to the split context menu to open the moderation view for a channel when the account selected has moderator permissions. (#2321)
- Minor: Made BetterTTV emote tooltips use authors' display name. (#2267)
- Minor: Added Ctrl + 1/2/3/... and Ctrl+9 shortcuts to Emote Popup (activated with Ctrl+E). They work exactly the same as shortcuts in main window. (#2263)
- Minor: Added reconnect link to the "You are banned" message. (#2266)
- Minor: Improved search popup window titles. (#2268)
- Minor: Made "#channel" in `/mentions` tab a clickable link which takes you to the channel that you were mentioned in. (#2220)
- Minor: Added a keyboard shortcut (Ctrl+F5) for "Reconnect" (#2215)
- Minor: Made `Try to find usernames without @ prefix` option still resolve usernames when special characters (commas, dots, (semi)colons, exclamation mark, question mark) are appended to them. (#2212)
- Minor: Made usercard update user's display name (#2160)
- Minor: Added placeholder text for message text input box. (#2143, #2149, #2264)
- Minor: Added support for FrankerFaceZ badges. (#2101, part of #1658)
- Minor: Added a navigation list to the settings and reordered them.
- Minor: Added a link to twitchemotes.com to context menu when right-clicking Twitch emotes. (#2214)
- Minor: Improved viewer list window.
- Minor: Added emote completion with `:` to the whispers channel (#2075)
- Minor: Made the current channels emotes appear at the top of the emote picker popup. (#2057)
- Minor: Added viewer list button to twitch channel header. (#1978)
- Minor: Added followage and subage information to usercard. (#2023)
- Minor: Added an option to only open channels specified in command line with `-c` parameter. You can also use `--help` to display short help message (#1940, #2368)
- Minor: Added customizable timeout buttons to the user info popup
- Minor: Deprecate loading of "v1" window layouts. If you haven't updated Chatterino in more than 2 years, there's a chance you will lose your window layout.
- Minor: User popup will now automatically display messages as they are received. (#1982, #2514)
- Minor: Changed the English in two rate-limited system messages (#1878)
- Minor: Added a setting to disable messages sent to /mentions split from making the tab highlight with the red marker (#1994)
- Minor: Added image for streamer mode in the user popup icon.
- Minor: Added vip and unvip buttons.
- Minor: Added settings for displaying where the last message was.
- Minor: Commands are now saved upon pressing Ok in the settings window
- Minor: Colorized nicknames now enabled by default
- Minor: Show channels live now enabled by default
- Minor: Bold usernames enabled by default
- Minor: Improve UX of the "Login expired!" message (#2029)
- Minor: PageUp and PageDown now scroll in the selected split and in the emote popup (#2070, #2081, #2410, #2607)
- Minor: Allow highlights to be excluded from `/mentions`. Excluded highlights will not trigger tab highlights either. (#1793, #2036)
- Minor: Flag all popup dialogs as actual dialogs so they get the relevant window manager hints (#1843, #2182, #2185, #2232, #2234)
- Minor: Don't show update button for nightly builds on macOS and Linux, this was already the case for Windows (#2163, #2164)
- Minor: Tab and split titles now use display/localized channel names (#2189)
- Minor: Add a setting to limit the amount of historical messages loaded from the Recent Messages API (#2250, #2252)
- Minor: Made username autocompletion truecase (#1199, #1883)
- Minor: Update the listing of top-level domains. (#2345)
- Minor: Properly respect RECONNECT messages from Twitch (#2347)
- Minor: Hide "Case-sensitive" column for user highlights. (#2404)
- Minor: Added human-readable formatting to remaining timeout duration. (#2398)
- Minor: Update emojis version to 13 (2020). (#1555)
- Minor: Remove EmojiOne 2 and 3 due to license restrictions. (#1555)
- Minor: Added `/streamlink` command. Usage: `/streamlink <channel>`. You can also use the command without arguments in any twitch channel to open it in streamlink. (#2443, #2495)
- Minor: Humanized all numbers visible to end-users. (#2488)
- Minor: Added a context menu to avatar in usercard. It opens on right-clicking the avatar in usercard. (#2517)
- Minor: Handle messages that users can share after unlocking a new bits badge. (#2611)
- Bugfix: Fix crash occurring when pressing Escape in the Color Picker Dialog (#1843)
- Bugfix: Fix bug where the "check user follow state" event could trigger a network request requesting the user to follow or unfollow a user. By itself its quite harmless as it just repeats to Twitch the same follow state we had, so no follows should have been lost by this but it meant there was a rogue network request that was fired that could cause a crash (#1906)
- Bugfix: /usercard command will now respect the "Automatically close user popup" setting (#1918)
- Bugfix: Handle symlinks properly when saving commands & settings (#1856, #1908)
- Bugfix: Starting Chatterino in a minimized state after an update will no longer cause a crash
- Bugfix: Modify the emote parsing to handle some edge-cases with dots and stuff. (#1704, #1714, #2490)
- Bugfix: Fixed timestamps being incorrect on some messages loaded from the recent-messages service on startup (#1286, #2020)
- Bugfix: Fixed timestamps missing on channel point redemption messages (#1943)
- Bugfix: Fixed tooltip didn't show in `EmotePopup` depending on the `Link preview` setting enabled or no (#2008)
- Bugfix: Fixed Stream thumbnail not updating after using the "Change channel" feature (#2074, #2080)
- Bugfix: Fixed previous link info not updating after `Link information` setting is enabled (#2054)
- Bugfix: Fix Tab key not working in the Ctrl+K Quick Switcher (#2065)
- Bugfix: Fix bug preventing moderator actions when viewing a user card from the search window (#1089)
- Bugfix: Fix `:` emote completion menu ignoring emote capitalization and inconsistent emote names. (#1962, #2543)
- Bugfix: Fix a bug that caused `Ignore page` to fall into an infinity loop with an empty pattern and regex enabled (#2125)
- Bugfix: Fix a crash caused by FrankerFaceZ responding with invalid emote links (#2191)
- Bugfix: Fix a freeze caused by ignored & replaced phrases followed by Twitch Emotes (#2231)
- Bugfix: Fix a crash bug that occurred when moving splits across windows and closing the "parent tab" (#2249, #2259)
- Bugfix: Fix a crash bug that occurred when the "Limit message height" setting was enabled and a message was being split up into multiple lines. IRC only. (#2329)
- Bugfix: Fix anonymous users being pinged by "username" justinfan64537 (#2156, #2352)
- Bugfix: Fixed hidden tooltips when always on top is active (#2384)
- Bugfix: Fix CLI arguments (`--help`, `--version`, `--channels`) not being respected (#2368, #2190)
- Bugfix: Fixed search field not being focused on popup open (#2540)
- Bugfix: Fix Twitch cheer emotes not displaying tooltips when hovered (#2434, #2503)
- Bugfix: Fix BTTV/FFZ channel emotes saying unknown error when no emotes found (#2542)
- Bugfix: Fix directory not opening when clicking "Open AppData Directory" setting button on macOS (#2531, #2537)
- Bugfix: Fix quickswitcher not respecting order of tabs when filtering (#2519, #2561)
- Bugfix: Fix GNOME not associating Chatterino's window with its desktop entry (#1863, #2587)
- Bugfix: Fix buffer overflow in emoji parsing. (#2602)
- Bugfix: Fix windows being brought back to life after the settings dialog was closed. (#1892, #2613)
- Dev: Updated minimum required Qt framework version to 5.12. (#2210)
- Dev: Migrated `Kraken::getUser` to Helix (#2260)
- Dev: Migrated `TwitchAccount::(un)followUser` from Kraken to Helix and moved it to `Helix::(un)followUser`. (#2306)
- Dev: Migrated `Kraken::getChannel` to Helix. (#2381)
- Dev: Migrated `TwitchAccount::(un)ignoreUser` to Helix and made `TwitchAccount::loadIgnores` use Helix call. (#2370)
- Dev: Build in CI with multiple Qt versions (#2349)
- Dev: Updated minimum required macOS version to 10.14 (#2386)
- Dev: Removed unused `humanize` library (#2422)

## 2.2.2

- Bugfix: Fix a potential crash related to channel point rewards (279a80b)

## 2.2.1

- Minor: Disable checking for updates on unsupported platforms (#1874)
- Bugfix: Fix bug preventing users from setting the highlight color of the second entry in the "User" highlights tab (#1898)

## 2.2.0

- Major: We now support image thumbnails coming from the link resolver. This feature is off by default and can be enabled in the settings with the "Show link thumbnail" setting. This feature also requires the "Show link info when hovering" setting to be enabled (#1664)
- Major: Added image upload functionality to i.nuuls.com with an ability to change upload destination. This works by dragging and dropping an image into a split, or pasting an image into the text edit field. (#1332, #1741)
- Major: Added option to display tabs vertically. (#1815)
- Major: Support the highlighted messages redeemed with channel points on twitch.tv.
- Major: Added emote completion with `:`
- Minor: Added a "Streamer Mode" that hides user generated images while obs is open.
- Minor: Added extension support for Brave browser and Microsoft Edge. (#1862)
- Minor: Add a switcher widget, similar to Discord. It can be opened by pressing Ctrl+K. (#1588)
- Minor: Clicking on `Open in browser` in a whisper split will now open your whispers on twitch. (#1828)
- Minor: Clicking on @mentions will open the User Popup. (#1674)
- Minor: You can now open the Twitch User Card by middle-mouse clicking a username. (#1669)
- Minor: User Popup now also includes recent user messages (#1729)
- Minor: BetterTTV / FrankerFaceZ emote tooltips now also have emote authors' name (#1721)
- Minor: Emotes in the emote popup are now sorted in the same order as the tab completion (#1549)
- Minor: Removed "Online Logs" functionality as services are shut down (#1640)
- Minor: CTRL+F now selects the Find text input field in the Settings Dialog (#1806 #1811)
- Minor: CTRL+F now selects the search text input field in the Search Popup (#1812)
- Minor: Modify our word boundary logic in highlight phrase searching to accomodate non-regex phrases with "word-boundary-creating" characters like ! (#1885, #1890)
- Bugfix: Fixed not being able to open links in incognito with Microsoft Edge (Chromium) (#1875)
- Bugfix: Fix the incorrect `Open stream in browser` labelling in the whisper split (#1860)
- Bugfix: Fix preview on hover not working when Animated emotes options was disabled (#1546)
- Bugfix: FFZ custom mod badges no longer scale with the emote scale options (#1602)
- Bugfix: MacOS updater looked for non-existing fields, causing it to always fail the update check (#1642)
- Bugfix: Fixed message menu crashing if the message you right-clicked goes out of scope before you select an action (#1783) (#1787)
- Bugfix: Fixed alternate messages flickering in UserInfoPopup when clicking Refresh if there was an odd number of messages in there (#1789 #1810)
- Bugfix: Fix a crash when using middle click scroll on a chat window. (#1870)
- Settings open faster
- Dev: Fully remove Twitch Chatroom support
- Dev: Handle conversion of historical CLEARCHAT messages to NOTICE messages in Chatterino instead of relying on the Recent Messages API to handle it for us. (#1804)<|MERGE_RESOLUTION|>--- conflicted
+++ resolved
@@ -2,13 +2,10 @@
 
 ## Unversioned
 
-<<<<<<< HEAD
 - Major: Added custom FrankerFaceZ VIP Badges. (#2628)
-=======
 - Minor: Added `in:<channels>` search filter to find messages sent in specific channels. (#2299, #2634)
 - Minor: Allow for built-in Chatterino commands to be used in custom commands. (#2632)
 - Bugfix: Fix crash that could occur when the user changed the "Custom stream player URI Scheme" setting if the user had closed down and splits in the application runtime. (#2592)
->>>>>>> cceadf47
 
 ## 2.3.0
 
