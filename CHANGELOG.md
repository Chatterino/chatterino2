--- conflicted
+++ resolved
@@ -4,11 +4,8 @@
 
 - Major: Added "Channel Filters". See https://wiki.chatterino.com/Filters/ for how they work or how to configure them. (#1748, #2083, #2090, #2200)
 - Major: Added Streamer Mode configuration (under `Settings -> General`), where you can select which features of Chatterino should behave differently when you are in Streamer Mode. (#2001)
-<<<<<<< HEAD
 - Minor: Added reconnect link to the "You are banned" message. (#2266)
-=======
 - Minor: Improved search popup window titles. (#2268)
->>>>>>> c6d55e0d
 - Minor: Made "#channel" in `/mentions` tab a clickable link which takes you to the channel that you were mentioned in. (#2220)
 - Minor: Added a keyboard shortcut (Ctrl+F5) for "Reconnect" (#2215)
 - Minor: Made `Try to find usernames without @ prefix` option still resolve usernames when special characters (commas, dots, (semi)colons, exclamation mark, question mark) are appended to them. (#2212)
