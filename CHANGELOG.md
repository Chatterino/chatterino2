# Changelog

## Unversioned

<<<<<<< HEAD
- Major: Added customizable shortcuts. (#2340)
=======
- Minor: Channel name in `<channel> has gone offline. Exiting host mode.` messages is now clickable. (#2922)
- Minor: Added `/openurl` command. Usage: `/openurl <URL>`. Opens the provided URL in the browser. (#2461, #2926)
- Bugfix: Fixed large timeout durations in moderation buttons overlapping with usernames or other buttons. (#2865, #2921)
>>>>>>> 6355742b

## 2.3.3

- Major: Added username autocompletion popup menu when typing usernames with an @ prefix. (#1979, #2866)
- Major: Added ability to toggle visibility of Channel Tabs - This can be done by right-clicking the tab area or pressing the keyboard shortcut (default: Ctrl+U). (#2600)
- Minor: The /live split now shows channels going offline. (#2880)
- Minor: Restore automod functionality for moderators (#2817, #2887)
- Minor: Add setting for username style (#2889, #2891)
- Minor: Searching for users in the viewer list now searches anywhere in the user's name. (#2861)
- Minor: Added moderation buttons to search popup when searching in a split with moderation mode enabled. (#2148, #2803)
- Minor: Made "#channel" in `/mentions` tab show in usercards and in the search popup. (#2802)
- Minor: Added settings to disable custom FrankerFaceZ VIP/mod badges. (#2693, #2759)
- Minor: Limit the number of recent chatters to improve memory usage and reduce freezes. (#2796, #2814)
- Minor: Added `/popout` command. Usage: `/popout [channel]`. It opens browser chat for the provided channel. Can also be used without arguments to open current channels browser chat. (#2556, #2812)
- Minor: Improved matching of game names when using `/setgame` command (#2636)
- Minor: Now shows deletions of messages like timeouts (#1155, #2841, #2867, #2874)
- Minor: Added a link to accounts page in settings to "You need to be logged in to send messages" message. (#2862)
- Minor: Switch to Twitch v2 emote API for animated emote support. (#2863)
- Bugfix: Moderation buttons now show the correct time unit when using units other than seconds. (#1719, #2864)
- Bugfix: Fixed FFZ emote links for global emotes (#2807, #2808)
- Bugfix: Fixed pasting text with URLs included (#1688, #2855)
- Bugfix: Fix reconnecting when IRC write connection is lost (#1831, #2356, #2850, #2892)
- Bugfix: Fixed bit and new subscriber emotes not (re)loading in some rare cases. (#2856, #2857)
- Bugfix: Fixed subscription emotes showing up incorrectly in the emote menu. (#2905)

## 2.3.2

- Major: New split for channels going live! /live. (#1797)
- Minor: Added a message that displays a new date on new day. (#1016)
- Minor: Hosting messages are now clickable. (#2655)
- Minor: Messages held by automod are now shown to the user. (#2626)
- Minor: Load 100 blocked users rather than the default 20. (#2772)
- Bugfix: Fixed a potential crashing issue related to the browser extension. (#2774)
- Bugfix: Strip newlines from stream titles to prevent text going off of split header (#2755)
- Bugfix: Automod messages now work properly again. (#2682)
- Bugfix: `Login expired` message no longer highlights all tabs. (#2735)
- Bugfix: Fix a deadlock that would occur during user badge loading. (#1704, #2756)
- Bugfix: Tabbing in `Select a channel to open` is now consistent. (#1797)
- Bugfix: Fix Ctrl + Backspace not closing colon emote picker. (#2780)
- Bugfix: Approving/denying AutoMod messages works again. (#2779)
- Dev: Migrated AutoMod approve/deny endpoints to Helix. (#2779)
- Dev: Migrated Get Cheermotes endpoint to Helix. (#2440)

## 2.3.1

- Major: Fixed crashing with the extension (#2704)
- Major: Added the ability to highlight messages based on user badges. (#1704)
- Minor: Added visual indicator to message length if over 500 characters long (#2659)
- Minor: Added `is:<flags>` search filter to find messages of specific types. (#2653, #2671)
- Minor: Added image links to the badge context menu. (#2667)
- Minor: Added a setting to hide Twitch Predictions badges. (#2668)
- Minor: Optionally remove spaces between emotes, originally made for Mm2PL/Dankerino. (#2651)
- Minor: Improved UX of `Rename Tab` dialog. (#2713)
- Bugfix: Added missing Copy/Open link context menu entries to emotes in Emote Picker. (#2670)
- Bugfix: Fixed visual glitch with smooth scrolling. (#2084)
- Bugfix: Clicking on split header focuses its split. (#2720)
- Bugfix: Handle new user messages ("rituals") properly. (#2703)

## 2.3.0

- Major: Added custom FrankerFaceZ VIP Badges. (#2628)
- Minor: Added `in:<channels>` search filter to find messages sent in specific channels. (#2299, #2634)
- Minor: Allow for built-in Chatterino commands to be used in custom commands. (#2632)
- Bugfix: Size of splits not saved properly (#2362, #2548)
- Bugfix: Fix crash that could occur when the user changed the "Custom stream player URI Scheme" setting if the user had closed down and splits in the application runtime. (#2592)
- Major: Added clip creation support. You can create clips with `/clip` command, `Alt+X` keybind or `Create a clip` option in split header's context menu. This requires a new authentication scope so re-authentication will be required to use it. (#2271, #2377, #2528)
- Major: Added "Channel Filters". See https://wiki.chatterino.com/Filters/ for how they work or how to configure them. (#1748, #2083, #2090, #2200, #2225)
- Major: Added Streamer Mode configuration (under `Settings -> General`), where you can select which features of Chatterino should behave differently when you are in Streamer Mode. (#2001, #2316, #2342, #2376)
- Major: Add `/settitle` and `/setgame` commands, originally made for Mm2PL/Dankerino. (#2534, #2609)
- Major: Color mentions to match the mentioned users. You can disable this by unchecking "Color @usernames" under `Settings -> General -> Advanced (misc.)`. (#1963, #2284, #2597)
- Major: Commands `/ignore` and `/unignore` have been renamed to `/block` and `/unblock` in order to keep consistency with Twitch's terms. (#2370)
- Major: Added support for bit emotes - the ones you unlock after cheering to streamer. (#2550)
- Minor: Added `/clearmessages` command - does what "Burger menu -> More -> Clear messages" does. (#2485)
- Minor: Added `/marker` command - similar to webchat, it creates a stream marker. (#2360)
- Minor: Added `/chatters` command showing chatter count. (#2344)
- Minor: Added a button to the split context menu to open the moderation view for a channel when the account selected has moderator permissions. (#2321)
- Minor: Made BetterTTV emote tooltips use authors' display name. (#2267)
- Minor: Added Ctrl + 1/2/3/... and Ctrl+9 shortcuts to Emote Popup (activated with Ctrl+E). They work exactly the same as shortcuts in main window. (#2263)
- Minor: Added reconnect link to the "You are banned" message. (#2266)
- Minor: Improved search popup window titles. (#2268)
- Minor: Made "#channel" in `/mentions` tab a clickable link which takes you to the channel that you were mentioned in. (#2220)
- Minor: Added a keyboard shortcut (Ctrl+F5) for "Reconnect" (#2215)
- Minor: Made `Try to find usernames without @ prefix` option still resolve usernames when special characters (commas, dots, (semi)colons, exclamation mark, question mark) are appended to them. (#2212)
- Minor: Made usercard update user's display name (#2160)
- Minor: Added placeholder text for message text input box. (#2143, #2149, #2264)
- Minor: Added support for FrankerFaceZ badges. (#2101, part of #1658)
- Minor: Added a navigation list to the settings and reordered them.
- Minor: Added a link to twitchemotes.com to context menu when right-clicking Twitch emotes. (#2214)
- Minor: Improved viewer list window.
- Minor: Added emote completion with `:` to the whispers channel (#2075)
- Minor: Made the current channels emotes appear at the top of the emote picker popup. (#2057)
- Minor: Added viewer list button to twitch channel header. (#1978)
- Minor: Added followage and subage information to usercard. (#2023)
- Minor: Added an option to only open channels specified in command line with `-c` parameter. You can also use `--help` to display short help message (#1940, #2368)
- Minor: Added customizable timeout buttons to the user info popup
- Minor: Deprecate loading of "v1" window layouts. If you haven't updated Chatterino in more than 2 years, there's a chance you will lose your window layout.
- Minor: User popup will now automatically display messages as they are received. (#1982, #2514)
- Minor: Changed the English in two rate-limited system messages (#1878)
- Minor: Added a setting to disable messages sent to /mentions split from making the tab highlight with the red marker (#1994)
- Minor: Added image for streamer mode in the user popup icon.
- Minor: Added vip and unvip buttons.
- Minor: Added settings for displaying where the last message was.
- Minor: Commands are now saved upon pressing Ok in the settings window
- Minor: Colorized nicknames now enabled by default
- Minor: Show channels live now enabled by default
- Minor: Bold usernames enabled by default
- Minor: Improve UX of the "Login expired!" message (#2029)
- Minor: PageUp and PageDown now scroll in the selected split and in the emote popup (#2070, #2081, #2410, #2607)
- Minor: Allow highlights to be excluded from `/mentions`. Excluded highlights will not trigger tab highlights either. (#1793, #2036)
- Minor: Flag all popup dialogs as actual dialogs so they get the relevant window manager hints (#1843, #2182, #2185, #2232, #2234)
- Minor: Don't show update button for nightly builds on macOS and Linux, this was already the case for Windows (#2163, #2164)
- Minor: Tab and split titles now use display/localized channel names (#2189)
- Minor: Add a setting to limit the amount of historical messages loaded from the Recent Messages API (#2250, #2252)
- Minor: Made username autocompletion truecase (#1199, #1883)
- Minor: Update the listing of top-level domains. (#2345)
- Minor: Properly respect RECONNECT messages from Twitch (#2347)
- Minor: Added command line option to attach chatterino to another window.
- Minor: Hide "Case-sensitive" column for user highlights. (#2404)
- Minor: Added human-readable formatting to remaining timeout duration. (#2398)
- Minor: Update emojis version to 13 (2020). (#1555)
- Minor: Remove EmojiOne 2 and 3 due to license restrictions. (#1555)
- Minor: Added `/streamlink` command. Usage: `/streamlink <channel>`. You can also use the command without arguments in any twitch channel to open it in streamlink. (#2443, #2495)
- Minor: Humanized all numbers visible to end-users. (#2488)
- Minor: Added a context menu to avatar in usercard. It opens on right-clicking the avatar in usercard. (#2517)
- Minor: Handle messages that users can share after unlocking a new bits badge. (#2611)
- Bugfix: Fix crash occurring when pressing Escape in the Color Picker Dialog (#1843)
- Bugfix: Fix bug where the "check user follow state" event could trigger a network request requesting the user to follow or unfollow a user. By itself its quite harmless as it just repeats to Twitch the same follow state we had, so no follows should have been lost by this but it meant there was a rogue network request that was fired that could cause a crash (#1906)
- Bugfix: /usercard command will now respect the "Automatically close user popup" setting (#1918)
- Bugfix: Handle symlinks properly when saving commands & settings (#1856, #1908)
- Bugfix: Starting Chatterino in a minimized state after an update will no longer cause a crash
- Bugfix: Modify the emote parsing to handle some edge-cases with dots and stuff. (#1704, #1714, #2490)
- Bugfix: Fixed timestamps being incorrect on some messages loaded from the recent-messages service on startup (#1286, #2020)
- Bugfix: Fixed timestamps missing on channel point redemption messages (#1943)
- Bugfix: Fixed tooltip didn't show in `EmotePopup` depending on the `Link preview` setting enabled or no (#2008)
- Bugfix: Fixed Stream thumbnail not updating after using the "Change channel" feature (#2074, #2080)
- Bugfix: Fixed previous link info not updating after `Link information` setting is enabled (#2054)
- Bugfix: Fix Tab key not working in the Ctrl+K Quick Switcher (#2065)
- Bugfix: Fix bug preventing moderator actions when viewing a user card from the search window (#1089)
- Bugfix: Fix `:` emote completion menu ignoring emote capitalization and inconsistent emote names. (#1962, #2543)
- Bugfix: Fix a bug that caused `Ignore page` to fall into an infinity loop with an empty pattern and regex enabled (#2125)
- Bugfix: Fix a crash caused by FrankerFaceZ responding with invalid emote links (#2191)
- Bugfix: Fix a freeze caused by ignored & replaced phrases followed by Twitch Emotes (#2231)
- Bugfix: Fix a crash bug that occurred when moving splits across windows and closing the "parent tab" (#2249, #2259)
- Bugfix: Fix a crash bug that occurred when the "Limit message height" setting was enabled and a message was being split up into multiple lines. IRC only. (#2329)
- Bugfix: Fix anonymous users being pinged by "username" justinfan64537 (#2156, #2352)
- Bugfix: Fixed hidden tooltips when always on top is active (#2384)
- Bugfix: Fix CLI arguments (`--help`, `--version`, `--channels`) not being respected (#2368, #2190)
- Bugfix: Fixed search field not being focused on popup open (#2540)
- Bugfix: Fix Twitch cheer emotes not displaying tooltips when hovered (#2434, #2503)
- Bugfix: Fix BTTV/FFZ channel emotes saying unknown error when no emotes found (#2542)
- Bugfix: Fix directory not opening when clicking "Open AppData Directory" setting button on macOS (#2531, #2537)
- Bugfix: Fix quickswitcher not respecting order of tabs when filtering (#2519, #2561)
- Bugfix: Fix GNOME not associating Chatterino's window with its desktop entry (#1863, #2587)
- Bugfix: Fix buffer overflow in emoji parsing. (#2602)
- Bugfix: Fix windows being brought back to life after the settings dialog was closed. (#1892, #2613)
- Dev: Updated minimum required Qt framework version to 5.12. (#2210)
- Dev: Migrated `Kraken::getUser` to Helix (#2260)
- Dev: Migrated `TwitchAccount::(un)followUser` from Kraken to Helix and moved it to `Helix::(un)followUser`. (#2306)
- Dev: Migrated `Kraken::getChannel` to Helix. (#2381)
- Dev: Migrated `TwitchAccount::(un)ignoreUser` to Helix and made `TwitchAccount::loadIgnores` use Helix call. (#2370)
- Dev: Build in CI with multiple Qt versions (#2349)
- Dev: Updated minimum required macOS version to 10.14 (#2386)
- Dev: Removed unused `humanize` library (#2422)

## 2.2.2

- Bugfix: Fix a potential crash related to channel point rewards (279a80b)

## 2.2.1

- Minor: Disable checking for updates on unsupported platforms (#1874)
- Bugfix: Fix bug preventing users from setting the highlight color of the second entry in the "User" highlights tab (#1898)

## 2.2.0

- Major: We now support image thumbnails coming from the link resolver. This feature is off by default and can be enabled in the settings with the "Show link thumbnail" setting. This feature also requires the "Show link info when hovering" setting to be enabled (#1664)
- Major: Added image upload functionality to i.nuuls.com with an ability to change upload destination. This works by dragging and dropping an image into a split, or pasting an image into the text edit field. (#1332, #1741)
- Major: Added option to display tabs vertically. (#1815)
- Major: Support the highlighted messages redeemed with channel points on twitch.tv.
- Major: Added emote completion with `:`
- Minor: Added a "Streamer Mode" that hides user generated images while obs is open.
- Minor: Added extension support for Brave browser and Microsoft Edge. (#1862)
- Minor: Add a switcher widget, similar to Discord. It can be opened by pressing Ctrl+K. (#1588)
- Minor: Clicking on `Open in browser` in a whisper split will now open your whispers on twitch. (#1828)
- Minor: Clicking on @mentions will open the User Popup. (#1674)
- Minor: You can now open the Twitch User Card by middle-mouse clicking a username. (#1669)
- Minor: User Popup now also includes recent user messages (#1729)
- Minor: BetterTTV / FrankerFaceZ emote tooltips now also have emote authors' name (#1721)
- Minor: Emotes in the emote popup are now sorted in the same order as the tab completion (#1549)
- Minor: Removed "Online Logs" functionality as services are shut down (#1640)
- Minor: CTRL+F now selects the Find text input field in the Settings Dialog (#1806 #1811)
- Minor: CTRL+F now selects the search text input field in the Search Popup (#1812)
- Minor: Modify our word boundary logic in highlight phrase searching to accomodate non-regex phrases with "word-boundary-creating" characters like ! (#1885, #1890)
- Bugfix: Fixed not being able to open links in incognito with Microsoft Edge (Chromium) (#1875)
- Bugfix: Fix the incorrect `Open stream in browser` labelling in the whisper split (#1860)
- Bugfix: Fix preview on hover not working when Animated emotes options was disabled (#1546)
- Bugfix: FFZ custom mod badges no longer scale with the emote scale options (#1602)
- Bugfix: MacOS updater looked for non-existing fields, causing it to always fail the update check (#1642)
- Bugfix: Fixed message menu crashing if the message you right-clicked goes out of scope before you select an action (#1783) (#1787)
- Bugfix: Fixed alternate messages flickering in UserInfoPopup when clicking Refresh if there was an odd number of messages in there (#1789 #1810)
- Bugfix: Fix a crash when using middle click scroll on a chat window. (#1870)
- Settings open faster
- Dev: Fully remove Twitch Chatroom support
- Dev: Handle conversion of historical CLEARCHAT messages to NOTICE messages in Chatterino instead of relying on the Recent Messages API to handle it for us. (#1804)<|MERGE_RESOLUTION|>--- conflicted
+++ resolved
@@ -2,13 +2,10 @@
 
 ## Unversioned
 
-<<<<<<< HEAD
 - Major: Added customizable shortcuts. (#2340)
-=======
 - Minor: Channel name in `<channel> has gone offline. Exiting host mode.` messages is now clickable. (#2922)
 - Minor: Added `/openurl` command. Usage: `/openurl <URL>`. Opens the provided URL in the browser. (#2461, #2926)
 - Bugfix: Fixed large timeout durations in moderation buttons overlapping with usernames or other buttons. (#2865, #2921)
->>>>>>> 6355742b
 
 ## 2.3.3
 
