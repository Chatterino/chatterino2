--- conflicted
+++ resolved
@@ -2,14 +2,11 @@
 
 ## Unversioned
 
-<<<<<<< HEAD
 - Major: Added customizable shortcuts. (#2340)
-=======
 - Major: Added ability to toggle visibility of Channel Tabs - This can be done by right-clicking the tab area or pressing the keyboard shortcut (default: Ctrl+U). (#2600)
 - Minor: Searching for users in the viewer list now searches anywhere in the user's name. (#2861)
 - Minor: Added moderation buttons to search popup when searching in a split with moderation mode enabled. (#2148, #2803)
 - Minor: Made "#channel" in `/mentions` tab show in usercards and in the search popup. (#2802)
->>>>>>> 5512437f
 - Minor: Added settings to disable custom FrankerFaceZ VIP/mod badges. (#2693, #2759)
 - Minor: Limit the number of recent chatters to improve memory usage and reduce freezes. (#2796, #2814)
 - Minor: Added `/popout` command. Usage: `/popout [channel]`. It opens browser chat for the provided channel. Can also be used without arguments to open current channels browser chat. (#2556, #2812)
