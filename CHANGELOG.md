# Changelog

## Unversioned

<<<<<<< HEAD
- Minor: Adjust large stream thumbnail to 16:9 (#3655)
=======
- Minor: Added quotation marks in the permitted/blocked Automod messages for clarity. (#3654)
- Bugfix: Fixed live notifications for usernames containing uppercase characters. (#3646)
>>>>>>> e5d94591

## 2.3.5

- Major: Added highlights for first messages (#3267)
- Major: Added customizable shortcuts. (#2340, #3633)
- Minor: Make animated emote playback speed match browser (Firefox and Chrome) behaviour. (#3506)
- Minor: Added middle click split to open in browser (#3356)
- Minor: Added new search predicate to filter for messages matching a regex (#3282)
- Minor: Add `{channel.name}`, `{channel.id}`, `{stream.game}`, `{stream.title}`, `{my.id}`, `{my.name}` placeholders for commands (#3155)
- Minor: Remove TwitchEmotes.com attribution and the open/copy options when right-clicking a Twitch Emote. (#2214, #3136)
- Minor: Strip leading @ and trailing , from username in /user and /usercard commands. (#3143)
- Minor: Display a system message when reloading subscription emotes to match BTTV/FFZ behavior (#3135)
- Minor: Allow resub messages to show in `/mentions` tab (#3148)
- Minor: Added a setting to hide similar messages by any user. (#2716)
- Minor: Duplicate spaces now count towards the display message length. (#3002)
- Minor: Commands are now backed up. (#3168)
- Minor: Subcategories in settings are now searchable. (#3157)
- Minor: Added the ability to open an entire tab as a popup. (#3082)
- Minor: Added optional parameter to /usercard command for opening a usercard in a different channel context. (#3172)
- Minor: Added regex option to Nicknames. (#3146)
- Minor: Highlight usernames in /mods and /vips messages (#3187)
- Minor: Added `/raw` command. (#3189)
- Minor: Colorizing usernames on IRC, originally made for Mm2PL/dankerino (#3206)
- Minor: Fixed `/streamlink` command not stripping leading @'s or #'s (#3215)
- Minor: Strip leading @ and trailing , from username in `/popout` command. (#3217)
- Minor: Added `flags.reward_message` filter variable (#3231)
- Minor: Added chatter count to viewer list popout (#3261)
- Minor: Ignore out of bounds check for tiling wms (#3270)
- Minor: Add clear cache button to cache settings section (#3277)
- Minor: Added `flags.first_message` filter variable (#3292)
- Minor: Removed duplicate setting for toggling `Channel Point Redeemed Message` highlights (#3296)
- Minor: Added support for opening channels from twitch.tv/popout links. (#3309)
- Minor: Clean up chat messages of special line characters prior to sending. (#3312)
- Minor: IRC now parses/displays links like Twitch chat. (#3334)
- Minor: Added button & label for copying login name of user instead of display name in the user info popout. (#3335)
- Minor: Make `/delete` errors a bit more verbose (#3350)
- Minor: Made join and part message have links to usercards. (#3358)
- Minor: Show picked outcome in prediction badges. (#3357)
- Minor: Add support for Emoji in IRC (#3354)
- Minor: Moved `/live` logs to its own subdirectory. (Logs from before this change will still be available in `Channels -> live`). (#3393)
- Minor: Added clear button to settings search bar. (#3403)
- Minor: Added autocompletion for default Twitch commands starting with the dot (e.g. `.mods` which does the same as `/mods`). (#3144)
- Minor: Sorted usernames in `Users joined/parted` messages alphabetically. (#3421)
- Minor: Mod list, VIP list, and Users joined/parted messages are now searchable. (#3426)
- Minor: Add search to emote popup. (#3404, #3527, #3543)
- Minor: Messages can now be highlighted by subscriber or founder badges. (#3445)
- Minor: User timeout buttons can now be triggered using hotkeys. (#3483)
- Minor: Add workaround for multipart emoji as described in [the RFC](https://mm2pl.github.io/emoji_rfc.pdf). (#3469)
- Minor: Added a way to open channel popup by right-clicking the avatar in a usercard. (#3486)
- Minor: Add feedback when using the whisper command `/w` incorrectly. (#3439)
- Minor: Add feedback when writing a non-command message in the `/whispers` split. (#3439)
- Minor: Opening streamlink through hotkeys and/or split header menu matches `/streamlink` command and shows feedback in chat as well. (#3510)
- Minor: Removed timestamp from AutoMod messages. (#3503)
- Minor: Added ability to copy message ID with `Shift + Right Click`. (#3481)
- Minor: Added /popup command to open currently focused split or supplied channel in a new window. (#3529)
- Minor: Colorize the entire split header when focused. (#3379)
- Minor: Added incremental search to channel search. (#3544)
- Minor: Show right click context menu anywhere within a message's line. (#3566)
- Minor: Make Tab Layout setting only accept predefined values (#3564)
- Minor: Added librewolf, icecat, and waterfox incognito support. (#3588)
- Minor: Updated to Emoji v14.0 (#3612)
- Minor: Add support for locking tab arrangement (#3627)
- Bugfix: Fixed rendering of moderator announcements. (#3639)
- Bugfix: Fix Split Input hotkeys not being available when input is hidden (#3362)
- Bugfix: Fixed colored usernames sometimes not working. (#3170)
- Bugfix: Restored ability to send duplicate `/me` messages. (#3166)
- Bugfix: Notifications for moderators about other moderators deleting messages can now be disabled. (#3121)
- Bugfix: Moderation mode and active filters are now preserved when opening a split as a popup. (#3113, #3130)
- Bugfix: Fixed a bug that caused all badge highlights to use the same color. (#3132, #3134)
- Bugfix: Allow starting Streamlink from Chatterino when running as a Flatpak. (#3178)
- Bugfix: Fixed own IRC messages not having metadata and a link to a usercard. (#3203)
- Bugfix: Fixed some channels still not loading in rare cases. (#3219)
- Bugfix: Fixed a bug with usernames or emotes completing from the wrong position. (#3229)
- Bugfix: Fixed a bug that caused zero-width emotes to be misaligned when the "Remove spaces between emotes" setting is on. (#3249)
- Bugfix: Fixed second chatterino icon appearing in the dock when restarting on a crash in macOS. (#3268)
- Bugfix: Fixed the "Change channel" popup showing a wrong window title (#3273)
- Bugfix: Fixed built-in Chatterino commands not working in whispers and mentions special channels (#3288)
- Bugfix: Fixed `QCharRef with an index pointing outside the valid range of a QString` warning that was emitted on every Tab press. (#3234)
- Bugfix: Fixed being unable to disable `First Message` highlights (#3293)
- Bugfix: Fixed `First Message` custom sound not persisting through restart. (#3303)
- Bugfix: Fixed `First Message` scrollbar highlights not being disabled. (#3325)
- Bugfix: Fixed the reconnection backoff accidentally resetting when thrown out of certain IRC servers. (#3328)
- Bugfix: Fixed underlying text from disabled emotes not being colorized properly. (#3333)
- Bugfix: Fixed IRC ACTION messages (/me) not being colorized properly. (#3341)
- Bugfix: Fixed splits losing filters when closing and reopening them (#3351)
- Bugfix: Fixed the first usercard being broken in `/mods` and `/vips` (#3349)
- Bugfix: Fixed IRC colors not being applied correctly to NOTICE messages. (#3383)
- Bugfix: Fixed Chatterino attempting to send empty messages (#3355)
- Bugfix: Fixed IRC highlights not triggering sounds or alerts properly. (#3368)
- Bugfix: Fixed IRC /kick command crashing if parameters were malformed. (#3382)
- Bugfix: Fixed crash that would occur if the user tries to modify the currently connected IRC connection. (#3398)
- Bugfix: Fixed IRC mentions not showing up in the /mentions split. (#3400)
- Bugfix: Fixed a crash that could occur on certain Linux systems when toggling the Always on Top flag. (#3385)
- Bugfix: Fixed zero-width emotes sometimes wrapping lines incorrectly. (#3389)
- Bugfix: Fixed using special chars in Windows username breaking the storage of custom commands (#3397)
- Bugfix: Fixed character counter changing fonts after going over the limit. (#3422)
- Bugfix: Fixed crash that could occur if the user opens/closes ChannelViews (e.g. EmotePopup, or Splits) then modifies the showLastMessageIndicator setting. (#3444)
- Bugfix: Removed ability to reload emotes really fast (#3450)
- Bugfix: Re-add date of build to the "About" page on nightly versions. (#3464)
- Bugfix: Fixed crash that would occur if the user right-clicked AutoMod badge. (#3496)
- Bugfix: Fixed being unable to drag the user card window from certain spots. (#3508)
- Bugfix: Fixed being unable to open a usercard from inside a usercard while "Automatically close user popup when it loses focus" was enabled. (#3518)
- Bugfix: Usercards no longer close when the originating window (e.g. a search popup) is closed. (#3518)
- Bugfix: Disabled /popout and /streamlink from working in non-twitch channels (e.g. /whispers) when supplied no arguments. (#3541)
- Bugfix: Fixed automod and unban messages showing when moderation actions were disabled (#3548)
- Bugfix: Fixed crash when rendering a highlight inside of a sub message, with sub message highlights themselves turned off. (#3556)
- Bugfix: Don't grab the keyboard in channel picker dialog (#3575)
- BugFix: Fixed SplitInput placeholder color. (#3606)
- BugFix: Remove game from stream/split title when set to "nothing." (#3609)
- BugFix: Fixed double-clicking on usernames with right/middle click causing text selection. (#3608)
- Dev: Batch checking live status for channels with live notifications that aren't connected. (#3442)
- Dev: Add GitHub action to test builds without precompiled headers enabled. (#3327)
- Dev: Renamed CMake's build option `USE_SYSTEM_QT5KEYCHAIN` to `USE_SYSTEM_QTKEYCHAIN`. (#3103)
- Dev: Add benchmarks that can be compiled with the `BUILD_BENCHMARKS` CMake flag. Off by default. (#3038)
- Dev: Added CMake build option `BUILD_WITH_QTKEYCHAIN` to build with or without Qt5Keychain support (On by default). (#3318)
- Dev: Added /fakemsg command for debugging (#3448)
- Dev: Notebook::select\* functions now take an optional `focusPage` parameter (true by default) which keeps the default behaviour of selecting the page after it has been selected. If set to false, the page is _not_ focused after being selected. (#3446)
- Dev: Updated PubSub client to use TLS v1.2 (#3599)
- Dev: Use system logical core count for Ubuntu/macOS GitHub actions builds. (#3602)

## 2.3.4

- Major: Newly uploaded Twitch emotes are once again present in emote picker and can be autocompleted with Tab as well. (#2992)
- Major: Deprecated `/(un)follow` commands and (un)following in the usercards as Twitch has removed this feature for 3rd party applications. (#3076, #3078)
- Major: Added the ability to add nicknames for users. (#137, #2981)
- Major: Fixed constant disconnections with more than 20 channels by rate-limiting outgoing JOIN messages. (#3112, #3115)
- Minor: Added autocompletion in /whispers for Twitch emotes, Global Bttv/Ffz emotes and emojis. (#2999, #3033)
- Minor: Received Twitch messages now use the exact same timestamp (obtained from Twitch's server) for every Chatterino user instead of assuming message timestamp on client's side. (#3021)
- Minor: Received IRC messages use `time` message tag for timestamp if it's available. (#3021)
- Minor: Added informative messages for recent-messages API's errors. (#3029)
- Minor: Added section with helpful Chatterino-related links to the About page. (#3068)
- Minor: Now uses spaces instead of magic Unicode character for sending duplicate messages (#3081)
- Minor: Added `channel.live` filter variable (#3092, #3110)
- Bugfix: Fixed "smiley" emotes being unable to be "Tabbed" with autocompletion, introduced in v2.3.3. (#3010)
- Bugfix: Fixed PubSub not properly trying to resolve pending listens when the pending listens list was larger than 50. (#3037)
- Bugfix: Copy buttons in usercard now show properly in light mode (#3057)
- Bugfix: Fixed comma appended to username completion when not at the beginning of the message. (#3060)
- Bugfix: Fixed bug misplacing chat when zooming on Chrome with Chatterino Native Host extension (#1936)
- Bugfix: Channel point redemptions from ignored users are now properly blocked. (#3102)
- Dev: Allow building against Qt 5.11 (#3105)
- Dev: Ubuntu packages are now available (#2936)
- Dev: Disabled update checker on Flatpak. (#3051)
- Dev: Add logging for HTTP requests (#2991)

## 2.3.3

- Major: Added username autocompletion popup menu when typing usernames with an @ prefix. (#1979, #2866)
- Major: Added ability to toggle visibility of Channel Tabs - This can be done by right-clicking the tab area or pressing the keyboard shortcut (default: Ctrl+U). (#2600)
- Minor: Username in channel points rewards redemption messages is now clickable. (#2673, #2953)
- Minor: Channel name in `<channel> has gone offline. Exiting host mode.` messages is now clickable. (#2922)
- Minor: Added `/openurl` command. Usage: `/openurl <URL>`. Opens the provided URL in the browser. (#2461, #2926)
- Minor: Updated to Emoji v13.1 (#2958)
- Minor: Added "Open in: new tab, browser player, streamlink" in twitch link context menu. (#2988)
- Minor: Sender username in automod messages shown to moderators shows correct color and display name. (#2967)
- Minor: The /live split now shows channels going offline. (#2880)
- Minor: Restore automod functionality for moderators (#2817, #2887)
- Minor: Add setting for username style (#2889, #2891)
- Minor: Searching for users in the viewer list now searches anywhere in the user's name. (#2861)
- Minor: Added moderation buttons to search popup when searching in a split with moderation mode enabled. (#2148, #2803)
- Minor: Made "#channel" in `/mentions` tab show in usercards and in the search popup. (#2802)
- Minor: Added settings to disable custom FrankerFaceZ VIP/mod badges. (#2693, #2759)
- Minor: Limit the number of recent chatters to improve memory usage and reduce freezes. (#2796, #2814)
- Minor: Added `/popout` command. Usage: `/popout [channel]`. It opens browser chat for the provided channel. Can also be used without arguments to open current channels browser chat. (#2556, #2812)
- Minor: Improved matching of game names when using `/setgame` command (#2636)
- Minor: Now shows deletions of messages like timeouts (#1155, #2841, #2867, #2874)
- Minor: Added a link to accounts page in settings to "You need to be logged in to send messages" message. (#2862)
- Minor: Switch to Twitch v2 emote API for animated emote support. (#2863)
- Bugfix: Now deleting cache files that weren't modified in the past 14 days. (#2947)
- Bugfix: Fixed large timeout durations in moderation buttons overlapping with usernames or other buttons. (#2865, #2921)
- Bugfix: Middle mouse click no longer scrolls in not fully populated usercards and splits. (#2933)
- Bugfix: Fix bad behavior of the HTML color picker edit when user input is being entered. (#2942)
- Bugfix: Made follower emotes suggested (in emote popup menu, tab completion, emote input menu) only in their origin channel, not globally. (#2951)
- Bugfix: Fixed founder badge not being respected by `author.subbed` filter. (#2971)
- Bugfix: Usercards on IRC will now only show user's messages. (#1780, #2979)
- Bugfix: Messages that couldn't be searched or filtered are now handled correctly. (#2962)
- Bugfix: Moderation buttons now show the correct time unit when using units other than seconds. (#1719, #2864)
- Bugfix: Fixed FFZ emote links for global emotes (#2807, #2808)
- Bugfix: Fixed pasting text with URLs included (#1688, #2855)
- Bugfix: Fix reconnecting when IRC write connection is lost (#1831, #2356, #2850, #2892)
- Bugfix: Fixed bit and new subscriber emotes not (re)loading in some rare cases. (#2856, #2857)
- Bugfix: Fixed subscription emotes showing up incorrectly in the emote menu. (#2905)

## 2.3.2

- Major: New split for channels going live! /live. (#1797)
- Minor: Added a message that displays a new date on new day. (#1016)
- Minor: Hosting messages are now clickable. (#2655)
- Minor: Messages held by automod are now shown to the user. (#2626)
- Minor: Load 100 blocked users rather than the default 20. (#2772)
- Bugfix: Fixed a potential crashing issue related to the browser extension. (#2774)
- Bugfix: Strip newlines from stream titles to prevent text going off of split header (#2755)
- Bugfix: Automod messages now work properly again. (#2682)
- Bugfix: `Login expired` message no longer highlights all tabs. (#2735)
- Bugfix: Fix a deadlock that would occur during user badge loading. (#1704, #2756)
- Bugfix: Tabbing in `Select a channel to open` is now consistent. (#1797)
- Bugfix: Fix Ctrl + Backspace not closing colon emote picker. (#2780)
- Bugfix: Approving/denying AutoMod messages works again. (#2779)
- Dev: Migrated AutoMod approve/deny endpoints to Helix. (#2779)
- Dev: Migrated Get Cheermotes endpoint to Helix. (#2440)

## 2.3.1

- Major: Fixed crashing with the extension (#2704)
- Major: Added the ability to highlight messages based on user badges. (#1704)
- Minor: Added visual indicator to message length if over 500 characters long (#2659)
- Minor: Added `is:<flags>` search filter to find messages of specific types. (#2653, #2671)
- Minor: Added image links to the badge context menu. (#2667)
- Minor: Added a setting to hide Twitch Predictions badges. (#2668)
- Minor: Optionally remove spaces between emotes, originally made for Mm2PL/Dankerino. (#2651)
- Minor: Improved UX of `Rename Tab` dialog. (#2713)
- Bugfix: Added missing Copy/Open link context menu entries to emotes in Emote Picker. (#2670)
- Bugfix: Fixed visual glitch with smooth scrolling. (#2084)
- Bugfix: Clicking on split header focuses its split. (#2720)
- Bugfix: Handle new user messages ("rituals") properly. (#2703)

## 2.3.0

- Major: Added custom FrankerFaceZ VIP Badges. (#2628)
- Minor: Added `in:<channels>` search filter to find messages sent in specific channels. (#2299, #2634)
- Minor: Allow for built-in Chatterino commands to be used in custom commands. (#2632)
- Bugfix: Size of splits not saved properly (#2362, #2548)
- Bugfix: Fix crash that could occur when the user changed the "Custom stream player URI Scheme" setting if the user had closed down and splits in the application runtime. (#2592)
- Major: Added clip creation support. You can create clips with `/clip` command, `Alt+X` keybind or `Create a clip` option in split header's context menu. This requires a new authentication scope so re-authentication will be required to use it. (#2271, #2377, #2528)
- Major: Added "Channel Filters". See https://wiki.chatterino.com/Filters/ for how they work or how to configure them. (#1748, #2083, #2090, #2200, #2225)
- Major: Added Streamer Mode configuration (under `Settings -> General`), where you can select which features of Chatterino should behave differently when you are in Streamer Mode. (#2001, #2316, #2342, #2376)
- Major: Add `/settitle` and `/setgame` commands, originally made for Mm2PL/Dankerino. (#2534, #2609)
- Major: Color mentions to match the mentioned users. You can disable this by unchecking "Color @usernames" under `Settings -> General -> Advanced (misc.)`. (#1963, #2284, #2597)
- Major: Commands `/ignore` and `/unignore` have been renamed to `/block` and `/unblock` in order to keep consistency with Twitch's terms. (#2370)
- Major: Added support for bit emotes - the ones you unlock after cheering to streamer. (#2550)
- Minor: Added `/clearmessages` command - does what "Burger menu -> More -> Clear messages" does. (#2485)
- Minor: Added `/marker` command - similar to webchat, it creates a stream marker. (#2360)
- Minor: Added `/chatters` command showing chatter count. (#2344)
- Minor: Added a button to the split context menu to open the moderation view for a channel when the account selected has moderator permissions. (#2321)
- Minor: Made BetterTTV emote tooltips use authors' display name. (#2267)
- Minor: Added Ctrl + 1/2/3/... and Ctrl+9 shortcuts to Emote Popup (activated with Ctrl+E). They work exactly the same as shortcuts in main window. (#2263)
- Minor: Added reconnect link to the "You are banned" message. (#2266)
- Minor: Improved search popup window titles. (#2268)
- Minor: Made "#channel" in `/mentions` tab a clickable link which takes you to the channel that you were mentioned in. (#2220)
- Minor: Added a keyboard shortcut (Ctrl+F5) for "Reconnect" (#2215)
- Minor: Made `Try to find usernames without @ prefix` option still resolve usernames when special characters (commas, dots, (semi)colons, exclamation mark, question mark) are appended to them. (#2212)
- Minor: Made usercard update user's display name (#2160)
- Minor: Added placeholder text for message text input box. (#2143, #2149, #2264)
- Minor: Added support for FrankerFaceZ badges. (#2101, part of #1658)
- Minor: Added a navigation list to the settings and reordered them.
- Minor: Added a link to twitchemotes.com to context menu when right-clicking Twitch emotes. (#2214)
- Minor: Improved viewer list window.
- Minor: Added emote completion with `:` to the whispers channel (#2075)
- Minor: Made the current channels emotes appear at the top of the emote picker popup. (#2057)
- Minor: Added viewer list button to twitch channel header. (#1978)
- Minor: Added followage and subage information to usercard. (#2023)
- Minor: Added an option to only open channels specified in command line with `-c` parameter. You can also use `--help` to display short help message (#1940, #2368)
- Minor: Added customizable timeout buttons to the user info popup
- Minor: Deprecate loading of "v1" window layouts. If you haven't updated Chatterino in more than 2 years, there's a chance you will lose your window layout.
- Minor: User popup will now automatically display messages as they are received. (#1982, #2514)
- Minor: Changed the English in two rate-limited system messages (#1878)
- Minor: Added a setting to disable messages sent to /mentions split from making the tab highlight with the red marker (#1994)
- Minor: Added image for streamer mode in the user popup icon.
- Minor: Added vip and unvip buttons.
- Minor: Added settings for displaying where the last message was.
- Minor: Commands are now saved upon pressing Ok in the settings window
- Minor: Colorized nicknames now enabled by default
- Minor: Show channels live now enabled by default
- Minor: Bold usernames enabled by default
- Minor: Improve UX of the "Login expired!" message (#2029)
- Minor: PageUp and PageDown now scroll in the selected split and in the emote popup (#2070, #2081, #2410, #2607)
- Minor: Allow highlights to be excluded from `/mentions`. Excluded highlights will not trigger tab highlights either. (#1793, #2036)
- Minor: Flag all popup dialogs as actual dialogs so they get the relevant window manager hints (#1843, #2182, #2185, #2232, #2234)
- Minor: Don't show update button for nightly builds on macOS and Linux, this was already the case for Windows (#2163, #2164)
- Minor: Tab and split titles now use display/localized channel names (#2189)
- Minor: Add a setting to limit the amount of historical messages loaded from the Recent Messages API (#2250, #2252)
- Minor: Made username autocompletion truecase (#1199, #1883)
- Minor: Update the listing of top-level domains. (#2345)
- Minor: Properly respect RECONNECT messages from Twitch (#2347)
- Minor: Added command line option to attach chatterino to another window.
- Minor: Hide "Case-sensitive" column for user highlights. (#2404)
- Minor: Added human-readable formatting to remaining timeout duration. (#2398)
- Minor: Update emojis version to 13 (2020). (#1555)
- Minor: Remove EmojiOne 2 and 3 due to license restrictions. (#1555)
- Minor: Added `/streamlink` command. Usage: `/streamlink <channel>`. You can also use the command without arguments in any twitch channel to open it in streamlink. (#2443, #2495)
- Minor: Humanized all numbers visible to end-users. (#2488)
- Minor: Added a context menu to avatar in usercard. It opens on right-clicking the avatar in usercard. (#2517)
- Minor: Handle messages that users can share after unlocking a new bits badge. (#2611)
- Bugfix: Fix crash occurring when pressing Escape in the Color Picker Dialog (#1843)
- Bugfix: Fix bug where the "check user follow state" event could trigger a network request requesting the user to follow or unfollow a user. By itself its quite harmless as it just repeats to Twitch the same follow state we had, so no follows should have been lost by this but it meant there was a rogue network request that was fired that could cause a crash (#1906)
- Bugfix: /usercard command will now respect the "Automatically close user popup" setting (#1918)
- Bugfix: Handle symlinks properly when saving commands & settings (#1856, #1908)
- Bugfix: Starting Chatterino in a minimized state after an update will no longer cause a crash
- Bugfix: Modify the emote parsing to handle some edge-cases with dots and stuff. (#1704, #1714, #2490)
- Bugfix: Fixed timestamps being incorrect on some messages loaded from the recent-messages service on startup (#1286, #2020)
- Bugfix: Fixed timestamps missing on channel point redemption messages (#1943)
- Bugfix: Fixed tooltip didn't show in `EmotePopup` depending on the `Link preview` setting enabled or no (#2008)
- Bugfix: Fixed Stream thumbnail not updating after using the "Change channel" feature (#2074, #2080)
- Bugfix: Fixed previous link info not updating after `Link information` setting is enabled (#2054)
- Bugfix: Fix Tab key not working in the Ctrl+K Quick Switcher (#2065)
- Bugfix: Fix bug preventing moderator actions when viewing a user card from the search window (#1089)
- Bugfix: Fix `:` emote completion menu ignoring emote capitalization and inconsistent emote names. (#1962, #2543)
- Bugfix: Fix a bug that caused `Ignore page` to fall into an infinity loop with an empty pattern and regex enabled (#2125)
- Bugfix: Fix a crash caused by FrankerFaceZ responding with invalid emote links (#2191)
- Bugfix: Fix a freeze caused by ignored & replaced phrases followed by Twitch Emotes (#2231)
- Bugfix: Fix a crash bug that occurred when moving splits across windows and closing the "parent tab" (#2249, #2259)
- Bugfix: Fix a crash bug that occurred when the "Limit message height" setting was enabled and a message was being split up into multiple lines. IRC only. (#2329)
- Bugfix: Fix anonymous users being pinged by "username" justinfan64537 (#2156, #2352)
- Bugfix: Fixed hidden tooltips when always on top is active (#2384)
- Bugfix: Fix CLI arguments (`--help`, `--version`, `--channels`) not being respected (#2368, #2190)
- Bugfix: Fixed search field not being focused on popup open (#2540)
- Bugfix: Fix Twitch cheer emotes not displaying tooltips when hovered (#2434, #2503)
- Bugfix: Fix BTTV/FFZ channel emotes saying unknown error when no emotes found (#2542)
- Bugfix: Fix directory not opening when clicking "Open AppData Directory" setting button on macOS (#2531, #2537)
- Bugfix: Fix quickswitcher not respecting order of tabs when filtering (#2519, #2561)
- Bugfix: Fix GNOME not associating Chatterino's window with its desktop entry (#1863, #2587)
- Bugfix: Fix buffer overflow in emoji parsing. (#2602)
- Bugfix: Fix windows being brought back to life after the settings dialog was closed. (#1892, #2613)
- Dev: Updated minimum required Qt framework version to 5.12. (#2210)
- Dev: Migrated `Kraken::getUser` to Helix (#2260)
- Dev: Migrated `TwitchAccount::(un)followUser` from Kraken to Helix and moved it to `Helix::(un)followUser`. (#2306)
- Dev: Migrated `Kraken::getChannel` to Helix. (#2381)
- Dev: Migrated `TwitchAccount::(un)ignoreUser` to Helix and made `TwitchAccount::loadIgnores` use Helix call. (#2370)
- Dev: Build in CI with multiple Qt versions (#2349)
- Dev: Updated minimum required macOS version to 10.14 (#2386)
- Dev: Removed unused `humanize` library (#2422)

## 2.2.2

- Bugfix: Fix a potential crash related to channel point rewards (279a80b)

## 2.2.1

- Minor: Disable checking for updates on unsupported platforms (#1874)
- Bugfix: Fix bug preventing users from setting the highlight color of the second entry in the "User" highlights tab (#1898)

## 2.2.0

- Major: We now support image thumbnails coming from the link resolver. This feature is off by default and can be enabled in the settings with the "Show link thumbnail" setting. This feature also requires the "Show link info when hovering" setting to be enabled (#1664)
- Major: Added image upload functionality to i.nuuls.com with an ability to change upload destination. This works by dragging and dropping an image into a split, or pasting an image into the text edit field. (#1332, #1741)
- Major: Added option to display tabs vertically. (#1815)
- Major: Support the highlighted messages redeemed with channel points on twitch.tv.
- Major: Added emote completion with `:`
- Minor: Added a "Streamer Mode" that hides user generated images while obs is open.
- Minor: Added extension support for Brave browser and Microsoft Edge. (#1862)
- Minor: Add a switcher widget, similar to Discord. It can be opened by pressing Ctrl+K. (#1588)
- Minor: Clicking on `Open in browser` in a whisper split will now open your whispers on twitch. (#1828)
- Minor: Clicking on @mentions will open the User Popup. (#1674)
- Minor: You can now open the Twitch User Card by middle-mouse clicking a username. (#1669)
- Minor: User Popup now also includes recent user messages (#1729)
- Minor: BetterTTV / FrankerFaceZ emote tooltips now also have emote authors' name (#1721)
- Minor: Emotes in the emote popup are now sorted in the same order as the tab completion (#1549)
- Minor: Removed "Online Logs" functionality as services are shut down (#1640)
- Minor: CTRL+F now selects the Find text input field in the Settings Dialog (#1806 #1811)
- Minor: CTRL+F now selects the search text input field in the Search Popup (#1812)
- Minor: Modify our word boundary logic in highlight phrase searching to accomodate non-regex phrases with "word-boundary-creating" characters like ! (#1885, #1890)
- Bugfix: Fixed not being able to open links in incognito with Microsoft Edge (Chromium) (#1875)
- Bugfix: Fix the incorrect `Open stream in browser` labelling in the whisper split (#1860)
- Bugfix: Fix preview on hover not working when Animated emotes options was disabled (#1546)
- Bugfix: FFZ custom mod badges no longer scale with the emote scale options (#1602)
- Bugfix: MacOS updater looked for non-existing fields, causing it to always fail the update check (#1642)
- Bugfix: Fixed message menu crashing if the message you right-clicked goes out of scope before you select an action (#1783) (#1787)
- Bugfix: Fixed alternate messages flickering in UserInfoPopup when clicking Refresh if there was an odd number of messages in there (#1789 #1810)
- Bugfix: Fix a crash when using middle click scroll on a chat window. (#1870)
- Settings open faster
- Dev: Fully remove Twitch Chatroom support
- Dev: Handle conversion of historical CLEARCHAT messages to NOTICE messages in Chatterino instead of relying on the Recent Messages API to handle it for us. (#1804)<|MERGE_RESOLUTION|>--- conflicted
+++ resolved
@@ -2,12 +2,9 @@
 
 ## Unversioned
 
-<<<<<<< HEAD
+- Minor: Added quotation marks in the permitted/blocked Automod messages for clarity. (#3654)
 - Minor: Adjust large stream thumbnail to 16:9 (#3655)
-=======
-- Minor: Added quotation marks in the permitted/blocked Automod messages for clarity. (#3654)
 - Bugfix: Fixed live notifications for usernames containing uppercase characters. (#3646)
->>>>>>> e5d94591
 
 ## 2.3.5
 
