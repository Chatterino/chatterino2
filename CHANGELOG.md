--- conflicted
+++ resolved
@@ -2,12 +2,9 @@
 
 ## Unversioned
 
-<<<<<<< HEAD
+- Major: New split for channels going live! /live. (#1797)
 - Minor: Added settings to disable custom FrankerFaceZ VIP/mod badges. (#2693, #2759)
-=======
-- Major: New split for channels going live! /live. (#1797)
 - Minor: Added a message that displays a new date on new day. (#1016)
->>>>>>> 6ae8427f
 - Minor: Hosting messages are now clickable. (#2655)
 - Minor: Messages held by automod are now shown to the user. (#2626)
 - Minor: Load 100 blocked users rather than the default 20. (#2772)
