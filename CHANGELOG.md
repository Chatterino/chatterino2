# Changelog

## Unversioned

<<<<<<< HEAD
- Minor: Added an option to only open channels specified in command line with `-c` parameter. You can also use `--help` to display short help message (#1940)
=======
- Minor: Added customizable timeout buttons to the user info popup
- Minor: Deprecate loading of "v1" window layouts. If you haven't updated Chatterino in more than 2 years, there's a chance you will lose your window layout.
>>>>>>> 2f3accf3
- Minor: Disable checking for updates on unsupported platforms (#1874)
- Minor: Changed the English in two rate-limited system messages (#1878)
- Bugfix: Fix bug preventing users from setting the highlight color of the second entry in the "User" highlights tab (#1898)
- Bugfix: Fix bug where the "check user follow state" event could trigger a network request requesting the user to follow or unfollow a user. By itself its quite harmless as it just repeats to Twitch the same follow state we had, so no follows should have been lost by this but it meant there was a rogue network request that was fired that could cause a crash (#1906)
- Bugfix: /usercard command will now respect the "Automatically close user popup" setting (#1918)
- Bugfix: Handle symlinks properly when saving commands & settings (#1856, #1908)
- Bugfix: Starting Chatterino in a minimized state after an update will no longer cause a crash
- Bugfix: Modify the emote parsing to handle some edge-cases with dots and stuff (#1704, #1714)

## 2.2.0

- Major: We now support image thumbnails coming from the link resolver. This feature is off by default and can be enabled in the settings with the "Show link thumbnail" setting. This feature also requires the "Show link info when hovering" setting to be enabled (#1664)
- Major: Added image upload functionality to i.nuuls.com with an ability to change upload destination. This works by dragging and dropping an image into a split, or pasting an image into the text edit field. (#1332, #1741)
- Major: Added option to display tabs vertically. (#1815)
- Major: Support the highlighted messages redeemed with channel points on twitch.tv.
- Major: Added emote completion with `:`
- Minor: Added a "Streamer Mode" that hides user generated images while obs is open.
- Minor: Added extension support for Brave browser and Microsoft Edge. (#1862)
- Minor: Add a switcher widget, similar to Discord. It can be opened by pressing Ctrl+K. (#1588)
- Minor: Clicking on `Open in browser` in a whisper split will now open your whispers on twitch. (#1828)
- Minor: Clicking on @mentions will open the User Popup. (#1674)
- Minor: You can now open the Twitch User Card by middle-mouse clicking a username. (#1669)
- Minor: User Popup now also includes recent user messages (#1729)
- Minor: BetterTTV / FrankerFaceZ emote tooltips now also have emote authors' name (#1721)
- Minor: Emotes in the emote popup are now sorted in the same order as the tab completion (#1549)
- Minor: Removed "Online Logs" functionality as services are shut down (#1640)
- Minor: CTRL+F now selects the Find text input field in the Settings Dialog (#1806 #1811)
- Minor: CTRL+F now selects the search text input field in the Search Popup (#1812)
- Minor: Modify our word boundary logic in highlight phrase searching to accomodate non-regex phrases with "word-boundary-creating" characters like ! (#1885, #1890)
- Bugfix: Fixed not being able to open links in incognito with Microsoft Edge (Chromium) (#1875)
- Bugfix: Fix the incorrect `Open stream in browser` labelling in the whisper split (#1860)
- Bugfix: Fix preview on hover not working when Animated emotes options was disabled (#1546)
- Bugfix: FFZ custom mod badges no longer scale with the emote scale options (#1602)
- Bugfix: MacOS updater looked for non-existing fields, causing it to always fail the update check (#1642)
- Bugfix: Fixed message menu crashing if the message you right-clicked goes out of scope before you select an action (#1783) (#1787)
- Bugfix: Fixed alternate messages flickering in UserInfoPopup when clicking Refresh if there was an odd number of messages in there (#1789 #1810)
- Bugfix: Fix a crash when using middle click scroll on a chat window. (#1870)
- Settings open faster
- Dev: Fully remove Twitch Chatroom support
- Dev: Handle conversion of historical CLEARCHAT messages to NOTICE messages in Chatterino instead of relying on the Recent Messages API to handle it for us. (#1804)<|MERGE_RESOLUTION|>--- conflicted
+++ resolved
@@ -2,12 +2,9 @@
 
 ## Unversioned
 
-<<<<<<< HEAD
 - Minor: Added an option to only open channels specified in command line with `-c` parameter. You can also use `--help` to display short help message (#1940)
-=======
 - Minor: Added customizable timeout buttons to the user info popup
 - Minor: Deprecate loading of "v1" window layouts. If you haven't updated Chatterino in more than 2 years, there's a chance you will lose your window layout.
->>>>>>> 2f3accf3
 - Minor: Disable checking for updates on unsupported platforms (#1874)
 - Minor: Changed the English in two rate-limited system messages (#1878)
 - Bugfix: Fix bug preventing users from setting the highlight color of the second entry in the "User" highlights tab (#1898)
