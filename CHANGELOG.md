# Changelog

## Unversioned

<<<<<<< HEAD
- Bugfix: Fixed large timeout durations in moderation buttons overlapping with usernames or other buttons. (#2865, #2921)
=======
- Minor: Added `/openurl` command. Usage: `/openurl <URL>`. Opens the provided URL in the browser. (#2461, #2926)
>>>>>>> 991892ee

## 2.3.3

- Major: Added username autocompletion popup menu when typing usernames with an @ prefix. (#1979, #2866)
- Major: Added ability to toggle visibility of Channel Tabs - This can be done by right-clicking the tab area or pressing the keyboard shortcut (default: Ctrl+U). (#2600)
- Minor: The /live split now shows channels going offline. (#2880)
- Minor: Restore automod functionality for moderators (#2817, #2887)
- Minor: Add setting for username style (#2889, #2891)
- Minor: Searching for users in the viewer list now searches anywhere in the user's name. (#2861)
- Minor: Added moderation buttons to search popup when searching in a split with moderation mode enabled. (#2148, #2803)
- Minor: Made "#channel" in `/mentions` tab show in usercards and in the search popup. (#2802)
- Minor: Added settings to disable custom FrankerFaceZ VIP/mod badges. (#2693, #2759)
- Minor: Limit the number of recent chatters to improve memory usage and reduce freezes. (#2796, #2814)
- Minor: Added `/popout` command. Usage: `/popout [channel]`. It opens browser chat for the provided channel. Can also be used without arguments to open current channels browser chat. (#2556, #2812)
- Minor: Improved matching of game names when using `/setgame` command (#2636)
- Minor: Now shows deletions of messages like timeouts (#1155, #2841, #2867, #2874)
- Minor: Added a link to accounts page in settings to "You need to be logged in to send messages" message. (#2862)
- Minor: Switch to Twitch v2 emote API for animated emote support. (#2863)
- Bugfix: Moderation buttons now show the correct time unit when using units other than seconds. (#1719, #2864)
- Bugfix: Fixed FFZ emote links for global emotes (#2807, #2808)
- Bugfix: Fixed pasting text with URLs included (#1688, #2855)
- Bugfix: Fix reconnecting when IRC write connection is lost (#1831, #2356, #2850, #2892)
- Bugfix: Fixed bit and new subscriber emotes not (re)loading in some rare cases. (#2856, #2857)
- Bugfix: Fixed subscription emotes showing up incorrectly in the emote menu. (#2905)

## 2.3.2

- Major: New split for channels going live! /live. (#1797)
- Minor: Added a message that displays a new date on new day. (#1016)
- Minor: Hosting messages are now clickable. (#2655)
- Minor: Messages held by automod are now shown to the user. (#2626)
- Minor: Load 100 blocked users rather than the default 20. (#2772)
- Bugfix: Fixed a potential crashing issue related to the browser extension. (#2774)
- Bugfix: Strip newlines from stream titles to prevent text going off of split header (#2755)
- Bugfix: Automod messages now work properly again. (#2682)
- Bugfix: `Login expired` message no longer highlights all tabs. (#2735)
- Bugfix: Fix a deadlock that would occur during user badge loading. (#1704, #2756)
- Bugfix: Tabbing in `Select a channel to open` is now consistent. (#1797)
- Bugfix: Fix Ctrl + Backspace not closing colon emote picker. (#2780)
- Bugfix: Approving/denying AutoMod messages works again. (#2779)
- Dev: Migrated AutoMod approve/deny endpoints to Helix. (#2779)
- Dev: Migrated Get Cheermotes endpoint to Helix. (#2440)

## 2.3.1

- Major: Fixed crashing with the extension (#2704)
- Major: Added the ability to highlight messages based on user badges. (#1704)
- Minor: Added visual indicator to message length if over 500 characters long (#2659)
- Minor: Added `is:<flags>` search filter to find messages of specific types. (#2653, #2671)
- Minor: Added image links to the badge context menu. (#2667)
- Minor: Added a setting to hide Twitch Predictions badges. (#2668)
- Minor: Optionally remove spaces between emotes, originally made for Mm2PL/Dankerino. (#2651)
- Minor: Improved UX of `Rename Tab` dialog. (#2713)
- Bugfix: Added missing Copy/Open link context menu entries to emotes in Emote Picker. (#2670)
- Bugfix: Fixed visual glitch with smooth scrolling. (#2084)
- Bugfix: Clicking on split header focuses its split. (#2720)
- Bugfix: Handle new user messages ("rituals") properly. (#2703)

## 2.3.0

- Major: Added custom FrankerFaceZ VIP Badges. (#2628)
- Minor: Added `in:<channels>` search filter to find messages sent in specific channels. (#2299, #2634)
- Minor: Allow for built-in Chatterino commands to be used in custom commands. (#2632)
- Bugfix: Size of splits not saved properly (#2362, #2548)
- Bugfix: Fix crash that could occur when the user changed the "Custom stream player URI Scheme" setting if the user had closed down and splits in the application runtime. (#2592)
- Major: Added clip creation support. You can create clips with `/clip` command, `Alt+X` keybind or `Create a clip` option in split header's context menu. This requires a new authentication scope so re-authentication will be required to use it. (#2271, #2377, #2528)
- Major: Added "Channel Filters". See https://wiki.chatterino.com/Filters/ for how they work or how to configure them. (#1748, #2083, #2090, #2200, #2225)
- Major: Added Streamer Mode configuration (under `Settings -> General`), where you can select which features of Chatterino should behave differently when you are in Streamer Mode. (#2001, #2316, #2342, #2376)
- Major: Add `/settitle` and `/setgame` commands, originally made for Mm2PL/Dankerino. (#2534, #2609)
- Major: Color mentions to match the mentioned users. You can disable this by unchecking "Color @usernames" under `Settings -> General -> Advanced (misc.)`. (#1963, #2284, #2597)
- Major: Commands `/ignore` and `/unignore` have been renamed to `/block` and `/unblock` in order to keep consistency with Twitch's terms. (#2370)
- Major: Added support for bit emotes - the ones you unlock after cheering to streamer. (#2550)
- Minor: Added `/clearmessages` command - does what "Burger menu -> More -> Clear messages" does. (#2485)
- Minor: Added `/marker` command - similar to webchat, it creates a stream marker. (#2360)
- Minor: Added `/chatters` command showing chatter count. (#2344)
- Minor: Added a button to the split context menu to open the moderation view for a channel when the account selected has moderator permissions. (#2321)
- Minor: Made BetterTTV emote tooltips use authors' display name. (#2267)
- Minor: Added Ctrl + 1/2/3/... and Ctrl+9 shortcuts to Emote Popup (activated with Ctrl+E). They work exactly the same as shortcuts in main window. (#2263)
- Minor: Added reconnect link to the "You are banned" message. (#2266)
- Minor: Improved search popup window titles. (#2268)
- Minor: Made "#channel" in `/mentions` tab a clickable link which takes you to the channel that you were mentioned in. (#2220)
- Minor: Added a keyboard shortcut (Ctrl+F5) for "Reconnect" (#2215)
- Minor: Made `Try to find usernames without @ prefix` option still resolve usernames when special characters (commas, dots, (semi)colons, exclamation mark, question mark) are appended to them. (#2212)
- Minor: Made usercard update user's display name (#2160)
- Minor: Added placeholder text for message text input box. (#2143, #2149, #2264)
- Minor: Added support for FrankerFaceZ badges. (#2101, part of #1658)
- Minor: Added a navigation list to the settings and reordered them.
- Minor: Added a link to twitchemotes.com to context menu when right-clicking Twitch emotes. (#2214)
- Minor: Improved viewer list window.
- Minor: Added emote completion with `:` to the whispers channel (#2075)
- Minor: Made the current channels emotes appear at the top of the emote picker popup. (#2057)
- Minor: Added viewer list button to twitch channel header. (#1978)
- Minor: Added followage and subage information to usercard. (#2023)
- Minor: Added an option to only open channels specified in command line with `-c` parameter. You can also use `--help` to display short help message (#1940, #2368)
- Minor: Added customizable timeout buttons to the user info popup
- Minor: Deprecate loading of "v1" window layouts. If you haven't updated Chatterino in more than 2 years, there's a chance you will lose your window layout.
- Minor: User popup will now automatically display messages as they are received. (#1982, #2514)
- Minor: Changed the English in two rate-limited system messages (#1878)
- Minor: Added a setting to disable messages sent to /mentions split from making the tab highlight with the red marker (#1994)
- Minor: Added image for streamer mode in the user popup icon.
- Minor: Added vip and unvip buttons.
- Minor: Added settings for displaying where the last message was.
- Minor: Commands are now saved upon pressing Ok in the settings window
- Minor: Colorized nicknames now enabled by default
- Minor: Show channels live now enabled by default
- Minor: Bold usernames enabled by default
- Minor: Improve UX of the "Login expired!" message (#2029)
- Minor: PageUp and PageDown now scroll in the selected split and in the emote popup (#2070, #2081, #2410, #2607)
- Minor: Allow highlights to be excluded from `/mentions`. Excluded highlights will not trigger tab highlights either. (#1793, #2036)
- Minor: Flag all popup dialogs as actual dialogs so they get the relevant window manager hints (#1843, #2182, #2185, #2232, #2234)
- Minor: Don't show update button for nightly builds on macOS and Linux, this was already the case for Windows (#2163, #2164)
- Minor: Tab and split titles now use display/localized channel names (#2189)
- Minor: Add a setting to limit the amount of historical messages loaded from the Recent Messages API (#2250, #2252)
- Minor: Made username autocompletion truecase (#1199, #1883)
- Minor: Update the listing of top-level domains. (#2345)
- Minor: Properly respect RECONNECT messages from Twitch (#2347)
- Minor: Added command line option to attach chatterino to another window.
- Minor: Hide "Case-sensitive" column for user highlights. (#2404)
- Minor: Added human-readable formatting to remaining timeout duration. (#2398)
- Minor: Update emojis version to 13 (2020). (#1555)
- Minor: Remove EmojiOne 2 and 3 due to license restrictions. (#1555)
- Minor: Added `/streamlink` command. Usage: `/streamlink <channel>`. You can also use the command without arguments in any twitch channel to open it in streamlink. (#2443, #2495)
- Minor: Humanized all numbers visible to end-users. (#2488)
- Minor: Added a context menu to avatar in usercard. It opens on right-clicking the avatar in usercard. (#2517)
- Minor: Handle messages that users can share after unlocking a new bits badge. (#2611)
- Bugfix: Fix crash occurring when pressing Escape in the Color Picker Dialog (#1843)
- Bugfix: Fix bug where the "check user follow state" event could trigger a network request requesting the user to follow or unfollow a user. By itself its quite harmless as it just repeats to Twitch the same follow state we had, so no follows should have been lost by this but it meant there was a rogue network request that was fired that could cause a crash (#1906)
- Bugfix: /usercard command will now respect the "Automatically close user popup" setting (#1918)
- Bugfix: Handle symlinks properly when saving commands & settings (#1856, #1908)
- Bugfix: Starting Chatterino in a minimized state after an update will no longer cause a crash
- Bugfix: Modify the emote parsing to handle some edge-cases with dots and stuff. (#1704, #1714, #2490)
- Bugfix: Fixed timestamps being incorrect on some messages loaded from the recent-messages service on startup (#1286, #2020)
- Bugfix: Fixed timestamps missing on channel point redemption messages (#1943)
- Bugfix: Fixed tooltip didn't show in `EmotePopup` depending on the `Link preview` setting enabled or no (#2008)
- Bugfix: Fixed Stream thumbnail not updating after using the "Change channel" feature (#2074, #2080)
- Bugfix: Fixed previous link info not updating after `Link information` setting is enabled (#2054)
- Bugfix: Fix Tab key not working in the Ctrl+K Quick Switcher (#2065)
- Bugfix: Fix bug preventing moderator actions when viewing a user card from the search window (#1089)
- Bugfix: Fix `:` emote completion menu ignoring emote capitalization and inconsistent emote names. (#1962, #2543)
- Bugfix: Fix a bug that caused `Ignore page` to fall into an infinity loop with an empty pattern and regex enabled (#2125)
- Bugfix: Fix a crash caused by FrankerFaceZ responding with invalid emote links (#2191)
- Bugfix: Fix a freeze caused by ignored & replaced phrases followed by Twitch Emotes (#2231)
- Bugfix: Fix a crash bug that occurred when moving splits across windows and closing the "parent tab" (#2249, #2259)
- Bugfix: Fix a crash bug that occurred when the "Limit message height" setting was enabled and a message was being split up into multiple lines. IRC only. (#2329)
- Bugfix: Fix anonymous users being pinged by "username" justinfan64537 (#2156, #2352)
- Bugfix: Fixed hidden tooltips when always on top is active (#2384)
- Bugfix: Fix CLI arguments (`--help`, `--version`, `--channels`) not being respected (#2368, #2190)
- Bugfix: Fixed search field not being focused on popup open (#2540)
- Bugfix: Fix Twitch cheer emotes not displaying tooltips when hovered (#2434, #2503)
- Bugfix: Fix BTTV/FFZ channel emotes saying unknown error when no emotes found (#2542)
- Bugfix: Fix directory not opening when clicking "Open AppData Directory" setting button on macOS (#2531, #2537)
- Bugfix: Fix quickswitcher not respecting order of tabs when filtering (#2519, #2561)
- Bugfix: Fix GNOME not associating Chatterino's window with its desktop entry (#1863, #2587)
- Bugfix: Fix buffer overflow in emoji parsing. (#2602)
- Bugfix: Fix windows being brought back to life after the settings dialog was closed. (#1892, #2613)
- Dev: Updated minimum required Qt framework version to 5.12. (#2210)
- Dev: Migrated `Kraken::getUser` to Helix (#2260)
- Dev: Migrated `TwitchAccount::(un)followUser` from Kraken to Helix and moved it to `Helix::(un)followUser`. (#2306)
- Dev: Migrated `Kraken::getChannel` to Helix. (#2381)
- Dev: Migrated `TwitchAccount::(un)ignoreUser` to Helix and made `TwitchAccount::loadIgnores` use Helix call. (#2370)
- Dev: Build in CI with multiple Qt versions (#2349)
- Dev: Updated minimum required macOS version to 10.14 (#2386)
- Dev: Removed unused `humanize` library (#2422)

## 2.2.2

- Bugfix: Fix a potential crash related to channel point rewards (279a80b)

## 2.2.1

- Minor: Disable checking for updates on unsupported platforms (#1874)
- Bugfix: Fix bug preventing users from setting the highlight color of the second entry in the "User" highlights tab (#1898)

## 2.2.0

- Major: We now support image thumbnails coming from the link resolver. This feature is off by default and can be enabled in the settings with the "Show link thumbnail" setting. This feature also requires the "Show link info when hovering" setting to be enabled (#1664)
- Major: Added image upload functionality to i.nuuls.com with an ability to change upload destination. This works by dragging and dropping an image into a split, or pasting an image into the text edit field. (#1332, #1741)
- Major: Added option to display tabs vertically. (#1815)
- Major: Support the highlighted messages redeemed with channel points on twitch.tv.
- Major: Added emote completion with `:`
- Minor: Added a "Streamer Mode" that hides user generated images while obs is open.
- Minor: Added extension support for Brave browser and Microsoft Edge. (#1862)
- Minor: Add a switcher widget, similar to Discord. It can be opened by pressing Ctrl+K. (#1588)
- Minor: Clicking on `Open in browser` in a whisper split will now open your whispers on twitch. (#1828)
- Minor: Clicking on @mentions will open the User Popup. (#1674)
- Minor: You can now open the Twitch User Card by middle-mouse clicking a username. (#1669)
- Minor: User Popup now also includes recent user messages (#1729)
- Minor: BetterTTV / FrankerFaceZ emote tooltips now also have emote authors' name (#1721)
- Minor: Emotes in the emote popup are now sorted in the same order as the tab completion (#1549)
- Minor: Removed "Online Logs" functionality as services are shut down (#1640)
- Minor: CTRL+F now selects the Find text input field in the Settings Dialog (#1806 #1811)
- Minor: CTRL+F now selects the search text input field in the Search Popup (#1812)
- Minor: Modify our word boundary logic in highlight phrase searching to accomodate non-regex phrases with "word-boundary-creating" characters like ! (#1885, #1890)
- Bugfix: Fixed not being able to open links in incognito with Microsoft Edge (Chromium) (#1875)
- Bugfix: Fix the incorrect `Open stream in browser` labelling in the whisper split (#1860)
- Bugfix: Fix preview on hover not working when Animated emotes options was disabled (#1546)
- Bugfix: FFZ custom mod badges no longer scale with the emote scale options (#1602)
- Bugfix: MacOS updater looked for non-existing fields, causing it to always fail the update check (#1642)
- Bugfix: Fixed message menu crashing if the message you right-clicked goes out of scope before you select an action (#1783) (#1787)
- Bugfix: Fixed alternate messages flickering in UserInfoPopup when clicking Refresh if there was an odd number of messages in there (#1789 #1810)
- Bugfix: Fix a crash when using middle click scroll on a chat window. (#1870)
- Settings open faster
- Dev: Fully remove Twitch Chatroom support
- Dev: Handle conversion of historical CLEARCHAT messages to NOTICE messages in Chatterino instead of relying on the Recent Messages API to handle it for us. (#1804)<|MERGE_RESOLUTION|>--- conflicted
+++ resolved
@@ -2,11 +2,8 @@
 
 ## Unversioned
 
-<<<<<<< HEAD
+- Minor: Added `/openurl` command. Usage: `/openurl <URL>`. Opens the provided URL in the browser. (#2461, #2926)
 - Bugfix: Fixed large timeout durations in moderation buttons overlapping with usernames or other buttons. (#2865, #2921)
-=======
-- Minor: Added `/openurl` command. Usage: `/openurl <URL>`. Opens the provided URL in the browser. (#2461, #2926)
->>>>>>> 991892ee
 
 ## 2.3.3
 
