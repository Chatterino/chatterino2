--- conflicted
+++ resolved
@@ -2,11 +2,8 @@
 
 ## Unversioned
 
-<<<<<<< HEAD
 - Major: Added customizable shortcuts. (#2340)
-=======
 - Major: Added clip creation support. You can create clips with `/clip` command, `Alt+X` keybind or `Create a clip` option in split header's context menu. This requires a new authentication scope so re-authentication will be required to use it. (#2271, #2377)
->>>>>>> 055db0cc
 - Major: Added "Channel Filters". See https://wiki.chatterino.com/Filters/ for how they work or how to configure them. (#1748, #2083, #2090, #2200)
 - Major: Added Streamer Mode configuration (under `Settings -> General`), where you can select which features of Chatterino should behave differently when you are in Streamer Mode. (#2001, #2316, #2342)
 - Major: Color mentions to match the mentioned users. You can disable this by unchecking "Color @usernames" under `Settings -> General -> Advanced (misc.)`. (#1963, #2284)
