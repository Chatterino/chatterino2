# Changelog

## Unversioned

- Major: Added "Channel Filters". See https://wiki.chatterino.com/Filters/ for how they work or how to configure them. (#1748, #2083, #2090, #2200)
- Major: Added Streamer Mode configuration (under `Settings -> General`), where you can select which features of Chatterino should behave differently when you are in Streamer Mode. (#2001, #2316, #2342)
- Major: Color mentions to match the mentioned users. You can disable this by unchecking "Color @usernames" under `Settings -> General -> Advanced (misc.)`. (#1963, #2284)
- Minor: Added a button to the split context menu to open the moderation view for a channel when the account selected has moderator permissions. (#2321)
- Minor: Made BetterTTV emote tooltips use authors' display name. (#2267)
- Minor: Added Ctrl + 1/2/3/... and Ctrl+9 shortcuts to Emote Popup (activated with Ctrl+E). They work exactly the same as shortcuts in main window. (#2263)
- Minor: Added reconnect link to the "You are banned" message. (#2266)
- Minor: Improved search popup window titles. (#2268)
- Minor: Made "#channel" in `/mentions` tab a clickable link which takes you to the channel that you were mentioned in. (#2220)
- Minor: Added a keyboard shortcut (Ctrl+F5) for "Reconnect" (#2215)
- Minor: Made `Try to find usernames without @ prefix` option still resolve usernames when special characters (commas, dots, (semi)colons, exclamation mark, question mark) are appended to them. (#2212)
- Minor: Made usercard update user's display name (#2160)
- Minor: Added placeholder text for message text input box. (#2143, #2149, #2264)
- Minor: Added support for FrankerFaceZ badges. (#2101, part of #1658)
- Minor: Added a navigation list to the settings and reordered them.
- Minor: Added a link to twitchemotes.com to context menu when right-clicking Twitch emotes. (#2214)
- Minor: Improved viewer list window.
- Minor: Added emote completion with `:` to the whispers channel (#2075)
- Minor: Made the current channels emotes appear at the top of the emote picker popup. (#2057)
- Minor: Added viewer list button to twitch channel header. (#1978)
- Minor: Added followage and subage information to usercard. (#2023)
- Minor: Added an option to only open channels specified in command line with `-c` parameter. You can also use `--help` to display short help message (#1940)
- Minor: Added customizable timeout buttons to the user info popup
- Minor: Deprecate loading of "v1" window layouts. If you haven't updated Chatterino in more than 2 years, there's a chance you will lose your window layout.
- Minor: User popup will now automatically display messages as they are received
- Minor: Changed the English in two rate-limited system messages (#1878)
<<<<<<< HEAD
- Minor: Option to disable /mentions tab highlight
- Bugfix: Fix bug preventing users from setting the highlight color of the second entry in the "User" highlights tab (#1898)
=======
- Minor: Added image for streamer mode in the user popup icon.
- Minor: Added vip and unvip buttons.
- Minor: Added settings for displaying where the last message was.
- Minor: Commands are now saved upon pressing Ok in the settings window
- Minor: Colorized nicknames now enabled by default
- Minor: Show channels live now enabled by default
- Minor: Bold usernames enabled by default
- Minor: Improve UX of the "Login expired!" message (#2029)
- Minor: PageUp and PageDown now scroll in the selected split (#2070, #2081)
- Minor: Allow highlights to be excluded from `/mentions`. Excluded highlights will not trigger tab highlights either. (#1793, #2036)
- Minor: Flag all popup dialogs as actual dialogs so they get the relevant window manager hints (#1843, #2182, #2185, #2232, #2234)
- Minor: Don't show update button for nightly builds on macOS and Linux, this was already the case for Windows (#2163, #2164)
- Minor: Tab and split titles now use display/localized channel names (#2189)
- Minor: Add a setting to limit the amount of historical messages loaded from the Recent Messages API (#2250, #2252)
- Minor: Made username autocompletion truecase (#1199, #1883)
- Minor: Update the listing of top-level domains. (#2345)
- Minor: Properly respect RECONNECT messages from Twitch (#2347)
- Bugfix: Fix crash occurring when pressing Escape in the Color Picker Dialog (#1843)
>>>>>>> a6e23e24
- Bugfix: Fix bug where the "check user follow state" event could trigger a network request requesting the user to follow or unfollow a user. By itself its quite harmless as it just repeats to Twitch the same follow state we had, so no follows should have been lost by this but it meant there was a rogue network request that was fired that could cause a crash (#1906)
- Bugfix: /usercard command will now respect the "Automatically close user popup" setting (#1918)
- Bugfix: Handle symlinks properly when saving commands & settings (#1856, #1908)
- Bugfix: Starting Chatterino in a minimized state after an update will no longer cause a crash
- Bugfix: Modify the emote parsing to handle some edge-cases with dots and stuff (#1704, #1714)
- Bugfix: Fixed timestamps being incorrect on some messages loaded from the recent-messages service on startup (#1286, #2020)
- Bugfix: Fixed timestamps missing on channel point redemption messages (#1943)
- Bugfix: Fixed tooltip didn't show in `EmotePopup` depending on the `Link preview` setting enabled or no (#2008)
- Bugfix: Fixed Stream thumbnail not updating after using the "Change channel" feature (#2074, #2080)
- Bugfix: Fixed previous link info not updating after `Link information` setting is enabled (#2054)
- Bugfix: Fix Tab key not working in the Ctrl+K Quick Switcher (#2065)
- Bugfix: Fix bug preventing moderator actions when viewing a user card from the search window (#1089)
- Bugfix: Fix `:` emote completion menu ignoring emote capitalization (#1962)
- Bugfix: Fix a bug that caused `Ignore page` to fall into an infinity loop with an empty pattern and regex enabled (#2125)
- Bugfix: Fix a crash caused by FrankerFaceZ responding with invalid emote links (#2191)
- Bugfix: Fix a freeze caused by ignored & replaced phrases followed by Twitch Emotes (#2231)
- Bugfix: Fix a crash bug that occurred when moving splits across windows and closing the "parent tab" (#2249, #2259)
- Bugfix: Fix a crash bug that occurred when the "Limit message height" setting was enabled and a message was being split up into multiple lines. IRC only. (#2329)
- Bugfix: Fix anonymous users being pinged by "username" justinfan64537 (#2156, #2352)
- Dev: Updated minimum required Qt framework version to 5.12. (#2210)
- Dev: Migrated `Kraken::getUser` to Helix (#2260)
- Dev: Migrated `TwitchAccount::(un)followUser` from Kraken to Helix and moved it to `Helix::(un)followUser`. (#2306)
- Dev: Build in CI with multiple Qt versions (#2349)

## 2.2.2

- Bugfix: Fix a potential crash related to channel point rewards (279a80b)

## 2.2.1

- Minor: Disable checking for updates on unsupported platforms (#1874)
- Bugfix: Fix bug preventing users from setting the highlight color of the second entry in the "User" highlights tab (#1898)

## 2.2.0

- Major: We now support image thumbnails coming from the link resolver. This feature is off by default and can be enabled in the settings with the "Show link thumbnail" setting. This feature also requires the "Show link info when hovering" setting to be enabled (#1664)
- Major: Added image upload functionality to i.nuuls.com with an ability to change upload destination. This works by dragging and dropping an image into a split, or pasting an image into the text edit field. (#1332, #1741)
- Major: Added option to display tabs vertically. (#1815)
- Major: Support the highlighted messages redeemed with channel points on twitch.tv.
- Major: Added emote completion with `:`
- Minor: Added a "Streamer Mode" that hides user generated images while obs is open.
- Minor: Added extension support for Brave browser and Microsoft Edge. (#1862)
- Minor: Add a switcher widget, similar to Discord. It can be opened by pressing Ctrl+K. (#1588)
- Minor: Clicking on `Open in browser` in a whisper split will now open your whispers on twitch. (#1828)
- Minor: Clicking on @mentions will open the User Popup. (#1674)
- Minor: You can now open the Twitch User Card by middle-mouse clicking a username. (#1669)
- Minor: User Popup now also includes recent user messages (#1729)
- Minor: BetterTTV / FrankerFaceZ emote tooltips now also have emote authors' name (#1721)
- Minor: Emotes in the emote popup are now sorted in the same order as the tab completion (#1549)
- Minor: Removed "Online Logs" functionality as services are shut down (#1640)
- Minor: CTRL+F now selects the Find text input field in the Settings Dialog (#1806 #1811)
- Minor: CTRL+F now selects the search text input field in the Search Popup (#1812)
- Minor: Modify our word boundary logic in highlight phrase searching to accomodate non-regex phrases with "word-boundary-creating" characters like ! (#1885, #1890)
- Bugfix: Fixed not being able to open links in incognito with Microsoft Edge (Chromium) (#1875)
- Bugfix: Fix the incorrect `Open stream in browser` labelling in the whisper split (#1860)
- Bugfix: Fix preview on hover not working when Animated emotes options was disabled (#1546)
- Bugfix: FFZ custom mod badges no longer scale with the emote scale options (#1602)
- Bugfix: MacOS updater looked for non-existing fields, causing it to always fail the update check (#1642)
- Bugfix: Fixed message menu crashing if the message you right-clicked goes out of scope before you select an action (#1783) (#1787)
- Bugfix: Fixed alternate messages flickering in UserInfoPopup when clicking Refresh if there was an odd number of messages in there (#1789 #1810)
- Bugfix: Fix a crash when using middle click scroll on a chat window. (#1870)
- Settings open faster
- Dev: Fully remove Twitch Chatroom support
- Dev: Handle conversion of historical CLEARCHAT messages to NOTICE messages in Chatterino instead of relying on the Recent Messages API to handle it for us. (#1804)<|MERGE_RESOLUTION|>--- conflicted
+++ resolved
@@ -28,10 +28,7 @@
 - Minor: Deprecate loading of "v1" window layouts. If you haven't updated Chatterino in more than 2 years, there's a chance you will lose your window layout.
 - Minor: User popup will now automatically display messages as they are received
 - Minor: Changed the English in two rate-limited system messages (#1878)
-<<<<<<< HEAD
-- Minor: Option to disable /mentions tab highlight
-- Bugfix: Fix bug preventing users from setting the highlight color of the second entry in the "User" highlights tab (#1898)
-=======
+- Minor: Option to disable /mentions tab highlight (#1994)
 - Minor: Added image for streamer mode in the user popup icon.
 - Minor: Added vip and unvip buttons.
 - Minor: Added settings for displaying where the last message was.
@@ -50,7 +47,6 @@
 - Minor: Update the listing of top-level domains. (#2345)
 - Minor: Properly respect RECONNECT messages from Twitch (#2347)
 - Bugfix: Fix crash occurring when pressing Escape in the Color Picker Dialog (#1843)
->>>>>>> a6e23e24
 - Bugfix: Fix bug where the "check user follow state" event could trigger a network request requesting the user to follow or unfollow a user. By itself its quite harmless as it just repeats to Twitch the same follow state we had, so no follows should have been lost by this but it meant there was a rogue network request that was fired that could cause a crash (#1906)
 - Bugfix: /usercard command will now respect the "Automatically close user popup" setting (#1918)
 - Bugfix: Handle symlinks properly when saving commands & settings (#1856, #1908)
