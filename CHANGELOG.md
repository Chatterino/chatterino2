--- conflicted
+++ resolved
@@ -1,6 +1,8 @@
 # Changelog
 
 ## Unversioned
+
+- Bugfix: Fixed visual glitch with smooth scrolling. (#2084)
 
 ## 2.3.0
 
@@ -79,9 +81,6 @@
 - Bugfix: Fixed timestamps missing on channel point redemption messages (#1943)
 - Bugfix: Fixed tooltip didn't show in `EmotePopup` depending on the `Link preview` setting enabled or no (#2008)
 - Bugfix: Fixed Stream thumbnail not updating after using the "Change channel" feature (#2074, #2080)
-<<<<<<< HEAD
-- Bugfix: Fixed visual glitch with smooth scrolling
-=======
 - Bugfix: Fixed previous link info not updating after `Link information` setting is enabled (#2054)
 - Bugfix: Fix Tab key not working in the Ctrl+K Quick Switcher (#2065)
 - Bugfix: Fix bug preventing moderator actions when viewing a user card from the search window (#1089)
@@ -119,7 +118,6 @@
 
 - Minor: Disable checking for updates on unsupported platforms (#1874)
 - Bugfix: Fix bug preventing users from setting the highlight color of the second entry in the "User" highlights tab (#1898)
->>>>>>> 0a51252b
 
 ## 2.2.0
 
