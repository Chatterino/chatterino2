--- conflicted
+++ resolved
@@ -2,9 +2,7 @@
 
 ## Unversioned
 
-<<<<<<< HEAD
-- Major: Crossplatform toast notification support.
-=======
+- Major: Added Cross-platform toast notification support. (#1000, #1435, #1985)
 - Minor: Username in channel points rewards redemption messages is now clickable. (#2673, #2953)
 - Minor: Channel name in `<channel> has gone offline. Exiting host mode.` messages is now clickable. (#2922)
 - Minor: Added `/openurl` command. Usage: `/openurl <URL>`. Opens the provided URL in the browser. (#2461, #2926)
@@ -109,7 +107,6 @@
 - Minor: Added followage and subage information to usercard. (#2023)
 - Minor: Added an option to only open channels specified in command line with `-c` parameter. You can also use `--help` to display short help message (#1940, #2368)
 - Minor: Added customizable timeout buttons to the user info popup
->>>>>>> b6ee2280
 - Minor: Deprecate loading of "v1" window layouts. If you haven't updated Chatterino in more than 2 years, there's a chance you will lose your window layout.
 - Minor: User popup will now automatically display messages as they are received. (#1982, #2514)
 - Minor: Changed the English in two rate-limited system messages (#1878)
