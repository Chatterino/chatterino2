# Changelog

## Unversioned

- Minor: Disable checking for updates on unsupported platforms (#1874)
- Bugfix: Fix bug preventing users from setting the highlight color of the second entry in the "User" highlights tab (#1898)
<<<<<<< HEAD
- Bugfix: Fix bug where the "check user follow state" event could trigger a network request requesting the user to follow or unfollow a user. By itself its quite harmless as it just repeats to Twitch the same follow state we had, so no follows should have been lost by this but it meant there was a rogue network request that was fired that could cause a crash (#1906)
=======
- Bugfix: /usercard command will now respect the "Automatically close user popup" setting (#1918)
- Bugfix: Handle symlinks properly when saving commands & settings (#1856, #1908)
- Bugfix: Starting Chatterino in a minimized state after an update will no longer cause a crash
>>>>>>> b024b47a

## 2.2.0

- Major: We now support image thumbnails coming from the link resolver. This feature is off by default and can be enabled in the settings with the "Show link thumbnail" setting. This feature also requires the "Show link info when hovering" setting to be enabled (#1664)
- Major: Added image upload functionality to i.nuuls.com with an ability to change upload destination. This works by dragging and dropping an image into a split, or pasting an image into the text edit field. (#1332, #1741)
- Major: Added option to display tabs vertically. (#1815)
- Major: Support the highlighted messages redeemed with channel points on twitch.tv.
- Major: Added emote completion with `:`
- Minor: Added a "Streamer Mode" that hides user generated images while obs is open.
- Minor: Added extension support for Brave browser and Microsoft Edge. (#1862)
- Minor: Add a switcher widget, similar to Discord. It can be opened by pressing Ctrl+K. (#1588)
- Minor: Clicking on `Open in browser` in a whisper split will now open your whispers on twitch. (#1828)
- Minor: Clicking on @mentions will open the User Popup. (#1674)
- Minor: You can now open the Twitch User Card by middle-mouse clicking a username. (#1669)
- Minor: User Popup now also includes recent user messages (#1729)
- Minor: BetterTTV / FrankerFaceZ emote tooltips now also have emote authors' name (#1721)
- Minor: Emotes in the emote popup are now sorted in the same order as the tab completion (#1549)
- Minor: Removed "Online Logs" functionality as services are shut down (#1640)
- Minor: CTRL+F now selects the Find text input field in the Settings Dialog (#1806 #1811)
- Minor: CTRL+F now selects the search text input field in the Search Popup (#1812)
- Minor: Modify our word boundary logic in highlight phrase searching to accomodate non-regex phrases with "word-boundary-creating" characters like ! (#1885, #1890)
- Bugfix: Fixed not being able to open links in incognito with Microsoft Edge (Chromium) (#1875)
- Bugfix: Fix the incorrect `Open stream in browser` labelling in the whisper split (#1860)
- Bugfix: Fix preview on hover not working when Animated emotes options was disabled (#1546)
- Bugfix: FFZ custom mod badges no longer scale with the emote scale options (#1602)
- Bugfix: MacOS updater looked for non-existing fields, causing it to always fail the update check (#1642)
- Bugfix: Fixed message menu crashing if the message you right-clicked goes out of scope before you select an action (#1783) (#1787)
- Bugfix: Fixed alternate messages flickering in UserInfoPopup when clicking Refresh if there was an odd number of messages in there (#1789 #1810)
- Settings open faster
- Dev: Fully remove Twitch Chatroom support
- Dev: Handle conversion of historical CLEARCHAT messages to NOTICE messages in Chatterino instead of relying on the Recent Messages API to handle it for us. (#1804)<|MERGE_RESOLUTION|>--- conflicted
+++ resolved
@@ -4,13 +4,10 @@
 
 - Minor: Disable checking for updates on unsupported platforms (#1874)
 - Bugfix: Fix bug preventing users from setting the highlight color of the second entry in the "User" highlights tab (#1898)
-<<<<<<< HEAD
 - Bugfix: Fix bug where the "check user follow state" event could trigger a network request requesting the user to follow or unfollow a user. By itself its quite harmless as it just repeats to Twitch the same follow state we had, so no follows should have been lost by this but it meant there was a rogue network request that was fired that could cause a crash (#1906)
-=======
 - Bugfix: /usercard command will now respect the "Automatically close user popup" setting (#1918)
 - Bugfix: Handle symlinks properly when saving commands & settings (#1856, #1908)
 - Bugfix: Starting Chatterino in a minimized state after an update will no longer cause a crash
->>>>>>> b024b47a
 
 ## 2.2.0
 
