# Changelog

## Unversioned

<<<<<<< HEAD
- Bugfix: Strip newlines from stream titles to prevent text going off of split header (#2755)
=======
- Bugfix: `Login expired` message no longer highlights all tabs. (#2735)
>>>>>>> 0c2617dc

## 2.3.1

- Major: Fixed crashing with the extension (#2704)
- Major: Added the ability to highlight messages based on user badges. (#1704)
- Minor: Added visual indicator to message length if over 500 characters long (#2659)
- Minor: Added `is:<flags>` search filter to find messages of specific types. (#2653, #2671)
- Minor: Added image links to the badge context menu. (#2667)
- Minor: Added a setting to hide Twitch Predictions badges. (#2668)
- Minor: Optionally remove spaces between emotes, originally made for Mm2PL/Dankerino. (#2651)
- Minor: Improved UX of `Rename Tab` dialog. (#2713)
- Bugfix: Added missing Copy/Open link context menu entries to emotes in Emote Picker. (#2670)
- Bugfix: Fixed visual glitch with smooth scrolling. (#2084)
- Bugfix: Clicking on split header focuses its split. (#2720)
- Bugfix: Handle new user messages ("rituals") properly. (#2703)

## 2.3.0

- Major: Added custom FrankerFaceZ VIP Badges. (#2628)
- Minor: Added `in:<channels>` search filter to find messages sent in specific channels. (#2299, #2634)
- Minor: Allow for built-in Chatterino commands to be used in custom commands. (#2632)
- Bugfix: Size of splits not saved properly (#2362, #2548)
- Bugfix: Fix crash that could occur when the user changed the "Custom stream player URI Scheme" setting if the user had closed down and splits in the application runtime. (#2592)
- Major: Added clip creation support. You can create clips with `/clip` command, `Alt+X` keybind or `Create a clip` option in split header's context menu. This requires a new authentication scope so re-authentication will be required to use it. (#2271, #2377, #2528)
- Major: Added "Channel Filters". See https://wiki.chatterino.com/Filters/ for how they work or how to configure them. (#1748, #2083, #2090, #2200, #2225)
- Major: Added Streamer Mode configuration (under `Settings -> General`), where you can select which features of Chatterino should behave differently when you are in Streamer Mode. (#2001, #2316, #2342, #2376)
- Major: Add `/settitle` and `/setgame` commands, originally made for Mm2PL/Dankerino. (#2534, #2609)
- Major: Color mentions to match the mentioned users. You can disable this by unchecking "Color @usernames" under `Settings -> General -> Advanced (misc.)`. (#1963, #2284, #2597)
- Major: Commands `/ignore` and `/unignore` have been renamed to `/block` and `/unblock` in order to keep consistency with Twitch's terms. (#2370)
- Major: Added support for bit emotes - the ones you unlock after cheering to streamer. (#2550)
- Minor: Added `/clearmessages` command - does what "Burger menu -> More -> Clear messages" does. (#2485)
- Minor: Added `/marker` command - similar to webchat, it creates a stream marker. (#2360)
- Minor: Added `/chatters` command showing chatter count. (#2344)
- Minor: Added a button to the split context menu to open the moderation view for a channel when the account selected has moderator permissions. (#2321)
- Minor: Made BetterTTV emote tooltips use authors' display name. (#2267)
- Minor: Added Ctrl + 1/2/3/... and Ctrl+9 shortcuts to Emote Popup (activated with Ctrl+E). They work exactly the same as shortcuts in main window. (#2263)
- Minor: Added reconnect link to the "You are banned" message. (#2266)
- Minor: Improved search popup window titles. (#2268)
- Minor: Made "#channel" in `/mentions` tab a clickable link which takes you to the channel that you were mentioned in. (#2220)
- Minor: Added a keyboard shortcut (Ctrl+F5) for "Reconnect" (#2215)
- Minor: Made `Try to find usernames without @ prefix` option still resolve usernames when special characters (commas, dots, (semi)colons, exclamation mark, question mark) are appended to them. (#2212)
- Minor: Made usercard update user's display name (#2160)
- Minor: Added placeholder text for message text input box. (#2143, #2149, #2264)
- Minor: Added support for FrankerFaceZ badges. (#2101, part of #1658)
- Minor: Added a navigation list to the settings and reordered them.
- Minor: Added a link to twitchemotes.com to context menu when right-clicking Twitch emotes. (#2214)
- Minor: Improved viewer list window.
- Minor: Added emote completion with `:` to the whispers channel (#2075)
- Minor: Made the current channels emotes appear at the top of the emote picker popup. (#2057)
- Minor: Added viewer list button to twitch channel header. (#1978)
- Minor: Added followage and subage information to usercard. (#2023)
- Minor: Added an option to only open channels specified in command line with `-c` parameter. You can also use `--help` to display short help message (#1940, #2368)
- Minor: Added customizable timeout buttons to the user info popup
- Minor: Deprecate loading of "v1" window layouts. If you haven't updated Chatterino in more than 2 years, there's a chance you will lose your window layout.
- Minor: User popup will now automatically display messages as they are received. (#1982, #2514)
- Minor: Changed the English in two rate-limited system messages (#1878)
- Minor: Added a setting to disable messages sent to /mentions split from making the tab highlight with the red marker (#1994)
- Minor: Added image for streamer mode in the user popup icon.
- Minor: Added vip and unvip buttons.
- Minor: Added settings for displaying where the last message was.
- Minor: Commands are now saved upon pressing Ok in the settings window
- Minor: Colorized nicknames now enabled by default
- Minor: Show channels live now enabled by default
- Minor: Bold usernames enabled by default
- Minor: Improve UX of the "Login expired!" message (#2029)
- Minor: PageUp and PageDown now scroll in the selected split and in the emote popup (#2070, #2081, #2410, #2607)
- Minor: Allow highlights to be excluded from `/mentions`. Excluded highlights will not trigger tab highlights either. (#1793, #2036)
- Minor: Flag all popup dialogs as actual dialogs so they get the relevant window manager hints (#1843, #2182, #2185, #2232, #2234)
- Minor: Don't show update button for nightly builds on macOS and Linux, this was already the case for Windows (#2163, #2164)
- Minor: Tab and split titles now use display/localized channel names (#2189)
- Minor: Add a setting to limit the amount of historical messages loaded from the Recent Messages API (#2250, #2252)
- Minor: Made username autocompletion truecase (#1199, #1883)
- Minor: Update the listing of top-level domains. (#2345)
- Minor: Properly respect RECONNECT messages from Twitch (#2347)
- Minor: Added command line option to attach chatterino to another window.
- Minor: Hide "Case-sensitive" column for user highlights. (#2404)
- Minor: Added human-readable formatting to remaining timeout duration. (#2398)
- Minor: Update emojis version to 13 (2020). (#1555)
- Minor: Remove EmojiOne 2 and 3 due to license restrictions. (#1555)
- Minor: Added `/streamlink` command. Usage: `/streamlink <channel>`. You can also use the command without arguments in any twitch channel to open it in streamlink. (#2443, #2495)
- Minor: Humanized all numbers visible to end-users. (#2488)
- Minor: Added a context menu to avatar in usercard. It opens on right-clicking the avatar in usercard. (#2517)
- Minor: Handle messages that users can share after unlocking a new bits badge. (#2611)
- Bugfix: Fix crash occurring when pressing Escape in the Color Picker Dialog (#1843)
- Bugfix: Fix bug where the "check user follow state" event could trigger a network request requesting the user to follow or unfollow a user. By itself its quite harmless as it just repeats to Twitch the same follow state we had, so no follows should have been lost by this but it meant there was a rogue network request that was fired that could cause a crash (#1906)
- Bugfix: /usercard command will now respect the "Automatically close user popup" setting (#1918)
- Bugfix: Handle symlinks properly when saving commands & settings (#1856, #1908)
- Bugfix: Starting Chatterino in a minimized state after an update will no longer cause a crash
- Bugfix: Modify the emote parsing to handle some edge-cases with dots and stuff. (#1704, #1714, #2490)
- Bugfix: Fixed timestamps being incorrect on some messages loaded from the recent-messages service on startup (#1286, #2020)
- Bugfix: Fixed timestamps missing on channel point redemption messages (#1943)
- Bugfix: Fixed tooltip didn't show in `EmotePopup` depending on the `Link preview` setting enabled or no (#2008)
- Bugfix: Fixed Stream thumbnail not updating after using the "Change channel" feature (#2074, #2080)
- Bugfix: Fixed previous link info not updating after `Link information` setting is enabled (#2054)
- Bugfix: Fix Tab key not working in the Ctrl+K Quick Switcher (#2065)
- Bugfix: Fix bug preventing moderator actions when viewing a user card from the search window (#1089)
- Bugfix: Fix `:` emote completion menu ignoring emote capitalization and inconsistent emote names. (#1962, #2543)
- Bugfix: Fix a bug that caused `Ignore page` to fall into an infinity loop with an empty pattern and regex enabled (#2125)
- Bugfix: Fix a crash caused by FrankerFaceZ responding with invalid emote links (#2191)
- Bugfix: Fix a freeze caused by ignored & replaced phrases followed by Twitch Emotes (#2231)
- Bugfix: Fix a crash bug that occurred when moving splits across windows and closing the "parent tab" (#2249, #2259)
- Bugfix: Fix a crash bug that occurred when the "Limit message height" setting was enabled and a message was being split up into multiple lines. IRC only. (#2329)
- Bugfix: Fix anonymous users being pinged by "username" justinfan64537 (#2156, #2352)
- Bugfix: Fixed hidden tooltips when always on top is active (#2384)
- Bugfix: Fix CLI arguments (`--help`, `--version`, `--channels`) not being respected (#2368, #2190)
- Bugfix: Fixed search field not being focused on popup open (#2540)
- Bugfix: Fix Twitch cheer emotes not displaying tooltips when hovered (#2434, #2503)
- Bugfix: Fix BTTV/FFZ channel emotes saying unknown error when no emotes found (#2542)
- Bugfix: Fix directory not opening when clicking "Open AppData Directory" setting button on macOS (#2531, #2537)
- Bugfix: Fix quickswitcher not respecting order of tabs when filtering (#2519, #2561)
- Bugfix: Fix GNOME not associating Chatterino's window with its desktop entry (#1863, #2587)
- Bugfix: Fix buffer overflow in emoji parsing. (#2602)
- Bugfix: Fix windows being brought back to life after the settings dialog was closed. (#1892, #2613)
- Dev: Updated minimum required Qt framework version to 5.12. (#2210)
- Dev: Migrated `Kraken::getUser` to Helix (#2260)
- Dev: Migrated `TwitchAccount::(un)followUser` from Kraken to Helix and moved it to `Helix::(un)followUser`. (#2306)
- Dev: Migrated `Kraken::getChannel` to Helix. (#2381)
- Dev: Migrated `TwitchAccount::(un)ignoreUser` to Helix and made `TwitchAccount::loadIgnores` use Helix call. (#2370)
- Dev: Build in CI with multiple Qt versions (#2349)
- Dev: Updated minimum required macOS version to 10.14 (#2386)
- Dev: Removed unused `humanize` library (#2422)

## 2.2.2

- Bugfix: Fix a potential crash related to channel point rewards (279a80b)

## 2.2.1

- Minor: Disable checking for updates on unsupported platforms (#1874)
- Bugfix: Fix bug preventing users from setting the highlight color of the second entry in the "User" highlights tab (#1898)

## 2.2.0

- Major: We now support image thumbnails coming from the link resolver. This feature is off by default and can be enabled in the settings with the "Show link thumbnail" setting. This feature also requires the "Show link info when hovering" setting to be enabled (#1664)
- Major: Added image upload functionality to i.nuuls.com with an ability to change upload destination. This works by dragging and dropping an image into a split, or pasting an image into the text edit field. (#1332, #1741)
- Major: Added option to display tabs vertically. (#1815)
- Major: Support the highlighted messages redeemed with channel points on twitch.tv.
- Major: Added emote completion with `:`
- Minor: Added a "Streamer Mode" that hides user generated images while obs is open.
- Minor: Added extension support for Brave browser and Microsoft Edge. (#1862)
- Minor: Add a switcher widget, similar to Discord. It can be opened by pressing Ctrl+K. (#1588)
- Minor: Clicking on `Open in browser` in a whisper split will now open your whispers on twitch. (#1828)
- Minor: Clicking on @mentions will open the User Popup. (#1674)
- Minor: You can now open the Twitch User Card by middle-mouse clicking a username. (#1669)
- Minor: User Popup now also includes recent user messages (#1729)
- Minor: BetterTTV / FrankerFaceZ emote tooltips now also have emote authors' name (#1721)
- Minor: Emotes in the emote popup are now sorted in the same order as the tab completion (#1549)
- Minor: Removed "Online Logs" functionality as services are shut down (#1640)
- Minor: CTRL+F now selects the Find text input field in the Settings Dialog (#1806 #1811)
- Minor: CTRL+F now selects the search text input field in the Search Popup (#1812)
- Minor: Modify our word boundary logic in highlight phrase searching to accomodate non-regex phrases with "word-boundary-creating" characters like ! (#1885, #1890)
- Bugfix: Fixed not being able to open links in incognito with Microsoft Edge (Chromium) (#1875)
- Bugfix: Fix the incorrect `Open stream in browser` labelling in the whisper split (#1860)
- Bugfix: Fix preview on hover not working when Animated emotes options was disabled (#1546)
- Bugfix: FFZ custom mod badges no longer scale with the emote scale options (#1602)
- Bugfix: MacOS updater looked for non-existing fields, causing it to always fail the update check (#1642)
- Bugfix: Fixed message menu crashing if the message you right-clicked goes out of scope before you select an action (#1783) (#1787)
- Bugfix: Fixed alternate messages flickering in UserInfoPopup when clicking Refresh if there was an odd number of messages in there (#1789 #1810)
- Bugfix: Fix a crash when using middle click scroll on a chat window. (#1870)
- Settings open faster
- Dev: Fully remove Twitch Chatroom support
- Dev: Handle conversion of historical CLEARCHAT messages to NOTICE messages in Chatterino instead of relying on the Recent Messages API to handle it for us. (#1804)<|MERGE_RESOLUTION|>--- conflicted
+++ resolved
@@ -2,11 +2,8 @@
 
 ## Unversioned
 
-<<<<<<< HEAD
 - Bugfix: Strip newlines from stream titles to prevent text going off of split header (#2755)
-=======
 - Bugfix: `Login expired` message no longer highlights all tabs. (#2735)
->>>>>>> 0c2617dc
 
 ## 2.3.1
 
