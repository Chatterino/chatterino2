# Changelog

## Unversioned

- Major: Added support for Twitch's Chat Replies. [Wiki Page](https://wiki.chatterino.com/Features/#message-replies) (#3722, #3989, #4041, #4047)
- Major: Added multi-channel searching to search dialog via keyboard shortcut. (Ctrl+Shift+F by default) (#3694, #3875)
<<<<<<< HEAD
- Major: Added support for Right-to-Left Languages (#3958)
- Minor: Added option to display tabs on the right and bottom. (#3847)
- Minor: Added `is:first-msg` search option. (#3700)
- Minor: Added quotation marks in the permitted/blocked Automod messages for clarity. (#3654)
=======
- Minor: Added highlights for `Elevated Messages`. (#4016)
- Minor: Removed total views from the usercard, as Twitch no longer updates the number. (#3792)
- Minor: Load missing messages from Recent Messages API upon reconnecting (#3878, #3932)
- Minor: Reduced image memory usage when running Chatterino for a long time. (#3915)
- Minor: Added the ability to execute commands on chat messages using the message context menu. (#3738, #3765)
- Minor: Added settings to toggle BTTV/FFZ global/channel emotes (#3935, #3990)
- Minor: Added an option to display tabs on the right and bottom. (#3847)
>>>>>>> ceecc7ef
- Minor: Added a `Scroll to top` keyboard shortcut for splits. (#3802)
- Minor: Added `/copy` command. Usage: `/copy <text>`. Copies provided text to clipboard - can be useful with custom commands. (#3763)
- Minor: Added `/requests` command. Usage: `/requests [channel]`. Opens the channel points requests queue for the provided channel or the current channel if no input is provided. (#3746)
- Minor: Added `Go to message` context menu action to search popup, mentions, usercard and reply threads. (#3953)
- Minor: Clicking `A message from x was deleted` messages will now jump to the message in question. (#3953)
- Minor: Added `is:first-msg` search option. (#3700)
- Minor: Added `is:elevated-msg` search option. (#4018)
- Minor: Added `subtier:` search option (e.g. `subtier:3` to find Tier 3 subs). (#4013)
- Minor: Added `badge:` search option (e.g. `badge:mod` to users with the moderator badge). (#4013)
- Minor: Added AutoMod message flag filter. (#3938)
- Minor: Added `showInMentions` toggle for Badge Highlights. (#4034)
- Minor: Added chatter count for each category in viewer list. (#3683, #3719)
- Minor: Added option to open a user's chat in a new tab from the usercard profile picture context menu. (#3625)
- Minor: Added scrollbar to `Select filters` dialog. (#3737)
- Minor: Added quotation marks in the permitted/blocked Automod messages for clarity. (#3654)
- Minor: Added Quick Switcher item to open a channel in a new popup window. (#3828)
- Minor: Added information about the user's operating system in the About page. (#3663)
- Minor: Adjusted large stream thumbnail to 16:9 (#3655)
- Minor: Prevented user from entering incorrect characters in Live Notifications channels list. (#3715, #3730)
- Minor: Sorted usernames in /vips message to be case-insensitive. (#3696)
- Minor: Streamer mode now automatically detects if XSplit, PRISM Live Studio, Twitch Studio, or vMix are running. (#3740)
- Minor: Fixed automod caught message notice appearing twice for mods. (#3717)
- Minor: Fixed being unable to load Twitch Usercards from the `/mentions` tab. (#3623)
- Minor: Strip leading @ and trailing , from usernames in the `/block` and `/unblock` commands. (#3816)
- Minor: Fixed tag parsing for consecutive escaped characters. (#3711)
- Minor: Reduced GIF frame window from 30ms to 20ms, causing fewer frame skips in animated emotes. (#3886, #3907)
- Minor: Warn when parsing an environment variable fails. (#3904)
- Minor: Migrated /announce command to Helix API. (#4003)
- Minor: Migrated /clear command to Helix API. (#3994)
- Minor: Migrated /color command to Helix API. (#3988)
- Minor: Migrated /delete command to Helix API. (#3999)
- Minor: Migrated /emoteonly command to Helix API. (#4015)
- Minor: Migrated /emoteonlyoff command to Helix API. (#4015)
- Minor: Migrated /mod command to Helix API. (#4000)
- Minor: Migrated /unmod command to Helix API. (#4001)
- Minor: Migrated /vip command to Helix API. (#4010)
- Minor: Migrated /unvip command to Helix API. (#4025)
- Minor: Migrated /untimeout to Helix API. (#4026)
- Minor: Migrated /unban to Helix API. (#4026, #4050)
- Minor: Migrated /subscribers to Helix API. (#4040)
- Minor: Migrated /subscribersoff to Helix API. (#4040)
- Minor: Migrated /slow to Helix API. (#4040)
- Minor: Migrated /slowoff to Helix API. (#4040)
- Minor: Migrated /followers to Helix API. (#4040)
- Minor: Migrated /followersoff to Helix API. (#4040)
- Minor: Migrated /raid command to Helix API. Chat command will continue to be used until February 11th 2023. (#4029)
- Minor: Migrated /unraid command to Helix API. Chat command will continue to be used until February 11th 2023. (#4030)
- Minor: Migrated /ban to Helix API. (#4049)
- Minor: Migrated /timeout to Helix API. (#4049)
- Minor: Migrated /w to Helix API. Chat command will continue to be used until February 11th 2023. (#4052)
- Minor: Migrated /vips to Helix API. Chat command will continue to be used until February 11th 2023. (#4053)
- Minor: Make menus and placeholders display appropriate custom key combos. (#4045)
- Bugfix: Connection to Twitch PubSub now recovers more reliably. (#3643, #3716)
- Bugfix: Fixed `Smooth scrolling on new messages` setting sometimes hiding messages. (#4028)
- Bugfix: Fixed a crash that can occur when closing and quickly reopening a split, then running a command. (#3852)
- Bugfix: Fixed a crash that can occur when changing channels. (#3799)
- Bugfix: Fixed viewers list search not working when used before loading finishes. (#3774)
- Bugfix: Fixed live notifications for usernames containing uppercase characters. (#3646)
- Bugfix: Fixed live notifications not getting updated for closed streams going offline. (#3678)
- Bugfix: Fixed certain settings dialogs appearing behind the main window, when `Always on top` was used. (#3679)
- Bugfix: Fixed an issue in the emote picker where an emotes tooltip would not properly disappear. (#3686)
- Bugfix: Fixed incorrect spacing of settings icons at high DPI. (#3698)
- Bugfix: Fixed highlights triggering from own resub messages. (#3707)
- Bugfix: Fixed existing emote popups not being raised from behind other windows when refocusing them on macOS (#3713)
- Bugfix: Fixed automod queue pubsub topic persisting after user change. (#3718)
- Bugfix: Fixed viewer list not closing after pressing escape key. (#3734)
- Bugfix: Fixed links with no thumbnail having previous link's thumbnail. (#3720)
- Bugfix: Fixed message only showing a maximum of one global FrankerFaceZ badge even if the user has multiple. (#3818)
- Bugfix: Added an icon in the CMake macOS bundle. (#3832)
- Bugfix: Adopted popup windows in order to force floating behavior on some window managers. (#3836)
- Bugfix: Fixed split focusing being broken in certain circumstances when the "Show input when it's empty" setting was disabled. (#3838, #3860)
- Bugfix: Always refresh tab when a contained split's channel is set. (#3849)
- Bugfix: Fixed an issue where Anonymous gift messages appeared larger than normal gift messages. (#3888)
- Bugfix: Fixed crash related to logging IRC channels (#3918)
- Bugfix: Mentions of "You" in timeouts will link to your own user now instead of the user "You". (#3922)
- Bugfix: Fixed emoji popup not being shown in IRC channels (#4021)
- Bugfix: Display sent IRC messages like received ones (#4027)
- Bugfix: Fixed non-global FrankerFaceZ emotes from being loaded as global emotes. (#3921)
- Bugfix: Fixed trailing spaces from preventing Nicknames from working correctly. (#3946)
- Bugfix: Fixed trailing spaces from preventing User Highlights from working correctly. (#4051)
- Dev: Removed official support for QMake. (#3839, #3883)
- Dev: Rewrote LimitedQueue (#3798)
- Dev: Overhauled highlight system by moving all checks into a Controller allowing for easier tests. (#3399, #3801, #3835)
- Dev: Use Game Name returned by Get Streams instead of querying it from the Get Games API. (#3662)
- Dev: Batched checking live status for all channels after startup. (#3757, #3762, #3767)
- Dev: Moved most command context into the command controller. (#3824)
- Dev: Error NetworkResults now include the body data. (#3987)

## 2.3.5

- Major: Added highlights for first messages (#3267)
- Major: Added customizable shortcuts. (#2340, #3633)
- Minor: Make animated emote playback speed match browser (Firefox and Chrome) behaviour. (#3506)
- Minor: Added middle click split to open in browser (#3356)
- Minor: Added new search predicate to filter for messages matching a regex (#3282)
- Minor: Add `{channel.name}`, `{channel.id}`, `{stream.game}`, `{stream.title}`, `{my.id}`, `{my.name}` placeholders for commands (#3155)
- Minor: Remove TwitchEmotes.com attribution and the open/copy options when right-clicking a Twitch Emote. (#2214, #3136)
- Minor: Strip leading @ and trailing , from username in /user and /usercard commands. (#3143)
- Minor: Display a system message when reloading subscription emotes to match BTTV/FFZ behavior (#3135)
- Minor: Allow resub messages to show in `/mentions` tab (#3148)
- Minor: Added a setting to hide similar messages by any user. (#2716)
- Minor: Duplicate spaces now count towards the display message length. (#3002)
- Minor: Commands are now backed up. (#3168)
- Minor: Subcategories in settings are now searchable. (#3157)
- Minor: Added the ability to open an entire tab as a popup. (#3082)
- Minor: Added optional parameter to /usercard command for opening a usercard in a different channel context. (#3172)
- Minor: Added regex option to Nicknames. (#3146)
- Minor: Highlight usernames in /mods and /vips messages (#3187)
- Minor: Added `/raw` command. (#3189)
- Minor: Colorizing usernames on IRC, originally made for Mm2PL/dankerino (#3206)
- Minor: Fixed `/streamlink` command not stripping leading @'s or #'s (#3215)
- Minor: Strip leading @ and trailing , from username in `/popout` command. (#3217)
- Minor: Added `flags.reward_message` filter variable (#3231)
- Minor: Added `flags.elevated_message` filter variable. (#4017)
- Minor: Added chatter count to viewer list popout (#3261)
- Minor: Ignore out of bounds check for tiling wms (#3270)
- Minor: Add clear cache button to cache settings section (#3277)
- Minor: Added `flags.first_message` filter variable (#3292)
- Minor: Removed duplicate setting for toggling `Channel Point Redeemed Message` highlights (#3296)
- Minor: Added support for opening channels from twitch.tv/popout links. (#3309)
- Minor: Clean up chat messages of special line characters prior to sending. (#3312)
- Minor: IRC now parses/displays links like Twitch chat. (#3334)
- Minor: Added button & label for copying login name of user instead of display name in the user info popout. (#3335)
- Minor: Make `/delete` errors a bit more verbose (#3350)
- Minor: Made join and part message have links to usercards. (#3358)
- Minor: Show picked outcome in prediction badges. (#3357)
- Minor: Add support for Emoji in IRC (#3354)
- Minor: Added logging to experimental IRC (#2996)
- Minor: Moved `/live` logs to its own subdirectory. (Logs from before this change will still be available in `Channels -> live`). (#3393)
- Minor: Added clear button to settings search bar. (#3403)
- Minor: Added autocompletion for default Twitch commands starting with the dot (e.g. `.mods` which does the same as `/mods`). (#3144)
- Minor: Sorted usernames in `Users joined/parted` messages alphabetically. (#3421)
- Minor: Mod list, VIP list, and Users joined/parted messages are now searchable. (#3426)
- Minor: Add search to emote popup. (#3404, #3527, #3543)
- Minor: Messages can now be highlighted by subscriber or founder badges. (#3445)
- Minor: User timeout buttons can now be triggered using hotkeys. (#3483)
- Minor: Add workaround for multipart emoji as described in [the RFC](https://mm2pl.github.io/emoji_rfc.pdf). (#3469)
- Minor: Added a way to open channel popup by right-clicking the avatar in a usercard. (#3486)
- Minor: Add feedback when using the whisper command `/w` incorrectly. (#3439)
- Minor: Add feedback when writing a non-command message in the `/whispers` split. (#3439)
- Minor: Opening streamlink through hotkeys and/or split header menu matches `/streamlink` command and shows feedback in chat as well. (#3510)
- Minor: Removed timestamp from AutoMod messages. (#3503)
- Minor: Added ability to copy message ID with `Shift + Right Click`. (#3481)
- Minor: Added /popup command to open currently focused split or supplied channel in a new window. (#3529)
- Minor: Colorize the entire split header when focused. (#3379)
- Minor: Added incremental search to channel search. (#3544)
- Minor: Show right click context menu anywhere within a message's line. (#3566)
- Minor: Make Tab Layout setting only accept predefined values (#3564)
- Minor: Added librewolf, icecat, and waterfox incognito support. (#3588)
- Minor: Updated to Emoji v14.0 (#3612)
- Minor: Add support for locking tab arrangement (#3627)
- Bugfix: Fixed rendering of moderator announcements. (#3639)
- Bugfix: Fix Split Input hotkeys not being available when input is hidden (#3362)
- Bugfix: Fixed colored usernames sometimes not working. (#3170)
- Bugfix: Restored ability to send duplicate `/me` messages. (#3166)
- Bugfix: Notifications for moderators about other moderators deleting messages can now be disabled. (#3121)
- Bugfix: Moderation mode and active filters are now preserved when opening a split as a popup. (#3113, #3130)
- Bugfix: Fixed a bug that caused all badge highlights to use the same color. (#3132, #3134)
- Bugfix: Allow starting Streamlink from Chatterino when running as a Flatpak. (#3178)
- Bugfix: Fixed own IRC messages not having metadata and a link to a usercard. (#3203)
- Bugfix: Fixed some channels still not loading in rare cases. (#3219)
- Bugfix: Fixed a bug with usernames or emotes completing from the wrong position. (#3229)
- Bugfix: Fixed a bug that caused zero-width emotes to be misaligned when the "Remove spaces between emotes" setting is on. (#3249)
- Bugfix: Fixed second chatterino icon appearing in the dock when restarting on a crash in macOS. (#3268)
- Bugfix: Fixed the "Change channel" popup showing a wrong window title (#3273)
- Bugfix: Fixed built-in Chatterino commands not working in whispers and mentions special channels (#3288)
- Bugfix: Fixed `QCharRef with an index pointing outside the valid range of a QString` warning that was emitted on every Tab press. (#3234)
- Bugfix: Fixed being unable to disable `First Message` highlights (#3293)
- Bugfix: Fixed `First Message` custom sound not persisting through restart. (#3303)
- Bugfix: Fixed `First Message` scrollbar highlights not being disabled. (#3325)
- Bugfix: Fixed the reconnection backoff accidentally resetting when thrown out of certain IRC servers. (#3328)
- Bugfix: Fixed underlying text from disabled emotes not being colorized properly. (#3333)
- Bugfix: Fixed IRC ACTION messages (/me) not being colorized properly. (#3341)
- Bugfix: Fixed splits losing filters when closing and reopening them (#3351)
- Bugfix: Fixed the first usercard being broken in `/mods` and `/vips` (#3349)
- Bugfix: Fixed IRC colors not being applied correctly to NOTICE messages. (#3383)
- Bugfix: Fixed Chatterino attempting to send empty messages (#3355)
- Bugfix: Fixed IRC highlights not triggering sounds or alerts properly. (#3368)
- Bugfix: Fixed IRC /kick command crashing if parameters were malformed. (#3382)
- Bugfix: Fixed crash that would occur if the user tries to modify the currently connected IRC connection. (#3398)
- Bugfix: Fixed IRC mentions not showing up in the /mentions split. (#3400)
- Bugfix: Fixed a crash that could occur on certain Linux systems when toggling the Always on Top flag. (#3385)
- Bugfix: Fixed zero-width emotes sometimes wrapping lines incorrectly. (#3389)
- Bugfix: Fixed using special chars in Windows username breaking the storage of custom commands (#3397)
- Bugfix: Fixed character counter changing fonts after going over the limit. (#3422)
- Bugfix: Fixed crash that could occur if the user opens/closes ChannelViews (e.g. EmotePopup, or Splits) then modifies the showLastMessageIndicator setting. (#3444)
- Bugfix: Removed ability to reload emotes really fast (#3450)
- Bugfix: Re-add date of build to the "About" page on nightly versions. (#3464)
- Bugfix: Fixed crash that would occur if the user right-clicked AutoMod badge. (#3496)
- Bugfix: Fixed being unable to drag the user card window from certain spots. (#3508)
- Bugfix: Fixed being unable to open a usercard from inside a usercard while "Automatically close user popup when it loses focus" was enabled. (#3518)
- Bugfix: Usercards no longer close when the originating window (e.g. a search popup) is closed. (#3518)
- Bugfix: Disabled /popout and /streamlink from working in non-twitch channels (e.g. /whispers) when supplied no arguments. (#3541)
- Bugfix: Fixed automod and unban messages showing when moderation actions were disabled (#3548)
- Bugfix: Fixed crash when rendering a highlight inside of a sub message, with sub message highlights themselves turned off. (#3556)
- Bugfix: Don't grab the keyboard in channel picker dialog (#3575)
- BugFix: Fixed SplitInput placeholder color. (#3606)
- BugFix: Remove game from stream/split title when set to "nothing." (#3609)
- BugFix: Fixed double-clicking on usernames with right/middle click causing text selection. (#3608)
- Dev: Batch checking live status for channels with live notifications that aren't connected. (#3442)
- Dev: Add GitHub action to test builds without precompiled headers enabled. (#3327)
- Dev: Renamed CMake's build option `USE_SYSTEM_QT5KEYCHAIN` to `USE_SYSTEM_QTKEYCHAIN`. (#3103)
- Dev: Add benchmarks that can be compiled with the `BUILD_BENCHMARKS` CMake flag. Off by default. (#3038)
- Dev: Added CMake build option `BUILD_WITH_QTKEYCHAIN` to build with or without Qt5Keychain support (On by default). (#3318)
- Dev: Added /fakemsg command for debugging (#3448)
- Dev: Notebook::select\* functions now take an optional `focusPage` parameter (true by default) which keeps the default behaviour of selecting the page after it has been selected. If set to false, the page is _not_ focused after being selected. (#3446)
- Dev: Updated PubSub client to use TLS v1.2 (#3599)
- Dev: Use system logical core count for Ubuntu/macOS GitHub actions builds. (#3602)

## 2.3.4

- Major: Newly uploaded Twitch emotes are once again present in emote picker and can be autocompleted with Tab as well. (#2992)
- Major: Deprecated `/(un)follow` commands and (un)following in the usercards as Twitch has removed this feature for 3rd party applications. (#3076, #3078)
- Major: Added the ability to add nicknames for users. (#137, #2981)
- Major: Fixed constant disconnections with more than 20 channels by rate-limiting outgoing JOIN messages. (#3112, #3115)
- Minor: Added autocompletion in /whispers for Twitch emotes, Global Bttv/Ffz emotes and emojis. (#2999, #3033)
- Minor: Received Twitch messages now use the exact same timestamp (obtained from Twitch's server) for every Chatterino user instead of assuming message timestamp on client's side. (#3021)
- Minor: Received IRC messages use `time` message tag for timestamp if it's available. (#3021)
- Minor: Added informative messages for recent-messages API's errors. (#3029)
- Minor: Added section with helpful Chatterino-related links to the About page. (#3068)
- Minor: Now uses spaces instead of magic Unicode character for sending duplicate messages (#3081)
- Minor: Added `channel.live` filter variable (#3092, #3110)
- Bugfix: Fixed "smiley" emotes being unable to be "Tabbed" with autocompletion, introduced in v2.3.3. (#3010)
- Bugfix: Fixed PubSub not properly trying to resolve pending listens when the pending listens list was larger than 50. (#3037)
- Bugfix: Copy buttons in usercard now show properly in light mode (#3057)
- Bugfix: Fixed comma appended to username completion when not at the beginning of the message. (#3060)
- Bugfix: Fixed bug misplacing chat when zooming on Chrome with Chatterino Native Host extension (#1936)
- Bugfix: Channel point redemptions from ignored users are now properly blocked. (#3102)
- Dev: Allow building against Qt 5.11 (#3105)
- Dev: Ubuntu packages are now available (#2936)
- Dev: Disabled update checker on Flatpak. (#3051)
- Dev: Add logging for HTTP requests (#2991)

## 2.3.3

- Major: Added username autocompletion popup menu when typing usernames with an @ prefix. (#1979, #2866)
- Major: Added ability to toggle visibility of Channel Tabs - This can be done by right-clicking the tab area or pressing the keyboard shortcut (default: Ctrl+U). (#2600)
- Minor: Username in channel points rewards redemption messages is now clickable. (#2673, #2953)
- Minor: Channel name in `<channel> has gone offline. Exiting host mode.` messages is now clickable. (#2922)
- Minor: Added `/openurl` command. Usage: `/openurl <URL>`. Opens the provided URL in the browser. (#2461, #2926)
- Minor: Updated to Emoji v13.1 (#2958)
- Minor: Added "Open in: new tab, browser player, streamlink" in twitch link context menu. (#2988)
- Minor: Sender username in automod messages shown to moderators shows correct color and display name. (#2967)
- Minor: The /live split now shows channels going offline. (#2880)
- Minor: Restore automod functionality for moderators (#2817, #2887)
- Minor: Add setting for username style (#2889, #2891)
- Minor: Searching for users in the viewer list now searches anywhere in the user's name. (#2861)
- Minor: Added moderation buttons to search popup when searching in a split with moderation mode enabled. (#2148, #2803)
- Minor: Made "#channel" in `/mentions` tab show in usercards and in the search popup. (#2802)
- Minor: Added settings to disable custom FrankerFaceZ VIP/mod badges. (#2693, #2759)
- Minor: Limit the number of recent chatters to improve memory usage and reduce freezes. (#2796, #2814)
- Minor: Added `/popout` command. Usage: `/popout [channel]`. It opens browser chat for the provided channel. Can also be used without arguments to open current channels browser chat. (#2556, #2812)
- Minor: Improved matching of game names when using `/setgame` command (#2636)
- Minor: Now shows deletions of messages like timeouts (#1155, #2841, #2867, #2874)
- Minor: Added a link to accounts page in settings to "You need to be logged in to send messages" message. (#2862)
- Minor: Switch to Twitch v2 emote API for animated emote support. (#2863)
- Bugfix: Now deleting cache files that weren't modified in the past 14 days. (#2947)
- Bugfix: Fixed large timeout durations in moderation buttons overlapping with usernames or other buttons. (#2865, #2921)
- Bugfix: Middle mouse click no longer scrolls in not fully populated usercards and splits. (#2933)
- Bugfix: Fix bad behavior of the HTML color picker edit when user input is being entered. (#2942)
- Bugfix: Made follower emotes suggested (in emote popup menu, tab completion, emote input menu) only in their origin channel, not globally. (#2951)
- Bugfix: Fixed founder badge not being respected by `author.subbed` filter. (#2971)
- Bugfix: Usercards on IRC will now only show user's messages. (#1780, #2979)
- Bugfix: Messages that couldn't be searched or filtered are now handled correctly. (#2962)
- Bugfix: Moderation buttons now show the correct time unit when using units other than seconds. (#1719, #2864)
- Bugfix: Fixed FFZ emote links for global emotes (#2807, #2808)
- Bugfix: Fixed pasting text with URLs included (#1688, #2855)
- Bugfix: Fix reconnecting when IRC write connection is lost (#1831, #2356, #2850, #2892)
- Bugfix: Fixed bit and new subscriber emotes not (re)loading in some rare cases. (#2856, #2857)
- Bugfix: Fixed subscription emotes showing up incorrectly in the emote menu. (#2905)

## 2.3.2

- Major: New split for channels going live! /live. (#1797)
- Minor: Added a message that displays a new date on new day. (#1016)
- Minor: Hosting messages are now clickable. (#2655)
- Minor: Messages held by automod are now shown to the user. (#2626)
- Minor: Load 100 blocked users rather than the default 20. (#2772)
- Bugfix: Fixed a potential crashing issue related to the browser extension. (#2774)
- Bugfix: Strip newlines from stream titles to prevent text going off of split header (#2755)
- Bugfix: Automod messages now work properly again. (#2682)
- Bugfix: `Login expired` message no longer highlights all tabs. (#2735)
- Bugfix: Fix a deadlock that would occur during user badge loading. (#1704, #2756)
- Bugfix: Tabbing in `Select a channel to open` is now consistent. (#1797)
- Bugfix: Fix Ctrl + Backspace not closing colon emote picker. (#2780)
- Bugfix: Approving/denying AutoMod messages works again. (#2779)
- Dev: Migrated AutoMod approve/deny endpoints to Helix. (#2779)
- Dev: Migrated Get Cheermotes endpoint to Helix. (#2440)

## 2.3.1

- Major: Fixed crashing with the extension (#2704)
- Major: Added the ability to highlight messages based on user badges. (#1704)
- Minor: Added visual indicator to message length if over 500 characters long (#2659)
- Minor: Added `is:<flags>` search filter to find messages of specific types. (#2653, #2671)
- Minor: Added image links to the badge context menu. (#2667)
- Minor: Added a setting to hide Twitch Predictions badges. (#2668)
- Minor: Optionally remove spaces between emotes, originally made for Mm2PL/Dankerino. (#2651)
- Minor: Improved UX of `Rename Tab` dialog. (#2713)
- Bugfix: Added missing Copy/Open link context menu entries to emotes in Emote Picker. (#2670)
- Bugfix: Fixed visual glitch with smooth scrolling. (#2084)
- Bugfix: Clicking on split header focuses its split. (#2720)
- Bugfix: Handle new user messages ("rituals") properly. (#2703)

## 2.3.0

- Major: Added custom FrankerFaceZ VIP Badges. (#2628)
- Minor: Added `in:<channels>` search filter to find messages sent in specific channels. (#2299, #2634)
- Minor: Allow for built-in Chatterino commands to be used in custom commands. (#2632)
- Bugfix: Size of splits not saved properly (#2362, #2548)
- Bugfix: Fix crash that could occur when the user changed the "Custom stream player URI Scheme" setting if the user had closed down and splits in the application runtime. (#2592)
- Major: Added clip creation support. You can create clips with `/clip` command, `Alt+X` keybind or `Create a clip` option in split header's context menu. This requires a new authentication scope so re-authentication will be required to use it. (#2271, #2377, #2528)
- Major: Added "Channel Filters". See https://wiki.chatterino.com/Filters/ for how they work or how to configure them. (#1748, #2083, #2090, #2200, #2225)
- Major: Added Streamer Mode configuration (under `Settings -> General`), where you can select which features of Chatterino should behave differently when you are in Streamer Mode. (#2001, #2316, #2342, #2376)
- Major: Add `/settitle` and `/setgame` commands, originally made for Mm2PL/Dankerino. (#2534, #2609)
- Major: Color mentions to match the mentioned users. You can disable this by unchecking "Color @usernames" under `Settings -> General -> Advanced (misc.)`. (#1963, #2284, #2597)
- Major: Commands `/ignore` and `/unignore` have been renamed to `/block` and `/unblock` in order to keep consistency with Twitch's terms. (#2370)
- Major: Added support for bit emotes - the ones you unlock after cheering to streamer. (#2550)
- Minor: Added `/clearmessages` command - does what "Burger menu -> More -> Clear messages" does. (#2485)
- Minor: Added `/marker` command - similar to webchat, it creates a stream marker. (#2360)
- Minor: Added `/chatters` command showing chatter count. (#2344)
- Minor: Added a button to the split context menu to open the moderation view for a channel when the account selected has moderator permissions. (#2321)
- Minor: Made BetterTTV emote tooltips use authors' display name. (#2267)
- Minor: Added Ctrl + 1/2/3/... and Ctrl+9 shortcuts to Emote Popup (activated with Ctrl+E). They work exactly the same as shortcuts in main window. (#2263)
- Minor: Added reconnect link to the "You are banned" message. (#2266)
- Minor: Improved search popup window titles. (#2268)
- Minor: Made "#channel" in `/mentions` tab a clickable link which takes you to the channel that you were mentioned in. (#2220)
- Minor: Added a keyboard shortcut (Ctrl+F5) for "Reconnect" (#2215)
- Minor: Made `Try to find usernames without @ prefix` option still resolve usernames when special characters (commas, dots, (semi)colons, exclamation mark, question mark) are appended to them. (#2212)
- Minor: Made usercard update user's display name (#2160)
- Minor: Added placeholder text for message text input box. (#2143, #2149, #2264)
- Minor: Added support for FrankerFaceZ badges. (#2101, part of #1658)
- Minor: Added a navigation list to the settings and reordered them.
- Minor: Added a link to twitchemotes.com to context menu when right-clicking Twitch emotes. (#2214)
- Minor: Improved viewer list window.
- Minor: Added emote completion with `:` to the whispers channel (#2075)
- Minor: Made the current channels emotes appear at the top of the emote picker popup. (#2057)
- Minor: Added viewer list button to twitch channel header. (#1978)
- Minor: Added followage and subage information to usercard. (#2023)
- Minor: Added an option to only open channels specified in command line with `-c` parameter. You can also use `--help` to display short help message (#1940, #2368)
- Minor: Added customizable timeout buttons to the user info popup
- Minor: Deprecate loading of "v1" window layouts. If you haven't updated Chatterino in more than 2 years, there's a chance you will lose your window layout.
- Minor: User popup will now automatically display messages as they are received. (#1982, #2514)
- Minor: Changed the English in two rate-limited system messages (#1878)
- Minor: Added a setting to disable messages sent to /mentions split from making the tab highlight with the red marker (#1994)
- Minor: Added image for streamer mode in the user popup icon.
- Minor: Added vip and unvip buttons.
- Minor: Added settings for displaying where the last message was.
- Minor: Commands are now saved upon pressing Ok in the settings window
- Minor: Colorized nicknames now enabled by default
- Minor: Show channels live now enabled by default
- Minor: Bold usernames enabled by default
- Minor: Improve UX of the "Login expired!" message (#2029)
- Minor: PageUp and PageDown now scroll in the selected split and in the emote popup (#2070, #2081, #2410, #2607)
- Minor: Allow highlights to be excluded from `/mentions`. Excluded highlights will not trigger tab highlights either. (#1793, #2036)
- Minor: Flag all popup dialogs as actual dialogs so they get the relevant window manager hints (#1843, #2182, #2185, #2232, #2234)
- Minor: Don't show update button for nightly builds on macOS and Linux, this was already the case for Windows (#2163, #2164)
- Minor: Tab and split titles now use display/localized channel names (#2189)
- Minor: Add a setting to limit the amount of historical messages loaded from the Recent Messages API (#2250, #2252)
- Minor: Made username autocompletion truecase (#1199, #1883)
- Minor: Update the listing of top-level domains. (#2345)
- Minor: Properly respect RECONNECT messages from Twitch (#2347)
- Minor: Added command line option to attach chatterino to another window.
- Minor: Hide "Case-sensitive" column for user highlights. (#2404)
- Minor: Added human-readable formatting to remaining timeout duration. (#2398)
- Minor: Update emojis version to 13 (2020). (#1555)
- Minor: Remove EmojiOne 2 and 3 due to license restrictions. (#1555)
- Minor: Added `/streamlink` command. Usage: `/streamlink <channel>`. You can also use the command without arguments in any twitch channel to open it in streamlink. (#2443, #2495)
- Minor: Humanized all numbers visible to end-users. (#2488)
- Minor: Added a context menu to avatar in usercard. It opens on right-clicking the avatar in usercard. (#2517)
- Minor: Handle messages that users can share after unlocking a new bits badge. (#2611)
- Bugfix: Fix crash occurring when pressing Escape in the Color Picker Dialog (#1843)
- Bugfix: Fix bug where the "check user follow state" event could trigger a network request requesting the user to follow or unfollow a user. By itself its quite harmless as it just repeats to Twitch the same follow state we had, so no follows should have been lost by this but it meant there was a rogue network request that was fired that could cause a crash (#1906)
- Bugfix: /usercard command will now respect the "Automatically close user popup" setting (#1918)
- Bugfix: Handle symlinks properly when saving commands & settings (#1856, #1908)
- Bugfix: Starting Chatterino in a minimized state after an update will no longer cause a crash
- Bugfix: Modify the emote parsing to handle some edge-cases with dots and stuff. (#1704, #1714, #2490)
- Bugfix: Fixed timestamps being incorrect on some messages loaded from the recent-messages service on startup (#1286, #2020)
- Bugfix: Fixed timestamps missing on channel point redemption messages (#1943)
- Bugfix: Fixed tooltip didn't show in `EmotePopup` depending on the `Link preview` setting enabled or no (#2008)
- Bugfix: Fixed Stream thumbnail not updating after using the "Change channel" feature (#2074, #2080)
- Bugfix: Fixed previous link info not updating after `Link information` setting is enabled (#2054)
- Bugfix: Fix Tab key not working in the Ctrl+K Quick Switcher (#2065)
- Bugfix: Fix bug preventing moderator actions when viewing a user card from the search window (#1089)
- Bugfix: Fix `:` emote completion menu ignoring emote capitalization and inconsistent emote names. (#1962, #2543)
- Bugfix: Fix a bug that caused `Ignore page` to fall into an infinity loop with an empty pattern and regex enabled (#2125)
- Bugfix: Fix a crash caused by FrankerFaceZ responding with invalid emote links (#2191)
- Bugfix: Fix a freeze caused by ignored & replaced phrases followed by Twitch Emotes (#2231)
- Bugfix: Fix a crash bug that occurred when moving splits across windows and closing the "parent tab" (#2249, #2259)
- Bugfix: Fix a crash bug that occurred when the "Limit message height" setting was enabled and a message was being split up into multiple lines. IRC only. (#2329)
- Bugfix: Fix anonymous users being pinged by "username" justinfan64537 (#2156, #2352)
- Bugfix: Fixed hidden tooltips when always on top is active (#2384)
- Bugfix: Fix CLI arguments (`--help`, `--version`, `--channels`) not being respected (#2368, #2190)
- Bugfix: Fixed search field not being focused on popup open (#2540)
- Bugfix: Fix Twitch cheer emotes not displaying tooltips when hovered (#2434, #2503)
- Bugfix: Fix BTTV/FFZ channel emotes saying unknown error when no emotes found (#2542)
- Bugfix: Fix directory not opening when clicking "Open AppData Directory" setting button on macOS (#2531, #2537)
- Bugfix: Fix quickswitcher not respecting order of tabs when filtering (#2519, #2561)
- Bugfix: Fix GNOME not associating Chatterino's window with its desktop entry (#1863, #2587)
- Bugfix: Fix buffer overflow in emoji parsing. (#2602)
- Bugfix: Fix windows being brought back to life after the settings dialog was closed. (#1892, #2613)
- Dev: Updated minimum required Qt framework version to 5.12. (#2210)
- Dev: Migrated `Kraken::getUser` to Helix (#2260)
- Dev: Migrated `TwitchAccount::(un)followUser` from Kraken to Helix and moved it to `Helix::(un)followUser`. (#2306)
- Dev: Migrated `Kraken::getChannel` to Helix. (#2381)
- Dev: Migrated `TwitchAccount::(un)ignoreUser` to Helix and made `TwitchAccount::loadIgnores` use Helix call. (#2370)
- Dev: Build in CI with multiple Qt versions (#2349)
- Dev: Updated minimum required macOS version to 10.14 (#2386)
- Dev: Removed unused `humanize` library (#2422)

## 2.2.2

- Bugfix: Fix a potential crash related to channel point rewards (279a80b)

## 2.2.1

- Minor: Disable checking for updates on unsupported platforms (#1874)
- Bugfix: Fix bug preventing users from setting the highlight color of the second entry in the "User" highlights tab (#1898)

## 2.2.0

- Major: We now support image thumbnails coming from the link resolver. This feature is off by default and can be enabled in the settings with the "Show link thumbnail" setting. This feature also requires the "Show link info when hovering" setting to be enabled (#1664)
- Major: Added image upload functionality to i.nuuls.com with an ability to change upload destination. This works by dragging and dropping an image into a split, or pasting an image into the text edit field. (#1332, #1741)
- Major: Added option to display tabs vertically. (#1815)
- Major: Support the highlighted messages redeemed with channel points on twitch.tv.
- Major: Added emote completion with `:`
- Minor: Added a "Streamer Mode" that hides user generated images while obs is open.
- Minor: Added extension support for Brave browser and Microsoft Edge. (#1862)
- Minor: Add a switcher widget, similar to Discord. It can be opened by pressing Ctrl+K. (#1588)
- Minor: Clicking on `Open in browser` in a whisper split will now open your whispers on twitch. (#1828)
- Minor: Clicking on @mentions will open the User Popup. (#1674)
- Minor: You can now open the Twitch User Card by middle-mouse clicking a username. (#1669)
- Minor: User Popup now also includes recent user messages (#1729)
- Minor: BetterTTV / FrankerFaceZ emote tooltips now also have emote authors' name (#1721)
- Minor: Emotes in the emote popup are now sorted in the same order as the tab completion (#1549)
- Minor: Removed "Online Logs" functionality as services are shut down (#1640)
- Minor: CTRL+F now selects the Find text input field in the Settings Dialog (#1806 #1811)
- Minor: CTRL+F now selects the search text input field in the Search Popup (#1812)
- Minor: Modify our word boundary logic in highlight phrase searching to accomodate non-regex phrases with "word-boundary-creating" characters like ! (#1885, #1890)
- Bugfix: Fixed not being able to open links in incognito with Microsoft Edge (Chromium) (#1875)
- Bugfix: Fix the incorrect `Open stream in browser` labelling in the whisper split (#1860)
- Bugfix: Fix preview on hover not working when Animated emotes options was disabled (#1546)
- Bugfix: FFZ custom mod badges no longer scale with the emote scale options (#1602)
- Bugfix: MacOS updater looked for non-existing fields, causing it to always fail the update check (#1642)
- Bugfix: Fixed message menu crashing if the message you right-clicked goes out of scope before you select an action (#1783) (#1787)
- Bugfix: Fixed alternate messages flickering in UserInfoPopup when clicking Refresh if there was an odd number of messages in there (#1789 #1810)
- Bugfix: Fix a crash when using middle click scroll on a chat window. (#1870)
- Settings open faster
- Dev: Fully remove Twitch Chatroom support
- Dev: Handle conversion of historical CLEARCHAT messages to NOTICE messages in Chatterino instead of relying on the Recent Messages API to handle it for us. (#1804)<|MERGE_RESOLUTION|>--- conflicted
+++ resolved
@@ -4,12 +4,7 @@
 
 - Major: Added support for Twitch's Chat Replies. [Wiki Page](https://wiki.chatterino.com/Features/#message-replies) (#3722, #3989, #4041, #4047)
 - Major: Added multi-channel searching to search dialog via keyboard shortcut. (Ctrl+Shift+F by default) (#3694, #3875)
-<<<<<<< HEAD
 - Major: Added support for Right-to-Left Languages (#3958)
-- Minor: Added option to display tabs on the right and bottom. (#3847)
-- Minor: Added `is:first-msg` search option. (#3700)
-- Minor: Added quotation marks in the permitted/blocked Automod messages for clarity. (#3654)
-=======
 - Minor: Added highlights for `Elevated Messages`. (#4016)
 - Minor: Removed total views from the usercard, as Twitch no longer updates the number. (#3792)
 - Minor: Load missing messages from Recent Messages API upon reconnecting (#3878, #3932)
@@ -17,7 +12,6 @@
 - Minor: Added the ability to execute commands on chat messages using the message context menu. (#3738, #3765)
 - Minor: Added settings to toggle BTTV/FFZ global/channel emotes (#3935, #3990)
 - Minor: Added an option to display tabs on the right and bottom. (#3847)
->>>>>>> ceecc7ef
 - Minor: Added a `Scroll to top` keyboard shortcut for splits. (#3802)
 - Minor: Added `/copy` command. Usage: `/copy <text>`. Copies provided text to clipboard - can be useful with custom commands. (#3763)
 - Minor: Added `/requests` command. Usage: `/requests [channel]`. Opens the channel points requests queue for the provided channel or the current channel if no input is provided. (#3746)
