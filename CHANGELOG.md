--- conflicted
+++ resolved
@@ -36,11 +36,8 @@
 - Minor: Added link back to original message that was deleted. (#3953)
 - Minor: Migrate /color command to Helix API. (#3988)
 - Minor: Migrate /clear command to Helix API. (#3994)
-<<<<<<< HEAD
+- Minor: Migrate /delete command to Helix API. (#3999)
 - Minor: Migrate /mod command to Helix API. (#4000)
-=======
-- Minor: Migrate /delete command to Helix API. (#3999)
->>>>>>> 838e156a
 - Bugfix: Fix crash that can occur when closing and quickly reopening a split, then running a command. (#3852)
 - Bugfix: Connection to Twitch PubSub now recovers more reliably. (#3643, #3716)
 - Bugfix: Fix crash that can occur when changing channels. (#3799)
