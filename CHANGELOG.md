--- conflicted
+++ resolved
@@ -2,7 +2,8 @@
 
 ## Unversioned
 
-<<<<<<< HEAD
+## 2.3.2
+
 ### Dankerino
 
 - Minor: Dankerino 'Remove spaces around emotes' setting was internally
@@ -11,17 +12,6 @@
 
 ### Chatterino
 
-- Minor: Added image links to the badge context menu. (#2667)
-- Minor: Added a setting to hide Twitch Predictions badges. (#2668)
-- Minor: Optionally remove spaces between emotes, originally made for Mm2PL/Dankerino. (#2651)
-- Bugfix: Added missing Copy/Open link context menu entries to emotes in Emote Picker. (#2670)
-- Bugfix: Fixed visual glitch with smooth scrolling. (#2084)
-=======
-- Minor: Added settings to disable custom FrankerFaceZ VIP/mod badges. (#2693, #2759)
-
-## 2.3.2
-
->>>>>>> 2db50f1c
 - Major: New split for channels going live! /live. (#1797)
 - Minor: Added a message that displays a new date on new day. (#1016)
 - Minor: Hosting messages are now clickable. (#2655)
