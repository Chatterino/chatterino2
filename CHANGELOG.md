--- conflicted
+++ resolved
@@ -23,11 +23,8 @@
 - Minor: Show channels live now enabled by default
 - Minor: Bold usernames enabled by default
 - Minor: Improve UX of the "Login expired!" message (#2029)
-<<<<<<< HEAD
+- Minor: PageUp and PageDown now scroll in the selected split (#2070, #2081)
 - Bugfix: Fix bug preventing moderator actions when viewing a user card from the search window (#1089)
-=======
-- Minor: PageUp and PageDown now scroll in the selected split (#2070, #2081)
->>>>>>> 444810d3
 - Bugfix: Fix bug preventing users from setting the highlight color of the second entry in the "User" highlights tab (#1898)
 - Bugfix: Fix bug where the "check user follow state" event could trigger a network request requesting the user to follow or unfollow a user. By itself its quite harmless as it just repeats to Twitch the same follow state we had, so no follows should have been lost by this but it meant there was a rogue network request that was fired that could cause a crash (#1906)
 - Bugfix: /usercard command will now respect the "Automatically close user popup" setting (#1918)
