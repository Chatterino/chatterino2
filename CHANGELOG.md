# Changelog

## Unversioned

- Major: Added multi-channel searching to search dialog via keyboard shortcut. [Ctrl+Shift+F by default] (#3694)
- Minor: Added `is:first-msg` search option. (#3700)
- Minor: Added quotation marks in the permitted/blocked Automod messages for clarity. (#3654)
- Minor: Adjust large stream thumbnail to 16:9 (#3655)
- Minor: Fixed being unable to load Twitch Usercards from the `/mentions` tab. (#3623)
- Minor: Add information about the user's operating system in the About page. (#3663)
- Bugfix: Connection to Twitch PubSub now recovers more reliably. (#3643, #3716)
- Minor: Added chatter count for each category in viewer list. (#3683, #3719)
- Minor: Sorted usernames in /vips message to be case-insensitive. (#3696)
- Minor: Added option to open a user's chat in a new tab from the usercard profile picture context menu. (#3625)
- Minor: Fixed tag parsing for consecutive escaped characters. (#3711)
- Minor: Prevent user from entering incorrect characters in Live Notifications channels list. (#3715, #3730)
- Minor: Fixed automod caught message notice appearing twice for mods. (#3717)
<<<<<<< HEAD
- Minor: Streamer mode now automatically detects if XSplit, PRISM Live Studio, Twitch Studio or vMix are running. (#3740)
=======
- Minor: Add scrollbar to `Select filters` dialog. (#3737)
- Minor: Added `/requests` command. Usage: `/requests [channel]`. Opens the channel points requests queue for the provided channel or the current channel if no input is provided. (#3746)
- Minor: Added ability to execute commands on chat messages using the message context menu. (#3738)
- Minor: Added `/copy` command. Usage: `/copy <text>`. Copies provided text to clipboard - can be useful with custom commands. (#3763)
>>>>>>> efcfb191
- Bugfix: Fixed live notifications for usernames containing uppercase characters. (#3646)
- Bugfix: Fixed live notifications not getting updated for closed streams going offline. (#3678)
- Bugfix: Fixed certain settings dialogs appearing behind the main window, when `Always on top` was used. (#3679)
- Bugfix: Fixed an issue in the emote picker where an emotes tooltip would not properly disappear. (#3686)
- Bugfix: Fixed incorrect spacing of settings icons at high DPI. (#3698)
- Bugfix: Fixed highlights triggering from own resub messages. (#3707)
- Bugfix: Fixed existing emote popups not being raised from behind other windows when refocusing them on macOS (#3713)
- Bugfix: Fixed automod queue pubsub topic persisting after user change. (#3718)
- Bugfix: Fixed viewer list not closing after pressing escape key. (#3734)
- Bugfix: Fixed links with no thumbnail having previous link's thumbnail. (#3720)
- Dev: Use Game Name returned by Get Streams instead of querying it from the Get Games API. (#3662)
- Dev: Batch checking live status for all channels after startup. (#3757, #3762)

## 2.3.5

- Major: Added highlights for first messages (#3267)
- Major: Added customizable shortcuts. (#2340, #3633)
- Minor: Make animated emote playback speed match browser (Firefox and Chrome) behaviour. (#3506)
- Minor: Added middle click split to open in browser (#3356)
- Minor: Added new search predicate to filter for messages matching a regex (#3282)
- Minor: Add `{channel.name}`, `{channel.id}`, `{stream.game}`, `{stream.title}`, `{my.id}`, `{my.name}` placeholders for commands (#3155)
- Minor: Remove TwitchEmotes.com attribution and the open/copy options when right-clicking a Twitch Emote. (#2214, #3136)
- Minor: Strip leading @ and trailing , from username in /user and /usercard commands. (#3143)
- Minor: Display a system message when reloading subscription emotes to match BTTV/FFZ behavior (#3135)
- Minor: Allow resub messages to show in `/mentions` tab (#3148)
- Minor: Added a setting to hide similar messages by any user. (#2716)
- Minor: Duplicate spaces now count towards the display message length. (#3002)
- Minor: Commands are now backed up. (#3168)
- Minor: Subcategories in settings are now searchable. (#3157)
- Minor: Added the ability to open an entire tab as a popup. (#3082)
- Minor: Added optional parameter to /usercard command for opening a usercard in a different channel context. (#3172)
- Minor: Added regex option to Nicknames. (#3146)
- Minor: Highlight usernames in /mods and /vips messages (#3187)
- Minor: Added `/raw` command. (#3189)
- Minor: Colorizing usernames on IRC, originally made for Mm2PL/dankerino (#3206)
- Minor: Fixed `/streamlink` command not stripping leading @'s or #'s (#3215)
- Minor: Strip leading @ and trailing , from username in `/popout` command. (#3217)
- Minor: Added `flags.reward_message` filter variable (#3231)
- Minor: Added chatter count to viewer list popout (#3261)
- Minor: Ignore out of bounds check for tiling wms (#3270)
- Minor: Add clear cache button to cache settings section (#3277)
- Minor: Added `flags.first_message` filter variable (#3292)
- Minor: Removed duplicate setting for toggling `Channel Point Redeemed Message` highlights (#3296)
- Minor: Added support for opening channels from twitch.tv/popout links. (#3309)
- Minor: Clean up chat messages of special line characters prior to sending. (#3312)
- Minor: IRC now parses/displays links like Twitch chat. (#3334)
- Minor: Added button & label for copying login name of user instead of display name in the user info popout. (#3335)
- Minor: Make `/delete` errors a bit more verbose (#3350)
- Minor: Made join and part message have links to usercards. (#3358)
- Minor: Show picked outcome in prediction badges. (#3357)
- Minor: Add support for Emoji in IRC (#3354)
- Minor: Moved `/live` logs to its own subdirectory. (Logs from before this change will still be available in `Channels -> live`). (#3393)
- Minor: Added clear button to settings search bar. (#3403)
- Minor: Added autocompletion for default Twitch commands starting with the dot (e.g. `.mods` which does the same as `/mods`). (#3144)
- Minor: Sorted usernames in `Users joined/parted` messages alphabetically. (#3421)
- Minor: Mod list, VIP list, and Users joined/parted messages are now searchable. (#3426)
- Minor: Add search to emote popup. (#3404, #3527, #3543)
- Minor: Messages can now be highlighted by subscriber or founder badges. (#3445)
- Minor: User timeout buttons can now be triggered using hotkeys. (#3483)
- Minor: Add workaround for multipart emoji as described in [the RFC](https://mm2pl.github.io/emoji_rfc.pdf). (#3469)
- Minor: Added a way to open channel popup by right-clicking the avatar in a usercard. (#3486)
- Minor: Add feedback when using the whisper command `/w` incorrectly. (#3439)
- Minor: Add feedback when writing a non-command message in the `/whispers` split. (#3439)
- Minor: Opening streamlink through hotkeys and/or split header menu matches `/streamlink` command and shows feedback in chat as well. (#3510)
- Minor: Removed timestamp from AutoMod messages. (#3503)
- Minor: Added ability to copy message ID with `Shift + Right Click`. (#3481)
- Minor: Added /popup command to open currently focused split or supplied channel in a new window. (#3529)
- Minor: Colorize the entire split header when focused. (#3379)
- Minor: Added incremental search to channel search. (#3544)
- Minor: Show right click context menu anywhere within a message's line. (#3566)
- Minor: Make Tab Layout setting only accept predefined values (#3564)
- Minor: Added librewolf, icecat, and waterfox incognito support. (#3588)
- Minor: Updated to Emoji v14.0 (#3612)
- Minor: Add support for locking tab arrangement (#3627)
- Bugfix: Fixed rendering of moderator announcements. (#3639)
- Bugfix: Fix Split Input hotkeys not being available when input is hidden (#3362)
- Bugfix: Fixed colored usernames sometimes not working. (#3170)
- Bugfix: Restored ability to send duplicate `/me` messages. (#3166)
- Bugfix: Notifications for moderators about other moderators deleting messages can now be disabled. (#3121)
- Bugfix: Moderation mode and active filters are now preserved when opening a split as a popup. (#3113, #3130)
- Bugfix: Fixed a bug that caused all badge highlights to use the same color. (#3132, #3134)
- Bugfix: Allow starting Streamlink from Chatterino when running as a Flatpak. (#3178)
- Bugfix: Fixed own IRC messages not having metadata and a link to a usercard. (#3203)
- Bugfix: Fixed some channels still not loading in rare cases. (#3219)
- Bugfix: Fixed a bug with usernames or emotes completing from the wrong position. (#3229)
- Bugfix: Fixed a bug that caused zero-width emotes to be misaligned when the "Remove spaces between emotes" setting is on. (#3249)
- Bugfix: Fixed second chatterino icon appearing in the dock when restarting on a crash in macOS. (#3268)
- Bugfix: Fixed the "Change channel" popup showing a wrong window title (#3273)
- Bugfix: Fixed built-in Chatterino commands not working in whispers and mentions special channels (#3288)
- Bugfix: Fixed `QCharRef with an index pointing outside the valid range of a QString` warning that was emitted on every Tab press. (#3234)
- Bugfix: Fixed being unable to disable `First Message` highlights (#3293)
- Bugfix: Fixed `First Message` custom sound not persisting through restart. (#3303)
- Bugfix: Fixed `First Message` scrollbar highlights not being disabled. (#3325)
- Bugfix: Fixed the reconnection backoff accidentally resetting when thrown out of certain IRC servers. (#3328)
- Bugfix: Fixed underlying text from disabled emotes not being colorized properly. (#3333)
- Bugfix: Fixed IRC ACTION messages (/me) not being colorized properly. (#3341)
- Bugfix: Fixed splits losing filters when closing and reopening them (#3351)
- Bugfix: Fixed the first usercard being broken in `/mods` and `/vips` (#3349)
- Bugfix: Fixed IRC colors not being applied correctly to NOTICE messages. (#3383)
- Bugfix: Fixed Chatterino attempting to send empty messages (#3355)
- Bugfix: Fixed IRC highlights not triggering sounds or alerts properly. (#3368)
- Bugfix: Fixed IRC /kick command crashing if parameters were malformed. (#3382)
- Bugfix: Fixed crash that would occur if the user tries to modify the currently connected IRC connection. (#3398)
- Bugfix: Fixed IRC mentions not showing up in the /mentions split. (#3400)
- Bugfix: Fixed a crash that could occur on certain Linux systems when toggling the Always on Top flag. (#3385)
- Bugfix: Fixed zero-width emotes sometimes wrapping lines incorrectly. (#3389)
- Bugfix: Fixed using special chars in Windows username breaking the storage of custom commands (#3397)
- Bugfix: Fixed character counter changing fonts after going over the limit. (#3422)
- Bugfix: Fixed crash that could occur if the user opens/closes ChannelViews (e.g. EmotePopup, or Splits) then modifies the showLastMessageIndicator setting. (#3444)
- Bugfix: Removed ability to reload emotes really fast (#3450)
- Bugfix: Re-add date of build to the "About" page on nightly versions. (#3464)
- Bugfix: Fixed crash that would occur if the user right-clicked AutoMod badge. (#3496)
- Bugfix: Fixed being unable to drag the user card window from certain spots. (#3508)
- Bugfix: Fixed being unable to open a usercard from inside a usercard while "Automatically close user popup when it loses focus" was enabled. (#3518)
- Bugfix: Usercards no longer close when the originating window (e.g. a search popup) is closed. (#3518)
- Bugfix: Disabled /popout and /streamlink from working in non-twitch channels (e.g. /whispers) when supplied no arguments. (#3541)
- Bugfix: Fixed automod and unban messages showing when moderation actions were disabled (#3548)
- Bugfix: Fixed crash when rendering a highlight inside of a sub message, with sub message highlights themselves turned off. (#3556)
- Bugfix: Don't grab the keyboard in channel picker dialog (#3575)
- BugFix: Fixed SplitInput placeholder color. (#3606)
- BugFix: Remove game from stream/split title when set to "nothing." (#3609)
- BugFix: Fixed double-clicking on usernames with right/middle click causing text selection. (#3608)
- Dev: Batch checking live status for channels with live notifications that aren't connected. (#3442)
- Dev: Add GitHub action to test builds without precompiled headers enabled. (#3327)
- Dev: Renamed CMake's build option `USE_SYSTEM_QT5KEYCHAIN` to `USE_SYSTEM_QTKEYCHAIN`. (#3103)
- Dev: Add benchmarks that can be compiled with the `BUILD_BENCHMARKS` CMake flag. Off by default. (#3038)
- Dev: Added CMake build option `BUILD_WITH_QTKEYCHAIN` to build with or without Qt5Keychain support (On by default). (#3318)
- Dev: Added /fakemsg command for debugging (#3448)
- Dev: Notebook::select\* functions now take an optional `focusPage` parameter (true by default) which keeps the default behaviour of selecting the page after it has been selected. If set to false, the page is _not_ focused after being selected. (#3446)
- Dev: Updated PubSub client to use TLS v1.2 (#3599)
- Dev: Use system logical core count for Ubuntu/macOS GitHub actions builds. (#3602)

## 2.3.4

- Major: Newly uploaded Twitch emotes are once again present in emote picker and can be autocompleted with Tab as well. (#2992)
- Major: Deprecated `/(un)follow` commands and (un)following in the usercards as Twitch has removed this feature for 3rd party applications. (#3076, #3078)
- Major: Added the ability to add nicknames for users. (#137, #2981)
- Major: Fixed constant disconnections with more than 20 channels by rate-limiting outgoing JOIN messages. (#3112, #3115)
- Minor: Added autocompletion in /whispers for Twitch emotes, Global Bttv/Ffz emotes and emojis. (#2999, #3033)
- Minor: Received Twitch messages now use the exact same timestamp (obtained from Twitch's server) for every Chatterino user instead of assuming message timestamp on client's side. (#3021)
- Minor: Received IRC messages use `time` message tag for timestamp if it's available. (#3021)
- Minor: Added informative messages for recent-messages API's errors. (#3029)
- Minor: Added section with helpful Chatterino-related links to the About page. (#3068)
- Minor: Now uses spaces instead of magic Unicode character for sending duplicate messages (#3081)
- Minor: Added `channel.live` filter variable (#3092, #3110)
- Bugfix: Fixed "smiley" emotes being unable to be "Tabbed" with autocompletion, introduced in v2.3.3. (#3010)
- Bugfix: Fixed PubSub not properly trying to resolve pending listens when the pending listens list was larger than 50. (#3037)
- Bugfix: Copy buttons in usercard now show properly in light mode (#3057)
- Bugfix: Fixed comma appended to username completion when not at the beginning of the message. (#3060)
- Bugfix: Fixed bug misplacing chat when zooming on Chrome with Chatterino Native Host extension (#1936)
- Bugfix: Channel point redemptions from ignored users are now properly blocked. (#3102)
- Dev: Allow building against Qt 5.11 (#3105)
- Dev: Ubuntu packages are now available (#2936)
- Dev: Disabled update checker on Flatpak. (#3051)
- Dev: Add logging for HTTP requests (#2991)

## 2.3.3

- Major: Added username autocompletion popup menu when typing usernames with an @ prefix. (#1979, #2866)
- Major: Added ability to toggle visibility of Channel Tabs - This can be done by right-clicking the tab area or pressing the keyboard shortcut (default: Ctrl+U). (#2600)
- Minor: Username in channel points rewards redemption messages is now clickable. (#2673, #2953)
- Minor: Channel name in `<channel> has gone offline. Exiting host mode.` messages is now clickable. (#2922)
- Minor: Added `/openurl` command. Usage: `/openurl <URL>`. Opens the provided URL in the browser. (#2461, #2926)
- Minor: Updated to Emoji v13.1 (#2958)
- Minor: Added "Open in: new tab, browser player, streamlink" in twitch link context menu. (#2988)
- Minor: Sender username in automod messages shown to moderators shows correct color and display name. (#2967)
- Minor: The /live split now shows channels going offline. (#2880)
- Minor: Restore automod functionality for moderators (#2817, #2887)
- Minor: Add setting for username style (#2889, #2891)
- Minor: Searching for users in the viewer list now searches anywhere in the user's name. (#2861)
- Minor: Added moderation buttons to search popup when searching in a split with moderation mode enabled. (#2148, #2803)
- Minor: Made "#channel" in `/mentions` tab show in usercards and in the search popup. (#2802)
- Minor: Added settings to disable custom FrankerFaceZ VIP/mod badges. (#2693, #2759)
- Minor: Limit the number of recent chatters to improve memory usage and reduce freezes. (#2796, #2814)
- Minor: Added `/popout` command. Usage: `/popout [channel]`. It opens browser chat for the provided channel. Can also be used without arguments to open current channels browser chat. (#2556, #2812)
- Minor: Improved matching of game names when using `/setgame` command (#2636)
- Minor: Now shows deletions of messages like timeouts (#1155, #2841, #2867, #2874)
- Minor: Added a link to accounts page in settings to "You need to be logged in to send messages" message. (#2862)
- Minor: Switch to Twitch v2 emote API for animated emote support. (#2863)
- Bugfix: Now deleting cache files that weren't modified in the past 14 days. (#2947)
- Bugfix: Fixed large timeout durations in moderation buttons overlapping with usernames or other buttons. (#2865, #2921)
- Bugfix: Middle mouse click no longer scrolls in not fully populated usercards and splits. (#2933)
- Bugfix: Fix bad behavior of the HTML color picker edit when user input is being entered. (#2942)
- Bugfix: Made follower emotes suggested (in emote popup menu, tab completion, emote input menu) only in their origin channel, not globally. (#2951)
- Bugfix: Fixed founder badge not being respected by `author.subbed` filter. (#2971)
- Bugfix: Usercards on IRC will now only show user's messages. (#1780, #2979)
- Bugfix: Messages that couldn't be searched or filtered are now handled correctly. (#2962)
- Bugfix: Moderation buttons now show the correct time unit when using units other than seconds. (#1719, #2864)
- Bugfix: Fixed FFZ emote links for global emotes (#2807, #2808)
- Bugfix: Fixed pasting text with URLs included (#1688, #2855)
- Bugfix: Fix reconnecting when IRC write connection is lost (#1831, #2356, #2850, #2892)
- Bugfix: Fixed bit and new subscriber emotes not (re)loading in some rare cases. (#2856, #2857)
- Bugfix: Fixed subscription emotes showing up incorrectly in the emote menu. (#2905)

## 2.3.2

- Major: New split for channels going live! /live. (#1797)
- Minor: Added a message that displays a new date on new day. (#1016)
- Minor: Hosting messages are now clickable. (#2655)
- Minor: Messages held by automod are now shown to the user. (#2626)
- Minor: Load 100 blocked users rather than the default 20. (#2772)
- Bugfix: Fixed a potential crashing issue related to the browser extension. (#2774)
- Bugfix: Strip newlines from stream titles to prevent text going off of split header (#2755)
- Bugfix: Automod messages now work properly again. (#2682)
- Bugfix: `Login expired` message no longer highlights all tabs. (#2735)
- Bugfix: Fix a deadlock that would occur during user badge loading. (#1704, #2756)
- Bugfix: Tabbing in `Select a channel to open` is now consistent. (#1797)
- Bugfix: Fix Ctrl + Backspace not closing colon emote picker. (#2780)
- Bugfix: Approving/denying AutoMod messages works again. (#2779)
- Dev: Migrated AutoMod approve/deny endpoints to Helix. (#2779)
- Dev: Migrated Get Cheermotes endpoint to Helix. (#2440)

## 2.3.1

- Major: Fixed crashing with the extension (#2704)
- Major: Added the ability to highlight messages based on user badges. (#1704)
- Minor: Added visual indicator to message length if over 500 characters long (#2659)
- Minor: Added `is:<flags>` search filter to find messages of specific types. (#2653, #2671)
- Minor: Added image links to the badge context menu. (#2667)
- Minor: Added a setting to hide Twitch Predictions badges. (#2668)
- Minor: Optionally remove spaces between emotes, originally made for Mm2PL/Dankerino. (#2651)
- Minor: Improved UX of `Rename Tab` dialog. (#2713)
- Bugfix: Added missing Copy/Open link context menu entries to emotes in Emote Picker. (#2670)
- Bugfix: Fixed visual glitch with smooth scrolling. (#2084)
- Bugfix: Clicking on split header focuses its split. (#2720)
- Bugfix: Handle new user messages ("rituals") properly. (#2703)

## 2.3.0

- Major: Added custom FrankerFaceZ VIP Badges. (#2628)
- Minor: Added `in:<channels>` search filter to find messages sent in specific channels. (#2299, #2634)
- Minor: Allow for built-in Chatterino commands to be used in custom commands. (#2632)
- Bugfix: Size of splits not saved properly (#2362, #2548)
- Bugfix: Fix crash that could occur when the user changed the "Custom stream player URI Scheme" setting if the user had closed down and splits in the application runtime. (#2592)
- Major: Added clip creation support. You can create clips with `/clip` command, `Alt+X` keybind or `Create a clip` option in split header's context menu. This requires a new authentication scope so re-authentication will be required to use it. (#2271, #2377, #2528)
- Major: Added "Channel Filters". See https://wiki.chatterino.com/Filters/ for how they work or how to configure them. (#1748, #2083, #2090, #2200, #2225)
- Major: Added Streamer Mode configuration (under `Settings -> General`), where you can select which features of Chatterino should behave differently when you are in Streamer Mode. (#2001, #2316, #2342, #2376)
- Major: Add `/settitle` and `/setgame` commands, originally made for Mm2PL/Dankerino. (#2534, #2609)
- Major: Color mentions to match the mentioned users. You can disable this by unchecking "Color @usernames" under `Settings -> General -> Advanced (misc.)`. (#1963, #2284, #2597)
- Major: Commands `/ignore` and `/unignore` have been renamed to `/block` and `/unblock` in order to keep consistency with Twitch's terms. (#2370)
- Major: Added support for bit emotes - the ones you unlock after cheering to streamer. (#2550)
- Minor: Added `/clearmessages` command - does what "Burger menu -> More -> Clear messages" does. (#2485)
- Minor: Added `/marker` command - similar to webchat, it creates a stream marker. (#2360)
- Minor: Added `/chatters` command showing chatter count. (#2344)
- Minor: Added a button to the split context menu to open the moderation view for a channel when the account selected has moderator permissions. (#2321)
- Minor: Made BetterTTV emote tooltips use authors' display name. (#2267)
- Minor: Added Ctrl + 1/2/3/... and Ctrl+9 shortcuts to Emote Popup (activated with Ctrl+E). They work exactly the same as shortcuts in main window. (#2263)
- Minor: Added reconnect link to the "You are banned" message. (#2266)
- Minor: Improved search popup window titles. (#2268)
- Minor: Made "#channel" in `/mentions` tab a clickable link which takes you to the channel that you were mentioned in. (#2220)
- Minor: Added a keyboard shortcut (Ctrl+F5) for "Reconnect" (#2215)
- Minor: Made `Try to find usernames without @ prefix` option still resolve usernames when special characters (commas, dots, (semi)colons, exclamation mark, question mark) are appended to them. (#2212)
- Minor: Made usercard update user's display name (#2160)
- Minor: Added placeholder text for message text input box. (#2143, #2149, #2264)
- Minor: Added support for FrankerFaceZ badges. (#2101, part of #1658)
- Minor: Added a navigation list to the settings and reordered them.
- Minor: Added a link to twitchemotes.com to context menu when right-clicking Twitch emotes. (#2214)
- Minor: Improved viewer list window.
- Minor: Added emote completion with `:` to the whispers channel (#2075)
- Minor: Made the current channels emotes appear at the top of the emote picker popup. (#2057)
- Minor: Added viewer list button to twitch channel header. (#1978)
- Minor: Added followage and subage information to usercard. (#2023)
- Minor: Added an option to only open channels specified in command line with `-c` parameter. You can also use `--help` to display short help message (#1940, #2368)
- Minor: Added customizable timeout buttons to the user info popup
- Minor: Deprecate loading of "v1" window layouts. If you haven't updated Chatterino in more than 2 years, there's a chance you will lose your window layout.
- Minor: User popup will now automatically display messages as they are received. (#1982, #2514)
- Minor: Changed the English in two rate-limited system messages (#1878)
- Minor: Added a setting to disable messages sent to /mentions split from making the tab highlight with the red marker (#1994)
- Minor: Added image for streamer mode in the user popup icon.
- Minor: Added vip and unvip buttons.
- Minor: Added settings for displaying where the last message was.
- Minor: Commands are now saved upon pressing Ok in the settings window
- Minor: Colorized nicknames now enabled by default
- Minor: Show channels live now enabled by default
- Minor: Bold usernames enabled by default
- Minor: Improve UX of the "Login expired!" message (#2029)
- Minor: PageUp and PageDown now scroll in the selected split and in the emote popup (#2070, #2081, #2410, #2607)
- Minor: Allow highlights to be excluded from `/mentions`. Excluded highlights will not trigger tab highlights either. (#1793, #2036)
- Minor: Flag all popup dialogs as actual dialogs so they get the relevant window manager hints (#1843, #2182, #2185, #2232, #2234)
- Minor: Don't show update button for nightly builds on macOS and Linux, this was already the case for Windows (#2163, #2164)
- Minor: Tab and split titles now use display/localized channel names (#2189)
- Minor: Add a setting to limit the amount of historical messages loaded from the Recent Messages API (#2250, #2252)
- Minor: Made username autocompletion truecase (#1199, #1883)
- Minor: Update the listing of top-level domains. (#2345)
- Minor: Properly respect RECONNECT messages from Twitch (#2347)
- Minor: Added command line option to attach chatterino to another window.
- Minor: Hide "Case-sensitive" column for user highlights. (#2404)
- Minor: Added human-readable formatting to remaining timeout duration. (#2398)
- Minor: Update emojis version to 13 (2020). (#1555)
- Minor: Remove EmojiOne 2 and 3 due to license restrictions. (#1555)
- Minor: Added `/streamlink` command. Usage: `/streamlink <channel>`. You can also use the command without arguments in any twitch channel to open it in streamlink. (#2443, #2495)
- Minor: Humanized all numbers visible to end-users. (#2488)
- Minor: Added a context menu to avatar in usercard. It opens on right-clicking the avatar in usercard. (#2517)
- Minor: Handle messages that users can share after unlocking a new bits badge. (#2611)
- Bugfix: Fix crash occurring when pressing Escape in the Color Picker Dialog (#1843)
- Bugfix: Fix bug where the "check user follow state" event could trigger a network request requesting the user to follow or unfollow a user. By itself its quite harmless as it just repeats to Twitch the same follow state we had, so no follows should have been lost by this but it meant there was a rogue network request that was fired that could cause a crash (#1906)
- Bugfix: /usercard command will now respect the "Automatically close user popup" setting (#1918)
- Bugfix: Handle symlinks properly when saving commands & settings (#1856, #1908)
- Bugfix: Starting Chatterino in a minimized state after an update will no longer cause a crash
- Bugfix: Modify the emote parsing to handle some edge-cases with dots and stuff. (#1704, #1714, #2490)
- Bugfix: Fixed timestamps being incorrect on some messages loaded from the recent-messages service on startup (#1286, #2020)
- Bugfix: Fixed timestamps missing on channel point redemption messages (#1943)
- Bugfix: Fixed tooltip didn't show in `EmotePopup` depending on the `Link preview` setting enabled or no (#2008)
- Bugfix: Fixed Stream thumbnail not updating after using the "Change channel" feature (#2074, #2080)
- Bugfix: Fixed previous link info not updating after `Link information` setting is enabled (#2054)
- Bugfix: Fix Tab key not working in the Ctrl+K Quick Switcher (#2065)
- Bugfix: Fix bug preventing moderator actions when viewing a user card from the search window (#1089)
- Bugfix: Fix `:` emote completion menu ignoring emote capitalization and inconsistent emote names. (#1962, #2543)
- Bugfix: Fix a bug that caused `Ignore page` to fall into an infinity loop with an empty pattern and regex enabled (#2125)
- Bugfix: Fix a crash caused by FrankerFaceZ responding with invalid emote links (#2191)
- Bugfix: Fix a freeze caused by ignored & replaced phrases followed by Twitch Emotes (#2231)
- Bugfix: Fix a crash bug that occurred when moving splits across windows and closing the "parent tab" (#2249, #2259)
- Bugfix: Fix a crash bug that occurred when the "Limit message height" setting was enabled and a message was being split up into multiple lines. IRC only. (#2329)
- Bugfix: Fix anonymous users being pinged by "username" justinfan64537 (#2156, #2352)
- Bugfix: Fixed hidden tooltips when always on top is active (#2384)
- Bugfix: Fix CLI arguments (`--help`, `--version`, `--channels`) not being respected (#2368, #2190)
- Bugfix: Fixed search field not being focused on popup open (#2540)
- Bugfix: Fix Twitch cheer emotes not displaying tooltips when hovered (#2434, #2503)
- Bugfix: Fix BTTV/FFZ channel emotes saying unknown error when no emotes found (#2542)
- Bugfix: Fix directory not opening when clicking "Open AppData Directory" setting button on macOS (#2531, #2537)
- Bugfix: Fix quickswitcher not respecting order of tabs when filtering (#2519, #2561)
- Bugfix: Fix GNOME not associating Chatterino's window with its desktop entry (#1863, #2587)
- Bugfix: Fix buffer overflow in emoji parsing. (#2602)
- Bugfix: Fix windows being brought back to life after the settings dialog was closed. (#1892, #2613)
- Dev: Updated minimum required Qt framework version to 5.12. (#2210)
- Dev: Migrated `Kraken::getUser` to Helix (#2260)
- Dev: Migrated `TwitchAccount::(un)followUser` from Kraken to Helix and moved it to `Helix::(un)followUser`. (#2306)
- Dev: Migrated `Kraken::getChannel` to Helix. (#2381)
- Dev: Migrated `TwitchAccount::(un)ignoreUser` to Helix and made `TwitchAccount::loadIgnores` use Helix call. (#2370)
- Dev: Build in CI with multiple Qt versions (#2349)
- Dev: Updated minimum required macOS version to 10.14 (#2386)
- Dev: Removed unused `humanize` library (#2422)

## 2.2.2

- Bugfix: Fix a potential crash related to channel point rewards (279a80b)

## 2.2.1

- Minor: Disable checking for updates on unsupported platforms (#1874)
- Bugfix: Fix bug preventing users from setting the highlight color of the second entry in the "User" highlights tab (#1898)

## 2.2.0

- Major: We now support image thumbnails coming from the link resolver. This feature is off by default and can be enabled in the settings with the "Show link thumbnail" setting. This feature also requires the "Show link info when hovering" setting to be enabled (#1664)
- Major: Added image upload functionality to i.nuuls.com with an ability to change upload destination. This works by dragging and dropping an image into a split, or pasting an image into the text edit field. (#1332, #1741)
- Major: Added option to display tabs vertically. (#1815)
- Major: Support the highlighted messages redeemed with channel points on twitch.tv.
- Major: Added emote completion with `:`
- Minor: Added a "Streamer Mode" that hides user generated images while obs is open.
- Minor: Added extension support for Brave browser and Microsoft Edge. (#1862)
- Minor: Add a switcher widget, similar to Discord. It can be opened by pressing Ctrl+K. (#1588)
- Minor: Clicking on `Open in browser` in a whisper split will now open your whispers on twitch. (#1828)
- Minor: Clicking on @mentions will open the User Popup. (#1674)
- Minor: You can now open the Twitch User Card by middle-mouse clicking a username. (#1669)
- Minor: User Popup now also includes recent user messages (#1729)
- Minor: BetterTTV / FrankerFaceZ emote tooltips now also have emote authors' name (#1721)
- Minor: Emotes in the emote popup are now sorted in the same order as the tab completion (#1549)
- Minor: Removed "Online Logs" functionality as services are shut down (#1640)
- Minor: CTRL+F now selects the Find text input field in the Settings Dialog (#1806 #1811)
- Minor: CTRL+F now selects the search text input field in the Search Popup (#1812)
- Minor: Modify our word boundary logic in highlight phrase searching to accomodate non-regex phrases with "word-boundary-creating" characters like ! (#1885, #1890)
- Bugfix: Fixed not being able to open links in incognito with Microsoft Edge (Chromium) (#1875)
- Bugfix: Fix the incorrect `Open stream in browser` labelling in the whisper split (#1860)
- Bugfix: Fix preview on hover not working when Animated emotes options was disabled (#1546)
- Bugfix: FFZ custom mod badges no longer scale with the emote scale options (#1602)
- Bugfix: MacOS updater looked for non-existing fields, causing it to always fail the update check (#1642)
- Bugfix: Fixed message menu crashing if the message you right-clicked goes out of scope before you select an action (#1783) (#1787)
- Bugfix: Fixed alternate messages flickering in UserInfoPopup when clicking Refresh if there was an odd number of messages in there (#1789 #1810)
- Bugfix: Fix a crash when using middle click scroll on a chat window. (#1870)
- Settings open faster
- Dev: Fully remove Twitch Chatroom support
- Dev: Handle conversion of historical CLEARCHAT messages to NOTICE messages in Chatterino instead of relying on the Recent Messages API to handle it for us. (#1804)<|MERGE_RESOLUTION|>--- conflicted
+++ resolved
@@ -15,14 +15,11 @@
 - Minor: Fixed tag parsing for consecutive escaped characters. (#3711)
 - Minor: Prevent user from entering incorrect characters in Live Notifications channels list. (#3715, #3730)
 - Minor: Fixed automod caught message notice appearing twice for mods. (#3717)
-<<<<<<< HEAD
-- Minor: Streamer mode now automatically detects if XSplit, PRISM Live Studio, Twitch Studio or vMix are running. (#3740)
-=======
+- Minor: Streamer mode now automatically detects if XSplit, PRISM Live Studio, Twitch Studio, or vMix are running. (#3740)
 - Minor: Add scrollbar to `Select filters` dialog. (#3737)
 - Minor: Added `/requests` command. Usage: `/requests [channel]`. Opens the channel points requests queue for the provided channel or the current channel if no input is provided. (#3746)
 - Minor: Added ability to execute commands on chat messages using the message context menu. (#3738)
 - Minor: Added `/copy` command. Usage: `/copy <text>`. Copies provided text to clipboard - can be useful with custom commands. (#3763)
->>>>>>> efcfb191
 - Bugfix: Fixed live notifications for usernames containing uppercase characters. (#3646)
 - Bugfix: Fixed live notifications not getting updated for closed streams going offline. (#3678)
 - Bugfix: Fixed certain settings dialogs appearing behind the main window, when `Always on top` was used. (#3679)
