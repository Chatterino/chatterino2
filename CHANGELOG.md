--- conflicted
+++ resolved
@@ -2,12 +2,9 @@
 
 ## Unversioned
 
-<<<<<<< HEAD
-- Bugfix: Strip newlines from stream titles to prevent text going off of split header (#2755)
-=======
 - Minor: Hosting messages are now clickable. (#2655)
 - Minor: Messages held by automod are now shown to the user. (#2626)
->>>>>>> 1568de66
+- Bugfix: Strip newlines from stream titles to prevent text going off of split header (#2755)
 - Bugfix: Automod messages now work properly again. (#2682)
 - Bugfix: `Login expired` message no longer highlights all tabs. (#2735)
 - Bugfix: Fix a deadlock that would occur during user badge loading. (#1704, #2756)
