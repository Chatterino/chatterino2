--- conflicted
+++ resolved
@@ -1,11 +1,8 @@
 # Changelog
 
 ## Unversioned
-<<<<<<< HEAD
 - Major: We now support image thumbnails coming from the link resolver. This feature is off by default and can be enabled in the settings with the "Show link thumbnail" setting. This feature also requires the "Show link info when hovering" setting to be enabled (#1664)
-=======
 - Major: Added image upload functionality to i.nuuls.com. This works by dragging and dropping an image into a split, or pasting an image into the text edit field. (#1332)
->>>>>>> 1a4a468a
 - Minor: Emotes in the emote popup are now sorted in the same order as the tab completion (#1549)
 - Minor: Removed "Online Logs" functionality as services are shut down (#1640)
 - Bugfix: Fix preview on hover not working when Animated emotes options was disabled (#1546)
