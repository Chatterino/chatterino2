# Changelog

## Unversioned

<<<<<<< HEAD
- Bugfix: Automod messages now work properly again. (#2682)
=======
- Bugfix: `Login expired` message no longer highlights all tabs. (#2735)
>>>>>>> 0c2617dc

## 2.3.1

- Major: Fixed crashing with the extension (#2704)
- Major: Added the ability to highlight messages based on user badges. (#1704)
- Minor: Added visual indicator to message length if over 500 characters long (#2659)
- Minor: Added `is:<flags>` search filter to find messages of specific types. (#2653, #2671)
- Minor: Added image links to the badge context menu. (#2667)
- Minor: Added a setting to hide Twitch Predictions badges. (#2668)
- Minor: Optionally remove spaces between emotes, originally made for Mm2PL/Dankerino. (#2651)
- Minor: Improved UX of `Rename Tab` dialog. (#2713)
- Bugfix: Added missing Copy/Open link context menu entries to emotes in Emote Picker. (#2670)
- Bugfix: Fixed visual glitch with smooth scrolling. (#2084)
- Bugfix: Clicking on split header focuses its split. (#2720)
- Bugfix: Handle new user messages ("rituals") properly. (#2703)

## 2.3.0

- Major: Added custom FrankerFaceZ VIP Badges. (#2628)
- Minor: Added `in:<channels>` search filter to find messages sent in specific channels. (#2299, #2634)
- Minor: Allow for built-in Chatterino commands to be used in custom commands. (#2632)
- Bugfix: Size of splits not saved properly (#2362, #2548)
- Bugfix: Fix crash that could occur when the user changed the "Custom stream player URI Scheme" setting if the user had closed down and splits in the application runtime. (#2592)
- Major: Added clip creation support. You can create clips with `/clip` command, `Alt+X` keybind or `Create a clip` option in split header's context menu. This requires a new authentication scope so re-authentication will be required to use it. (#2271, #2377, #2528)
- Major: Added "Channel Filters". See https://wiki.chatterino.com/Filters/ for how they work or how to configure them. (#1748, #2083, #2090, #2200, #2225)
- Major: Added Streamer Mode configuration (under `Settings -> General`), where you can select which features of Chatterino should behave differently when you are in Streamer Mode. (#2001, #2316, #2342, #2376)
- Major: Add `/settitle` and `/setgame` commands, originally made for Mm2PL/Dankerino. (#2534, #2609)
- Major: Color mentions to match the mentioned users. You can disable this by unchecking "Color @usernames" under `Settings -> General -> Advanced (misc.)`. (#1963, #2284, #2597)
- Major: Commands `/ignore` and `/unignore` have been renamed to `/block` and `/unblock` in order to keep consistency with Twitch's terms. (#2370)
- Major: Added support for bit emotes - the ones you unlock after cheering to streamer. (#2550)
- Minor: Added `/clearmessages` command - does what "Burger menu -> More -> Clear messages" does. (#2485)
- Minor: Added `/marker` command - similar to webchat, it creates a stream marker. (#2360)
- Minor: Added `/chatters` command showing chatter count. (#2344)
- Minor: Added a button to the split context menu to open the moderation view for a channel when the account selected has moderator permissions. (#2321)
- Minor: Made BetterTTV emote tooltips use authors' display name. (#2267)
- Minor: Added Ctrl + 1/2/3/... and Ctrl+9 shortcuts to Emote Popup (activated with Ctrl+E). They work exactly the same as shortcuts in main window. (#2263)
- Minor: Added reconnect link to the "You are banned" message. (#2266)
- Minor: Improved search popup window titles. (#2268)
- Minor: Made "#channel" in `/mentions` tab a clickable link which takes you to the channel that you were mentioned in. (#2220)
- Minor: Added a keyboard shortcut (Ctrl+F5) for "Reconnect" (#2215)
- Minor: Made `Try to find usernames without @ prefix` option still resolve usernames when special characters (commas, dots, (semi)colons, exclamation mark, question mark) are appended to them. (#2212)
- Minor: Made usercard update user's display name (#2160)
- Minor: Added placeholder text for message text input box. (#2143, #2149, #2264)
- Minor: Added support for FrankerFaceZ badges. (#2101, part of #1658)
- Minor: Added a navigation list to the settings and reordered them.
- Minor: Added a link to twitchemotes.com to context menu when right-clicking Twitch emotes. (#2214)
- Minor: Improved viewer list window.
- Minor: Added emote completion with `:` to the whispers channel (#2075)
- Minor: Made the current channels emotes appear at the top of the emote picker popup. (#2057)
- Minor: Added viewer list button to twitch channel header. (#1978)
- Minor: Added followage and subage information to usercard. (#2023)
- Minor: Added an option to only open channels specified in command line with `-c` parameter. You can also use `--help` to display short help message (#1940, #2368)
- Minor: Added customizable timeout buttons to the user info popup
- Minor: Deprecate loading of "v1" window layouts. If you haven't updated Chatterino in more than 2 years, there's a chance you will lose your window layout.
- Minor: User popup will now automatically display messages as they are received. (#1982, #2514)
- Minor: Changed the English in two rate-limited system messages (#1878)
- Minor: Added a setting to disable messages sent to /mentions split from making the tab highlight with the red marker (#1994)
- Minor: Added image for streamer mode in the user popup icon.
- Minor: Added vip and unvip buttons.
- Minor: Added settings for displaying where the last message was.
- Minor: Commands are now saved upon pressing Ok in the settings window
- Minor: Colorized nicknames now enabled by default
- Minor: Show channels live now enabled by default
- Minor: Bold usernames enabled by default
- Minor: Improve UX of the "Login expired!" message (#2029)
- Minor: PageUp and PageDown now scroll in the selected split and in the emote popup (#2070, #2081, #2410, #2607)
- Minor: Allow highlights to be excluded from `/mentions`. Excluded highlights will not trigger tab highlights either. (#1793, #2036)
- Minor: Flag all popup dialogs as actual dialogs so they get the relevant window manager hints (#1843, #2182, #2185, #2232, #2234)
- Minor: Don't show update button for nightly builds on macOS and Linux, this was already the case for Windows (#2163, #2164)
- Minor: Tab and split titles now use display/localized channel names (#2189)
- Minor: Add a setting to limit the amount of historical messages loaded from the Recent Messages API (#2250, #2252)
- Minor: Made username autocompletion truecase (#1199, #1883)
- Minor: Update the listing of top-level domains. (#2345)
- Minor: Properly respect RECONNECT messages from Twitch (#2347)
- Minor: Added command line option to attach chatterino to another window.
- Minor: Hide "Case-sensitive" column for user highlights. (#2404)
- Minor: Added human-readable formatting to remaining timeout duration. (#2398)
- Minor: Update emojis version to 13 (2020). (#1555)
- Minor: Remove EmojiOne 2 and 3 due to license restrictions. (#1555)
- Minor: Added `/streamlink` command. Usage: `/streamlink <channel>`. You can also use the command without arguments in any twitch channel to open it in streamlink. (#2443, #2495)
- Minor: Humanized all numbers visible to end-users. (#2488)
- Minor: Added a context menu to avatar in usercard. It opens on right-clicking the avatar in usercard. (#2517)
- Minor: Handle messages that users can share after unlocking a new bits badge. (#2611)
- Bugfix: Fix crash occurring when pressing Escape in the Color Picker Dialog (#1843)
- Bugfix: Fix bug where the "check user follow state" event could trigger a network request requesting the user to follow or unfollow a user. By itself its quite harmless as it just repeats to Twitch the same follow state we had, so no follows should have been lost by this but it meant there was a rogue network request that was fired that could cause a crash (#1906)
- Bugfix: /usercard command will now respect the "Automatically close user popup" setting (#1918)
- Bugfix: Handle symlinks properly when saving commands & settings (#1856, #1908)
- Bugfix: Starting Chatterino in a minimized state after an update will no longer cause a crash
- Bugfix: Modify the emote parsing to handle some edge-cases with dots and stuff. (#1704, #1714, #2490)
- Bugfix: Fixed timestamps being incorrect on some messages loaded from the recent-messages service on startup (#1286, #2020)
- Bugfix: Fixed timestamps missing on channel point redemption messages (#1943)
- Bugfix: Fixed tooltip didn't show in `EmotePopup` depending on the `Link preview` setting enabled or no (#2008)
- Bugfix: Fixed Stream thumbnail not updating after using the "Change channel" feature (#2074, #2080)
- Bugfix: Fixed previous link info not updating after `Link information` setting is enabled (#2054)
- Bugfix: Fix Tab key not working in the Ctrl+K Quick Switcher (#2065)
- Bugfix: Fix bug preventing moderator actions when viewing a user card from the search window (#1089)
- Bugfix: Fix `:` emote completion menu ignoring emote capitalization and inconsistent emote names. (#1962, #2543)
- Bugfix: Fix a bug that caused `Ignore page` to fall into an infinity loop with an empty pattern and regex enabled (#2125)
- Bugfix: Fix a crash caused by FrankerFaceZ responding with invalid emote links (#2191)
- Bugfix: Fix a freeze caused by ignored & replaced phrases followed by Twitch Emotes (#2231)
- Bugfix: Fix a crash bug that occurred when moving splits across windows and closing the "parent tab" (#2249, #2259)
- Bugfix: Fix a crash bug that occurred when the "Limit message height" setting was enabled and a message was being split up into multiple lines. IRC only. (#2329)
- Bugfix: Fix anonymous users being pinged by "username" justinfan64537 (#2156, #2352)
- Bugfix: Fixed hidden tooltips when always on top is active (#2384)
- Bugfix: Fix CLI arguments (`--help`, `--version`, `--channels`) not being respected (#2368, #2190)
- Bugfix: Fixed search field not being focused on popup open (#2540)
- Bugfix: Fix Twitch cheer emotes not displaying tooltips when hovered (#2434, #2503)
- Bugfix: Fix BTTV/FFZ channel emotes saying unknown error when no emotes found (#2542)
- Bugfix: Fix directory not opening when clicking "Open AppData Directory" setting button on macOS (#2531, #2537)
- Bugfix: Fix quickswitcher not respecting order of tabs when filtering (#2519, #2561)
- Bugfix: Fix GNOME not associating Chatterino's window with its desktop entry (#1863, #2587)
- Bugfix: Fix buffer overflow in emoji parsing. (#2602)
- Bugfix: Fix windows being brought back to life after the settings dialog was closed. (#1892, #2613)
- Dev: Updated minimum required Qt framework version to 5.12. (#2210)
- Dev: Migrated `Kraken::getUser` to Helix (#2260)
- Dev: Migrated `TwitchAccount::(un)followUser` from Kraken to Helix and moved it to `Helix::(un)followUser`. (#2306)
- Dev: Migrated `Kraken::getChannel` to Helix. (#2381)
- Dev: Migrated `TwitchAccount::(un)ignoreUser` to Helix and made `TwitchAccount::loadIgnores` use Helix call. (#2370)
- Dev: Build in CI with multiple Qt versions (#2349)
- Dev: Updated minimum required macOS version to 10.14 (#2386)
- Dev: Removed unused `humanize` library (#2422)

## 2.2.2

- Bugfix: Fix a potential crash related to channel point rewards (279a80b)

## 2.2.1

- Minor: Disable checking for updates on unsupported platforms (#1874)
- Bugfix: Fix bug preventing users from setting the highlight color of the second entry in the "User" highlights tab (#1898)

## 2.2.0

- Major: We now support image thumbnails coming from the link resolver. This feature is off by default and can be enabled in the settings with the "Show link thumbnail" setting. This feature also requires the "Show link info when hovering" setting to be enabled (#1664)
- Major: Added image upload functionality to i.nuuls.com with an ability to change upload destination. This works by dragging and dropping an image into a split, or pasting an image into the text edit field. (#1332, #1741)
- Major: Added option to display tabs vertically. (#1815)
- Major: Support the highlighted messages redeemed with channel points on twitch.tv.
- Major: Added emote completion with `:`
- Minor: Added a "Streamer Mode" that hides user generated images while obs is open.
- Minor: Added extension support for Brave browser and Microsoft Edge. (#1862)
- Minor: Add a switcher widget, similar to Discord. It can be opened by pressing Ctrl+K. (#1588)
- Minor: Clicking on `Open in browser` in a whisper split will now open your whispers on twitch. (#1828)
- Minor: Clicking on @mentions will open the User Popup. (#1674)
- Minor: You can now open the Twitch User Card by middle-mouse clicking a username. (#1669)
- Minor: User Popup now also includes recent user messages (#1729)
- Minor: BetterTTV / FrankerFaceZ emote tooltips now also have emote authors' name (#1721)
- Minor: Emotes in the emote popup are now sorted in the same order as the tab completion (#1549)
- Minor: Removed "Online Logs" functionality as services are shut down (#1640)
- Minor: CTRL+F now selects the Find text input field in the Settings Dialog (#1806 #1811)
- Minor: CTRL+F now selects the search text input field in the Search Popup (#1812)
- Minor: Modify our word boundary logic in highlight phrase searching to accomodate non-regex phrases with "word-boundary-creating" characters like ! (#1885, #1890)
- Bugfix: Fixed not being able to open links in incognito with Microsoft Edge (Chromium) (#1875)
- Bugfix: Fix the incorrect `Open stream in browser` labelling in the whisper split (#1860)
- Bugfix: Fix preview on hover not working when Animated emotes options was disabled (#1546)
- Bugfix: FFZ custom mod badges no longer scale with the emote scale options (#1602)
- Bugfix: MacOS updater looked for non-existing fields, causing it to always fail the update check (#1642)
- Bugfix: Fixed message menu crashing if the message you right-clicked goes out of scope before you select an action (#1783) (#1787)
- Bugfix: Fixed alternate messages flickering in UserInfoPopup when clicking Refresh if there was an odd number of messages in there (#1789 #1810)
- Bugfix: Fix a crash when using middle click scroll on a chat window. (#1870)
- Settings open faster
- Dev: Fully remove Twitch Chatroom support
- Dev: Handle conversion of historical CLEARCHAT messages to NOTICE messages in Chatterino instead of relying on the Recent Messages API to handle it for us. (#1804)<|MERGE_RESOLUTION|>--- conflicted
+++ resolved
@@ -2,11 +2,8 @@
 
 ## Unversioned
 
-<<<<<<< HEAD
 - Bugfix: Automod messages now work properly again. (#2682)
-=======
 - Bugfix: `Login expired` message no longer highlights all tabs. (#2735)
->>>>>>> 0c2617dc
 
 ## 2.3.1
 
