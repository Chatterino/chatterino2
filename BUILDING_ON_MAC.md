# Building on macOS

Chatterino2 is built in CI on Intel on macOS 13.
Local dev machines for testing are available on Apple Silicon on macOS 13.

## Installing dependencies

1. Install Xcode and Xcode Command Line Utilities
1. Start Xcode, go into Settings -> Locations, and activate your Command Line Tools
1. Install [Homebrew](https://brew.sh/#install)  
   We use this for dependency management on macOS
1. Install all dependencies:  
<<<<<<< HEAD
   `brew install boost openssl@1.1 rapidjson cmake qt@5 libavif`
=======
   `brew install boost openssl@3 rapidjson cmake qt@6`
>>>>>>> 2215455c

## Building

### Building from terminal

1. Open a terminal
1. Go to the project directory where you cloned Chatterino2 & its submodules
1. Create a build directory and go into it:  
   `mkdir build && cd build`
1. Run CMake. To enable Lua plugins in your build add `-DCHATTERINO_PLUGINS=ON` to this command.  
   `cmake -DCMAKE_PREFIX_PATH=/opt/homebrew/opt/qt@6 ..`
1. Build:  
   `make`

Your binary can now be found under bin/chatterino.app/Contents/MacOS/chatterino directory

### Other building methods

You can achieve similar results by using an IDE like Qt Creator, although this is undocumented but if you know the IDE you should have no problems applying the terminal instructions to your IDE.<|MERGE_RESOLUTION|>--- conflicted
+++ resolved
@@ -10,11 +10,7 @@
 1. Install [Homebrew](https://brew.sh/#install)  
    We use this for dependency management on macOS
 1. Install all dependencies:  
-<<<<<<< HEAD
-   `brew install boost openssl@1.1 rapidjson cmake qt@5 libavif`
-=======
-   `brew install boost openssl@3 rapidjson cmake qt@6`
->>>>>>> 2215455c
+   `brew install boost openssl@3 rapidjson cmake qt@6 libavif`
 
 ## Building
 
