--- conflicted
+++ resolved
@@ -1,11 +1,7 @@
 # Building on macOS
 
-<<<<<<< HEAD
-#### Note - If you want to develop Chatterino 2 you might also want to install Qt Creator (make sure to install **Qt 5.15 or newer**), it is not required though and any C++ IDE (might require additional setup for cmake to find Qt libraries) or a normal text editor + running cmake from terminal should work as well
-=======
 Chatterino2 is built in CI on Intel on macOS 12.
 Local dev machines for testing are available on Apple Silicon on macOS 13.
->>>>>>> 6d2605d4
 
 ## Installing dependencies
 
